--- conflicted
+++ resolved
@@ -384,12 +384,8 @@
 | nav_use_fw_yaw_control | OFF |  |  | Enables or Disables the use of the heading PID controller on fixed wing. Heading PID controller is always enabled for rovers and boats |
 | nav_use_midthr_for_althold | OFF |  |  | If set to OFF, the FC remembers your throttle stick position when enabling ALTHOLD and treats it as a neutral midpoint for holding altitude |
 | nav_user_control_mode | ATTI |  |  | Defines how Pitch/Roll input from RC receiver affects flight in POSHOLD mode: ATTI - pitch/roll controls attitude like in ANGLE mode; CRUISE - pitch/roll controls velocity in forward and right direction. |
-<<<<<<< HEAD
-| nav_wp_load_on_boot | OFF |  |  | If set to ON WP mission will automatically load during boot. |
 | nav_wp_multi_mission_index | 1 | 0 | 9 | Index of mission selected from multi mission WP entry. 1 is the first useable WP mission in the entry. Limited to a maximum of 9 missions. Loading mission index 0 resets all missions (no mission is loaded). |
-=======
 | nav_wp_load_on_boot | OFF |  |  | If set to ON, waypoints will be automatically loaded from EEPROM to the FC during startup. |
->>>>>>> 7ccf7a65
 | nav_wp_radius | 100 | 10 | 10000 | Waypoint radius [cm]. Waypoint would be considered reached if machine is within this radius |
 | nav_wp_safe_distance | 10000 |  | 65000 | First waypoint in the mission should be closer than this value [cm]. A value of 0 disables this check. |
 | opflow_hardware | NONE |  |  | Selection of OPFLOW hardware. |
