--- conflicted
+++ resolved
@@ -24,10 +24,7 @@
 | HDZero        | 50 x 18        | X         |        | X               | YES                     |
 | Avatar        | 53 x 20        | X         |        | X               | YES                     |
 | DJI O3        | 53 x 20 (HD)   | X         |        | X (partial)     | NO - BF Characters only |
-<<<<<<< HEAD
-=======
 | DJI NATIVE    | 53 x 20 (HD)   | X         |        | X               | YES (TBC)               |
->>>>>>> abf97307
 
 ## OSD Elements
 Here are the OSD Elements provided by INAV.
