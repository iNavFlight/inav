--- conflicted
+++ resolved
@@ -10829,62 +10829,6 @@
         "notes": "Requires `USE_GEOZONE`. Expects 10 bytes (Polygon) or 14 bytes (Circular). Returns error if indexes invalid or if trying to set vertex beyond `vertexCount` defined in `MSP2_INAV_SET_GEOZONE`. Calls `geozoneSetVertex()`. For circular zones, sets center (vertex 0) and radius (vertex 1's latitude).",
         "description": "Sets a specific vertex (or center+radius for circular zones) for a Geozone."
     },
-<<<<<<< HEAD
-    "MSP2_INAV_ALT_TARGET": {
-        "code": 8725,
-        "mspv": 2,
-        "variable_len": true,
-        "variants": {
-            "get": {
-                "description": "Get current altitude target",
-                "request": {
-                    "payload": null
-                },
-                "reply": {
-                    "payload": [
-                        {
-                            "name": "altitudeDatum",
-                            "ctype": "uint8_t",
-                            "desc": "Default internal reference altitude datum `NAV_WP_TAKEOFF_DATUM`",
-                            "units": "",
-                            "enum": "geoAltitudeDatumFlag_e"
-                        },
-                        {
-                            "name": "altitudeTarget",
-                            "ctype": "int32_t",
-                            "desc": "Current altitude target (`posControl.desiredState.pos.z`)",
-                            "units": "cm"
-                        }
-                    ]
-                }
-            },
-            "set": {
-                "description": "Set new altitude target",
-                "request": {
-                    "payload": [
-                        {
-                            "name": "altitudeDatum",
-                            "ctype": "uint8_t",
-                            "desc": "Altitude reference datum flag (`geoAltitudeDatumFlag_e`): `NAV_WP_TAKEOFF_DATUM`, `NAV_WP_MSL_DATUM`, `NAV_WP_TERRAIN_DATUM` (not implemented yet)",
-                            "units": "",
-                            "enum": "geoAltitudeDatumFlag_e"
-                        },
-                        {
-                            "name": "altitudeTarget",
-                            "ctype": "int32_t",
-                            "desc": "Desired altitude target according to reference datum",
-                            "units": "cm"
-                        }
-                    ]
-                },
-                "reply": {
-                    "payload": null
-                }
-            }
-        },
-        "notes": "Empty request payload returns the current altitude target with datum. Sending a 5-byte payload sets a new target: 1 byte datum, 4 bytes altitude. Command is rejected unless altitude control is active, not landing/emergency landing, altitude estimation is valid, and datum is supported (MSL requires valid GPS origin; TERRAIN is reserved and rejected).",
-        "description": "Get or set the active altitude hold target using updateClimbRateToAltitudeController."
-=======
     "MSP2_INAV_SET_GVAR": {
         "code": 8724,
         "mspv": 2,
@@ -10907,7 +10851,6 @@
         "reply": null,
         "notes": "Requires `USE_PROGRAMMING_FRAMEWORK`. Expects 5 bytes. Returns error if index is outside `MAX_GLOBAL_VARIABLES`.",
         "description": "Sets the specified Global Variable (GVAR) to the provided value."
->>>>>>> 68546a2e
     },
     "MSP2_INAV_FULL_LOCAL_POSE": {
         "code": 8736,
