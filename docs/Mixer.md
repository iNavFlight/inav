# Mixer and platform type

Mixing rules determine how servos and motors react to user and FC inputs. INAV supports various preset mixer configurations as well as custom mixing rules.

## Configuration

The mixer can be configured through the `Mixer` tab of the graphical user interface or using the CLI commands `mmix` and `smix`. `mmix` to define motor mixing rules and `smix` to define servo mixing rules.

To use a mixer preset first select the platform type then the mixer preset matching your aircraft and either press the `Load and apply` or `Load mixer` buttons. The `Load and apply` button will load the mixer, save it and ask to reboot the flight controller. The `Load mixer` button only loads the preset mixing rules, you can then edit them to suit your needs and when you are done you need to press the `Save and Reboot` button to save the rules.

Watch [this video](https://www.youtube.com/watch?v=0cLFu-5syi0) for a detailed description of the GUI and the documentation bellow for more details.

## Platform type

The platform type determines what features will be available to match the type of aircraft: available flight modes, flight modes behaviour, availability of flaps and displayed types of mixer presets. It can be set through the GUI's `Mixer tab` or through the CLI's `platform_type` setting.

Currently, following platform types are supported:

* MULTIROTOR
* AIRPLANE
* TRICOPTER

## Writing custom mixing rules

## Motor Mixing

A motor mixing rule is needed for each motor. Each rule defines weights that determine how the motor it applies to will change its speed relative to the requested throttle and flight dynamics: roll rate, pitch rate and yaw rate. The heigher a weight the more the input will have an impact on the speed of the motor. Refer to the following table for the meaning of each weight.

| Weight | Definition |
| ---------------------- | ---------- |
<<<<<<< HEAD
| n    | Motor ordering number |
| THROTTLE    | All motors that are used in this configuration are set to 1.0. Unused set to 0.0. |
| ROLL    | Indicates how much roll authority this motor imparts to the roll of the flight controller. Accepts values nominally from 1.0 to -1.0. |
| PITCH    | Indicates the pitch authority this motor has over the flight controller. Also accepts values nominally from 1.0 to -1.0. |
| YAW    | Indicates the direction of the motor rotation in a relationship with the flight controller. 1.0 = CCW -1.0 = CW. |

Note: the `mmix` command may show a motor mix that is not active, custom motor mixes are only active for models that use custom mixers.

## Servo Mixing

Custom servo mixing rules can be applied to each servo.  Rules are applied in the CLI using `smix`. Rules link flight controller stabilization and receiver signals to physical PWM output pins on the FC board. Currently, pin id's 0 and 1 can only be used for motor outputs. Other pins may or may not work depending on the board you are using.

The smix statement has the following syntax: 

`smix n SERVO_ID SIGNAL_SOURCE RATE SPEED OPERATOR OPERAND_A_TYPE OPERAND_A OPERAND_B_TYPE OPERAND_B` 

For example, `smix 0 2 0 100 0 0 0 0 0` will create rule number 0 assigning Stabilised Roll to the third PWM pin on the FC board will full rate and no speed limit that is always active.

| id | Flight Controller Output signal sources |
|----|-----------------|
| 0  | Stabilised ROLL |
| 1  | Stabilised PITCH |
| 2  | Stabilised YAW |
| 3  | Stabilised THROTTLE |
| 4  | RC ROLL |
| 5  | RC PITCH |
| 6  | RC YAW |
| 7  | RC THROTTLE |
| 8  | RC AUX 1 |
| 9  | RC AUX 2 |
| 10 | RC AUX 3 |
| 11 | RC AUX 4 |
| 12 | GIMBAL PITCH |
| 13 | GIMBAL ROLL |
| 14 | FEATURE FLAPS |

| id |  Servo Slot Optional Setup |
|----|--------------|
| 0  | GIMBAL PITCH |
| 1  | GIMBAL ROLL |
| 2  | ELEVATOR / SINGLECOPTER_4 |
| 3  | FLAPPERON 1 (LEFT) / SINGLECOPTER_1 |
| 4  | FLAPPERON 2 (RIGHT) / BICOPTER_LEFT / DUALCOPTER_LEFT / SINGLECOPTER_2 |
| 5  | RUDDER / BICOPTER_RIGHT / DUALCOPTER_RIGHT / SINGLECOPTER_3 |
| 6  | THROTTLE (Based ONLY on the first motor output) |
| 7  | FLAPS |

### Servo rule rate

Servo rule rate should be understood as a weight of a rule. To obtain full servo throw without clipping sum of all `smix` rates for a servo should equal `100`. For example, is servo #2 should be driven by sources 0 and 1 (Stabilized Roll and Stabilized Pitch) with equal strength, correct rules would be:

```
smix 0 2 0 50 0 0 0 0 0
smix 1 2 1 50 0 0 0 0 0
```  

To obtain the stronger input of one source, increase the rate of this source while decreasing the others. For example, to drive servo #2 in 75% from source 0 and in 25% from source 1, correct rules would be:

```
smix 0 2 0 75 0 0 0 0 0
smix 1 2 1 25 0 0 0 0 0
```  

If a sum of weights would be bigger than `100`, clipping to servo min and max values might appear.
=======
| THROTTLE    | Speed of the motor relative to throttle. Range [0.0, 1.0]. A motor with a weight of 0.5 will receive a command that will half of a motor with a 1.0 weight |
| ROLL    | Indicates how much roll authority this motor imparts to the roll rate of the aircraft. Range [-1.0, 1.0]. For fixed wing models this is usually set to 0. A positive value means that the motor needs to accelerate for a positive roll rate request (rolling right). A negative value means that the motor needs to decelerate. |
| PITCH    | Indicates how much pitch authority this motor imparts to the pitch rate of the aircraft. Range [-1.0, 1.0]. For fixed wing models this is usually set to 0. A positive value means that the motor needs to accelerate for a positive pitch rate request (pitching down). A negative value means that the motor needs to decelerate. |
| YAW    | Indicates how much yaw authority this motor imparts to the yaw rate of the aircraft. Range [-1.0, 1.0]. For fixed wing models with more than one motor this weight can be used to setup differential thrust. For fixed wing models with only one motor this is usually set to 0. A positive value means that the motor needs to accelerate for a positive yaw rate request (clockwise yaw seen from the top of the model). A negative value means that the motor needs to decelerate |
>>>>>>> 2ea69cf1

CLI commands to configure motor mixing rules:

The `mmix reset` command removes all the existing motor mixing rules.

The `mmix` command is used to list, create or modify rules. To list the currently defined rules run the `mmix` command without parameters.

To create or modify rules use the `mmix` command with the following syntax: `mmix <n> <throttle> <roll> <pitch> <yaw>`. `<n>` is representing the index of the motor output pin (integer). The other parameters are decimal weights for each of the inputs. To disable a mixing rule set the `throttle` weight to 0.

<<<<<<< HEAD
`1 speed = 10 us/s`

**Example speed values**
* 0 = no limiting
* 1 = 10us/s -> full servo sweep (from 1000 to 2000) is performed in 100s 
* 10 = 100us/s -> full sweep (from 1000 to 2000)  is performed in 10s
* 100 = 1000us/s -> full sweep in 1s
* 200 = 2000us/s -> full sweep in 0.5s 

Servo speed might be useful for functions like flaps, landing gear retraction and other where full speed provided for hardware is too much.

### Mixer rule condition

INAV allows for conditional servo mixer rules. This means, selected rules will be active only when certail condition is met. For each rule, activation condition is defined as 3 numbers:

1. Operator - defines condition type and logical operator
1. Operand A - depending on used `Operator` it can define different flight controller parameters: RC channel value, ceratain telemetry values, speed, etc.
1. Operand B - optional, depends on used `Operator` 

| id | Operator |
| ----  | ------ |
| 0     | `TRUE` - alway active |
| 1     | `EQUAL` |
| 2     | `GREATER_THAN` - active if `Operand A`  is greater then `Operand B` | 
| 3     | `LOWER_THAN` - active if `Operand A` is lower then `Operand B` | 
| 4     | `LOW` - active if `Operand A` is in _LOW_ position (< 1333). `Operand B` is not used | 
| 5     | `MID` - active if `Operand A` is in _MID_ position (>= 1333 and <= 1666). `Operand B` is not used | 
| 6     | `HIGH` - active if `Operand A` is in _HIGH_ position (> 1666). `Operand B` is not used | 

| id    | Operand type  |
| ----  | ----          |
| 0     | `Value`       |
| 1     | `RC Channel` - value of operand defines an index of RC channel (1-16) |

#### Examples

* `smix 0 2 0 50 0 3 5 0` - active when RC channel 5 value is LOW (< 1333)
* `smix 0 2 0 50 0 0 0 0` - rule always active
* `smix 0 2 0 50 0 1 7 1500` - active when RC channel 7 value is greater than `1500`

## Servo Reversing

Servos can be reversed using Configurator _Servo_ tab and _Reverse_ checkbox.

## Servo configuration

The cli `servo` command defines the settings for the servo outputs.
The cli mixer `smix` command controllers how the mixer maps internal FC data (RC input, PID stabilization output, channel forwarding, etc) to servo outputs.

## Servo filtering

A low-pass filter can be enabled for the servos.  It may be useful for avoiding structural modes in the airframe, for example.  

### Configuration

Currently, it can only be configured via the CLI:

Use `set servo_lpf_hz=20` to enable filtering. This will set servo low pass filter to 20Hz.

### Tuning

One method for tuning the filter cutoff is as follows:

1. Ensure your vehicle can move at least somewhat freely in the troublesome axis.  For example, if you are having yaw oscillations on a tricopter, ensure that the copter is supported in a way that allows it to rotate left and right to at least some degree.  Suspension near the CG is ideal.  Alternatively, you can just fly the vehicle and trigger the problematic condition you are trying to eliminate, although tuning will be more tedious.

2. Tap the vehicle at its end in the axis under evaluation.  Directly commanding the servo in question to move may also be used.  In the tricopter example, tap the end of the tail boom from the side, or command a yaw using your transmitter.

3. If your vehicle oscillates for several seconds or even continues oscillating indefinitely, then the filter cutoff frequency should be reduced. Reduce the value of `servo_lowpass_freq` by half its current value and repeat the previous step.
=======
## Servo Mixing
>>>>>>> 2ea69cf1

At least one servo mixing rule is needed for each servo. Each rule defines how a servo will move relative to a specific input like a RC channel, or a requested flight dynamics rate or position from the flight controller.

Each servo mixing rule has the following parameters:
* Servo index: defines which servo the rule will apply to. The absolute value of the index is not important, what matters is only the relative difference between the used indexes. The rule with the smaller servo index will apply to the first servo, the next higher servo index to the second servo, etc. More than one rule can use the same servo index. The output of the rules with the same servo index are added together to give the final output for the specified servo.
* Input: the input for the mixing rule, see a summary of the input types table bellow.
* Weight: percentage of the input to forward to the servo. Range [-1000, 1000]. Mixing rule output = input * weight. If the output of a set of mixing rules is lower/higher than the defined servo min/max the output is clipped (the servo will never travel farther than the set min/max).
* Speed: maximum rate of change of the mixing rule output. Used to limit the servo speed. 1 corresponds to maximum 10µs/s output rate of change. Set to 0 for no speed limit. For example: 10 = full sweep (1000 to 2000) in 10s, 100 = full sweep in 1s.

| CLI input ID | Mixer input | Description |
|----|--------------------------|------------------------------------------------------------------------------|
| 0  | Stabilised ROLL          | Roll command from the flight controller. Depends on the selected flight mode(s) |
| 1  | Stabilised PITCH         | Pitch command from the flight controller. Depends on the selected flight mode(s) |
| 2  | Stabilised YAW           | Yaw command from the flight controller. Depends on the selected flight mode(s) |
| 3  | Stabilised THROTTLE      | Throttle command from the flight controller. Depends on the selected flight mode(s) |
| 4  | RC ROLL                  | Raw roll RC channel |
| 5  | RC PITCH                 | Raw pitch RC channel |
| 6  | RC YAW                   | Raw yaw RC channel |
| 7  | RC THROTTLE              | Raw throttle RC channel |
| 8  | RC channel 5             | Raw RC channel 5 |
| 9  | RC channel 6             | Raw RC channel 6 |
| 10 | RC channel 7             | Raw RC channel 7 |
| 11 | RC channel 8             | Raw RC channel 8 |
| 12 | GIMBAL PITCH             | Scaled pitch attitude of the aircraft [-90°, 90°] => [-500, 500] |
| 13 | GIMBAL ROLL              | Scaled roll attitude of the aircraft [-180°, 180°] => [-500, 500] |
| 14 | FEATURE FLAPS            | This input value is equal to the `flaperon_throw_offset` setting when the `FLAPERON` flight mode is enabled, 0 otherwise |
| 15 | RC channel 9             | Raw RC channel 9 |
| 16 | RC channel 10            | Raw RC channel 10 |
| 17 | RC channel 11            | Raw RC channel 11 |
| 18 | RC channel 12            | Raw RC channel 12 |
| 19 | RC channel 13            | Raw RC channel 13 |
| 20 | RC channel 14            | Raw RC channel 14 |
| 21 | RC channel 15            | Raw RC channel 15 |
| 22 | RC channel 16            | Raw RC channel 16 |
| 23 | Stabilized ROLL+         | Clipped between 0 and 1000 |       
| 24 | Stabilized ROLL-         | Clipped between -1000 and 0 |
| 25 | Stabilized PITCH+        | Clipped between 0 and 1000 |
| 26 | Stabilized PITCH-        | Clipped between -1000 and 0 |
| 27 | Stabilized YAW+          | Clipped between 0 and 1000 |
| 28 | Stabilized YAW-          | Clipped between -1000 and 0 |


The `smix reset` command removes all the existing motor mixing rules.

The `smix` command is used to list, create or modify rules. To list the currently defined rules run the `smix` command without parameters.

To create or modify rules use the `smix` command with the following syntax: `smix <n> <servo_index> <input_id> <weight> <speed>`. `<n>` is representing the index of the servo mixing rule to create or modify (integer). To disable a mixing rule set the weight to 0.<|MERGE_RESOLUTION|>--- conflicted
+++ resolved
@@ -28,77 +28,10 @@
 
 | Weight | Definition |
 | ---------------------- | ---------- |
-<<<<<<< HEAD
-| n    | Motor ordering number |
-| THROTTLE    | All motors that are used in this configuration are set to 1.0. Unused set to 0.0. |
-| ROLL    | Indicates how much roll authority this motor imparts to the roll of the flight controller. Accepts values nominally from 1.0 to -1.0. |
-| PITCH    | Indicates the pitch authority this motor has over the flight controller. Also accepts values nominally from 1.0 to -1.0. |
-| YAW    | Indicates the direction of the motor rotation in a relationship with the flight controller. 1.0 = CCW -1.0 = CW. |
-
-Note: the `mmix` command may show a motor mix that is not active, custom motor mixes are only active for models that use custom mixers.
-
-## Servo Mixing
-
-Custom servo mixing rules can be applied to each servo.  Rules are applied in the CLI using `smix`. Rules link flight controller stabilization and receiver signals to physical PWM output pins on the FC board. Currently, pin id's 0 and 1 can only be used for motor outputs. Other pins may or may not work depending on the board you are using.
-
-The smix statement has the following syntax: 
-
-`smix n SERVO_ID SIGNAL_SOURCE RATE SPEED OPERATOR OPERAND_A_TYPE OPERAND_A OPERAND_B_TYPE OPERAND_B` 
-
-For example, `smix 0 2 0 100 0 0 0 0 0` will create rule number 0 assigning Stabilised Roll to the third PWM pin on the FC board will full rate and no speed limit that is always active.
-
-| id | Flight Controller Output signal sources |
-|----|-----------------|
-| 0  | Stabilised ROLL |
-| 1  | Stabilised PITCH |
-| 2  | Stabilised YAW |
-| 3  | Stabilised THROTTLE |
-| 4  | RC ROLL |
-| 5  | RC PITCH |
-| 6  | RC YAW |
-| 7  | RC THROTTLE |
-| 8  | RC AUX 1 |
-| 9  | RC AUX 2 |
-| 10 | RC AUX 3 |
-| 11 | RC AUX 4 |
-| 12 | GIMBAL PITCH |
-| 13 | GIMBAL ROLL |
-| 14 | FEATURE FLAPS |
-
-| id |  Servo Slot Optional Setup |
-|----|--------------|
-| 0  | GIMBAL PITCH |
-| 1  | GIMBAL ROLL |
-| 2  | ELEVATOR / SINGLECOPTER_4 |
-| 3  | FLAPPERON 1 (LEFT) / SINGLECOPTER_1 |
-| 4  | FLAPPERON 2 (RIGHT) / BICOPTER_LEFT / DUALCOPTER_LEFT / SINGLECOPTER_2 |
-| 5  | RUDDER / BICOPTER_RIGHT / DUALCOPTER_RIGHT / SINGLECOPTER_3 |
-| 6  | THROTTLE (Based ONLY on the first motor output) |
-| 7  | FLAPS |
-
-### Servo rule rate
-
-Servo rule rate should be understood as a weight of a rule. To obtain full servo throw without clipping sum of all `smix` rates for a servo should equal `100`. For example, is servo #2 should be driven by sources 0 and 1 (Stabilized Roll and Stabilized Pitch) with equal strength, correct rules would be:
-
-```
-smix 0 2 0 50 0 0 0 0 0
-smix 1 2 1 50 0 0 0 0 0
-```  
-
-To obtain the stronger input of one source, increase the rate of this source while decreasing the others. For example, to drive servo #2 in 75% from source 0 and in 25% from source 1, correct rules would be:
-
-```
-smix 0 2 0 75 0 0 0 0 0
-smix 1 2 1 25 0 0 0 0 0
-```  
-
-If a sum of weights would be bigger than `100`, clipping to servo min and max values might appear.
-=======
 | THROTTLE    | Speed of the motor relative to throttle. Range [0.0, 1.0]. A motor with a weight of 0.5 will receive a command that will half of a motor with a 1.0 weight |
 | ROLL    | Indicates how much roll authority this motor imparts to the roll rate of the aircraft. Range [-1.0, 1.0]. For fixed wing models this is usually set to 0. A positive value means that the motor needs to accelerate for a positive roll rate request (rolling right). A negative value means that the motor needs to decelerate. |
 | PITCH    | Indicates how much pitch authority this motor imparts to the pitch rate of the aircraft. Range [-1.0, 1.0]. For fixed wing models this is usually set to 0. A positive value means that the motor needs to accelerate for a positive pitch rate request (pitching down). A negative value means that the motor needs to decelerate. |
 | YAW    | Indicates how much yaw authority this motor imparts to the yaw rate of the aircraft. Range [-1.0, 1.0]. For fixed wing models with more than one motor this weight can be used to setup differential thrust. For fixed wing models with only one motor this is usually set to 0. A positive value means that the motor needs to accelerate for a positive yaw rate request (clockwise yaw seen from the top of the model). A negative value means that the motor needs to decelerate |
->>>>>>> 2ea69cf1
 
 CLI commands to configure motor mixing rules:
 
@@ -108,78 +41,7 @@
 
 To create or modify rules use the `mmix` command with the following syntax: `mmix <n> <throttle> <roll> <pitch> <yaw>`. `<n>` is representing the index of the motor output pin (integer). The other parameters are decimal weights for each of the inputs. To disable a mixing rule set the `throttle` weight to 0.
 
-<<<<<<< HEAD
-`1 speed = 10 us/s`
-
-**Example speed values**
-* 0 = no limiting
-* 1 = 10us/s -> full servo sweep (from 1000 to 2000) is performed in 100s 
-* 10 = 100us/s -> full sweep (from 1000 to 2000)  is performed in 10s
-* 100 = 1000us/s -> full sweep in 1s
-* 200 = 2000us/s -> full sweep in 0.5s 
-
-Servo speed might be useful for functions like flaps, landing gear retraction and other where full speed provided for hardware is too much.
-
-### Mixer rule condition
-
-INAV allows for conditional servo mixer rules. This means, selected rules will be active only when certail condition is met. For each rule, activation condition is defined as 3 numbers:
-
-1. Operator - defines condition type and logical operator
-1. Operand A - depending on used `Operator` it can define different flight controller parameters: RC channel value, ceratain telemetry values, speed, etc.
-1. Operand B - optional, depends on used `Operator` 
-
-| id | Operator |
-| ----  | ------ |
-| 0     | `TRUE` - alway active |
-| 1     | `EQUAL` |
-| 2     | `GREATER_THAN` - active if `Operand A`  is greater then `Operand B` | 
-| 3     | `LOWER_THAN` - active if `Operand A` is lower then `Operand B` | 
-| 4     | `LOW` - active if `Operand A` is in _LOW_ position (< 1333). `Operand B` is not used | 
-| 5     | `MID` - active if `Operand A` is in _MID_ position (>= 1333 and <= 1666). `Operand B` is not used | 
-| 6     | `HIGH` - active if `Operand A` is in _HIGH_ position (> 1666). `Operand B` is not used | 
-
-| id    | Operand type  |
-| ----  | ----          |
-| 0     | `Value`       |
-| 1     | `RC Channel` - value of operand defines an index of RC channel (1-16) |
-
-#### Examples
-
-* `smix 0 2 0 50 0 3 5 0` - active when RC channel 5 value is LOW (< 1333)
-* `smix 0 2 0 50 0 0 0 0` - rule always active
-* `smix 0 2 0 50 0 1 7 1500` - active when RC channel 7 value is greater than `1500`
-
-## Servo Reversing
-
-Servos can be reversed using Configurator _Servo_ tab and _Reverse_ checkbox.
-
-## Servo configuration
-
-The cli `servo` command defines the settings for the servo outputs.
-The cli mixer `smix` command controllers how the mixer maps internal FC data (RC input, PID stabilization output, channel forwarding, etc) to servo outputs.
-
-## Servo filtering
-
-A low-pass filter can be enabled for the servos.  It may be useful for avoiding structural modes in the airframe, for example.  
-
-### Configuration
-
-Currently, it can only be configured via the CLI:
-
-Use `set servo_lpf_hz=20` to enable filtering. This will set servo low pass filter to 20Hz.
-
-### Tuning
-
-One method for tuning the filter cutoff is as follows:
-
-1. Ensure your vehicle can move at least somewhat freely in the troublesome axis.  For example, if you are having yaw oscillations on a tricopter, ensure that the copter is supported in a way that allows it to rotate left and right to at least some degree.  Suspension near the CG is ideal.  Alternatively, you can just fly the vehicle and trigger the problematic condition you are trying to eliminate, although tuning will be more tedious.
-
-2. Tap the vehicle at its end in the axis under evaluation.  Directly commanding the servo in question to move may also be used.  In the tricopter example, tap the end of the tail boom from the side, or command a yaw using your transmitter.
-
-3. If your vehicle oscillates for several seconds or even continues oscillating indefinitely, then the filter cutoff frequency should be reduced. Reduce the value of `servo_lowpass_freq` by half its current value and repeat the previous step.
-=======
 ## Servo Mixing
->>>>>>> 2ea69cf1
 
 At least one servo mixing rule is needed for each servo. Each rule defines how a servo will move relative to a specific input like a RC channel, or a requested flight dynamics rate or position from the flight controller.
 
