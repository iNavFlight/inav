--- conflicted
+++ resolved
@@ -66,17 +66,10 @@
   
   * `<alt>` - Altitude in cm.
   
-<<<<<<< HEAD
-  * `<p1>` - For a "RTH waypoint" p1 > 0 alow landing. For a normal waypoint it means speed to this waypoint, it is taken into account only for multicopters and when > 50 and < nav_auto_speed.
-
-  * `<p2>` - If p2 > 0 after reaching waypoint wait `p2` seconds in posHold and then continue mission. For a "RTH waypoint" when reach home point, count `p2` seconds and at the same time descent (climb) to rth_home_altitude and then land (if land is enabled).
-
-=======
   * `<p1>` - For a "RTH waypoint" p1 > 0 alow landing. For a normal waypoint it means speed to this waypoint, it is taken into account only for multicopters and when > 50 and < nav_auto_speed. For POSHOLD TIME waypoint it is time time to wait in seconds.
   
   * `<p2>` - For a POSHOLD TIME it means speed to this waypoint, it is taken into account only for multicopters and when > 50 and < nav_auto_speed.
   
->>>>>>> 1c31549c
   * `<flag>` - Last waypoint must have set `flag` to 165 (0xA5), otherwise 0.
 
 `wp save` - Checks list of waypoints and save from FC to EEPROM (warning: it also saves all unsaved CLI settings like normal `save`).
