# Installation

## Using configurator

Use the firmware flasher in the cleanflight configurator.

## Manually

See the board specific flashing instructions.

# Upgrading

When upgrading be sure to backup / dump your existing settings.  Some firmware releases are not backwards compatible and default settings are restored when the FC detects an out of date configuration.

## Backup/Restore process

<<<<<<< HEAD
disconnect main power, connect to CLI via USB/FTDI.

dump using CLI

`rate profile 0`
`profile 0`
`dump`

dump profiles using CLI if you use them

`profile 1`
`dump profile`

`profile 2`
`dump profile`

dump rate profiles using CLI if you use them

`rate profile 1`
`dump rates`

`rate profile 2`
`dump rates`

copy screen output to a file and save it.

## Restore process

Use the CLI `defaults` command first.

When restoring from a backup it is a good idea to do a dump of the latest defaults so you know what has changed - if you do this each time a firmware release is created youwill be able to see the CLI changes between firmware versions.  For instance, in December 2014 the default GPS navigation PIDs changed.  If you blindly restore your backup you would not benefit from these new defaults.

Use the CLI and send all the output from the saved from the backup commands.

Do not send the file too fast, if you do the FC might not be able to keep up when using USART adapters (including built in ones) since there is no hardware serial flow control.

You may find you have to copy/paste a few lines at a time.

Repeat the backup process again!

Compare the two backups to make sure you are happy with your restored settings.

Re-apply any new defaults as desired.
=======
See the CLI section of the docs for details on how to backup and restore your configuration via the CLI.
>>>>>>> 8876d3d3
<|MERGE_RESOLUTION|>--- conflicted
+++ resolved
@@ -14,50 +14,4 @@
 
 ## Backup/Restore process
 
-<<<<<<< HEAD
-disconnect main power, connect to CLI via USB/FTDI.
-
-dump using CLI
-
-`rate profile 0`
-`profile 0`
-`dump`
-
-dump profiles using CLI if you use them
-
-`profile 1`
-`dump profile`
-
-`profile 2`
-`dump profile`
-
-dump rate profiles using CLI if you use them
-
-`rate profile 1`
-`dump rates`
-
-`rate profile 2`
-`dump rates`
-
-copy screen output to a file and save it.
-
-## Restore process
-
-Use the CLI `defaults` command first.
-
-When restoring from a backup it is a good idea to do a dump of the latest defaults so you know what has changed - if you do this each time a firmware release is created youwill be able to see the CLI changes between firmware versions.  For instance, in December 2014 the default GPS navigation PIDs changed.  If you blindly restore your backup you would not benefit from these new defaults.
-
-Use the CLI and send all the output from the saved from the backup commands.
-
-Do not send the file too fast, if you do the FC might not be able to keep up when using USART adapters (including built in ones) since there is no hardware serial flow control.
-
-You may find you have to copy/paste a few lines at a time.
-
-Repeat the backup process again!
-
-Compare the two backups to make sure you are happy with your restored settings.
-
-Re-apply any new defaults as desired.
-=======
-See the CLI section of the docs for details on how to backup and restore your configuration via the CLI.
->>>>>>> 8876d3d3
+See the CLI section of the docs for details on how to backup and restore your configuration via the CLI.