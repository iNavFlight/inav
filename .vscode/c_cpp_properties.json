{
    "configurations": [
        {
            "name": "Linux",
            "includePath": [
                "${workspaceRoot}",
                "${workspaceRoot}/src/main/**"
            ],
            "browse": {
                "limitSymbolsToIncludedHeaders": false,
                "path": [
                    "${workspaceRoot}/**"
                ]
            },
            "intelliSenseMode": "msvc-x64",
            "cStandard": "c11",
            "cppStandard": "c++17",
            "defines": [
                "USE_OSD",
                "USE_GYRO_NOTCH_1",
                "USE_GYRO_NOTCH_2",
                "USE_DTERM_NOTCH",
                "USE_ACC_NOTCH",
                "USE_GYRO_BIQUAD_RC_FIR2",
                "USE_D_BOOST",
                "USE_SERIALSHOT",
                "USE_ANTIGRAVITY",
                "USE_ASYNC_GYRO_PROCESSING",
                "USE_RPM_FILTER",
                "USE_GLOBAL_FUNCTIONS",
                "USE_DYNAMIC_FILTERS",
                "USE_DSHOT",
                "FLASH_SIZE 480",
                "USE_I2C_IO_EXPANDER",
                "USE_PCF8574",
                "USE_ESC_SENSOR",
<<<<<<< HEAD
                "USE_PROGRAMMING_FRAMEWORK",
                "USE_SERIALRX_GHST",
                "USE_TELEMETRY_GHST",
                "USE_CMS",
                "USE_DJI_HD_OSD",
                "USE_GYRO_KALMAN",
                "USE_RANGEFINDER",
                "USE_RATE_DYNAMICS",
                "USE_SMITH_PREDICTOR",
                "USE_ALPHA_BETA_GAMMA_FILTER",
                "USE_MAG_VCM5883",
                "USE_TELEMETRY_JETIEXBUS",
                "USE_NAV",
                "USE_SDCARD_SDIO",
                "USE_SDCARD",
                "USE_Q_TUNE",
                "USE_GYRO_FFT_FILTER",
                "USE_BARO_DPS310"
=======
                "USE_ADAPTIVE_FILTER",
                "MCU_FLASH_SIZE 1024",
>>>>>>> f170035b
            ],
            "configurationProvider": "ms-vscode.cmake-tools"
        }
    ],
    "version": 4
}<|MERGE_RESOLUTION|>--- conflicted
+++ resolved
@@ -34,7 +34,6 @@
                 "USE_I2C_IO_EXPANDER",
                 "USE_PCF8574",
                 "USE_ESC_SENSOR",
-<<<<<<< HEAD
                 "USE_PROGRAMMING_FRAMEWORK",
                 "USE_SERIALRX_GHST",
                 "USE_TELEMETRY_GHST",
@@ -52,11 +51,9 @@
                 "USE_SDCARD",
                 "USE_Q_TUNE",
                 "USE_GYRO_FFT_FILTER",
-                "USE_BARO_DPS310"
-=======
+                "USE_BARO_DPS310",
                 "USE_ADAPTIVE_FILTER",
-                "MCU_FLASH_SIZE 1024",
->>>>>>> f170035b
+                "MCU_FLASH_SIZE 1024"
             ],
             "configurationProvider": "ms-vscode.cmake-tools"
         }
