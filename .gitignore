*.o
.DS_Store
*~
*.uvopt
*.dep
*.bak
*.uvgui.*
.project
.settings
.cproject
.cache/
__pycache__
startup_stm32f10x_md_gcc.s
.vagrant/
#.vscode/
cov-int*
/build/
/obj/
/patches/
/tools/
/downloads/
/debug/
/release/

# script-generated files
docs/Manual.pdf
README.pdf

# build generated files
/settings.json

# local changes only
make/local.mk
<<<<<<< HEAD
/inav.code-workspace
=======
launch.json
>>>>>>> 4b536f2e
<|MERGE_RESOLUTION|>--- conflicted
+++ resolved
@@ -31,8 +31,4 @@
 
 # local changes only
 make/local.mk
-<<<<<<< HEAD
-/inav.code-workspace
-=======
-launch.json
->>>>>>> 4b536f2e
+launch.json