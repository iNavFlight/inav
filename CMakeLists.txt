cmake_minimum_required(VERSION 3.13...3.18)

list(APPEND CMAKE_MODULE_PATH "${CMAKE_CURRENT_SOURCE_DIR}/cmake")

set(MAIN_DIR "${CMAKE_CURRENT_SOURCE_DIR}")
set(MAIN_LIB_DIR "${CMAKE_CURRENT_SOURCE_DIR}/lib")
set(MAIN_UTILS_DIR "${CMAKE_CURRENT_SOURCE_DIR}/src/utils")
set(MAIN_SRC_DIR "${CMAKE_CURRENT_SOURCE_DIR}/src/main")
set(SVD_DIR "${CMAKE_CURRENT_SOURCE_DIR}/dev/svd")
set(DOWNLOADS_DIR "${MAIN_DIR}/downloads")
set(TOOLS_DIR "${MAIN_DIR}/tools")

option(SITL "SITL build for host system" OFF)

set(TOOLCHAIN_OPTIONS none arm-none-eabi host)
if (SITL)
    if (CMAKE_HOST_APPLE)
        set(MACOSX TRUE)
    endif()
    set(TOOLCHAIN "host" CACHE STRING "Toolchain to use. Available: ${TOOLCHAIN_OPTIONS}")
else()
    set(TOOLCHAIN "arm-none-eabi" CACHE STRING "Toolchain to use. Available: ${TOOLCHAIN_OPTIONS}")
endif()

set_property(CACHE TOOLCHAIN PROPERTY STRINGS ${TOOLCHAIN_OPTIONS})
if("" STREQUAL TOOLCHAIN)
    set(TOOLCHAIN none)
endif()
if (NOT ${TOOLCHAIN} IN_LIST TOOLCHAIN_OPTIONS)
    message(FATAL_ERROR "Invalid toolchain ${TOOLCHAIN}. Valid options are: ${TOOLCHAIN_OPTIONS}")
endif()

option(COMPILER_VERSION_CHECK "Ensure the compiler matches the expected version" ON)

include(GetGitRevisionDescription)
get_git_head_revision(GIT_REFSPEC GIT_SHA1)
string(SUBSTRING ${GIT_SHA1} 0 8 GIT_REV)

# Load settings related functions, so the tests can use them
include(main)
include(settings)

if(TOOLCHAIN STREQUAL none)
    add_subdirectory(src/test)
else()
    if (SITL)
        include("${CMAKE_CURRENT_SOURCE_DIR}/cmake/${TOOLCHAIN}.cmake")
    else()
        set(CMAKE_TOOLCHAIN_FILE "${CMAKE_CURRENT_SOURCE_DIR}/cmake/${TOOLCHAIN}.cmake")
        include("${CMAKE_CURRENT_SOURCE_DIR}/cmake/${TOOLCHAIN}-checks.cmake")
    endif()
endif()

<<<<<<< HEAD
project(INAV VERSION 8.1.0)
=======
project(INAV VERSION 9.0.0)
>>>>>>> d1ef85e8

enable_language(ASM)

if(MACOSX AND SITL)
    set(CMAKE_C_STANDARD 11)
else()
    set(CMAKE_C_STANDARD 99)
endif()
set(CMAKE_C_EXTENSIONS ON)
set(CMAKE_C_STANDARD_REQUIRED ON)
set(CMAKE_CXX_STANDARD 11)
set(CMAKE_CXX_EXTENSIONS ON)
set(CMAKE_CXX_STANDARD_REQUIRED ON)

if(CMAKE_BUILD_TYPE STREQUAL "Release" OR CMAKE_BUILD_TYPE STREQUAL "RelWithDebInfo")
    set(IS_RELEASE_BUILD ON)
endif()

set(FIRMWARE_VERSION ${PROJECT_VERSION})

option(WARNINGS_AS_ERRORS "Make all warnings into errors")
message("-- toolchain: ${TOOLCHAIN}, WARNINGS_AS_ERRORS: ${WARNINGS_AS_ERRORS}")

set(COMMON_COMPILE_DEFINITIONS
    FC_VERSION_MAJOR=${CMAKE_PROJECT_VERSION_MAJOR}
    FC_VERSION_MINOR=${CMAKE_PROJECT_VERSION_MINOR}
    FC_VERSION_PATCH_LEVEL=${CMAKE_PROJECT_VERSION_PATCH}
    FC_VERSION_TYPE="${VERSION_TYPE}"
)

if (NOT SITL)
    include(openocd)
    include(svd)
endif()

include(stm32)
include(at32)
include(sitl)

add_subdirectory(src)

collect_targets()

message("-- Build type: ${CMAKE_BUILD_TYPE}")
include(ci)<|MERGE_RESOLUTION|>--- conflicted
+++ resolved
@@ -51,11 +51,8 @@
     endif()
 endif()
 
-<<<<<<< HEAD
+
 project(INAV VERSION 8.1.0)
-=======
-project(INAV VERSION 9.0.0)
->>>>>>> d1ef85e8
 
 enable_language(ASM)
 
