cmake_minimum_required(VERSION 3.13...3.18)

list(APPEND CMAKE_MODULE_PATH "${CMAKE_CURRENT_SOURCE_DIR}/cmake")

set(MAIN_DIR "${CMAKE_CURRENT_SOURCE_DIR}")
set(MAIN_LIB_DIR "${CMAKE_CURRENT_SOURCE_DIR}/lib")
set(MAIN_UTILS_DIR "${CMAKE_CURRENT_SOURCE_DIR}/src/utils")
set(MAIN_SRC_DIR "${CMAKE_CURRENT_SOURCE_DIR}/src/main")
set(SVD_DIR "${CMAKE_CURRENT_SOURCE_DIR}/dev/svd")
set(DOWNLOADS_DIR "${MAIN_DIR}/downloads")
set(TOOLS_DIR "${MAIN_DIR}/tools")

option(SITL "SITL build for host system" OFF)

set(TOOLCHAIN_OPTIONS none arm-none-eabi host)
if (SITL)
    if (CMAKE_HOST_APPLE)
        set(MACOSX TRUE)
    endif()
    set(TOOLCHAIN "host" CACHE STRING "Toolchain to use. Available: ${TOOLCHAIN_OPTIONS}")
else()
    set(TOOLCHAIN "arm-none-eabi" CACHE STRING "Toolchain to use. Available: ${TOOLCHAIN_OPTIONS}")
endif()

set_property(CACHE TOOLCHAIN PROPERTY STRINGS ${TOOLCHAIN_OPTIONS})
if("" STREQUAL TOOLCHAIN)
    set(TOOLCHAIN none)
endif()
if (NOT ${TOOLCHAIN} IN_LIST TOOLCHAIN_OPTIONS)
    message(FATAL_ERROR "Invalid toolchain ${TOOLCHAIN}. Valid options are: ${TOOLCHAIN_OPTIONS}")
endif()

option(COMPILER_VERSION_CHECK "Ensure the compiler matches the expected version" ON)

include(GetGitRevisionDescription)
get_git_head_revision(GIT_REFSPEC GIT_SHA1)
string(SUBSTRING ${GIT_SHA1} 0 8 GIT_REV)

# Load settings related functions, so the tests can use them
include(main)
include(settings)

if(TOOLCHAIN STREQUAL none)
    add_subdirectory(src/test)
else()
    if (SITL)
        include("${CMAKE_CURRENT_SOURCE_DIR}/cmake/${TOOLCHAIN}.cmake")
    else()
        set(CMAKE_TOOLCHAIN_FILE "${CMAKE_CURRENT_SOURCE_DIR}/cmake/${TOOLCHAIN}.cmake")
        include("${CMAKE_CURRENT_SOURCE_DIR}/cmake/${TOOLCHAIN}-checks.cmake")
    endif()
endif()

<<<<<<< HEAD
project(INAV VERSION 8.1.0)
=======
project(INAV VERSION 9.0.0)
>>>>>>> 6ee683ad

enable_language(ASM)

if(MACOSX AND SITL)
    set(CMAKE_C_STANDARD 11)
else()
    set(CMAKE_C_STANDARD 99)
endif()
set(CMAKE_C_EXTENSIONS ON)
set(CMAKE_C_STANDARD_REQUIRED ON)
set(CMAKE_CXX_STANDARD 11)
set(CMAKE_CXX_EXTENSIONS ON)
set(CMAKE_CXX_STANDARD_REQUIRED ON)

if(CMAKE_BUILD_TYPE STREQUAL "Release" OR CMAKE_BUILD_TYPE STREQUAL "RelWithDebInfo")
    set(IS_RELEASE_BUILD ON)
endif()

set(FIRMWARE_VERSION ${PROJECT_VERSION})

option(WARNINGS_AS_ERRORS "Make all warnings into errors")
message("-- toolchain: ${TOOLCHAIN}, WARNINGS_AS_ERRORS: ${WARNINGS_AS_ERRORS}")

set(COMMON_COMPILE_DEFINITIONS
    FC_VERSION_MAJOR=${CMAKE_PROJECT_VERSION_MAJOR}
    FC_VERSION_MINOR=${CMAKE_PROJECT_VERSION_MINOR}
    FC_VERSION_PATCH_LEVEL=${CMAKE_PROJECT_VERSION_PATCH}
    FC_VERSION_TYPE="${VERSION_TYPE}"
)

if (NOT SITL)
    include(openocd)
    include(svd)
endif()

include(stm32)
include(at32)
include(sitl)

add_subdirectory(src)

collect_targets()

message("-- Build type: ${CMAKE_BUILD_TYPE}")
include(ci)<|MERGE_RESOLUTION|>--- conflicted
+++ resolved
@@ -51,11 +51,9 @@
     endif()
 endif()
 
-<<<<<<< HEAD
-project(INAV VERSION 8.1.0)
-=======
+
 project(INAV VERSION 9.0.0)
->>>>>>> 6ee683ad
+
 
 enable_language(ASM)
 
