<<<<<<< HEAD
These are unofficial targets for [INAV](https://github.com/iNavFlight/inav).
Some of the targets provide support for flight controller boards that do not have official INAV support.
Others add features to boards that are supported, such as adding PINIO or extra servo outputs.

Targets can be found in [src/main/target/](src/main/target/)

Targets available here include:

GEPRCF722
GRAVITYF7
IFLIGHTF7_SXEMINI
MATEKF405SE_PINIO
MATEKF405SE_PINIO2
OMNIBUSF4_PINIO:
OMNIBUSF4_PINIOPRO
OMNIBUSF4_PINIOV3
OMNIBUSF4_PINIOV3_S5_S6_2SS
OMNIBUSF4_PINIOV3_S5S6_SS
OMNIBUSF4_PINIOV3_S6_SS
SKYSTARSF405hd
SKYSTARSF722HDPRO
and more

New additions are very much welcomed. If you've made your own target, please
send a pull request or send me a zip of your files and I'll add it here.
Improvements are also very much welcomed. Any additions or improvements you
make, please send a PR or let me know.

Here is some information about how you can make your own target, either to support
an FC that isn't already supported, or to remap resources:
[Building Custom Firmware](https://github.com/iNavFlight/inav/wiki/Building-custom-firmware)

Getting a new target added to the *offical* inav distribution has certain
[requirements](https://github.com/iNavFlight/inav/blob/master/docs/policies/NEW_HARDWARE_POLICY.md).
On the other hand, all targets are welcome here.

Please add in your target folder a readme.txt file saying what your target is for and how you've tested it.
=======
# INAV - navigation capable flight controller

![INAV](http://static.rcgroups.net/forums/attachments/6/1/0/3/7/6/a9088858-102-inav.png)

# INAV 6 Horizon Hawk feature freeze

> INAV 6 feature freeze will happen on 29th of January 2023. No new features for INAv 6 will be accepted after that date. 

# INAV Community

* [INAV Discord Server](https://discord.gg/peg2hhbYwN)
* [INAV Official on Facebook](https://www.facebook.com/groups/INAVOfficial)
* [INAV Official on Telegram](https://t.me/INAVFlight)

## Features
>>>>>>> 5937ba71

* Runs on the most popular F4, F7 and H7 flight controllers
* On Screen Display (OSD) - both character and pixel style
* DJI OSD integration: all elements, system messages and warnings
* Outstanding performance out of the box
* Position Hold, Altitude Hold, Return To Home and Missions
* Excellent support for fixed wing UAVs: airplanes, flying wings 
* Fully configurable mixer that allows to run any hardware you want: multirotor, fixed wing, rovers, boats and other experimental devices
* Multiple sensor support: GPS, Pitot tube, sonar, lidar, temperature, ESC with BlHeli_32 telemetry
* SmartAudio and IRC Tramp VTX support
* Blackbox flight recorder logging
* Telemetry: SmartPort, FPort, MAVlink, LTM
* Multi-color RGB LED Strip support
* Advanced gyro filtering
* Logic Conditions, Global Functions and Global Variables: you can program INAV with a GUI
* And many more!


Note we cannot generally provide support for the code here. This is just a 
collection of targets that have been contributed by people like you. The maintainer
of this repository (Sensei) didn't write this code and may not own the hardware.
The only exception is Airbot Omnibus boards. The maintainer of this repo
does own Omnibus flight controllers and is familiar with ONLY those boards.

These files are not a product of the official inav project and are not endorsed
by the project or affiliated with it. These files may or may not work well for you.
They have been provided by people who made them for their own use and report that the files work for them.


Official tool for INAV can be downloaded [here](https://github.com/iNavFlight/inav-configurator/releases). It can be run on Windows, MacOS and Linux machines and standalone application.  

--------------------------------------------------------

### INAV Blackbox Explorer

Tool for Blackbox logs analysis is available [here](https://github.com/iNavFlight/blackbox-log-viewer/releases)

### Telemetry screen for OpenTX

Users of OpenTX radios (Taranis, Horus, Jumper, Radiomaster, Nirvana) can use INAV OpenTX Telemetry Widget screen. Software and installation instruction are available here: [https://github.com/iNavFlight/OpenTX-Telemetry-Widget](https://github.com/iNavFlight/OpenTX-Telemetry-Widget)

### INAV magnetometer alignment helper

[INAV Magnetometer Alignment helper](https://kernel-machine.github.io/INavMagAlignHelper/) allows to align INAV magnetometer despite position and orientation. This simplifies the process of INAV setup on multirotors with tilted GPS modules.

### OSD layout Copy, Move, or Replace helper tool

[Easy INAV OSD switcher tool](https://www.mrd-rc.com/tutorials-tools-and-testing/useful-tools/inav-osd-switcher-tool/) allows you to easily switch your OSD layouts around in INAV. Choose the from and to OSD layouts, and the method of transfering the layouts.

## Installation

See: https://github.com/iNavFlight/inav/blob/master/docs/Installation.md

## Documentation, support and learning resources
* [INAV 5 on a flying wing full tutorial](https://www.youtube.com/playlist?list=PLOUQ8o2_nCLkZlulvqsX_vRMfXd5zM7Ha)
* [INAV on a multirotor drone tutorial](https://www.youtube.com/playlist?list=PLOUQ8o2_nCLkfcKsWobDLtBNIBzwlwRC8)
* [Fixed Wing Guide](docs/INAV_Fixed_Wing_Setup_Guide.pdf)
* [Autolaunch Guide](docs/INAV_Autolaunch.pdf)
* [Modes Guide](docs/INAV_Modes.pdf)
* [Wing Tuning Masterclass](docs/INAV_Wing_Tuning_Masterclass.pdf)
* [Official documentation](https://github.com/iNavFlight/inav/tree/master/docs)
* [Official Wiki](https://github.com/iNavFlight/inav/wiki)
* [Video series by Paweł Spychalski](https://www.youtube.com/playlist?list=PLOUQ8o2_nCLloACrA6f1_daCjhqY2x0fB)
* [Target documentation](https://github.com/iNavFlight/inav/tree/master/docs/boards)

## Contributing

Contributions are welcome and encouraged.  You can contribute in many ways:

* Documentation updates and corrections.
* How-To guides - received help?  help others!
* Bug fixes.
* New features.
* Telling us your ideas and suggestions.
* Buying your hardware from this [link](https://inavflight.com/shop/u/bg/)

A good place to start is Telegram channel or Facebook group. Drop in, say hi.

Github issue tracker is a good place to search for existing issues or report a new bug/feature request:

https://github.com/iNavFlight/inav/issues

https://github.com/iNavFlight/inav-configurator/issues

Before creating new issues please check to see if there is an existing one, search first otherwise you waste peoples time when they could be coding instead!

## Developers

Please refer to the development section in the [docs/development](https://github.com/iNavFlight/inav/tree/master/docs/development) folder.


## INAV Releases
https://github.com/iNavFlight/inav/releases<|MERGE_RESOLUTION|>--- conflicted
+++ resolved
@@ -1,4 +1,3 @@
-<<<<<<< HEAD
 These are unofficial targets for [INAV](https://github.com/iNavFlight/inav).
 Some of the targets provide support for flight controller boards that do not have official INAV support.
 Others add features to boards that are supported, such as adding PINIO or extra servo outputs.
@@ -6,7 +5,6 @@
 Targets can be found in [src/main/target/](src/main/target/)
 
 Targets available here include:
-
 GEPRCF722
 GRAVITYF7
 IFLIGHTF7_SXEMINI
@@ -36,23 +34,13 @@
 On the other hand, all targets are welcome here.
 
 Please add in your target folder a readme.txt file saying what your target is for and how you've tested it.
-=======
-# INAV - navigation capable flight controller
-
-![INAV](http://static.rcgroups.net/forums/attachments/6/1/0/3/7/6/a9088858-102-inav.png)
 
 # INAV 6 Horizon Hawk feature freeze
 
-> INAV 6 feature freeze will happen on 29th of January 2023. No new features for INAv 6 will be accepted after that date. 
+INAV 6 feature freeze will happen on 29th of January 2023. No new features for INAv 6 will be accepted after that date.
 
 # INAV Community
 
-* [INAV Discord Server](https://discord.gg/peg2hhbYwN)
-* [INAV Official on Facebook](https://www.facebook.com/groups/INAVOfficial)
-* [INAV Official on Telegram](https://t.me/INAVFlight)
-
-## Features
->>>>>>> 5937ba71
 
 * Runs on the most popular F4, F7 and H7 flight controllers
 * On Screen Display (OSD) - both character and pixel style
