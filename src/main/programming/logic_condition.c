--- conflicted
+++ resolved
@@ -836,17 +836,12 @@
         
         case LOGIC_CONDITION_OPERAND_FLIGHT_RANGEFINDER_RAW:
             return rangefinderGetLatestRawAltitude();
-<<<<<<< HEAD
-            break; 
-
-=======
             break;
 #ifdef USE_FW_AUTOLAND
         case LOGIC_CONDITION_OPERAND_FLIGHT_FW_LAND_STATE:
             return posControl.fwLandState.landState;
             break;
 #endif
->>>>>>> 019aaffa
         default:
             return 0;
             break;
