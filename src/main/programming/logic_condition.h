--- conflicted
+++ resolved
@@ -84,13 +84,9 @@
     LOGIC_CONDITION_LED_PIN_PWM                 = 52,
     LOGIC_CONDITION_DISABLE_GPS_FIX             = 53,
     LOGIC_CONDITION_RESET_MAG_CALIBRATION       = 54,
-<<<<<<< HEAD
-    LOGIC_CONDITION_OVERRIDE_MIN_GROUND_SPEED   = 55,
+    LOGIC_CONDITION_SET_GIMBAL_SENSITIVITY      = 55,
+    LOGIC_CONDITION_OVERRIDE_MIN_GROUND_SPEED   = 56,
     LOGIC_CONDITION_LAST
-=======
-    LOGIC_CONDITION_SET_GIMBAL_SENSITIVITY      = 55,
-    LOGIC_CONDITION_LAST                        = 56,
->>>>>>> 498526bd
 } logicOperation_e;
 
 typedef enum logicOperandType_s {
