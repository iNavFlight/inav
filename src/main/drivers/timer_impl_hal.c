--- conflicted
+++ resolved
@@ -35,19 +35,11 @@
 
 extern uint32_t timerClock(TIM_TypeDef *tim);
 
-<<<<<<< HEAD
-const uint16_t lookupDMAIndexTable[] = { TIM_DMA_ID_CC1, TIM_DMA_ID_CC2, TIM_DMA_ID_CC3, TIM_DMA_ID_CC4 };
 const uint16_t lookupDMASourceTable[] = { TIM_DMA_CC1, TIM_DMA_CC2, TIM_DMA_CC3, TIM_DMA_CC4 };
 const uint8_t lookupTIMChannelTable[] = { TIM_CHANNEL_1, TIM_CHANNEL_2, TIM_CHANNEL_3, TIM_CHANNEL_4 };
 
-static const uint16_t lookupDMALLStreamTable[] = { LL_DMA_STREAM_0, LL_DMA_STREAM_1, LL_DMA_STREAM_2, LL_DMA_STREAM_3, LL_DMA_STREAM_4, LL_DMA_STREAM_5, LL_DMA_STREAM_6, LL_DMA_STREAM_7 };
-=======
-const uint16_t lookupDMASourceTable[] = { TIM_DMA_CC1, TIM_DMA_CC2, TIM_DMA_CC3, TIM_DMA_CC4 };
-const uint8_t lookupTIMChannelTable[] = { TIM_CHANNEL_1, TIM_CHANNEL_2, TIM_CHANNEL_3, TIM_CHANNEL_4 };
-
 static const uint32_t lookupDMALLStreamTable[] = { LL_DMA_STREAM_0, LL_DMA_STREAM_1, LL_DMA_STREAM_2, LL_DMA_STREAM_3, LL_DMA_STREAM_4, LL_DMA_STREAM_5, LL_DMA_STREAM_6, LL_DMA_STREAM_7 };
 static const uint32_t lookupDMALLChannelTable[] = { LL_DMA_CHANNEL_0, LL_DMA_CHANNEL_1, LL_DMA_CHANNEL_2, LL_DMA_CHANNEL_3, LL_DMA_CHANNEL_4, LL_DMA_CHANNEL_5, LL_DMA_CHANNEL_6, LL_DMA_CHANNEL_7 };
->>>>>>> ede4a790
 
 static TIM_HandleTypeDef timerHandle[HARDWARE_TIMER_DEFINITION_COUNT];
 
@@ -162,17 +154,10 @@
 {
     if (tch->timHw->output & TIMER_OUTPUT_N_CHANNEL) {
         HAL_TIMEx_PWMN_Start(tch->timCtx->timHandle, lookupTIMChannelTable[tch->timHw->channelIndex]);
-<<<<<<< HEAD
     }
     else {
         HAL_TIM_PWM_Start(tch->timCtx->timHandle, lookupTIMChannelTable[tch->timHw->channelIndex]);
     }
-=======
-    }
-    else {
-        HAL_TIM_PWM_Start(tch->timCtx->timHandle, lookupTIMChannelTable[tch->timHw->channelIndex]);
-    }
->>>>>>> ede4a790
 }
 
 void impl_timerEnableIT(TCH_t * tch, uint32_t interrupt)
@@ -300,128 +285,12 @@
 
     if (enable) {
         LL_TIM_CC_EnableChannel(tch->timHw->tim, lookupTIMLLChannelTable[tch->timHw->channelIndex]);
-<<<<<<< HEAD
     }
     else {
         LL_TIM_CC_DisableChannel(tch->timHw->tim, lookupTIMLLChannelTable[tch->timHw->channelIndex]);
-=======
->>>>>>> ede4a790
-    }
-    else {
-        LL_TIM_CC_DisableChannel(tch->timHw->tim, lookupTIMLLChannelTable[tch->timHw->channelIndex]);
-    }
-}
-
-<<<<<<< HEAD
-    //TIM_CCxChannelCmd(tch->timHw->tim, lookupTIMChannelTable[tch->timHw->channelIndex], (enable ? TIM_CCx_ENABLE : TIM_CCx_DISABLE));
-}
-
-// HAL_LL additionan implementation for enabling multiple DMA channels in one operation
-static inline void LL_TIM_EnableDMAReq_CCx(TIM_TypeDef * TIMx, uint16_t dmaSources)
-{
-    SET_BIT(TIMx->DIER, dmaSources & (TIM_DMA_CC1 | TIM_DMA_CC2 | TIM_DMA_CC3 | TIM_DMA_CC4));
-}
-
-static inline void LL_TIM_DisableDMAReq_CCx(TIM_TypeDef * TIMx, uint16_t dmaSources)
-{
-    CLEAR_BIT(TIMx->DIER, dmaSources & (TIM_DMA_CC1 | TIM_DMA_CC2 | TIM_DMA_CC3 | TIM_DMA_CC4));
-}
-
-static void impl_timerDMA_IRQHandler(DMA_t descriptor)
-{
-    if (DMA_GET_FLAG_STATUS(descriptor, DMA_IT_TCIF)) {
-        TCH_t * tch = (TCH_t *)descriptor->userParam;
-        tch->dmaState = TCH_DMA_IDLE;
-
-        LL_DMA_DisableStream(tch->dma->dma, lookupDMALLStreamTable[DMATAG_GET_STREAM(tch->dma->tag)]);
-        LL_TIM_DisableDMAReq_CCx(tch->timHw->tim, lookupDMASourceTable[tch->timHw->channelIndex]);
-
-        DMA_CLEAR_FLAG(descriptor, DMA_IT_TCIF);
-    }
-}
-
-bool impl_timerPWMConfigChannelDMA(TCH_t * tch, void * dmaBuffer, uint32_t dmaBufferSize)
-{
-    (void)dmaBufferSize;
-
-    tch->dma = dmaGetByTag(tch->timHw->dmaTag);
-    tch->dmaBuffer = dmaBuffer;
-    if (tch->dma == NULL) {
-        return false;
-    }
-
-    // If DMA is already in use - abort
-    if (tch->dma->owner != OWNER_FREE) {
-        return false;
-    }
-
-    // We assume that timer channels are already initialized by calls to:
-    //  timerConfigBase
-    //  timerPWMConfigChannel
-
-    LL_DMA_DeInit(tch->dma->dma, lookupDMALLStreamTable[DMATAG_GET_STREAM(tch->dma->tag)]);
-
-    LL_DMA_InitTypeDef init;
-    LL_DMA_StructInit(&init);
-
-    init.Channel = dmaGetChannelByTag(tch->timHw->dmaTag);
-
-    init.PeriphOrM2MSrcAddress = (uint32_t)impl_timerCCR(tch);
-    init.PeriphOrM2MSrcIncMode = LL_DMA_PERIPH_NOINCREMENT;
-    init.PeriphOrM2MSrcDataSize = LL_DMA_PDATAALIGN_WORD;
-    init.MemoryOrM2MDstAddress = (uint32_t)dmaBuffer;
-    init.MemoryOrM2MDstIncMode = LL_DMA_MEMORY_INCREMENT;
-    init.MemoryOrM2MDstDataSize = LL_DMA_MDATAALIGN_WORD;
-    init.NbData = dmaBufferSize;
-    init.Direction = LL_DMA_DIRECTION_MEMORY_TO_PERIPH;
-    init.Mode = LL_DMA_MODE_NORMAL;
-    init.Priority = LL_DMA_PRIORITY_HIGH;
-    init.FIFOMode = DMA_FIFOMODE_DISABLE;
-    init.FIFOThreshold = DMA_FIFO_THRESHOLD_FULL;
-    init.MemBurst = DMA_MBURST_SINGLE;
-    init.PeriphBurst = DMA_PBURST_SINGLE;
-
-    dmaInit(tch->dma, OWNER_TIMER, 0);
-    dmaSetHandler(tch->dma, impl_timerDMA_IRQHandler, NVIC_PRIO_WS2811_DMA, (uint32_t)tch);
-
-    LL_DMA_Init(tch->dma->dma, lookupDMALLStreamTable[DMATAG_GET_STREAM(tch->dma->tag)], &init);
-
-    // Start PWM generation
-    if (tch->timHw->output & TIMER_OUTPUT_N_CHANNEL) {
-        HAL_TIMEx_PWMN_Start(tch->timCtx->timHandle, lookupTIMChannelTable[tch->timHw->channelIndex]);
-    }
-    else {
-        HAL_TIM_PWM_Start(tch->timCtx->timHandle, lookupTIMChannelTable[tch->timHw->channelIndex]);
-    }
-
-    return true;
-}
-
-void impl_timerPWMPrepareDMA(TCH_t * tch, uint32_t dmaBufferSize)
-{
-    const uint32_t streamLL = lookupDMALLStreamTable[DMATAG_GET_STREAM(tch->dma->tag)];
-    DMA_TypeDef * dmaBase = tch->dma->dma;
-
-    tch->dmaState = TCH_DMA_READY;
-
-    LL_DMA_DisableStream(dmaBase, streamLL);
-    LL_DMA_SetDataLength(dmaBase, streamLL, dmaBufferSize);
-    LL_DMA_ConfigAddresses(dmaBase, streamLL, (uint32_t)tch->dmaBuffer, (uint32_t)impl_timerCCR(tch), LL_DMA_DIRECTION_MEMORY_TO_PERIPH);
-    LL_DMA_EnableIT_TC(dmaBase, streamLL);
-    LL_DMA_EnableStream(dmaBase, streamLL);
-}
-
-void impl_timerPWMStartDMA(TCH_t * tch)
-{
-    uint16_t dmaSources = 0;
-    timHardwareContext_t * timCtx = tch->timCtx;
-
-    if (timCtx->ch[0].dmaState == TCH_DMA_READY) {
-        timCtx->ch[0].dmaState = TCH_DMA_ACTIVE;
-        dmaSources |= TIM_DMA_CC1;
-    }
-
-=======
+    }
+}
+
 // HAL_LL additionan implementation for enabling multiple DMA channels in one operation
 static inline void LL_TIM_EnableDMAReq_CCx(TIM_TypeDef * TIMx, uint16_t dmaSources)
 {
@@ -537,7 +406,6 @@
         dmaSources |= TIM_DMA_CC1;
     }
 
->>>>>>> ede4a790
     if (timCtx->ch[1].dmaState == TCH_DMA_READY) {
         timCtx->ch[1].dmaState = TCH_DMA_ACTIVE;
         dmaSources |= TIM_DMA_CC2;
@@ -554,13 +422,8 @@
     }
 
     if (dmaSources) {
-<<<<<<< HEAD
-        LL_TIM_SetCounter(tch->timHw->tim, 0);
-        LL_TIM_EnableDMAReq_CCx(tch->timHw->tim, dmaSources);
-=======
         LL_TIM_SetCounter(timCtx->timDef->tim, 0);
         LL_TIM_EnableDMAReq_CCx(timCtx->timDef->tim, dmaSources);
->>>>>>> ede4a790
     }
 }
 
