--- conflicted
+++ resolved
@@ -227,20 +227,6 @@
     }
 }
 
-bool checkPwmAssignedToMotorOrServo(void)
-{  
-    // Check TIM_USE_FW_* and TIM_USE_MC_* is consistent, If so, return true, means the pwm mapping will remain same between FW and MC
-    bool pwm_assigned_to_motor_or_servo = true;
-    for (int idx = 0; idx < timerHardwareCount; idx++) {
-        timerHardware_t *timHw = &timerHardware[idx];
-        if (timHw->usageFlags & (TIM_USE_MC_MOTOR | TIM_USE_FW_MOTOR | TIM_USE_MC_SERVO | TIM_USE_FW_SERVO)) {
-            pwm_assigned_to_motor_or_servo &= (timHw->usageFlags == TIM_USE_VTOL_SERVO) | (timHw->usageFlags == TIM_USE_VTOL_MOTOR);
-        }
-    }
-    return pwm_assigned_to_motor_or_servo;
-}
-
-
 bool pwmHasMotorOnTimer(timMotorServoHardware_t * timOutputs, HAL_Timer_t *tim)
 {
     for (int i = 0; i < timOutputs->maxTimMotorCount; ++i) {
@@ -338,39 +324,12 @@
             continue;
         }
 
-<<<<<<< HEAD
-        // Determine if timer belongs to motor/servo
-        if (currentMixerConfig.platformType == PLATFORM_MULTIROTOR || currentMixerConfig.platformType == PLATFORM_TRICOPTER) {
-            // Multicopter
-
-            // Make sure first motorCount outputs get assigned to motor
-            if ((timHw->usageFlags & TIM_USE_MC_MOTOR) && (motorIdx < motorCount)) {
-                timHw->usageFlags = timHw->usageFlags & ~TIM_USE_MC_SERVO;
-                pwmClaimTimer(timHw->tim, timHw->usageFlags);
-                motorIdx += 1;
-            }
-
-            // We enable mapping to servos if mixer is actually using them and it does not conflict with used motors
-            if (isMixerUsingServos && timHw->usageFlags & TIM_USE_MC_SERVO && !pwmHasMotorOnTimer(timOutputs, timHw->tim)) {
-                type = MAP_TO_SERVO_OUTPUT;
-            } else if (timHw->usageFlags & TIM_USE_MC_MOTOR && !pwmHasServoOnTimer(timOutputs, timHw->tim)) {
-                type = MAP_TO_MOTOR_OUTPUT;
-            }
-        } else {
-            // Make sure first motorCount motor outputs get assigned to motor
-            if ((timHw->usageFlags & TIM_USE_FW_MOTOR) && (motorIdx < motorCount)) {
-                timHw->usageFlags = timHw->usageFlags & ~TIM_USE_FW_SERVO;
-                pwmClaimTimer(timHw->tim, timHw->usageFlags);
-                motorIdx += 1;
-            }
-=======
         // Make sure first motorCount motor outputs get assigned to motor
         if (TIM_IS_MOTOR(timHw->usageFlags) && (motorIdx < motorCount)) {
             timHw->usageFlags &= ~TIM_USE_SERVO;
             pwmClaimTimer(timHw->tim, timHw->usageFlags);
             motorIdx += 1;
         }
->>>>>>> 03734bc9
 
         if (TIM_IS_SERVO(timHw->usageFlags) && !pwmHasMotorOnTimer(timOutputs, timHw->tim)) {
             type = MAP_TO_SERVO_OUTPUT;
