--- conflicted
+++ resolved
@@ -211,27 +211,7 @@
 }
 
 static void timerHardwareOverride(timerHardware_t * timer) {
-<<<<<<< HEAD
-    if (currentMixerConfig.outputMode == OUTPUT_MODE_SERVOS) {
-        
-        //Motors are rewritten as servos
-        if (timer->usageFlags & (TIM_USE_MC_MOTOR|TIM_USE_FW_MOTOR)) {
-            timer->usageFlags &= ~(TIM_USE_MC_MOTOR | TIM_USE_FW_MOTOR);
-            timer->usageFlags |= TIM_USE_MC_SERVO | TIM_USE_FW_SERVO;
-        }
-        
-    } else if (currentMixerConfig.outputMode == OUTPUT_MODE_MOTORS) {
-        
-        // Servos are rewritten as motors
-        if (timer->usageFlags & (TIM_USE_MC_SERVO | TIM_USE_FW_SERVO)) {
-            timer->usageFlags &= ~(TIM_USE_MC_SERVO | TIM_USE_FW_SERVO);
-            timer->usageFlags |= TIM_USE_MC_MOTOR | TIM_USE_FW_MOTOR;
-        }
-    }
-
-=======
     
->>>>>>> b03fd175
     switch (timerOverrides(timer2id(timer->tim))->outputMode) {
         case OUTPUT_MODE_MOTORS:
             if (timer->usageFlags & (TIM_USE_MC_SERVO | TIM_USE_FW_SERVO)) {
