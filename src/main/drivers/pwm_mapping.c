/*
 * This file is part of Cleanflight.
 *
 * Cleanflight is free software: you can redistribute it and/or modify
 * it under the terms of the GNU General Public License as published by
 * the Free Software Foundation, either version 3 of the License, or
 * (at your option) any later version.
 *
 * Cleanflight is distributed in the hope that it will be useful,
 * but WITHOUT ANY WARRANTY; without even the implied warranty of
 * MERCHANTABILITY or FITNESS FOR A PARTICULAR PURPOSE.  See the
 * GNU General Public License for more details.
 *
 * You should have received a copy of the GNU General Public License
 * along with Cleanflight.  If not, see <http://www.gnu.org/licenses/>.
 */

#include <stdbool.h>
#include <stdint.h>
#include <string.h>

#include "platform.h"

#if !defined(SITL_BUILD)

#include "build/debug.h"
#include "common/log.h"
#include "common/memory.h"

#include "config/feature.h"

#include "fc/config.h"

#include "drivers/io.h"
#include "drivers/io_impl.h"
#include "drivers/timer.h"
#include "drivers/pwm_output.h"
#include "drivers/pwm_mapping.h"
#include "drivers/serial.h"
#include "drivers/serial_uart.h"

#include "sensors/rangefinder.h"

#include "io/serial.h"

enum {
    MAP_TO_NONE,
    MAP_TO_MOTOR_OUTPUT,
    MAP_TO_SERVO_OUTPUT,
};

typedef struct {
    int maxTimMotorCount;
    int maxTimServoCount;
    const timerHardware_t * timMotors[MAX_PWM_OUTPUT_PORTS];
    const timerHardware_t * timServos[MAX_PWM_OUTPUT_PORTS];
} timMotorServoHardware_t;

static pwmInitError_e pwmInitError = PWM_INIT_ERROR_NONE;

static const char * pwmInitErrorMsg[] = {
    /* PWM_INIT_ERROR_NONE */                     "No error",
    /* PWM_INIT_ERROR_TOO_MANY_MOTORS */          "Mixer defines too many motors",
    /* PWM_INIT_ERROR_TOO_MANY_SERVOS */          "Mixer defines too many servos",
    /* PWM_INIT_ERROR_NOT_ENOUGH_MOTOR_OUTPUTS */ "Not enough motor outputs/timers",
    /* PWM_INIT_ERROR_NOT_ENOUGH_SERVO_OUTPUTS */ "Not enough servo outputs/timers",
    /* PWM_INIT_ERROR_TIMER_INIT_FAILED */        "Output timer init failed"
};

static const motorProtocolProperties_t motorProtocolProperties[] = {
    [PWM_TYPE_STANDARD]     = { .usesHwTimer = true,    .isDSHOT = false },
    [PWM_TYPE_ONESHOT125]   = { .usesHwTimer = true,    .isDSHOT = false },
    [PWM_TYPE_MULTISHOT]    = { .usesHwTimer = true,    .isDSHOT = false },
    [PWM_TYPE_BRUSHED]      = { .usesHwTimer = true,    .isDSHOT = false },
    [PWM_TYPE_DSHOT150]     = { .usesHwTimer = true,    .isDSHOT = true },
    [PWM_TYPE_DSHOT300]     = { .usesHwTimer = true,    .isDSHOT = true },
    [PWM_TYPE_DSHOT600]     = { .usesHwTimer = true,    .isDSHOT = true },
};

pwmInitError_e getPwmInitError(void)
{
    return pwmInitError;
}

const char * getPwmInitErrorMessage(void)
{
    return pwmInitErrorMsg[pwmInitError];
}

const motorProtocolProperties_t * getMotorProtocolProperties(motorPwmProtocolTypes_e proto)
{
    return &motorProtocolProperties[proto];
}

static bool checkPwmTimerConflicts(const timerHardware_t *timHw)
{
    serialPortPins_t uartPins;

#if defined(USE_UART2)
    uartGetPortPins(UARTDEV_2, &uartPins);
    if (doesConfigurationUsePort(SERIAL_PORT_USART2) && (timHw->tag == uartPins.txPin || timHw->tag == uartPins.rxPin)) {
        return true;
    }
#endif

#if defined(USE_UART3)
    uartGetPortPins(UARTDEV_3, &uartPins);
    if (doesConfigurationUsePort(SERIAL_PORT_USART3) && (timHw->tag == uartPins.txPin || timHw->tag == uartPins.rxPin)) {
        return true;
    }
#endif

#if defined(USE_UART4)
    uartGetPortPins(UARTDEV_4, &uartPins);
    if (doesConfigurationUsePort(SERIAL_PORT_USART4) && (timHw->tag == uartPins.txPin || timHw->tag == uartPins.rxPin)) {
        return true;
    }
#endif

#if defined(USE_UART5)
    uartGetPortPins(UARTDEV_5, &uartPins);
    if (doesConfigurationUsePort(SERIAL_PORT_USART5) && (timHw->tag == uartPins.txPin || timHw->tag == uartPins.rxPin)) {
        return true;
    }
#endif

#if defined(USE_UART6)
    uartGetPortPins(UARTDEV_6, &uartPins);
    if (doesConfigurationUsePort(SERIAL_PORT_USART6) && (timHw->tag == uartPins.txPin || timHw->tag == uartPins.rxPin)) {
        return true;
    }
#endif

#if defined(USE_UART7)
    uartGetPortPins(UARTDEV_7, &uartPins);
    if (doesConfigurationUsePort(SERIAL_PORT_USART7) && (timHw->tag == uartPins.txPin || timHw->tag == uartPins.rxPin)) {
        return true;
    }
#endif

#if defined(USE_UART8)
    uartGetPortPins(UARTDEV_8, &uartPins);
    if (doesConfigurationUsePort(SERIAL_PORT_USART8) && (timHw->tag == uartPins.txPin || timHw->tag == uartPins.rxPin)) {
        return true;
    }
#endif

#if defined(USE_SOFTSERIAL1)
    if (feature(FEATURE_SOFTSERIAL)) {
        const timerHardware_t *ssrx = timerGetByTag(IO_TAG(SOFTSERIAL_1_RX_PIN), TIM_USE_ANY);
        const timerHardware_t *sstx = timerGetByTag(IO_TAG(SOFTSERIAL_1_TX_PIN), TIM_USE_ANY);
        if ((ssrx != NULL && ssrx->tim == timHw->tim) || (sstx != NULL && sstx->tim == timHw->tim)) {
            return true;
        }
    }
#endif

#if defined(USE_SOFTSERIAL2)
    if (feature(FEATURE_SOFTSERIAL)) {
        const timerHardware_t *ssrx = timerGetByTag(IO_TAG(SOFTSERIAL_2_RX_PIN), TIM_USE_ANY);
        const timerHardware_t *sstx = timerGetByTag(IO_TAG(SOFTSERIAL_2_TX_PIN), TIM_USE_ANY);
        if ((ssrx != NULL && ssrx->tim == timHw->tim) || (sstx != NULL && sstx->tim == timHw->tim)) {
            return true;
        }
    }
#endif

#if defined(USE_LED_STRIP)
    if (feature(FEATURE_LED_STRIP)) {
        const timerHardware_t * ledTimHw = timerGetByTag(IO_TAG(WS2811_PIN), TIM_USE_ANY);
        if (ledTimHw != NULL && timHw->tim == ledTimHw->tim) {
            return true;
        }
    }
#endif

#if defined(USE_ADC)
#if defined(ADC_CHANNEL_1_PIN)
    if (timHw->tag == IO_TAG(ADC_CHANNEL_1_PIN)) {
        return true;
    }
#endif
#if defined(ADC_CHANNEL_2_PIN)
    if (timHw->tag == IO_TAG(ADC_CHANNEL_2_PIN)) {
        return true;
    }
#endif
#if defined(ADC_CHANNEL_3_PIN)
    if (timHw->tag == IO_TAG(ADC_CHANNEL_3_PIN)) {
        return true;
    }
#endif
#if defined(ADC_CHANNEL_4_PIN)
    if (timHw->tag == IO_TAG(ADC_CHANNEL_4_PIN)) {
        return true;
    }
#endif
#if defined(ADC_CHANNEL_5_PIN)
    if (timHw->tag == IO_TAG(ADC_CHANNEL_5_PIN)) {
        return true;
    }
#endif
#if defined(ADC_CHANNEL_6_PIN)
    if (timHw->tag == IO_TAG(ADC_CHANNEL_6_PIN)) {
        return true;
    }
#endif
#endif

    return false;
}

static void timerHardwareOverride(timerHardware_t * timer) {
    switch (timerOverrides(timer2id(timer->tim))->outputMode) {
        case OUTPUT_MODE_MOTORS:
            if (TIM_IS_SERVO(timer->usageFlags)) {
                timer->usageFlags &= ~TIM_USE_SERVO;
                timer->usageFlags |= TIM_USE_MOTOR;
            }
            break;
        case OUTPUT_MODE_SERVOS:
            if (TIM_IS_MOTOR(timer->usageFlags)) {
                timer->usageFlags &= ~TIM_USE_MOTOR;
                timer->usageFlags |= TIM_USE_SERVO;
            }
            break;
    }
}

bool pwmHasMotorOnTimer(timMotorServoHardware_t * timOutputs, HAL_Timer_t *tim)
{
    for (int i = 0; i < timOutputs->maxTimMotorCount; ++i) {
        if (timOutputs->timMotors[i]->tim == tim) {
            return true;
        }
    }

    return false;
}

bool pwmHasServoOnTimer(timMotorServoHardware_t * timOutputs, HAL_Timer_t *tim)
{
    for (int i = 0; i < timOutputs->maxTimServoCount; ++i) {
        if (timOutputs->timServos[i]->tim == tim) {
            return true;
        }
    }

    return false;
}

uint8_t pwmClaimTimer(HAL_Timer_t *tim, uint32_t usageFlags) {
    uint8_t changed = 0;
    for (int idx = 0; idx < timerHardwareCount; idx++) {
        timerHardware_t *timHw = &timerHardware[idx];
        if (timHw->tim == tim && timHw->usageFlags != usageFlags) {
            timHw->usageFlags = usageFlags;
            changed++;
        }
    }

    return changed;
}

void pwmEnsureEnoughtMotors(uint8_t motorCount)
{
    uint8_t motorOnlyOutputs = 0;

    for (int idx = 0; idx < timerHardwareCount; idx++) {
        timerHardware_t *timHw = &timerHardware[idx];

        timerHardwareOverride(timHw);

        if (checkPwmTimerConflicts(timHw)) {
            continue;
        }

        if (TIM_IS_MOTOR_ONLY(timHw->usageFlags)) {
            motorOnlyOutputs++;
            motorOnlyOutputs += pwmClaimTimer(timHw->tim, timHw->usageFlags);
        }
    }

    for (int idx = 0; idx < timerHardwareCount; idx++) {
        timerHardware_t *timHw = &timerHardware[idx];

        if (checkPwmTimerConflicts(timHw)) {
            continue;
        }

        if (TIM_IS_MOTOR(timHw->usageFlags) && !TIM_IS_MOTOR_ONLY(timHw->usageFlags)) {
            if (motorOnlyOutputs < motorCount) {
                timHw->usageFlags &= ~TIM_USE_SERVO;
                timHw->usageFlags |= TIM_USE_MOTOR;
                motorOnlyOutputs++;
                motorOnlyOutputs += pwmClaimTimer(timHw->tim, timHw->usageFlags);
            } else {
                timHw->usageFlags &= ~TIM_USE_MOTOR;
                pwmClaimTimer(timHw->tim, timHw->usageFlags);
            }
        }
    }
}

void pwmBuildTimerOutputList(timMotorServoHardware_t * timOutputs, bool isMixerUsingServos)
{
    UNUSED(isMixerUsingServos);
    timOutputs->maxTimMotorCount = 0;
    timOutputs->maxTimServoCount = 0;

    uint8_t motorCount = getMotorCount();
    uint8_t motorIdx = 0;

    pwmEnsureEnoughtMotors(motorCount);

    for (int idx = 0; idx < timerHardwareCount; idx++) {
        timerHardware_t *timHw = &timerHardware[idx];

        int type = MAP_TO_NONE;

        // Check for known conflicts (i.e. UART, LEDSTRIP, Rangefinder and ADC)
        if (checkPwmTimerConflicts(timHw)) {
            LOG_WARNING(PWM, "Timer output %d skipped", idx);
            continue;
        }

<<<<<<< HEAD
        // Determine if timer belongs to motor/servo
        if (currentMixerConfig.platformType == PLATFORM_MULTIROTOR || currentMixerConfig.platformType == PLATFORM_TRICOPTER || currentMixerConfig.platformType == PLATFORM_TAILSITTER) {
            // Multicopter

            // Make sure first motorCount outputs get assigned to motor
            if ((timHw->usageFlags & TIM_USE_MC_MOTOR) && (motorIdx < motorCount)) {
                timHw->usageFlags = timHw->usageFlags & ~TIM_USE_MC_SERVO;
                motorIdx += 1;
            }
=======
        // Make sure first motorCount motor outputs get assigned to motor
        if (TIM_IS_MOTOR(timHw->usageFlags) && (motorIdx < motorCount)) {
            timHw->usageFlags &= ~TIM_USE_SERVO;
            pwmClaimTimer(timHw->tim, timHw->usageFlags);
            motorIdx += 1;
        }
>>>>>>> aff0034b

        if (TIM_IS_SERVO(timHw->usageFlags) && !pwmHasMotorOnTimer(timOutputs, timHw->tim)) {
            type = MAP_TO_SERVO_OUTPUT;
        } else if (TIM_IS_MOTOR(timHw->usageFlags) && !pwmHasServoOnTimer(timOutputs, timHw->tim)) {
            type = MAP_TO_MOTOR_OUTPUT;
        }

        switch(type) {
            case MAP_TO_MOTOR_OUTPUT:
                timHw->usageFlags &= TIM_USE_MOTOR;
                timOutputs->timMotors[timOutputs->maxTimMotorCount++] = timHw;
                pwmClaimTimer(timHw->tim, timHw->usageFlags);
                break;
            case MAP_TO_SERVO_OUTPUT:
                timHw->usageFlags &= TIM_USE_SERVO;
                timOutputs->timServos[timOutputs->maxTimServoCount++] = timHw;
                pwmClaimTimer(timHw->tim, timHw->usageFlags);
                break;
            default:
                break;
        }
    }
}

static bool motorsUseHardwareTimers(void)
{
    return getMotorProtocolProperties(motorConfig()->motorPwmProtocol)->usesHwTimer;
}

static bool servosUseHardwareTimers(void)
{
    return servoConfig()->servo_protocol == SERVO_TYPE_PWM ||
        servoConfig()->servo_protocol == SERVO_TYPE_SBUS_PWM;
}

static void pwmInitMotors(timMotorServoHardware_t * timOutputs)
{
    const int motorCount = getMotorCount();

    // Check if too many motors
    if (motorCount > MAX_MOTORS) {
        pwmInitError = PWM_INIT_ERROR_TOO_MANY_MOTORS;
        LOG_ERROR(PWM, "Too many motors. Mixer requested %d, max %d", motorCount, MAX_MOTORS);
        return;
    }

    // Do the pre-configuration. For motors w/o hardware timers this should be sufficient
    pwmMotorPreconfigure();

    // Now if we need to configure individual motor outputs - do that
    if (!motorsUseHardwareTimers()) {
        LOG_INFO(PWM, "Skipped timer init for motors");
        return;
    }

    // If mixer requests more motors than we have timer outputs - throw an error
    if (motorCount > timOutputs->maxTimMotorCount) {
        pwmInitError = PWM_INIT_ERROR_NOT_ENOUGH_MOTOR_OUTPUTS;
        LOG_ERROR(PWM, "Not enough motor outputs. Mixer requested %d, outputs %d", motorCount, timOutputs->maxTimMotorCount);
        return;
    }

    // Finally initialize individual motor outputs
    for (int idx = 0; idx < motorCount; idx++) {
        const timerHardware_t *timHw = timOutputs->timMotors[idx];
        if (!pwmMotorConfig(timHw, idx, feature(FEATURE_PWM_OUTPUT_ENABLE))) {
            pwmInitError = PWM_INIT_ERROR_TIMER_INIT_FAILED;
            LOG_ERROR(PWM, "Timer allocation failed for motor %d", idx);
            return;
        }
    }
}

static void pwmInitServos(timMotorServoHardware_t * timOutputs)
{
    const int servoCount = getServoCount();

    if (!isMixerUsingServos()) {
        LOG_INFO(PWM, "Mixer does not use servos");
        return;
    }

    // Check if too many servos
    if (servoCount > MAX_SERVOS) {
        pwmInitError = PWM_INIT_ERROR_TOO_MANY_SERVOS;
        LOG_ERROR(PWM, "Too many servos. Mixer requested %d, max %d", servoCount, MAX_SERVOS);
        return;
    }

    // Do the pre-configuration. This should configure non-timer PWM drivers
    pwmServoPreconfigure();

    // Check if we need to init timer output for servos
    if (!servosUseHardwareTimers()) {
        // External PWM servo driver
        LOG_INFO(PWM, "Skipped timer init for servos - using external servo driver");
        return;
    }

    // If mixer requests more servos than we have timer outputs - throw an error
    if (servoCount > timOutputs->maxTimServoCount) {
        pwmInitError = PWM_INIT_ERROR_NOT_ENOUGH_SERVO_OUTPUTS;
        LOG_ERROR(PWM, "Too many servos. Mixer requested %d, timer outputs %d", servoCount, timOutputs->maxTimServoCount);
        return;
    }

    // Configure individual servo outputs
    for (int idx = 0; idx < servoCount; idx++) {
        const timerHardware_t *timHw = timOutputs->timServos[idx];

        if (!pwmServoConfig(timHw, idx, servoConfig()->servoPwmRate, servoConfig()->servoCenterPulse, feature(FEATURE_PWM_OUTPUT_ENABLE))) {
            pwmInitError = PWM_INIT_ERROR_TIMER_INIT_FAILED;
            LOG_ERROR(PWM, "Timer allocation failed for servo %d", idx);
            return;
        }
    }
}


bool pwmMotorAndServoInit(void)
{
    timMotorServoHardware_t timOutputs;

    // Build temporary timer mappings for motor and servo
    pwmBuildTimerOutputList(&timOutputs, isMixerUsingServos());

    // At this point we have built tables of timers suitable for motor and servo mappings
    // Now we can actually initialize them according to motor/servo count from mixer
    pwmInitMotors(&timOutputs);
    pwmInitServos(&timOutputs);

    return (pwmInitError == PWM_INIT_ERROR_NONE);
}

#endif<|MERGE_RESOLUTION|>--- conflicted
+++ resolved
@@ -324,24 +324,12 @@
             continue;
         }
 
-<<<<<<< HEAD
-        // Determine if timer belongs to motor/servo
-        if (currentMixerConfig.platformType == PLATFORM_MULTIROTOR || currentMixerConfig.platformType == PLATFORM_TRICOPTER || currentMixerConfig.platformType == PLATFORM_TAILSITTER) {
-            // Multicopter
-
-            // Make sure first motorCount outputs get assigned to motor
-            if ((timHw->usageFlags & TIM_USE_MC_MOTOR) && (motorIdx < motorCount)) {
-                timHw->usageFlags = timHw->usageFlags & ~TIM_USE_MC_SERVO;
-                motorIdx += 1;
-            }
-=======
         // Make sure first motorCount motor outputs get assigned to motor
         if (TIM_IS_MOTOR(timHw->usageFlags) && (motorIdx < motorCount)) {
             timHw->usageFlags &= ~TIM_USE_SERVO;
             pwmClaimTimer(timHw->tim, timHw->usageFlags);
             motorIdx += 1;
         }
->>>>>>> aff0034b
 
         if (TIM_IS_SERVO(timHw->usageFlags) && !pwmHasMotorOnTimer(timOutputs, timHw->tim)) {
             type = MAP_TO_SERVO_OUTPUT;
