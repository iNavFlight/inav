/*
 * This file is part of INAV
 *
 * INAV is free software: you can redistribute it and/or modify
 * it under the terms of the GNU General Public License as published by
 * the Free Software Foundation, either version 3 of the License, or
 * (at your option) any later version.
 *
 * INAV is distributed in the hope that it will be useful,
 * but WITHOUT ANY WARRANTY; without even the implied warranty of
 * MERCHANTABILITY or FITNESS FOR A PARTICULAR PURPOSE.  See the
 * GNU General Public License for more details.
 *
 * You should have received a copy of the GNU General Public License
 * along with INAV.  If not, see <http://www.gnu.org/licenses/>.
 */

// iNav specific IDs start from 0x2000
// See https://github.com/iNavFlight/inav/wiki/MSP-V2#msp-v2-message-catalogue

<<<<<<< HEAD
#define MSP2_INAV_STATUS                        0x2000
#define MSP2_INAV_OPTICAL_FLOW                  0x2001
#define MSP2_INAV_ANALOG                        0x2002
#define MSP2_INAV_MISC                          0x2003
#define MSP2_INAV_SET_MISC                      0x2004
#define MSP2_INAV_VOLTAGE_METER_CONFIG          0x2005
#define MSP2_INAV_SET_VOLTAGE_METER_CONFIG      0x2006
#define MSP2_INAV_BATTERY_CONFIG                0x2009
#define MSP2_INAV_SET_BATTERY_CONFIG            0x200A
=======
#define MSP2_INAV_STATUS            0x2000
#define MSP2_INAV_OPTICAL_FLOW      0x2001
#define MSP2_INAV_RATE_PROFILE      0x2007
#define MSP2_INAV_SET_RATE_PROFILE  0x2008
>>>>>>> fd40892d
<|MERGE_RESOLUTION|>--- conflicted
+++ resolved
@@ -18,7 +18,6 @@
 // iNav specific IDs start from 0x2000
 // See https://github.com/iNavFlight/inav/wiki/MSP-V2#msp-v2-message-catalogue
 
-<<<<<<< HEAD
 #define MSP2_INAV_STATUS                        0x2000
 #define MSP2_INAV_OPTICAL_FLOW                  0x2001
 #define MSP2_INAV_ANALOG                        0x2002
@@ -26,11 +25,7 @@
 #define MSP2_INAV_SET_MISC                      0x2004
 #define MSP2_INAV_VOLTAGE_METER_CONFIG          0x2005
 #define MSP2_INAV_SET_VOLTAGE_METER_CONFIG      0x2006
+#define MSP2_INAV_RATE_PROFILE                  0x2007
+#define MSP2_INAV_SET_RATE_PROFILE              0x2008
 #define MSP2_INAV_BATTERY_CONFIG                0x2009
-#define MSP2_INAV_SET_BATTERY_CONFIG            0x200A
-=======
-#define MSP2_INAV_STATUS            0x2000
-#define MSP2_INAV_OPTICAL_FLOW      0x2001
-#define MSP2_INAV_RATE_PROFILE      0x2007
-#define MSP2_INAV_SET_RATE_PROFILE  0x2008
->>>>>>> fd40892d
+#define MSP2_INAV_SET_BATTERY_CONFIG            0x200A