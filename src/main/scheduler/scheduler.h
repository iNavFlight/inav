--- conflicted
+++ resolved
@@ -122,14 +122,13 @@
 #ifdef USE_IRLOCK
     TASK_IRLOCK,
 #endif
-<<<<<<< HEAD
+#ifdef USE_ADAPTIVE_FILTER
+    TASK_ADAPTIVE_FILTER,
+#endif
 #ifdef USE_SERIAL_GIMBAL
     TASK_GIMBAL,
-=======
-#ifdef USE_ADAPTIVE_FILTER
-    TASK_ADAPTIVE_FILTER,
->>>>>>> 064aa529
 #endif
+
     /* Count of real tasks */
     TASK_COUNT,
 
