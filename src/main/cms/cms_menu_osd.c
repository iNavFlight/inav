/*
 * This file is part of Cleanflight.
 *
 * Cleanflight is free software: you can redistribute it and/or modify
 * it under the terms of the GNU General Public License as published by
 * the Free Software Foundation, either version 3 of the License, or
 * (at your option) any later version.
 *
 * Cleanflight is distributed in the hope that it will be useful,
 * but WITHOUT ANY WARRANTY; without even the implied warranty of
 * MERCHANTABILITY or FITNESS FOR A PARTICULAR PURPOSE.  See the
 * GNU General Public License for more details.
 *
 * You should have received a copy of the GNU General Public License
 * along with Cleanflight.  If not, see <http://www.gnu.org/licenses/>.
 */

#include <stdbool.h>
#include <stdint.h>
#include <string.h>

#include "platform.h"

#if defined(USE_OSD) && defined(USE_CMS) && defined(CMS_MENU_OSD)

#include "build/debug.h"

#include "common/utils.h"

#include "cms/cms.h"
#include "cms/cms_types.h"
#include "cms/cms_menu_osd.h"

#include "fc/settings.h"

#include "io/osd.h"

#define OSD_ITEM_ENTRY(label, item_id)      ((OSD_Entry){ label, OME_Submenu, {.itemId  = item_id}, &cmsx_menuOsdElementActions, 0 })

static int osdCurrentLayout = -1;
static int osdCurrentItem = -1;

static uint8_t osdCurrentElementRow = 0;
static uint8_t osdCurrentElementColumn = 0;
static uint8_t osdCurrentElementVisible = 0;

static long osdElementsOnEnter(const OSD_Entry *from);
static long osdElementsOnExit(const OSD_Entry *from);
static long osdElemActionsOnEnter(const OSD_Entry *from);

static const OSD_Entry cmsx_menuAlarmsEntries[] = {
    OSD_LABEL_ENTRY("--- ALARMS ---"),

    OSD_SETTING_ENTRY("RSSI", SETTING_OSD_RSSI_ALARM),
    OSD_SETTING_ENTRY("FLY TIME", SETTING_OSD_TIME_ALARM),
    OSD_SETTING_ENTRY("MAX ALT", SETTING_OSD_ALT_ALARM),
    OSD_SETTING_ENTRY("MAX DIST", SETTING_OSD_DIST_ALARM),
    OSD_SETTING_ENTRY("MAX NEG ALT", SETTING_OSD_NEG_ALT_ALARM),

    OSD_BACK_ENTRY,
    OSD_END_ENTRY,
};

static const CMS_Menu cmsx_menuAlarms = {
#ifdef CMS_MENU_DEBUG
    .GUARD_text = "MENUOSDA",
    .GUARD_type = OME_MENU,
#endif
    .onEnter = NULL,
    .onExit = NULL,
    .onGlobalExit = NULL,
    .entries = cmsx_menuAlarmsEntries,
};

static long cmsx_osdElementOnChange(displayPort_t *displayPort, const void *ptr)
{
    UNUSED(ptr);

    uint16_t *pos = &osdConfigMutable()->item_pos[osdCurrentLayout][osdCurrentItem];
    *pos = OSD_POS(osdCurrentElementColumn, osdCurrentElementRow);
    if (osdCurrentElementVisible) {
        *pos |= OSD_VISIBLE_FLAG;
    }
    cmsYieldDisplay(displayPort, 500);
    return 0;
}

static long osdElementPreview(displayPort_t *displayPort, const void *ptr)
{
    UNUSED(ptr);

    cmsYieldDisplay(displayPort, 2000);

    return 0;
}

static const OSD_Entry menuOsdElemActionsEntries[] = {

    OSD_BOOL_CALLBACK_ENTRY("ENABLED", cmsx_osdElementOnChange, &osdCurrentElementVisible),
    OSD_UINT8_CALLBACK_ENTRY("ROW", cmsx_osdElementOnChange, (&(const OSD_UINT8_t){ &osdCurrentElementRow, 0, OSD_X(OSD_POS_MAX), 1 })),
    OSD_UINT8_CALLBACK_ENTRY("COLUMN", cmsx_osdElementOnChange, (&(const OSD_UINT8_t){ &osdCurrentElementColumn, 0, OSD_Y(OSD_POS_MAX), 1 })),
    OSD_FUNC_CALL_ENTRY("PREVIEW", osdElementPreview),

    OSD_BACK_ENTRY,
    OSD_END_ENTRY,
};

static const OSD_Entry menuOsdFixedElemActionsEntries[] = {

    OSD_BOOL_CALLBACK_ENTRY("ENABLED", cmsx_osdElementOnChange, &osdCurrentElementVisible),
    OSD_FUNC_CALL_ENTRY("PREVIEW", osdElementPreview),

    OSD_BACK_ENTRY,
    OSD_END_ENTRY,
};

static CMS_Menu cmsx_menuOsdElementActions = {
#ifdef CMS_MENU_DEBUG
    .GUARD_text = "MENUOSDELEM",
    .GUARD_type = OME_MENU,
#endif
    .onEnter = osdElemActionsOnEnter,
    .onExit = NULL,
    .onGlobalExit = NULL,
    .entries = menuOsdElemActionsEntries,
};

static long osdElemActionsOnEnter(const OSD_Entry *from)
{
    osdCurrentItem = from->itemId;
    uint16_t pos = osdConfig()->item_pos[osdCurrentLayout][osdCurrentItem];
    osdCurrentElementColumn = OSD_X(pos);
    osdCurrentElementRow = OSD_Y(pos);
    osdCurrentElementVisible = OSD_VISIBLE(pos) ? 1 : 0;
    if (osdItemIsFixed(osdCurrentItem)) {
        cmsx_menuOsdElementActions.entries = menuOsdFixedElemActionsEntries;
    } else {
        cmsx_menuOsdElementActions.entries = menuOsdElemActionsEntries;
    }
    return 0;
}

#define OSD_ELEMENT_ENTRY(name, osd_item_id)    OSD_ITEM_ENTRY(name, osd_item_id)

static const OSD_Entry menuOsdElemsEntries[] =
{
    OSD_LABEL_ENTRY("--- OSD ITEMS ---"),

    OSD_ELEMENT_ENTRY("RSSI", OSD_RSSI_VALUE),
    OSD_ELEMENT_ENTRY("MAIN BATTERY", OSD_MAIN_BATT_VOLTAGE),
    OSD_ELEMENT_ENTRY("MAIN BATT SC", OSD_SAG_COMPENSATED_MAIN_BATT_VOLTAGE),
    OSD_ELEMENT_ENTRY("CELL VOLTAGE", OSD_MAIN_BATT_CELL_VOLTAGE),
    OSD_ELEMENT_ENTRY("CELL VOLT. SC", OSD_MAIN_BATT_SAG_COMPENSATED_CELL_VOLTAGE),
    OSD_ELEMENT_ENTRY("BAT IMPEDANCE", OSD_POWER_SUPPLY_IMPEDANCE),
    OSD_ELEMENT_ENTRY("CROSSHAIRS", OSD_CROSSHAIRS),
    OSD_ELEMENT_ENTRY("HORIZON", OSD_ARTIFICIAL_HORIZON),
    OSD_ELEMENT_ENTRY("HORIZON SIDEBARS", OSD_HORIZON_SIDEBARS),
    OSD_ELEMENT_ENTRY("ON TIME", OSD_ONTIME),
    OSD_ELEMENT_ENTRY("FLY TIME", OSD_FLYTIME),
    OSD_ELEMENT_ENTRY("ON/FLY TIME", OSD_ONTIME_FLYTIME),
    OSD_ELEMENT_ENTRY("REM. TIME", OSD_REMAINING_FLIGHT_TIME_BEFORE_RTH),
    OSD_ELEMENT_ENTRY("REM. DIST", OSD_REMAINING_DISTANCE_BEFORE_RTH),
    OSD_ELEMENT_ENTRY("TIME (HOUR)", OSD_RTC_TIME),
    OSD_ELEMENT_ENTRY("FLY MODE", OSD_FLYMODE),
    OSD_ELEMENT_ENTRY("NAME", OSD_CRAFT_NAME),
    OSD_ELEMENT_ENTRY("THR. (MANU)", OSD_THROTTLE_POS),
    OSD_ELEMENT_ENTRY("THR. (MANU/AUTO)", OSD_THROTTLE_POS_AUTO_THR),
    OSD_ELEMENT_ENTRY("SYS MESSAGES", OSD_MESSAGES),
    OSD_ELEMENT_ENTRY("VTX CHAN", OSD_VTX_CHANNEL),
    OSD_ELEMENT_ENTRY("CURRENT (A)", OSD_CURRENT_DRAW),
    OSD_ELEMENT_ENTRY("POWER", OSD_POWER),
    OSD_ELEMENT_ENTRY("USED MAH", OSD_MAH_DRAWN),
    OSD_ELEMENT_ENTRY("USED WH", OSD_WH_DRAWN),
    OSD_ELEMENT_ENTRY("EFF/KM (AH)", OSD_EFFICIENCY_MAH_PER_KM),
    OSD_ELEMENT_ENTRY("EFF/KM (WH)", OSD_EFFICIENCY_WH_PER_KM),
    OSD_ELEMENT_ENTRY("BATT CAP REM", OSD_BATTERY_REMAINING_CAPACITY),
    OSD_ELEMENT_ENTRY("BATT % REM", OSD_BATTERY_REMAINING_PERCENT),
#ifdef USE_GPS
    OSD_ELEMENT_ENTRY("HOME DIR", OSD_HOME_DIR),
    OSD_ELEMENT_ENTRY("HOME HEAD. ERR", OSD_HOME_HEADING_ERROR),
    OSD_ELEMENT_ENTRY("HOME DIST", OSD_HOME_DIST),
    OSD_ELEMENT_ENTRY("TRIP DIST", OSD_TRIP_DIST),
    OSD_ELEMENT_ENTRY("GPS SPEED", OSD_GPS_SPEED),
    OSD_ELEMENT_ENTRY("GPS SATS", OSD_GPS_SATS),
    OSD_ELEMENT_ENTRY("GPS LAT", OSD_GPS_LAT),
    OSD_ELEMENT_ENTRY("GPS LON", OSD_GPS_LON),
    OSD_ELEMENT_ENTRY("GPS HDOP", OSD_GPS_HDOP),
    OSD_ELEMENT_ENTRY("3D SPEED", OSD_3D_SPEED),
<<<<<<< HEAD
=======
    OSD_ELEMENT_ENTRY("PLUS CODE", OSD_PLUS_CODE),
>>>>>>> ede4a790
#endif // GPS
    OSD_ELEMENT_ENTRY("HEADING", OSD_HEADING),
    OSD_ELEMENT_ENTRY("HEADING GR.", OSD_HEADING_GRAPH),
    OSD_ELEMENT_ENTRY("CRS HEAD. ERR", OSD_CRUISE_HEADING_ERROR),
    OSD_ELEMENT_ENTRY("CRS HEAD. ADJ", OSD_CRUISE_HEADING_ADJUSTMENT),
#if defined(USE_BARO) || defined(USE_GPS)
    OSD_ELEMENT_ENTRY("VARIO", OSD_VARIO),
    OSD_ELEMENT_ENTRY("VARIO NUM", OSD_VARIO_NUM),
#endif // defined
    OSD_ELEMENT_ENTRY("ALTITUDE", OSD_ALTITUDE),
    OSD_ELEMENT_ENTRY("ALTITUDE MSL", OSD_ALTITUDE_MSL),	
#if defined(USE_PITOT)
    OSD_ELEMENT_ENTRY("AIR SPEED", OSD_AIR_SPEED),
#endif
#if defined(USE_GPS)
    OSD_ELEMENT_ENTRY("MAP NORTH", OSD_MAP_NORTH),
    OSD_ELEMENT_ENTRY("MAP TAKE OFF", OSD_MAP_TAKEOFF),
    OSD_ELEMENT_ENTRY("RADAR", OSD_RADAR),
#endif
    OSD_ELEMENT_ENTRY("EXPO", OSD_RC_EXPO),
    OSD_ELEMENT_ENTRY("YAW EXPO", OSD_RC_YAW_EXPO),
    OSD_ELEMENT_ENTRY("THR EXPO", OSD_THROTTLE_EXPO),
    OSD_ELEMENT_ENTRY("ROLL RATE", OSD_ROLL_RATE),
    OSD_ELEMENT_ENTRY("PITCH RATE", OSD_PITCH_RATE),
    OSD_ELEMENT_ENTRY("YAW RATE", OSD_YAW_RATE),
    OSD_ELEMENT_ENTRY("M EXPO", OSD_MANUAL_RC_EXPO),
    OSD_ELEMENT_ENTRY("M YAW EXPO", OSD_MANUAL_RC_YAW_EXPO),
    OSD_ELEMENT_ENTRY("M ROLL RATE", OSD_MANUAL_ROLL_RATE),
    OSD_ELEMENT_ENTRY("M PITCH RATE", OSD_MANUAL_PITCH_RATE),
    OSD_ELEMENT_ENTRY("M YAW RATE", OSD_MANUAL_YAW_RATE),
    OSD_ELEMENT_ENTRY("CRUISE THR", OSD_NAV_FW_CRUISE_THR),
    OSD_ELEMENT_ENTRY("PITCH TO THR", OSD_NAV_FW_PITCH2THR),
    OSD_ELEMENT_ENTRY("ROLL PIDS", OSD_ROLL_PIDS),
    OSD_ELEMENT_ENTRY("PITCH PIDS", OSD_PITCH_PIDS),
    OSD_ELEMENT_ENTRY("YAW PIDS", OSD_YAW_PIDS),
    OSD_ELEMENT_ENTRY("LEVEL PIDS", OSD_LEVEL_PIDS),
    OSD_ELEMENT_ENTRY("POSXY PIDS", OSD_POS_XY_PIDS),
    OSD_ELEMENT_ENTRY("POSZ PIDS", OSD_POS_Z_PIDS),
    OSD_ELEMENT_ENTRY("VELXY PIDS", OSD_VEL_XY_PIDS),
    OSD_ELEMENT_ENTRY("VELZ PIDS", OSD_VEL_Z_PIDS),
    OSD_ELEMENT_ENTRY("HEAD P", OSD_HEADING_P),
    OSD_ELEMENT_ENTRY("ALIGN ROLL", OSD_BOARD_ALIGN_ROLL),
    OSD_ELEMENT_ENTRY("ALIGN PITCH", OSD_BOARD_ALIGN_PITCH),
    OSD_ELEMENT_ENTRY("0THR PITCH", OSD_FW_MIN_THROTTLE_DOWN_PITCH_ANGLE),

    OSD_ELEMENT_ENTRY("FW ALT PID OUT", OSD_FW_ALT_PID_OUTPUTS),
    OSD_ELEMENT_ENTRY("FW POS PID OUT", OSD_FW_POS_PID_OUTPUTS),
    OSD_ELEMENT_ENTRY("MC VELX PID OUT", OSD_MC_VEL_X_PID_OUTPUTS),
    OSD_ELEMENT_ENTRY("MC VELY PID OUT", OSD_MC_VEL_Y_PID_OUTPUTS),
    OSD_ELEMENT_ENTRY("MC VELZ PID OUT", OSD_MC_VEL_Z_PID_OUTPUTS),
    OSD_ELEMENT_ENTRY("MC POS PID OUT", OSD_MC_POS_XYZ_P_OUTPUTS),

    OSD_ELEMENT_ENTRY("ATTI PITCH", OSD_ATTITUDE_PITCH),
    OSD_ELEMENT_ENTRY("ATTI ROLL", OSD_ATTITUDE_ROLL),

    OSD_ELEMENT_ENTRY("WIND HOR", OSD_WIND_SPEED_HORIZONTAL),
    OSD_ELEMENT_ENTRY("WIND VERT", OSD_WIND_SPEED_VERTICAL),

    OSD_ELEMENT_ENTRY("TEMPERATURE", OSD_TEMPERATURE),

    OSD_BACK_ENTRY,
    OSD_END_ENTRY,
};

#if defined(USE_GPS) && defined(USE_BARO) && defined(USE_PITOT)
// All CMS OSD elements should be enabled in this case. The menu has 3 extra
// elements (label, back and end), but there's an OSD element that we intentionally
// don't show here (OSD_DEBUG).
_Static_assert(ARRAYLEN(menuOsdElemsEntries) - 3 + 1 == OSD_ITEM_COUNT, "missing OSD elements in CMS");
#endif

const CMS_Menu menuOsdElements = {
#ifdef CMS_MENU_DEBUG
    .GUARD_text = "MENUOSDE",
    .GUARD_type = OME_MENU,
#endif
    .onEnter = osdElementsOnEnter,
    .onExit = osdElementsOnExit,
    .onGlobalExit = NULL,
    .entries = menuOsdElemsEntries,
};


#define OSD_LAYOUT_SUBMENU_ENTRY(label)   OSD_SUBMENU_ENTRY(label, &menuOsdElements)

static const OSD_Entry cmsx_menuOsdLayoutEntries[] =
{
    OSD_LABEL_ENTRY("---SCREEN LAYOUT---"),

    OSD_LAYOUT_SUBMENU_ENTRY("DEFAULT"),
#if OSD_ALTERNATE_LAYOUT_COUNT > 0
    OSD_LAYOUT_SUBMENU_ENTRY("ALTERNATE 1"),
#if OSD_ALTERNATE_LAYOUT_COUNT > 1
    OSD_LAYOUT_SUBMENU_ENTRY("ALTERNATE 2"),
#if OSD_ALTERNATE_LAYOUT_COUNT > 2
    OSD_LAYOUT_SUBMENU_ENTRY("ALTERNATE 3"),
#endif
#endif
#endif

    OSD_BACK_ENTRY,
    OSD_END_ENTRY,
};

const CMS_Menu cmsx_menuOsdLayout = {
#ifdef CMS_MENU_DEBUG
    .GUARD_text = "MENUOSDL",
    .GUARD_type = OME_MENU,
#endif
    .onEnter = NULL,
    .onExit = NULL,
    .onGlobalExit = NULL,
    .entries = cmsx_menuOsdLayoutEntries,
};

static long osdElementsOnEnter(const OSD_Entry *from)
{
    // First entry is the label. Store the current layout
    // and override it on the OSD so previews so this layout.
    osdCurrentLayout = from - cmsx_menuOsdLayoutEntries - 1;
    osdOverrideLayout(osdCurrentLayout, 0);
    return 0;
}

static long osdElementsOnExit(const OSD_Entry *from)
{
    UNUSED(from);

    // Stop overriding OSD layout
    osdOverrideLayout(-1, 0);
    return 0;
}

static const OSD_Entry menuOsdSettingsEntries[] = {
    OSD_LABEL_ENTRY("--- OSD SETTINGS ---"),

    OSD_SETTING_ENTRY("VOLT. DECIMALS", SETTING_OSD_MAIN_VOLTAGE_DECIMALS),
    OSD_SETTING_ENTRY("COORD. DIGITS", SETTING_OSD_COORDINATE_DIGITS),
    OSD_SETTING_ENTRY("CROSSHAIRS STYLE", SETTING_OSD_CROSSHAIRS_STYLE),
    OSD_SETTING_ENTRY("LEFT SCROLL", SETTING_OSD_LEFT_SIDEBAR_SCROLL),
    OSD_SETTING_ENTRY("RIGHT SCROLL", SETTING_OSD_RIGHT_SIDEBAR_SCROLL),
    OSD_SETTING_ENTRY("SCROLL ARROWS", SETTING_OSD_SIDEBAR_SCROLL_ARROWS),


    OSD_BACK_ENTRY,
    OSD_END_ENTRY,
};

static const CMS_Menu cmsx_menuOsdSettings = {
#ifdef CMS_MENU_DEBUG
    .GUARD_text = "MENUOSDS",
    .GUARD_type = OME_MENU,
#endif
    .onEnter = NULL,
    .onExit = NULL,
    .onGlobalExit = NULL,
    .entries = menuOsdSettingsEntries,
};

static const OSD_Entry menuOsdEntries[] = {
    OSD_LABEL_ENTRY("--- OSD ---"),

    OSD_SUBMENU_ENTRY("LAYOUTS", &cmsx_menuOsdLayout),
    OSD_SUBMENU_ENTRY("SETTINGS", &cmsx_menuOsdSettings),
    OSD_SUBMENU_ENTRY("ALARMS", &cmsx_menuAlarms),

    OSD_BACK_ENTRY,
    OSD_END_ENTRY,
};


const CMS_Menu cmsx_menuOsd = {
#ifdef CMS_MENU_DEBUG
    .GUARD_text = "MENUOSD",
    .GUARD_type = OME_MENU,
#endif
    .onEnter = NULL,
    .onExit = NULL,
    .onGlobalExit = NULL,
    .entries = menuOsdEntries,
};

#endif // CMS<|MERGE_RESOLUTION|>--- conflicted
+++ resolved
@@ -186,10 +186,7 @@
     OSD_ELEMENT_ENTRY("GPS LON", OSD_GPS_LON),
     OSD_ELEMENT_ENTRY("GPS HDOP", OSD_GPS_HDOP),
     OSD_ELEMENT_ENTRY("3D SPEED", OSD_3D_SPEED),
-<<<<<<< HEAD
-=======
     OSD_ELEMENT_ENTRY("PLUS CODE", OSD_PLUS_CODE),
->>>>>>> ede4a790
 #endif // GPS
     OSD_ELEMENT_ENTRY("HEADING", OSD_HEADING),
     OSD_ELEMENT_ENTRY("HEADING GR.", OSD_HEADING_GRAPH),
