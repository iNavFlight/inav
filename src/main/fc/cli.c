/*
 * This file is part of Cleanflight.
 *
 * Cleanflight is free software: you can redistribute it and/or modify
 * it under the terms of the GNU General Public License as published by
 * the Free Software Foundation, either version 3 of the License, or
 * (at your option) any later version.
 *
 * Cleanflight is distributed in the hope that it will be useful,
 * but WITHOUT ANY WARRANTY; without even the implied warranty of
 * MERCHANTABILITY or FITNESS FOR A PARTICULAR PURPOSE.  See the
 * GNU General Public License for more details.
 *
 * You should have received a copy of the GNU General Public License
 * along with Cleanflight.  If not, see <http://www.gnu.org/licenses/>.
 */

#include <stdbool.h>
#include <stdint.h>
#include <stdlib.h>
#include <stdarg.h>
#include <string.h>
#include <math.h>
#include <ctype.h>

#include "platform.h"

uint8_t cliMode = 0;
extern uint8_t __config_start;   // configured via linker script when building binaries.
extern uint8_t __config_end;

#include "blackbox/blackbox.h"

#include "build/assert.h"
#include "build/build_config.h"
#include "build/version.h"

#include "common/axis.h"
#include "common/color.h"
#include "common/maths.h"
#include "common/printf.h"
#include "common/string_light.h"
#include "common/memory.h"
#include "common/time.h"
#include "common/typeconversion.h"
#include "common/global_functions.h"

#include "config/config_eeprom.h"
#include "config/feature.h"
#include "config/parameter_group.h"
#include "config/parameter_group_ids.h"

#include "drivers/accgyro/accgyro.h"
#include "drivers/pwm_mapping.h"
#include "drivers/buf_writer.h"
#include "drivers/bus_i2c.h"
#include "drivers/compass/compass.h"
#include "drivers/io.h"
#include "drivers/io_impl.h"
#include "drivers/osd_symbols.h"
#include "drivers/rx_pwm.h"
#include "drivers/sdcard/sdcard.h"
#include "drivers/sensor.h"
#include "drivers/serial.h"
#include "drivers/stack_check.h"
#include "drivers/system.h"
#include "drivers/time.h"
#include "drivers/timer.h"
#include "drivers/usb_msc.h"
#include "drivers/vtx_common.h"

#include "fc/fc_core.h"
#include "fc/cli.h"
#include "fc/config.h"
#include "fc/controlrate_profile.h"
#include "fc/rc_adjustments.h"
#include "fc/rc_controls.h"
#include "fc/rc_modes.h"
#include "fc/runtime_config.h"
#include "fc/settings.h"

#include "flight/failsafe.h"
#include "flight/imu.h"
#include "flight/mixer.h"
#include "flight/pid.h"
#include "flight/servos.h"

#include "io/asyncfatfs/asyncfatfs.h"
#include "io/beeper.h"
#include "io/flashfs.h"
#include "io/gps.h"
#include "io/ledstrip.h"
#include "io/osd.h"
#include "io/serial.h"

#include "navigation/navigation.h"
#include "navigation/navigation_private.h"

#include "rx/rx.h"
#include "rx/spektrum.h"
#include "rx/eleres.h"

#include "scheduler/scheduler.h"

#include "sensors/acceleration.h"
#include "sensors/barometer.h"
#include "sensors/battery.h"
#include "sensors/boardalignment.h"
#include "sensors/compass.h"
#include "sensors/diagnostics.h"
#include "sensors/gyro.h"
#include "sensors/pitotmeter.h"
#include "sensors/rangefinder.h"
#include "sensors/opflow.h"
#include "sensors/sensors.h"
#include "sensors/temperature.h"

#include "telemetry/frsky_d.h"
#include "telemetry/telemetry.h"
#include "build/debug.h"

#if FLASH_SIZE > 128
#define PLAY_SOUND
#endif

extern timeDelta_t cycleTime; // FIXME dependency on mw.c
extern uint8_t detectedSensors[SENSOR_INDEX_COUNT];

static serialPort_t *cliPort;

static bufWriter_t *cliWriter;
static uint8_t cliWriteBuffer[sizeof(*cliWriter) + 128];

static char cliBuffer[64];
static uint32_t bufferIndex = 0;

#if defined(USE_ASSERT)
static void cliAssert(char *cmdline);
#endif

#ifdef USE_CLI_BATCH
static bool commandBatchActive = false;
static bool commandBatchError = false;
#endif

// sync this with features_e
static const char * const featureNames[] = {
    "THR_VBAT_COMP", "VBAT", "TX_PROF_SEL", "BAT_PROF_AUTOSWITCH", "MOTOR_STOP",
    "", "SOFTSERIAL", "GPS", "RPM_FILTERS",
    "", "TELEMETRY", "CURRENT_METER", "REVERSIBLE_MOTORS", "",
    "", "RSSI_ADC", "LED_STRIP", "DASHBOARD", "",
    "BLACKBOX", "", "TRANSPONDER", "AIRMODE",
    "SUPEREXPO", "VTX", "", "", "PWM_SERVO_DRIVER", "PWM_OUTPUT_ENABLE",
    "OSD", "FW_LAUNCH", NULL
};

/* Sensor names (used in lookup tables for *_hardware settings and in status command output) */
// sync with gyroSensor_e
static const char * const gyroNames[] = { "NONE", "AUTO", "MPU6050", "L3G4200D", "MPU3050", "L3GD20", "MPU6000", "MPU6500", "MPU9250", "BMI160", "ICM20689", "FAKE"};

// sync this with sensors_e
static const char * const sensorTypeNames[] = {
    "GYRO", "ACC", "BARO", "MAG", "RANGEFINDER", "PITOT", "OPFLOW", "GPS", "GPS+MAG", NULL
};

#define SENSOR_NAMES_MASK (SENSOR_GYRO | SENSOR_ACC | SENSOR_BARO | SENSOR_MAG | SENSOR_RANGEFINDER | SENSOR_PITOT | SENSOR_OPFLOW)

static const char * const hardwareSensorStatusNames[] = {
    "NONE", "OK", "UNAVAILABLE", "FAILING"
};

static const char * const *sensorHardwareNames[] = {
        gyroNames,
        table_acc_hardware,
#ifdef USE_BARO
        table_baro_hardware,
#else
        NULL,
#endif
#ifdef USE_MAG
        table_mag_hardware,
#else
        NULL,
#endif
#ifdef USE_RANGEFINDER
        table_rangefinder_hardware,
#else
        NULL,
#endif
#ifdef USE_PITOT
        table_pitot_hardware,
#else
        NULL,
#endif
#ifdef USE_OPFLOW
        table_opflow_hardware,
#else
        NULL,
#endif
};

static void cliPrint(const char *str)
{
    while (*str) {
        bufWriterAppend(cliWriter, *str++);
    }
}

static void cliPrintLinefeed(void)
{
    cliPrint("\r\n");
}

static void cliPrintLine(const char *str)
{
    cliPrint(str);
    cliPrintLinefeed();
}

static void cliPrintError(const char *str)
{
    cliPrint("### ERROR: ");
    cliPrint(str);
#ifdef USE_CLI_BATCH
    if (commandBatchActive) {
        commandBatchError = true;
    }
#endif
}

static void cliPrintErrorLine(const char *str)
{
    cliPrint("### ERROR: ");
    cliPrintLine(str);
#ifdef USE_CLI_BATCH
    if (commandBatchActive) {
        commandBatchError = true;
    }
#endif
}

#ifdef CLI_MINIMAL_VERBOSITY
#define cliPrintHashLine(str)
#else
static void cliPrintHashLine(const char *str)
{
    cliPrint("\r\n# ");
    cliPrintLine(str);
}
#endif

static void cliPutp(void *p, char ch)
{
    bufWriterAppend(p, ch);
}

typedef enum {
    DUMP_MASTER = (1 << 0),
    DUMP_PROFILE = (1 << 1),
    DUMP_BATTERY_PROFILE = (1 << 2),
    DUMP_RATES = (1 << 3),
    DUMP_ALL = (1 << 4),
    DO_DIFF = (1 << 5),
    SHOW_DEFAULTS = (1 << 6),
    HIDE_UNUSED = (1 << 7)
} dumpFlags_e;

static void cliPrintfva(const char *format, va_list va)
{
    tfp_format(cliWriter, cliPutp, format, va);
    bufWriterFlush(cliWriter);
}

static void cliPrintLinefva(const char *format, va_list va)
{
    tfp_format(cliWriter, cliPutp, format, va);
    bufWriterFlush(cliWriter);
    cliPrintLinefeed();
}

static bool cliDumpPrintLinef(uint8_t dumpMask, bool equalsDefault, const char *format, ...)
{
    if (!((dumpMask & DO_DIFF) && equalsDefault)) {
        va_list va;
        va_start(va, format);
        cliPrintLinefva(format, va);
        va_end(va);
        return true;
    } else {
        return false;
    }
}

static void cliWrite(uint8_t ch)
{
    bufWriterAppend(cliWriter, ch);
}

static bool cliDefaultPrintLinef(uint8_t dumpMask, bool equalsDefault, const char *format, ...)
{
    if ((dumpMask & SHOW_DEFAULTS) && !equalsDefault) {
        cliWrite('#');

        va_list va;
        va_start(va, format);
        cliPrintLinefva(format, va);
        va_end(va);
        return true;
    } else {
        return false;
    }
}

static void cliPrintf(const char *format, ...)
{
    va_list va;
    va_start(va, format);
    cliPrintfva(format, va);
    va_end(va);
}


static void cliPrintLinef(const char *format, ...)
{
    va_list va;
    va_start(va, format);
    cliPrintLinefva(format, va);
    va_end(va);
}

static void cliPrintErrorVa(const char *format, va_list va)
{
    cliPrint("### ERROR: ");
    cliPrintfva(format, va);
    va_end(va);

#ifdef USE_CLI_BATCH
    if (commandBatchActive) {
        commandBatchError = true;
    }
#endif
}

static void cliPrintErrorLinef(const char *format, ...)
{
    va_list va;
    va_start(va, format);
    cliPrintErrorVa(format, va);
    cliPrintLinefeed();
}

static void printValuePointer(const setting_t *var, const void *valuePointer, uint32_t full)
{
    int32_t value = 0;
    char buf[SETTING_MAX_NAME_LENGTH];

    switch (SETTING_TYPE(var)) {
    case VAR_UINT8:
        value = *(uint8_t *)valuePointer;
        break;

    case VAR_INT8:
        value = *(int8_t *)valuePointer;
        break;

    case VAR_UINT16:
        value = *(uint16_t *)valuePointer;
        break;

    case VAR_INT16:
        value = *(int16_t *)valuePointer;
        break;

    case VAR_UINT32:
        value = *(uint32_t *)valuePointer;
        break;

    case VAR_FLOAT:
        cliPrintf("%s", ftoa(*(float *)valuePointer, buf));
        if (full) {
            if (SETTING_MODE(var) == MODE_DIRECT) {
                cliPrintf(" %s", ftoa((float)settingGetMin(var), buf));
                cliPrintf(" %s", ftoa((float)settingGetMax(var), buf));
            }
        }
        return; // return from case for float only

    case VAR_STRING:
        cliPrintf("%s", (const char *)valuePointer);
        return;
    }

    switch (SETTING_MODE(var)) {
    case MODE_DIRECT:
        if (SETTING_TYPE(var) == VAR_UINT32)
            cliPrintf("%u", value);
        else
            cliPrintf("%d", value);
        if (full) {
            if (SETTING_MODE(var) == MODE_DIRECT) {
                cliPrintf(" %d %u", settingGetMin(var), settingGetMax(var));
            }
        }
        break;
    case MODE_LOOKUP:
    {
        const char *name = settingLookupValueName(var, value);
        if (name) {
            cliPrintf(name);
        } else {
            settingGetName(var, buf);
            cliPrintErrorLinef("VALUE %d OUT OF RANGE FOR %s", (int)value, buf);
        }
        break;
    }
    }
}

static bool valuePtrEqualsDefault(const setting_t *value, const void *ptr, const void *ptrDefault)
{
    bool result = false;
    switch (SETTING_TYPE(value)) {
    case VAR_UINT8:
        result = *(uint8_t *)ptr == *(uint8_t *)ptrDefault;
        break;

    case VAR_INT8:
        result = *(int8_t *)ptr == *(int8_t *)ptrDefault;
        break;

    case VAR_UINT16:
        result = *(uint16_t *)ptr == *(uint16_t *)ptrDefault;
        break;

    case VAR_INT16:
        result = *(int16_t *)ptr == *(int16_t *)ptrDefault;
        break;

    case VAR_UINT32:
        result = *(uint32_t *)ptr == *(uint32_t *)ptrDefault;
        break;

    case VAR_FLOAT:
        result = *(float *)ptr == *(float *)ptrDefault;
        break;

    case VAR_STRING:
        result = strncmp(ptr, ptrDefault, settingGetStringMaxLength(value) + 1) == 0;
        break;
    }
    return result;
}

static void dumpPgValue(const setting_t *value, uint8_t dumpMask)
{
    char name[SETTING_MAX_NAME_LENGTH];
    const char *format = "set %s = ";
    const char *defaultFormat = "#set %s = ";
    // During a dump, the PGs have been backed up to their "copy"
    // regions and the actual values have been reset to its
    // defaults. This means that settingGetValuePointer() will
    // return the default value while settingGetCopyValuePointer()
    // will return the actual value.
    const void *valuePointer = settingGetCopyValuePointer(value);
    const void *defaultValuePointer = settingGetValuePointer(value);
    const bool equalsDefault = valuePtrEqualsDefault(value, valuePointer, defaultValuePointer);
    if (((dumpMask & DO_DIFF) == 0) || !equalsDefault) {
        settingGetName(value, name);
        if (dumpMask & SHOW_DEFAULTS && !equalsDefault) {
            cliPrintf(defaultFormat, name);
            printValuePointer(value, defaultValuePointer, 0);
            cliPrintLinefeed();
        }
        cliPrintf(format, name);
        printValuePointer(value, valuePointer, 0);
        cliPrintLinefeed();
    }
}

static void dumpAllValues(uint16_t valueSection, uint8_t dumpMask)
{
    for (unsigned i = 0; i < SETTINGS_TABLE_COUNT; i++) {
        const setting_t *value = settingGet(i);
        bufWriterFlush(cliWriter);
        if (SETTING_SECTION(value) == valueSection) {
            dumpPgValue(value, dumpMask);
        }
    }
}

static void cliPrintVar(const setting_t *var, uint32_t full)
{
    const void *ptr = settingGetValuePointer(var);

    printValuePointer(var, ptr, full);
}

static void cliPrintVarRange(const setting_t *var)
{
    switch (SETTING_MODE(var)) {
    case MODE_DIRECT:
        if (SETTING_TYPE(var) == VAR_STRING) {
           cliPrintLinef("Max. length: %u", settingGetStringMaxLength(var));
           break;
        }
        cliPrintLinef("Allowed range: %d - %u", settingGetMin(var), settingGetMax(var));
        break;
    case MODE_LOOKUP:
    {
        const lookupTableEntry_t *tableEntry = settingLookupTable(var);
        cliPrint("Allowed values:");
        for (uint32_t i = 0; i < tableEntry->valueCount ; i++) {
            if (i > 0)
                cliPrint(",");
            cliPrintf(" %s", tableEntry->values[i]);
        }
        cliPrintLinefeed();
    }
        break;
    }
}

typedef union {
    uint32_t uint_value;
    int32_t int_value;
    float float_value;
} int_float_value_t;

static void cliSetIntFloatVar(const setting_t *var, const int_float_value_t value)
{
    void *ptr = settingGetValuePointer(var);

    switch (SETTING_TYPE(var)) {
    case VAR_UINT8:
    case VAR_INT8:
        *(int8_t *)ptr = value.int_value;
        break;

    case VAR_UINT16:
    case VAR_INT16:
        *(int16_t *)ptr = value.int_value;
        break;

    case VAR_UINT32:
        *(uint32_t *)ptr = value.uint_value;
        break;

    case VAR_FLOAT:
        *(float *)ptr = (float)value.float_value;
        break;

    case VAR_STRING:
        // Handled by cliSet directly
        break;
    }
}

static void cliPrompt(void)
{
    cliPrint("\r\n# ");
    bufWriterFlush(cliWriter);
}

static void cliShowParseError(void)
{
    cliPrintErrorLinef("Parse error");
}

static void cliShowArgumentRangeError(char *name, int min, int max)
{
    cliPrintErrorLinef("%s must be between %d and %d", name, min, max);
}

static const char *nextArg(const char *currentArg)
{
    const char *ptr = strchr(currentArg, ' ');
    while (ptr && *ptr == ' ') {
        ptr++;
    }

    return ptr;
}

static const char *processChannelRangeArgs(const char *ptr, channelRange_t *range, uint8_t *validArgumentCount)
{
    for (uint32_t argIndex = 0; argIndex < 2; argIndex++) {
        ptr = nextArg(ptr);
        if (ptr) {
            int val = fastA2I(ptr);
            val = CHANNEL_VALUE_TO_STEP(val);
            if (val >= MIN_MODE_RANGE_STEP && val <= MAX_MODE_RANGE_STEP) {
                if (argIndex == 0) {
                    range->startStep = val;
                } else {
                    range->endStep = val;
                }
                (*validArgumentCount)++;
            }
        }
    }

    return ptr;
}

// Check if a string's length is zero
static bool isEmpty(const char *string)
{
    return (string == NULL || *string == '\0') ? true : false;
}

#if defined(USE_ASSERT)
static void cliAssert(char *cmdline)
{
    UNUSED(cmdline);

    if (assertFailureLine) {
        if (assertFailureFile) {
            cliPrintErrorLinef("Assertion failed at line %d, file %s", assertFailureLine, assertFailureFile);
        }
        else {
            cliPrintErrorLinef("Assertion failed at line %d", assertFailureLine);
        }
#ifdef USE_CLI_BATCH
        if (commandBatchActive) {
            commandBatchError = true;
        }
#endif
    }
    else {
        cliPrintLine("No assert() failed");
    }
}
#endif

static void printAux(uint8_t dumpMask, const modeActivationCondition_t *modeActivationConditions, const modeActivationCondition_t *defaultModeActivationConditions)
{
    const char *format = "aux %u %u %u %u %u";
    // print out aux channel settings
    for (uint32_t i = 0; i < MAX_MODE_ACTIVATION_CONDITION_COUNT; i++) {
        const modeActivationCondition_t *mac = &modeActivationConditions[i];
        bool equalsDefault = false;
        if (defaultModeActivationConditions) {
            const modeActivationCondition_t *macDefault = &defaultModeActivationConditions[i];
            equalsDefault = mac->modeId == macDefault->modeId
                && mac->auxChannelIndex == macDefault->auxChannelIndex
                && mac->range.startStep == macDefault->range.startStep
                && mac->range.endStep == macDefault->range.endStep;
            cliDefaultPrintLinef(dumpMask, equalsDefault, format,
                i,
                macDefault->modeId,
                macDefault->auxChannelIndex,
                MODE_STEP_TO_CHANNEL_VALUE(macDefault->range.startStep),
                MODE_STEP_TO_CHANNEL_VALUE(macDefault->range.endStep)
            );
        }
        cliDumpPrintLinef(dumpMask, equalsDefault, format,
            i,
            mac->modeId,
            mac->auxChannelIndex,
            MODE_STEP_TO_CHANNEL_VALUE(mac->range.startStep),
            MODE_STEP_TO_CHANNEL_VALUE(mac->range.endStep)
        );
    }
}

static void cliAux(char *cmdline)
{
    int i, val = 0;
    const char *ptr;

    if (isEmpty(cmdline)) {
        printAux(DUMP_MASTER, modeActivationConditions(0), NULL);
    } else {
        ptr = cmdline;
        i = fastA2I(ptr++);
        if (i < MAX_MODE_ACTIVATION_CONDITION_COUNT) {
            modeActivationCondition_t *mac = modeActivationConditionsMutable(i);
            uint8_t validArgumentCount = 0;
            ptr = nextArg(ptr);
            if (ptr) {
                val = fastA2I(ptr);
                if (val >= 0 && val < CHECKBOX_ITEM_COUNT) {
                    mac->modeId = val;
                    validArgumentCount++;
                }
            }
            ptr = nextArg(ptr);
            if (ptr) {
                val = fastA2I(ptr);
                if (val >= 0 && val < MAX_AUX_CHANNEL_COUNT) {
                    mac->auxChannelIndex = val;
                    validArgumentCount++;
                }
            }
            ptr = processChannelRangeArgs(ptr, &mac->range, &validArgumentCount);

            if (validArgumentCount != 4) {
                memset(mac, 0, sizeof(modeActivationCondition_t));
            }
        } else {
            cliShowArgumentRangeError("index", 0, MAX_MODE_ACTIVATION_CONDITION_COUNT - 1);
        }
    }
}

static void printSerial(uint8_t dumpMask, const serialConfig_t *serialConfig, const serialConfig_t *serialConfigDefault)
{
    const char *format = "serial %d %d %ld %ld %ld %ld";
    for (uint32_t i = 0; i < SERIAL_PORT_COUNT; i++) {
        if (!serialIsPortAvailable(serialConfig->portConfigs[i].identifier)) {
            continue;
        };
        bool equalsDefault = false;
        if (serialConfigDefault) {
            equalsDefault = serialConfig->portConfigs[i].identifier == serialConfigDefault->portConfigs[i].identifier
                && serialConfig->portConfigs[i].functionMask == serialConfigDefault->portConfigs[i].functionMask
                && serialConfig->portConfigs[i].msp_baudrateIndex == serialConfigDefault->portConfigs[i].msp_baudrateIndex
                && serialConfig->portConfigs[i].gps_baudrateIndex == serialConfigDefault->portConfigs[i].gps_baudrateIndex
                && serialConfig->portConfigs[i].telemetry_baudrateIndex == serialConfigDefault->portConfigs[i].telemetry_baudrateIndex
                && serialConfig->portConfigs[i].peripheral_baudrateIndex == serialConfigDefault->portConfigs[i].peripheral_baudrateIndex;
            cliDefaultPrintLinef(dumpMask, equalsDefault, format,
                serialConfigDefault->portConfigs[i].identifier,
                serialConfigDefault->portConfigs[i].functionMask,
                baudRates[serialConfigDefault->portConfigs[i].msp_baudrateIndex],
                baudRates[serialConfigDefault->portConfigs[i].gps_baudrateIndex],
                baudRates[serialConfigDefault->portConfigs[i].telemetry_baudrateIndex],
                baudRates[serialConfigDefault->portConfigs[i].peripheral_baudrateIndex]
            );
        }
        cliDumpPrintLinef(dumpMask, equalsDefault, format,
            serialConfig->portConfigs[i].identifier,
            serialConfig->portConfigs[i].functionMask,
            baudRates[serialConfig->portConfigs[i].msp_baudrateIndex],
            baudRates[serialConfig->portConfigs[i].gps_baudrateIndex],
            baudRates[serialConfig->portConfigs[i].telemetry_baudrateIndex],
            baudRates[serialConfig->portConfigs[i].peripheral_baudrateIndex]
            );
    }
}

static void cliSerial(char *cmdline)
{
    if (isEmpty(cmdline)) {
        printSerial(DUMP_MASTER, serialConfig(), NULL);
        return;
    }
    serialPortConfig_t portConfig;

    serialPortConfig_t *currentConfig;

    uint8_t validArgumentCount = 0;

    const char *ptr = cmdline;

    int val = fastA2I(ptr++);
    currentConfig = serialFindPortConfiguration(val);
    if (!currentConfig) {
        // Invalid port ID
        cliPrintErrorLinef("Invalid port ID %d", val);
        return;
    }
    memcpy(&portConfig, currentConfig, sizeof(portConfig));
    validArgumentCount++;

    ptr = nextArg(ptr);
    if (ptr) {
        switch (*ptr) {
            case '+':
                // Add function
                ptr++;
                val = fastA2I(ptr);
                portConfig.functionMask |= (1 << val);
                break;
            case '-':
                // Remove function
                ptr++;
                val = fastA2I(ptr);
                portConfig.functionMask &= 0xFFFFFFFF ^ (1 << val);
                break;
            default:
                // Set functions
                val = fastA2I(ptr);
                portConfig.functionMask = val & 0xFFFFFFFF;
                break;
        }
        validArgumentCount++;
    }

    for (int i = 0; i < 4; i ++) {
        ptr = nextArg(ptr);
        if (!ptr) {
            break;
        }

        val = fastA2I(ptr);

        uint8_t baudRateIndex = lookupBaudRateIndex(val);
        if (baudRates[baudRateIndex] != (uint32_t) val) {
            break;
        }

        switch (i) {
        case 0:
            if (baudRateIndex < BAUD_1200 || baudRateIndex > BAUD_2470000) {
                continue;
            }
            portConfig.msp_baudrateIndex = baudRateIndex;
            break;
        case 1:
            if (baudRateIndex < BAUD_9600 || baudRateIndex > BAUD_115200) {
                continue;
            }
            portConfig.gps_baudrateIndex = baudRateIndex;
            break;
        case 2:
            if (baudRateIndex != BAUD_AUTO && baudRateIndex > BAUD_115200) {
                continue;
            }
            portConfig.telemetry_baudrateIndex = baudRateIndex;
            break;
        case 3:
            if (baudRateIndex < BAUD_19200 || baudRateIndex > BAUD_250000) {
                continue;
            }
            portConfig.peripheral_baudrateIndex = baudRateIndex;
            break;
        }

        validArgumentCount++;
    }

    if (validArgumentCount < 2) {
        cliShowParseError();
        return;
    }

    memcpy(currentConfig, &portConfig, sizeof(portConfig));
}

#ifdef USE_SERIAL_PASSTHROUGH
static void cliSerialPassthrough(char *cmdline)
{
    char * saveptr;

    if (isEmpty(cmdline)) {
        cliShowParseError();
        return;
    }

    int id = -1;
    uint32_t baud = 0;
    unsigned mode = 0;
    char* tok = strtok_r(cmdline, " ", &saveptr);
    int index = 0;

    while (tok != NULL) {
        switch (index) {
            case 0:
                id = fastA2I(tok);
                break;
            case 1:
                baud = fastA2I(tok);
                break;
            case 2:
                if (strstr(tok, "rx") || strstr(tok, "RX"))
                    mode |= MODE_RX;
                if (strstr(tok, "tx") || strstr(tok, "TX"))
                    mode |= MODE_TX;
                break;
        }
        index++;
        tok = strtok_r(NULL, " ", &saveptr);
    }

    serialPort_t *passThroughPort;
    serialPortUsage_t *passThroughPortUsage = findSerialPortUsageByIdentifier(id);
    if (!passThroughPortUsage || passThroughPortUsage->serialPort == NULL) {
        if (!baud) {
            tfp_printf("Port %d is closed, must specify baud.\r\n", id);
            return;
        }
        if (!mode)
            mode = MODE_RXTX;

        passThroughPort = openSerialPort(id, FUNCTION_NONE, NULL, NULL,
                                         baud, mode,
                                         SERIAL_NOT_INVERTED);
        if (!passThroughPort) {
            tfp_printf("Port %d could not be opened.\r\n", id);
            return;
        }
        tfp_printf("Port %d opened, baud = %u.\r\n", id, (unsigned)baud);
    } else {
        passThroughPort = passThroughPortUsage->serialPort;
        // If the user supplied a mode, override the port's mode, otherwise
        // leave the mode unchanged. serialPassthrough() handles one-way ports.
        tfp_printf("Port %d already open.\r\n", id);
        if (mode && passThroughPort->mode != mode) {
            tfp_printf("Adjusting mode from %d to %d.\r\n",
                   passThroughPort->mode, mode);
            serialSetMode(passThroughPort, mode);
        }
        // If this port has a rx callback associated we need to remove it now.
        // Otherwise no data will be pushed in the serial port buffer!
        if (passThroughPort->rxCallback) {
            tfp_printf("Removing rxCallback\r\n");
            passThroughPort->rxCallback = 0;
        }
    }

    tfp_printf("Forwarding data to %d, power cycle to exit.\r\n", id);

    serialPassthrough(cliPort, passThroughPort, NULL, NULL);
}
#endif

static void printAdjustmentRange(uint8_t dumpMask, const adjustmentRange_t *adjustmentRanges, const adjustmentRange_t *defaultAdjustmentRanges)
{
    const char *format = "adjrange %u %u %u %u %u %u %u";
    // print out adjustment ranges channel settings
    for (uint32_t i = 0; i < MAX_ADJUSTMENT_RANGE_COUNT; i++) {
        const adjustmentRange_t *ar = &adjustmentRanges[i];
        bool equalsDefault = false;
        if (defaultAdjustmentRanges) {
            const adjustmentRange_t *arDefault = &defaultAdjustmentRanges[i];
            equalsDefault = ar->auxChannelIndex == arDefault->auxChannelIndex
                && ar->range.startStep == arDefault->range.startStep
                && ar->range.endStep == arDefault->range.endStep
                && ar->adjustmentFunction == arDefault->adjustmentFunction
                && ar->auxSwitchChannelIndex == arDefault->auxSwitchChannelIndex
                && ar->adjustmentIndex == arDefault->adjustmentIndex;
            cliDefaultPrintLinef(dumpMask, equalsDefault, format,
                i,
                arDefault->adjustmentIndex,
                arDefault->auxChannelIndex,
                MODE_STEP_TO_CHANNEL_VALUE(arDefault->range.startStep),
                MODE_STEP_TO_CHANNEL_VALUE(arDefault->range.endStep),
                arDefault->adjustmentFunction,
                arDefault->auxSwitchChannelIndex
            );
        }
        cliDumpPrintLinef(dumpMask, equalsDefault, format,
            i,
            ar->adjustmentIndex,
            ar->auxChannelIndex,
            MODE_STEP_TO_CHANNEL_VALUE(ar->range.startStep),
            MODE_STEP_TO_CHANNEL_VALUE(ar->range.endStep),
            ar->adjustmentFunction,
            ar->auxSwitchChannelIndex
        );
    }
}

static void cliAdjustmentRange(char *cmdline)
{
    int i, val = 0;
    const char *ptr;

    if (isEmpty(cmdline)) {
        printAdjustmentRange(DUMP_MASTER, adjustmentRanges(0), NULL);
    } else {
        ptr = cmdline;
        i = fastA2I(ptr++);
        if (i < MAX_ADJUSTMENT_RANGE_COUNT) {
            adjustmentRange_t *ar = adjustmentRangesMutable(i);
            uint8_t validArgumentCount = 0;

            ptr = nextArg(ptr);
            if (ptr) {
                val = fastA2I(ptr);
                if (val >= 0 && val < MAX_SIMULTANEOUS_ADJUSTMENT_COUNT) {
                    ar->adjustmentIndex = val;
                    validArgumentCount++;
                }
            }
            ptr = nextArg(ptr);
            if (ptr) {
                val = fastA2I(ptr);
                if (val >= 0 && val < MAX_AUX_CHANNEL_COUNT) {
                    ar->auxChannelIndex = val;
                    validArgumentCount++;
                }
            }

            ptr = processChannelRangeArgs(ptr, &ar->range, &validArgumentCount);

            ptr = nextArg(ptr);
            if (ptr) {
                val = fastA2I(ptr);
                if (val >= 0 && val < ADJUSTMENT_FUNCTION_COUNT) {
                    ar->adjustmentFunction = val;
                    validArgumentCount++;
                }
            }
            ptr = nextArg(ptr);
            if (ptr) {
                val = fastA2I(ptr);
                if (val >= 0 && val < MAX_AUX_CHANNEL_COUNT) {
                    ar->auxSwitchChannelIndex = val;
                    validArgumentCount++;
                }
            }

            if (validArgumentCount != 6) {
                memset(ar, 0, sizeof(adjustmentRange_t));
                cliShowParseError();
            }
        } else {
            cliShowArgumentRangeError("index", 0, MAX_ADJUSTMENT_RANGE_COUNT - 1);
        }
    }
}

static void printMotorMix(uint8_t dumpMask, const motorMixer_t *primaryMotorMixer, const motorMixer_t *defaultprimaryMotorMixer)
{
    const char *format = "mmix %d %s %s %s %s";
    char buf0[FTOA_BUFFER_SIZE];
    char buf1[FTOA_BUFFER_SIZE];
    char buf2[FTOA_BUFFER_SIZE];
    char buf3[FTOA_BUFFER_SIZE];
    for (uint32_t i = 0; i < MAX_SUPPORTED_MOTORS; i++) {
        if (primaryMotorMixer[i].throttle == 0.0f)
            break;
        const float thr = primaryMotorMixer[i].throttle;
        const float roll = primaryMotorMixer[i].roll;
        const float pitch = primaryMotorMixer[i].pitch;
        const float yaw = primaryMotorMixer[i].yaw;
        bool equalsDefault = false;
        if (defaultprimaryMotorMixer) {
            const float thrDefault = defaultprimaryMotorMixer[i].throttle;
            const float rollDefault = defaultprimaryMotorMixer[i].roll;
            const float pitchDefault = defaultprimaryMotorMixer[i].pitch;
            const float yawDefault = defaultprimaryMotorMixer[i].yaw;
            const bool equalsDefault = thr == thrDefault && roll == rollDefault && pitch == pitchDefault && yaw == yawDefault;

            cliDefaultPrintLinef(dumpMask, equalsDefault, format,
                i,
                ftoa(thrDefault, buf0),
                ftoa(rollDefault, buf1),
                ftoa(pitchDefault, buf2),
                ftoa(yawDefault, buf3));
        }
        cliDumpPrintLinef(dumpMask, equalsDefault, format,
            i,
            ftoa(thr, buf0),
            ftoa(roll, buf1),
            ftoa(pitch, buf2),
            ftoa(yaw, buf3));
    }
}

static void cliMotorMix(char *cmdline)
{
    int check = 0;
    const char *ptr;

    if (isEmpty(cmdline)) {
        printMotorMix(DUMP_MASTER, primaryMotorMixer(0), NULL);
    } else if (sl_strncasecmp(cmdline, "reset", 5) == 0) {
        // erase custom mixer
        for (uint32_t i = 0; i < MAX_SUPPORTED_MOTORS; i++) {
            primaryMotorMixerMutable(i)->throttle = 0.0f;
        }
    } else {
        ptr = cmdline;
        uint32_t i = fastA2I(ptr); // get motor number
        if (i < MAX_SUPPORTED_MOTORS) {
            ptr = nextArg(ptr);
            if (ptr) {
                primaryMotorMixerMutable(i)->throttle = fastA2F(ptr);
                check++;
            }
            ptr = nextArg(ptr);
            if (ptr) {
                primaryMotorMixerMutable(i)->roll = fastA2F(ptr);
                check++;
            }
            ptr = nextArg(ptr);
            if (ptr) {
                primaryMotorMixerMutable(i)->pitch = fastA2F(ptr);
                check++;
            }
            ptr = nextArg(ptr);
            if (ptr) {
                primaryMotorMixerMutable(i)->yaw = fastA2F(ptr);
                check++;
            }
            if (check != 4) {
                cliShowParseError();
            } else {
                printMotorMix(DUMP_MASTER, primaryMotorMixer(0), NULL);
            }
        } else {
            cliShowArgumentRangeError("index", 0, MAX_SUPPORTED_MOTORS - 1);
        }
    }
}

static void printRxRange(uint8_t dumpMask, const rxChannelRangeConfig_t *channelRangeConfigs, const rxChannelRangeConfig_t *defaultChannelRangeConfigs)
{
    const char *format = "rxrange %u %u %u";
    for (uint32_t i = 0; i < NON_AUX_CHANNEL_COUNT; i++) {
        bool equalsDefault = false;
        if (defaultChannelRangeConfigs) {
            equalsDefault = channelRangeConfigs[i].min == defaultChannelRangeConfigs[i].min
                && channelRangeConfigs[i].max == defaultChannelRangeConfigs[i].max;
            cliDefaultPrintLinef(dumpMask, equalsDefault, format,
                i,
                defaultChannelRangeConfigs[i].min,
                defaultChannelRangeConfigs[i].max
            );
        }
        cliDumpPrintLinef(dumpMask, equalsDefault, format,
            i,
            channelRangeConfigs[i].min,
            channelRangeConfigs[i].max
        );
    }
}

static void cliRxRange(char *cmdline)
{
    int i, validArgumentCount = 0;
    const char *ptr;

    if (isEmpty(cmdline)) {
        printRxRange(DUMP_MASTER, rxChannelRangeConfigs(0), NULL);
    } else if (sl_strcasecmp(cmdline, "reset") == 0) {
        resetAllRxChannelRangeConfigurations();
    } else {
        ptr = cmdline;
        i = fastA2I(ptr);
        if (i >= 0 && i < NON_AUX_CHANNEL_COUNT) {
            int rangeMin, rangeMax;

            ptr = nextArg(ptr);
            if (ptr) {
                rangeMin = fastA2I(ptr);
                validArgumentCount++;
            }

            ptr = nextArg(ptr);
            if (ptr) {
                rangeMax = fastA2I(ptr);
                validArgumentCount++;
            }

            if (validArgumentCount != 2) {
                cliShowParseError();
            } else if (rangeMin < PWM_PULSE_MIN || rangeMin > PWM_PULSE_MAX || rangeMax < PWM_PULSE_MIN || rangeMax > PWM_PULSE_MAX) {
                cliShowParseError();
            } else {
                rxChannelRangeConfig_t *channelRangeConfig = rxChannelRangeConfigsMutable(i);
                channelRangeConfig->min = rangeMin;
                channelRangeConfig->max = rangeMax;
            }
        } else {
            cliShowArgumentRangeError("channel", 0, NON_AUX_CHANNEL_COUNT - 1);
        }
    }
}

#ifdef USE_TEMPERATURE_SENSOR
static void printTempSensor(uint8_t dumpMask, const tempSensorConfig_t *tempSensorConfigs, const tempSensorConfig_t *defaultTempSensorConfigs)
{
    const char *format = "temp_sensor %u %u %s %d %d %u %s";
    for (uint8_t i = 0; i < MAX_TEMP_SENSORS; i++) {
        bool equalsDefault = false;
        char label[5], hex_address[17];
        strncpy(label, tempSensorConfigs[i].label, TEMPERATURE_LABEL_LEN);
        label[4] = '\0';
        tempSensorAddressToString(tempSensorConfigs[i].address, hex_address);
        if (defaultTempSensorConfigs) {
            equalsDefault = tempSensorConfigs[i].type == defaultTempSensorConfigs[i].type
                && tempSensorConfigs[i].address == defaultTempSensorConfigs[i].address
                && tempSensorConfigs[i].osdSymbol == defaultTempSensorConfigs[i].osdSymbol
                && !memcmp(tempSensorConfigs[i].label, defaultTempSensorConfigs[i].label, TEMPERATURE_LABEL_LEN)
                && tempSensorConfigs[i].alarm_min == defaultTempSensorConfigs[i].alarm_min
                && tempSensorConfigs[i].alarm_max == defaultTempSensorConfigs[i].alarm_max;
            cliDefaultPrintLinef(dumpMask, equalsDefault, format,
                i,
                defaultTempSensorConfigs[i].type,
                "0",
                defaultTempSensorConfigs[i].alarm_min,
                defaultTempSensorConfigs[i].alarm_max,
                0,
                ""
            );
        }
        cliDumpPrintLinef(dumpMask, equalsDefault, format,
            i,
            tempSensorConfigs[i].type,
            hex_address,
            tempSensorConfigs[i].alarm_min,
            tempSensorConfigs[i].alarm_max,
            tempSensorConfigs[i].osdSymbol,
            label
        );
    }
}

static void cliTempSensor(char *cmdline)
{
    if (isEmpty(cmdline)) {
        printTempSensor(DUMP_MASTER, tempSensorConfig(0), NULL);
    } else if (sl_strcasecmp(cmdline, "reset") == 0) {
        resetTempSensorConfig();
    } else {
        int16_t i;
        const char *ptr = cmdline, *label;
        int16_t type, alarm_min, alarm_max;
        bool addressValid = false;
        uint64_t address;
        int8_t osdSymbol;
        uint8_t validArgumentCount = 0;
        i = fastA2I(ptr);
        if (i >= 0 && i < MAX_TEMP_SENSORS) {

            ptr = nextArg(ptr);
            if (ptr) {
                type = fastA2I(ptr);
                validArgumentCount++;
            }

            ptr = nextArg(ptr);
            if (ptr) {
                addressValid = tempSensorStringToAddress(ptr, &address);
                validArgumentCount++;
            }

            ptr = nextArg(ptr);
            if (ptr) {
                alarm_min = fastA2I(ptr);
                validArgumentCount++;
            }

            ptr = nextArg(ptr);
            if (ptr) {
                alarm_max = fastA2I(ptr);
                validArgumentCount++;
            }

            ptr = nextArg(ptr);
            if (ptr) {
                osdSymbol = fastA2I(ptr);
                validArgumentCount++;
            }

            label = nextArg(ptr);
            if (label)
                ++validArgumentCount;
            else
                label = "";

            if (validArgumentCount < 4) {
                cliShowParseError();
            } else if (type < 0 || type > TEMP_SENSOR_DS18B20 || alarm_min < -550 || alarm_min > 1250 || alarm_max < -550 || alarm_max > 1250 || osdSymbol < 0 || osdSymbol > TEMP_SENSOR_SYM_COUNT || strlen(label) > TEMPERATURE_LABEL_LEN || !addressValid) {
                cliShowParseError();
            } else {
                tempSensorConfig_t *sensorConfig = tempSensorConfigMutable(i);
                sensorConfig->type = type;
                sensorConfig->address = address;
                sensorConfig->alarm_min = alarm_min;
                sensorConfig->alarm_max = alarm_max;
                sensorConfig->osdSymbol = osdSymbol;
                for (uint8_t index = 0; index < TEMPERATURE_LABEL_LEN; ++index) {
                    sensorConfig->label[index] = toupper(label[index]);
                    if (label[index] == '\0') break;
                }
            }
        } else {
            cliShowArgumentRangeError("sensor index", 0, MAX_TEMP_SENSORS - 1);
        }
    }
}
#endif

#if defined(USE_NAV) && defined(NAV_NON_VOLATILE_WAYPOINT_STORAGE) && defined(NAV_NON_VOLATILE_WAYPOINT_CLI)
static void printWaypoints(uint8_t dumpMask, const navWaypoint_t *navWaypoint, const navWaypoint_t *defaultNavWaypoint)
{
    cliPrintLinef("#wp %d %svalid", posControl.waypointCount, posControl.waypointListValid ? "" : "in"); //int8_t bool
    const char *format = "wp %u %u %d %d %d %d %d %d %u"; //uint8_t action; int32_t lat; int32_t lon; int32_t alt; int16_t p1 int16_t p2 int16_t p3; uint8_t flag
    for (uint8_t i = 0; i < NAV_MAX_WAYPOINTS; i++) {
        bool equalsDefault = false;
        if (defaultNavWaypoint) {
            equalsDefault = navWaypoint[i].action == defaultNavWaypoint[i].action
                && navWaypoint[i].lat == defaultNavWaypoint[i].lat
                && navWaypoint[i].lon == defaultNavWaypoint[i].lon
                && navWaypoint[i].alt == defaultNavWaypoint[i].alt
                && navWaypoint[i].p1 == defaultNavWaypoint[i].p1
                && navWaypoint[i].p2 == defaultNavWaypoint[i].p2
                && navWaypoint[i].p3 == defaultNavWaypoint[i].p3
                && navWaypoint[i].flag == defaultNavWaypoint[i].flag;
            cliDefaultPrintLinef(dumpMask, equalsDefault, format,
                i,
                defaultNavWaypoint[i].action,
                defaultNavWaypoint[i].lat,
                defaultNavWaypoint[i].lon,
                defaultNavWaypoint[i].alt,
                defaultNavWaypoint[i].p1,
                defaultNavWaypoint[i].p2,
                defaultNavWaypoint[i].p3,
                defaultNavWaypoint[i].flag
            );
        }
        cliDumpPrintLinef(dumpMask, equalsDefault, format,
            i,
            navWaypoint[i].action,
            navWaypoint[i].lat,
            navWaypoint[i].lon,
            navWaypoint[i].alt,
            navWaypoint[i].p1,
            navWaypoint[i].p2,
            navWaypoint[i].p3,
            navWaypoint[i].flag
        );
    }
}

static void cliWaypoints(char *cmdline)
{
    if (isEmpty(cmdline)) {
        printWaypoints(DUMP_MASTER, posControl.waypointList, NULL);
    } else if (sl_strcasecmp(cmdline, "reset") == 0) {
        resetWaypointList();
    } else if (sl_strcasecmp(cmdline, "load") == 0) {
        loadNonVolatileWaypointList();
    } else if (sl_strcasecmp(cmdline, "save") == 0) {
        posControl.waypointListValid = false;
        for (int i = 0; i < NAV_MAX_WAYPOINTS; i++) {
<<<<<<< HEAD
            if (!(posControl.waypointList[i].action == NAV_WP_ACTION_WAYPOINT || posControl.waypointList[i].action == NAV_WP_ACTION_JUMP || posControl.waypointList[i].action == NAV_WP_ACTION_RTH || posControl.waypointList[i].action == NAV_WP_ACTION_HOLD_TIME/*||posControl.waypointList[i].action == NAV_WP_ACTION_LAND*/)) break;
=======
            if (!(posControl.waypointList[i].action == NAV_WP_ACTION_WAYPOINT || posControl.waypointList[i].action == NAV_WP_ACTION_JUMP || posControl.waypointList[i].action == NAV_WP_ACTION_RTH || posControl.waypointList[i].action == NAV_WP_ACTION_HOLD_TIME || posControl.waypointList[i].action == NAV_WP_ACTION_LAND)) break;
>>>>>>> 7655d187
            if (posControl.waypointList[i].flag == NAV_WP_FLAG_LAST) {
                posControl.waypointCount = i + 1;
                posControl.waypointListValid = true;
                break;
            }
        }
        if (posControl.waypointListValid) {
            saveNonVolatileWaypointList();
        } else {
            cliShowParseError();
        }
    } else {
        int16_t i, p1,p2=0,p3=0,tmp;
        uint8_t action, flag;
        int32_t lat, lon, alt;
        uint8_t validArgumentCount = 0;
        const char *ptr = cmdline;
        i = fastA2I(ptr);
        if (i >= 0 && i < NAV_MAX_WAYPOINTS) {
            ptr = nextArg(ptr);
            if (ptr) {
                action = fastA2I(ptr);
                validArgumentCount++;
            }
            ptr = nextArg(ptr);
            if (ptr) {
                lat = fastA2I(ptr);
                validArgumentCount++;
            }
            ptr = nextArg(ptr);
            if (ptr) {
                lon = fastA2I(ptr);
                validArgumentCount++;
            }
            ptr = nextArg(ptr);
            if (ptr) {
                alt = fastA2I(ptr);
                validArgumentCount++;
            }
            ptr = nextArg(ptr);
            if (ptr) {
                p1 = fastA2I(ptr);
                validArgumentCount++;
            }
            ptr = nextArg(ptr);
            if (ptr) {
                tmp = fastA2I(ptr);
                validArgumentCount++;
            }
                /* We support pre-2.5 6 values (... p1,flags) or
                 *  2.5 and later, 8 values (... p1,p2,p3,flags)
                 */
            ptr = nextArg(ptr);
            if (ptr) {
                p2 = tmp;
                p3 = fastA2I(ptr);
                validArgumentCount++;
                ptr = nextArg(ptr);
                 if (ptr) {
                    flag = fastA2I(ptr);
                    validArgumentCount++;
                }
            } else {
                flag = tmp;
            }

            if (!(validArgumentCount == 6 || validArgumentCount == 8)) {
                cliShowParseError();
<<<<<<< HEAD
            } else if (!(action == 0 || action == NAV_WP_ACTION_WAYPOINT || action == NAV_WP_ACTION_RTH || action == NAV_WP_ACTION_HOLD_TIME || action == NAV_WP_ACTION_JUMP /*|| action == NAV_WP_ACTION_LAND*/) || (p1 < 0) || !(flag == 0 || flag == NAV_WP_FLAG_LAST)) {
=======
            } else if (!(action == 0 || action == NAV_WP_ACTION_WAYPOINT || action == NAV_WP_ACTION_RTH || action == NAV_WP_ACTION_HOLD_TIME || action == NAV_WP_ACTION_LAND) || (p1 < 0) || !(flag == 0 || flag == NAV_WP_FLAG_LAST)) {
>>>>>>> 7655d187
                cliShowParseError();
            } else {
                posControl.waypointList[i].action = action;
                posControl.waypointList[i].lat = lat;
                posControl.waypointList[i].lon = lon;
                posControl.waypointList[i].alt = alt;
                posControl.waypointList[i].p1 = p1;
                posControl.waypointList[i].p2 = p2;
                posControl.waypointList[i].p3 = p3;
                posControl.waypointList[i].flag = flag;
            }
        } else {
            cliShowArgumentRangeError("wp index", 0, NAV_MAX_WAYPOINTS - 1);
        }
    }
}

#endif

#ifdef USE_LED_STRIP
static void printLed(uint8_t dumpMask, const ledConfig_t *ledConfigs, const ledConfig_t *defaultLedConfigs)
{
    const char *format = "led %u %s";
    char ledConfigBuffer[20];
    char ledConfigDefaultBuffer[20];
    for (uint32_t i = 0; i < LED_MAX_STRIP_LENGTH; i++) {
        ledConfig_t ledConfig = ledConfigs[i];
        generateLedConfig(&ledConfig, ledConfigBuffer, sizeof(ledConfigBuffer));
        bool equalsDefault = false;
        if (defaultLedConfigs) {
            ledConfig_t ledConfigDefault = defaultLedConfigs[i];
            equalsDefault = ledConfig == ledConfigDefault;
            generateLedConfig(&ledConfigDefault, ledConfigDefaultBuffer, sizeof(ledConfigDefaultBuffer));
            cliDefaultPrintLinef(dumpMask, equalsDefault, format, i, ledConfigDefaultBuffer);
        }
        cliDumpPrintLinef(dumpMask, equalsDefault, format, i, ledConfigBuffer);
    }
}

static void cliLed(char *cmdline)
{
    int i;
    const char *ptr;

    if (isEmpty(cmdline)) {
        printLed(DUMP_MASTER, ledStripConfig()->ledConfigs, NULL);
    } else {
        ptr = cmdline;
        i = fastA2I(ptr);
        if (i < LED_MAX_STRIP_LENGTH) {
            ptr = nextArg(cmdline);
            if (!parseLedStripConfig(i, ptr)) {
                cliShowParseError();
            }
        } else {
            cliShowArgumentRangeError("index", 0, LED_MAX_STRIP_LENGTH - 1);
        }
    }
}

static void printColor(uint8_t dumpMask, const hsvColor_t *colors, const hsvColor_t *defaultColors)
{
    const char *format = "color %u %d,%u,%u";
    for (uint32_t i = 0; i < LED_CONFIGURABLE_COLOR_COUNT; i++) {
        const hsvColor_t *color = &colors[i];
        bool equalsDefault = false;
        if (defaultColors) {
            const hsvColor_t *colorDefault = &defaultColors[i];
            equalsDefault = color->h == colorDefault->h
                && color->s == colorDefault->s
                && color->v == colorDefault->v;
            cliDefaultPrintLinef(dumpMask, equalsDefault, format, i,colorDefault->h, colorDefault->s, colorDefault->v);
        }
        cliDumpPrintLinef(dumpMask, equalsDefault, format, i, color->h, color->s, color->v);
    }
}

static void cliColor(char *cmdline)
{
    if (isEmpty(cmdline)) {
        printColor(DUMP_MASTER, ledStripConfig()->colors, NULL);
    } else {
        const char *ptr = cmdline;
        const int i = fastA2I(ptr);
        if (i < LED_CONFIGURABLE_COLOR_COUNT) {
            ptr = nextArg(cmdline);
            if (!parseColor(i, ptr)) {
                cliShowParseError();
            }
        } else {
            cliShowArgumentRangeError("index", 0, LED_CONFIGURABLE_COLOR_COUNT - 1);
        }
    }
}

static void printModeColor(uint8_t dumpMask, const ledStripConfig_t *ledStripConfig, const ledStripConfig_t *defaultLedStripConfig)
{
    const char *format = "mode_color %u %u %u";
    for (uint32_t i = 0; i < LED_MODE_COUNT; i++) {
        for (uint32_t j = 0; j < LED_DIRECTION_COUNT; j++) {
            int colorIndex = ledStripConfig->modeColors[i].color[j];
            bool equalsDefault = false;
            if (defaultLedStripConfig) {
                int colorIndexDefault = defaultLedStripConfig->modeColors[i].color[j];
                equalsDefault = colorIndex == colorIndexDefault;
                cliDefaultPrintLinef(dumpMask, equalsDefault, format, i, j, colorIndexDefault);
            }
            cliDumpPrintLinef(dumpMask, equalsDefault, format, i, j, colorIndex);
        }
    }

    for (uint32_t j = 0; j < LED_SPECIAL_COLOR_COUNT; j++) {
        const int colorIndex = ledStripConfig->specialColors.color[j];
        bool equalsDefault = false;
        if (defaultLedStripConfig) {
            const int colorIndexDefault = defaultLedStripConfig->specialColors.color[j];
            equalsDefault = colorIndex == colorIndexDefault;
            cliDefaultPrintLinef(dumpMask, equalsDefault, format, LED_SPECIAL, j, colorIndexDefault);
        }
        cliDumpPrintLinef(dumpMask, equalsDefault, format, LED_SPECIAL, j, colorIndex);
    }
}

static void cliModeColor(char *cmdline)
{
    char * saveptr;

    if (isEmpty(cmdline)) {
        printModeColor(DUMP_MASTER, ledStripConfig(), NULL);
    } else {
        enum {MODE = 0, FUNCTION, COLOR, ARGS_COUNT};
        int args[ARGS_COUNT];
        int argNo = 0;
        const char* ptr = strtok_r(cmdline, " ", &saveptr);
        while (ptr && argNo < ARGS_COUNT) {
            args[argNo++] = fastA2I(ptr);
            ptr = strtok_r(NULL, " ", &saveptr);
        }

        if (ptr != NULL || argNo != ARGS_COUNT) {
            cliShowParseError();
            return;
        }

        int modeIdx  = args[MODE];
        int funIdx = args[FUNCTION];
        int color = args[COLOR];
        if (!setModeColor(modeIdx, funIdx, color)) {
            cliShowParseError();
            return;
        }
        // values are validated
        cliPrintLinef("mode_color %u %u %u", modeIdx, funIdx, color);
    }
}
#endif

static void printServo(uint8_t dumpMask, const servoParam_t *servoParam, const servoParam_t *defaultServoParam)
{
    // print out servo settings
    const char *format = "servo %u %d %d %d %d";
    for (uint32_t i = 0; i < MAX_SUPPORTED_SERVOS; i++) {
        const servoParam_t *servoConf = &servoParam[i];
        bool equalsDefault = false;
        if (defaultServoParam) {
            const servoParam_t *servoConfDefault = &defaultServoParam[i];
            equalsDefault = servoConf->min == servoConfDefault->min
                && servoConf->max == servoConfDefault->max
                && servoConf->middle == servoConfDefault->middle
                && servoConf->rate == servoConfDefault->rate;
            cliDefaultPrintLinef(dumpMask, equalsDefault, format,
                i,
                servoConfDefault->min,
                servoConfDefault->max,
                servoConfDefault->middle,
                servoConfDefault->rate
            );
        }
        cliDumpPrintLinef(dumpMask, equalsDefault, format,
            i,
            servoConf->min,
            servoConf->max,
            servoConf->middle,
            servoConf->rate
        );
    }
}

static void cliServo(char *cmdline)
{
    enum { SERVO_ARGUMENT_COUNT = 5 };
    int16_t arguments[SERVO_ARGUMENT_COUNT];

    servoParam_t *servo;

    int i;
    const char *ptr;

    if (isEmpty(cmdline)) {
        printServo(DUMP_MASTER, servoParams(0), NULL);
    } else {
        int validArgumentCount = 0;

        ptr = cmdline;

        // Command line is integers (possibly negative) separated by spaces, no other characters allowed.

        // If command line doesn't fit the format, don't modify the config
        while (*ptr) {
            if (*ptr == '-' || (*ptr >= '0' && *ptr <= '9')) {
                if (validArgumentCount >= SERVO_ARGUMENT_COUNT) {
                    cliShowParseError();
                    return;
                }

                arguments[validArgumentCount++] = fastA2I(ptr);

                do {
                    ptr++;
                } while (*ptr >= '0' && *ptr <= '9');
            } else if (*ptr == ' ') {
                ptr++;
            } else {
                cliShowParseError();
                return;
            }
        }

        enum {INDEX = 0, MIN, MAX, MIDDLE, RATE};

        i = arguments[INDEX];

        // Check we got the right number of args and the servo index is correct (don't validate the other values)
        if (validArgumentCount != SERVO_ARGUMENT_COUNT || i < 0 || i >= MAX_SUPPORTED_SERVOS) {
            cliShowParseError();
            return;
        }

        servo = servoParamsMutable(i);

        if (
            arguments[MIN] < SERVO_OUTPUT_MIN || arguments[MIN] > SERVO_OUTPUT_MAX ||
            arguments[MAX] < SERVO_OUTPUT_MIN || arguments[MAX] > SERVO_OUTPUT_MAX ||
            arguments[MIDDLE] < arguments[MIN] || arguments[MIDDLE] > arguments[MAX] ||
            arguments[MIN] > arguments[MAX] || arguments[MAX] < arguments[MIN] ||
            arguments[RATE] < -125 || arguments[RATE] > 125
        ) {
            cliShowParseError();
            return;
        }

        servo->min = arguments[MIN];
        servo->max = arguments[MAX];
        servo->middle = arguments[MIDDLE];
        servo->rate = arguments[RATE];
    }
}

static void printServoMix(uint8_t dumpMask, const servoMixer_t *customServoMixers, const servoMixer_t *defaultCustomServoMixers)
{
    const char *format = "smix %d %d %d %d %d %d";
    for (uint32_t i = 0; i < MAX_SERVO_RULES; i++) {
        const servoMixer_t customServoMixer = customServoMixers[i];
        if (customServoMixer.rate == 0) {
            break;
        }

        bool equalsDefault = false;
        if (defaultCustomServoMixers) {
            servoMixer_t customServoMixerDefault = defaultCustomServoMixers[i];
            equalsDefault = customServoMixer.targetChannel == customServoMixerDefault.targetChannel
                && customServoMixer.inputSource == customServoMixerDefault.inputSource
                && customServoMixer.rate == customServoMixerDefault.rate
                && customServoMixer.speed == customServoMixerDefault.speed
            #ifdef USE_LOGIC_CONDITIONS
                && customServoMixer.conditionId == customServoMixerDefault.conditionId
            #endif
            ;

            cliDefaultPrintLinef(dumpMask, equalsDefault, format,
                i,
                customServoMixerDefault.targetChannel,
                customServoMixerDefault.inputSource,
                customServoMixerDefault.rate,
                customServoMixerDefault.speed,
            #ifdef USE_LOGIC_CONDITIONS
                customServoMixer.conditionId
            #else
                0
            #endif
            );
        }
        cliDumpPrintLinef(dumpMask, equalsDefault, format,
            i,
            customServoMixer.targetChannel,
            customServoMixer.inputSource,
            customServoMixer.rate,
            customServoMixer.speed,
        #ifdef USE_LOGIC_CONDITIONS
            customServoMixer.conditionId
        #else
            0
        #endif
        );
    }
}

static void cliServoMix(char *cmdline)
{
    char * saveptr;
    int args[6], check = 0;
    uint8_t len = strlen(cmdline);

    if (len == 0) {
        printServoMix(DUMP_MASTER, customServoMixers(0), NULL);
    } else if (sl_strncasecmp(cmdline, "reset", 5) == 0) {
        // erase custom mixer
        pgResetCopy(customServoMixersMutable(0), PG_SERVO_MIXER);
    } else {
        enum {RULE = 0, TARGET, INPUT, RATE, SPEED, CONDITION, ARGS_COUNT};
        char *ptr = strtok_r(cmdline, " ", &saveptr);
        args[CONDITION] = -1;
        while (ptr != NULL && check < ARGS_COUNT) {
            args[check++] = fastA2I(ptr);
            ptr = strtok_r(NULL, " ", &saveptr);
        }

        if (ptr != NULL || (check < ARGS_COUNT - 1)) {
            cliShowParseError();
            return;
        }

        int32_t i = args[RULE];
        if (
            i >= 0 && i < MAX_SERVO_RULES &&
            args[TARGET] >= 0 && args[TARGET] < MAX_SUPPORTED_SERVOS &&
            args[INPUT] >= 0 && args[INPUT] < INPUT_SOURCE_COUNT &&
            args[RATE] >= -1000 && args[RATE] <= 1000 &&
            args[SPEED] >= 0 && args[SPEED] <= MAX_SERVO_SPEED &&
            args[CONDITION] >= -1 && args[CONDITION] < MAX_LOGIC_CONDITIONS
        ) {
            customServoMixersMutable(i)->targetChannel = args[TARGET];
            customServoMixersMutable(i)->inputSource = args[INPUT];
            customServoMixersMutable(i)->rate = args[RATE];
            customServoMixersMutable(i)->speed = args[SPEED];
        #ifdef USE_LOGIC_CONDITIONS
            customServoMixersMutable(i)->conditionId = args[CONDITION];
        #endif
            cliServoMix("");
        } else {
            cliShowParseError();
        }
    }
}

#ifdef USE_LOGIC_CONDITIONS

static void printLogic(uint8_t dumpMask, const logicCondition_t *logicConditions, const logicCondition_t *defaultLogicConditions)
{
    const char *format = "logic %d %d %d %d %d %d %d %d";
    for (uint32_t i = 0; i < MAX_LOGIC_CONDITIONS; i++) {
        const logicCondition_t logic = logicConditions[i];

        bool equalsDefault = false;
        if (defaultLogicConditions) {
            logicCondition_t defaultValue = defaultLogicConditions[i];
            equalsDefault =
                logic.enabled == defaultValue.enabled &&
                logic.operation == defaultValue.operation &&
                logic.operandA.type == defaultValue.operandA.type &&
                logic.operandA.value == defaultValue.operandA.value &&
                logic.operandB.type == defaultValue.operandB.type &&
                logic.operandB.value == defaultValue.operandB.value &&
                logic.flags == defaultValue.flags;

            cliDefaultPrintLinef(dumpMask, equalsDefault, format,
                i,
                logic.enabled,
                logic.operation,
                logic.operandA.type,
                logic.operandA.value,
                logic.operandB.type,
                logic.operandB.value,
                logic.flags
            );
        }
        cliDumpPrintLinef(dumpMask, equalsDefault, format,
            i,
            logic.enabled,
            logic.operation,
            logic.operandA.type,
            logic.operandA.value,
            logic.operandB.type,
            logic.operandB.value,
            logic.flags
        );
    }
}

static void cliLogic(char *cmdline) {
    char * saveptr;
    int args[8], check = 0;
    uint8_t len = strlen(cmdline);

    if (len == 0) {
        printLogic(DUMP_MASTER, logicConditions(0), NULL);
    } else if (sl_strncasecmp(cmdline, "reset", 5) == 0) {
        pgResetCopy(logicConditionsMutable(0), PG_LOGIC_CONDITIONS);
    } else {
        enum {
            INDEX = 0,
            ENABLED,
            OPERATION,
            OPERAND_A_TYPE,
            OPERAND_A_VALUE,
            OPERAND_B_TYPE,
            OPERAND_B_VALUE,
            FLAGS,
            ARGS_COUNT
            };
        char *ptr = strtok_r(cmdline, " ", &saveptr);
        while (ptr != NULL && check < ARGS_COUNT) {
            args[check++] = fastA2I(ptr);
            ptr = strtok_r(NULL, " ", &saveptr);
        }

        if (ptr != NULL || check != ARGS_COUNT) {
            cliShowParseError();
            return;
        }

        int32_t i = args[INDEX];
        if (
            i >= 0 && i < MAX_LOGIC_CONDITIONS &&
            args[ENABLED] >= 0 && args[ENABLED] <= 1 &&
            args[OPERATION] >= 0 && args[OPERATION] < LOGIC_CONDITION_LAST &&
            args[OPERAND_A_TYPE] >= 0 && args[OPERAND_A_TYPE] < LOGIC_CONDITION_OPERAND_TYPE_LAST &&
            args[OPERAND_A_VALUE] >= -1000000 && args[OPERAND_A_VALUE] <= 1000000 &&
            args[OPERAND_B_TYPE] >= 0 && args[OPERAND_B_TYPE] < LOGIC_CONDITION_OPERAND_TYPE_LAST &&
            args[OPERAND_B_VALUE] >= -1000000 && args[OPERAND_B_VALUE] <= 1000000 &&
            args[FLAGS] >= 0 && args[FLAGS] <= 255

        ) {
            logicConditionsMutable(i)->enabled = args[ENABLED];
            logicConditionsMutable(i)->operation = args[OPERATION];
            logicConditionsMutable(i)->operandA.type = args[OPERAND_A_TYPE];
            logicConditionsMutable(i)->operandA.value = args[OPERAND_A_VALUE];
            logicConditionsMutable(i)->operandB.type = args[OPERAND_B_TYPE];
            logicConditionsMutable(i)->operandB.value = args[OPERAND_B_VALUE];
            logicConditionsMutable(i)->flags = args[FLAGS];

            cliLogic("");
        } else {
            cliShowParseError();
        }
    }
}
#endif

#ifdef USE_GLOBAL_FUNCTIONS

static void printGlobalFunctions(uint8_t dumpMask, const globalFunction_t *globalFunctions, const globalFunction_t *defaultGlobalFunctions)
{
    const char *format = "gf %d %d %d %d %d %d %d";
    for (uint32_t i = 0; i < MAX_GLOBAL_FUNCTIONS; i++) {
        const globalFunction_t gf = globalFunctions[i];

        bool equalsDefault = false;
        if (defaultGlobalFunctions) {
            globalFunction_t defaultValue = defaultGlobalFunctions[i];
            equalsDefault =
                gf.enabled == defaultValue.enabled &&
                gf.conditionId == defaultValue.conditionId &&
                gf.action == defaultValue.action &&
                gf.withValue.type == defaultValue.withValue.type &&
                gf.withValue.value == defaultValue.withValue.value &&
                gf.flags == defaultValue.flags;

            cliDefaultPrintLinef(dumpMask, equalsDefault, format,
                i,
                gf.enabled,
                gf.conditionId,
                gf.action,
                gf.withValue.type,
                gf.withValue.value,
                gf.flags
            );
        }
        cliDumpPrintLinef(dumpMask, equalsDefault, format,
            i,
            gf.enabled,
            gf.conditionId,
            gf.action,
            gf.withValue.type,
            gf.withValue.value,
            gf.flags
        );
    }
}

static void cliGlobalFunctions(char *cmdline) {
    char * saveptr;
    int args[7], check = 0;
    uint8_t len = strlen(cmdline);

    if (len == 0) {
        printGlobalFunctions(DUMP_MASTER, globalFunctions(0), NULL);
    } else if (sl_strncasecmp(cmdline, "reset", 5) == 0) {
        pgResetCopy(globalFunctionsMutable(0), PG_GLOBAL_FUNCTIONS);
    } else {
        enum {
            INDEX = 0,
            ENABLED,
            CONDITION_ID,
            ACTION,
            VALUE_TYPE,
            VALUE_VALUE,
            FLAGS,
            ARGS_COUNT
            };
        char *ptr = strtok_r(cmdline, " ", &saveptr);
        while (ptr != NULL && check < ARGS_COUNT) {
            args[check++] = fastA2I(ptr);
            ptr = strtok_r(NULL, " ", &saveptr);
        }

        if (ptr != NULL || check != ARGS_COUNT) {
            cliShowParseError();
            return;
        }

        int32_t i = args[INDEX];
        if (
            i >= 0 && i < MAX_GLOBAL_FUNCTIONS &&
            args[ENABLED] >= 0 && args[ENABLED] <= 1 &&
            args[CONDITION_ID] >= -1 && args[CONDITION_ID] < MAX_LOGIC_CONDITIONS &&
            args[ACTION] >= 0 && args[ACTION] < GLOBAL_FUNCTION_ACTION_LAST &&
            args[VALUE_TYPE] >= 0 && args[VALUE_TYPE] < LOGIC_CONDITION_OPERAND_TYPE_LAST &&
            args[VALUE_VALUE] >= -1000000 && args[VALUE_VALUE] <= 1000000 &&
            args[FLAGS] >= 0 && args[FLAGS] <= 255

        ) {
            globalFunctionsMutable(i)->enabled = args[ENABLED];
            globalFunctionsMutable(i)->conditionId = args[CONDITION_ID];
            globalFunctionsMutable(i)->action = args[ACTION];
            globalFunctionsMutable(i)->withValue.type = args[VALUE_TYPE];
            globalFunctionsMutable(i)->withValue.value = args[VALUE_VALUE];
            globalFunctionsMutable(i)->flags = args[FLAGS];

            cliGlobalFunctions("");
        } else {
            cliShowParseError();
        }
    }
}
#endif

#ifdef USE_SDCARD

static void cliWriteBytes(const uint8_t *buffer, int count)
{
    while (count > 0) {
        cliWrite(*buffer);
        buffer++;
        count--;
    }
}

static void cliSdInfo(char *cmdline)
{
    UNUSED(cmdline);

    cliPrint("SD card: ");

    if (!sdcard_isInserted()) {
        cliPrintLine("None inserted");
        return;
    }

    if (!sdcard_isInitialized()) {
        cliPrintLine("Startup failed");
        return;
    }

    const sdcardMetadata_t *metadata = sdcard_getMetadata();

    cliPrintf("Manufacturer 0x%x, %ukB, %02d/%04d, v%d.%d, '",
        metadata->manufacturerID,
        metadata->numBlocks / 2, /* One block is half a kB */
        metadata->productionMonth,
        metadata->productionYear,
        metadata->productRevisionMajor,
        metadata->productRevisionMinor
    );

    cliWriteBytes((uint8_t*)metadata->productName, sizeof(metadata->productName));

    cliPrint("'\r\n" "Filesystem: ");

    switch (afatfs_getFilesystemState()) {
        case AFATFS_FILESYSTEM_STATE_READY:
            cliPrint("Ready");
        break;
        case AFATFS_FILESYSTEM_STATE_INITIALIZATION:
            cliPrint("Initializing");
        break;
        case AFATFS_FILESYSTEM_STATE_UNKNOWN:
        case AFATFS_FILESYSTEM_STATE_FATAL:
            cliPrint("Fatal");

            switch (afatfs_getLastError()) {
                case AFATFS_ERROR_BAD_MBR:
                    cliPrint(" - no FAT MBR partitions");
                break;
                case AFATFS_ERROR_BAD_FILESYSTEM_HEADER:
                    cliPrint(" - bad FAT header");
                break;
                case AFATFS_ERROR_GENERIC:
                case AFATFS_ERROR_NONE:
                    ; // Nothing more detailed to print
                break;
            }
        break;
    }
    cliPrintLinefeed();
}

#endif

#ifdef USE_FLASHFS

static void cliFlashInfo(char *cmdline)
{
    const flashGeometry_t *layout = flashfsGetGeometry();

    UNUSED(cmdline);

    cliPrintLinef("Flash sectors=%u, sectorSize=%u, pagesPerSector=%u, pageSize=%u, totalSize=%u, usedSize=%u",
            layout->sectors, layout->sectorSize, layout->pagesPerSector, layout->pageSize, layout->totalSize, flashfsGetOffset());
}

static void cliFlashErase(char *cmdline)
{
    UNUSED(cmdline);

    cliPrintLine("Erasing...");
    flashfsEraseCompletely();

    while (!flashfsIsReady()) {
        delay(100);
    }

    cliPrintLine("Done.");
}

#ifdef USE_FLASH_TOOLS

static void cliFlashWrite(char *cmdline)
{
    const uint32_t address = fastA2I(cmdline);
    const char *text = strchr(cmdline, ' ');

    if (!text) {
        cliShowParseError();
    } else {
        flashfsSeekAbs(address);
        flashfsWrite((uint8_t*)text, strlen(text), true);
        flashfsFlushSync();

        cliPrintLinef("Wrote %u bytes at %u.", strlen(text), address);
    }
}

static void cliFlashRead(char *cmdline)
{
    uint32_t address = fastA2I(cmdline);

    const char *nextArg = strchr(cmdline, ' ');

    if (!nextArg) {
        cliShowParseError();
    } else {
        uint32_t length = fastA2I(nextArg);

        cliPrintLinef("Reading %u bytes at %u:", length, address);

        uint8_t buffer[32];
        while (length > 0) {
            int bytesRead = flashfsReadAbs(address, buffer, length < sizeof(buffer) ? length : sizeof(buffer));

            for (int i = 0; i < bytesRead; i++) {
                cliWrite(buffer[i]);
            }

            length -= bytesRead;
            address += bytesRead;

            if (bytesRead == 0) {
                //Assume we reached the end of the volume or something fatal happened
                break;
            }
        }
        cliPrintLinefeed();
    }
}

#endif
#endif

#ifdef USE_OSD
static void printOsdLayout(uint8_t dumpMask, const osdConfig_t *osdConfig, const osdConfig_t *osdConfigDefault, int layout, int item)
{
    // "<layout> <item> <col> <row> <visible>"
    const char *format = "osd_layout %d %d %d %d %c";
    for (int ii = 0; ii < OSD_LAYOUT_COUNT; ii++) {
        if (layout >= 0 && layout != ii) {
            continue;
        }
        const uint16_t *layoutItems = osdConfig->item_pos[ii];
        const uint16_t *defaultLayoutItems = osdConfigDefault->item_pos[ii];
        for (int jj = 0; jj < OSD_ITEM_COUNT; jj++) {
            if (item >= 0 && item != jj) {
                continue;
            }
            bool equalsDefault = layoutItems[jj] == defaultLayoutItems[jj];
            cliDefaultPrintLinef(dumpMask, equalsDefault, format,
                ii, jj,
                OSD_X(defaultLayoutItems[jj]),
                OSD_Y(defaultLayoutItems[jj]),
                OSD_VISIBLE(defaultLayoutItems[jj]) ? 'V' : 'H');

            cliDumpPrintLinef(dumpMask, equalsDefault, format,
                ii, jj,
                OSD_X(layoutItems[jj]),
                OSD_Y(layoutItems[jj]),
                OSD_VISIBLE(layoutItems[jj]) ? 'V' : 'H');
        }
    }
}

static void cliOsdLayout(char *cmdline)
{
    char * saveptr;

    int layout = -1;
    int item = -1;
    int col = 0;
    int row = 0;
    bool visible = false;
    char *tok = strtok_r(cmdline, " ", &saveptr);

    int ii;

    for (ii = 0; tok != NULL; ii++, tok = strtok_r(NULL, " ", &saveptr)) {
        switch (ii) {
            case 0:
                layout = fastA2I(tok);
                if (layout < 0 || layout >= OSD_LAYOUT_COUNT) {
                    cliShowParseError();
                    return;
                }
                break;
            case 1:
                item = fastA2I(tok);
                if (item < 0 || item >= OSD_ITEM_COUNT) {
                    cliShowParseError();
                    return;
                }
                break;
            case 2:
                col = fastA2I(tok);
                if (col < 0 || col > OSD_X(OSD_POS_MAX)) {
                    cliShowParseError();
                    return;
                }
                break;
            case 3:
                row = fastA2I(tok);
                if (row < 0 || row > OSD_Y(OSD_POS_MAX)) {
                    cliShowParseError();
                    return;
                }
                break;
            case 4:
                switch (*tok) {
                    case 'H':
                        visible = false;
                        break;
                    case 'V':
                        visible = true;
                        break;
                    default:
                        cliShowParseError();
                        return;
                }
                break;
            default:
                cliShowParseError();
                return;
        }
    }

    switch (ii) {
        case 0:
            FALLTHROUGH;
        case 1:
            FALLTHROUGH;
        case 2:
            // No args, or just layout or layout and item. If any of them not provided,
            // it will be the -1 that we used during initialization, so printOsdLayout()
            // won't use them for filtering.
            printOsdLayout(DUMP_MASTER, osdConfig(), osdConfig(), layout, item);
            break;
        case 4:
            // No visibility provided. Keep the previous one.
            visible = OSD_VISIBLE(osdConfig()->item_pos[layout][item]);
            FALLTHROUGH;
        case 5:
            // Layout, item, pos and visibility. Set the item.
            osdConfigMutable()->item_pos[layout][item] = OSD_POS(col, row) | (visible ? OSD_VISIBLE_FLAG : 0);
            break;
        default:
            // Unhandled
            cliShowParseError();
            return;
    }
}

#endif

static void printFeature(uint8_t dumpMask, const featureConfig_t *featureConfig, const featureConfig_t *featureConfigDefault)
{
    uint32_t mask = featureConfig->enabledFeatures;
    uint32_t defaultMask = featureConfigDefault->enabledFeatures;
    for (uint32_t i = 0; ; i++) { // disable all feature first
        if (featureNames[i] == NULL)
            break;
        if (featureNames[i][0] == '\0')
            continue;
        const char *format = "feature -%s";
        cliDefaultPrintLinef(dumpMask, (defaultMask | ~mask) & (1 << i), format, featureNames[i]);
        cliDumpPrintLinef(dumpMask, (~defaultMask | mask) & (1 << i), format, featureNames[i]);
    }
    for (uint32_t i = 0; ; i++) {  // reenable what we want.
        if (featureNames[i] == NULL)
            break;
        if (featureNames[i][0] == '\0')
            continue;
        const char *format = "feature %s";
        if (defaultMask & (1 << i)) {
            cliDefaultPrintLinef(dumpMask, (~defaultMask | mask) & (1 << i), format, featureNames[i]);
        }
        if (mask & (1 << i)) {
            cliDumpPrintLinef(dumpMask, (defaultMask | ~mask) & (1 << i), format, featureNames[i]);
        }
    }
}

static void cliFeature(char *cmdline)
{
    uint32_t len = strlen(cmdline);
    uint32_t mask = featureMask();

    if (len == 0) {
        cliPrint("Enabled: ");
        for (uint32_t i = 0; ; i++) {
            if (featureNames[i] == NULL)
                break;
            if (featureNames[i][0] == '\0')
                continue;
            if (mask & (1 << i))
                cliPrintf("%s ", featureNames[i]);
        }
        cliPrintLinefeed();
    } else if (sl_strncasecmp(cmdline, "list", len) == 0) {
        cliPrint("Available: ");
        for (uint32_t i = 0; ; i++) {
            if (featureNames[i] == NULL)
                break;
            if (featureNames[i][0] == '\0')
                continue;
            cliPrintf("%s ", featureNames[i]);
        }
        cliPrintLinefeed();
        return;
    } else {
        bool remove = false;
        if (cmdline[0] == '-') {
            // remove feature
            remove = true;
            cmdline++; // skip over -
            len--;
        }

        for (uint32_t i = 0; ; i++) {
            if (featureNames[i] == NULL) {
                cliPrintErrorLine("Invalid name");
                break;
            }

            if (sl_strncasecmp(cmdline, featureNames[i], len) == 0) {

                mask = 1 << i;
#ifndef USE_GPS
                if (mask & FEATURE_GPS) {
                    cliPrintErrorLine("unavailable");
                    break;
                }
#endif
                if (remove) {
                    featureClear(mask);
                    cliPrint("Disabled");
                } else {
                    featureSet(mask);
                    cliPrint("Enabled");
                }
                cliPrintLinef(" %s", featureNames[i]);
                break;
            }
        }
    }
}

#ifdef BEEPER
static void printBeeper(uint8_t dumpMask, const beeperConfig_t *beeperConfig, const beeperConfig_t *beeperConfigDefault)
{
    const uint8_t beeperCount = beeperTableEntryCount();
    const uint32_t mask = beeperConfig->beeper_off_flags;
    const uint32_t defaultMask = beeperConfigDefault->beeper_off_flags;
    for (int i = 0; i < beeperCount - 2; i++) {
        const char *formatOff = "beeper -%s";
        const char *formatOn = "beeper %s";
        cliDefaultPrintLinef(dumpMask, ~(mask ^ defaultMask) & (1 << i), mask & (1 << i) ? formatOn : formatOff, beeperNameForTableIndex(i));
        cliDumpPrintLinef(dumpMask, ~(mask ^ defaultMask) & (1 << i), mask & (1 << i) ? formatOff : formatOn, beeperNameForTableIndex(i));
    }
}

static void cliBeeper(char *cmdline)
{
    uint32_t len = strlen(cmdline);
    uint8_t beeperCount = beeperTableEntryCount();
    uint32_t mask = getBeeperOffMask();

    if (len == 0) {
        cliPrintf("Disabled:");
        for (int32_t i = 0; ; i++) {
            if (i == beeperCount - 2){
                if (mask == 0)
                    cliPrint("  none");
                break;
            }
            if (mask & (1 << (beeperModeForTableIndex(i) - 1)))
                cliPrintf("  %s", beeperNameForTableIndex(i));
        }
        cliPrintLinefeed();
    } else if (sl_strncasecmp(cmdline, "list", len) == 0) {
        cliPrint("Available:");
        for (uint32_t i = 0; i < beeperCount; i++)
            cliPrintf("  %s", beeperNameForTableIndex(i));
        cliPrintLinefeed();
        return;
    } else {
        bool remove = false;
        if (cmdline[0] == '-') {
            remove = true;     // this is for beeper OFF condition
            cmdline++;
            len--;
        }

        for (uint32_t i = 0; ; i++) {
            if (i == beeperCount) {
                cliPrintErrorLine("Invalid name");
                break;
            }
            if (sl_strncasecmp(cmdline, beeperNameForTableIndex(i), len) == 0) {
                if (remove) { // beeper off
                    if (i == BEEPER_ALL-1)
                        beeperOffSetAll(beeperCount-2);
                    else
                        if (i == BEEPER_PREFERENCE-1)
                            setBeeperOffMask(getPreferredBeeperOffMask());
                        else {
                            mask = 1 << (beeperModeForTableIndex(i) - 1);
                            beeperOffSet(mask);
                        }
                    cliPrint("Disabled");
                }
                else { // beeper on
                    if (i == BEEPER_ALL-1)
                        beeperOffClearAll();
                    else
                        if (i == BEEPER_PREFERENCE-1)
                            setPreferredBeeperOffMask(getBeeperOffMask());
                        else {
                            mask = 1 << (beeperModeForTableIndex(i) - 1);
                            beeperOffClear(mask);
                        }
                    cliPrint("Enabled");
                }
            cliPrintLinef(" %s", beeperNameForTableIndex(i));
            break;
            }
        }
    }
}
#endif

static void printMap(uint8_t dumpMask, const rxConfig_t *rxConfig, const rxConfig_t *defaultRxConfig)
{
    bool equalsDefault = true;
    char buf[16];
    char bufDefault[16];
    uint32_t i;

    for (i = 0; i < MAX_MAPPABLE_RX_INPUTS; i++) {
        buf[i] = bufDefault[i] = 0;
    }

    for (i = 0; i < MAX_MAPPABLE_RX_INPUTS; i++) {
        buf[rxConfig->rcmap[i]] = rcChannelLetters[i];
        if (defaultRxConfig) {
            bufDefault[defaultRxConfig->rcmap[i]] = rcChannelLetters[i];
            equalsDefault = equalsDefault && (rxConfig->rcmap[i] == defaultRxConfig->rcmap[i]);
        }
    }
    buf[i] = '\0';

    const char *formatMap = "map %s";
    cliDefaultPrintLinef(dumpMask, equalsDefault, formatMap, bufDefault);
    cliDumpPrintLinef(dumpMask, equalsDefault, formatMap, buf);
}

static void cliMap(char *cmdline)
{
    uint32_t len;
    char out[5];

    len = strlen(cmdline);

    if (len == 4) {
        // uppercase it
        for (uint32_t i = 0; i < 4; i++)
            cmdline[i] = sl_toupper((unsigned char)cmdline[i]);
        for (uint32_t i = 0; i < 4; i++) {
            if (strchr(rcChannelLetters, cmdline[i]) && !strchr(cmdline + i + 1, cmdline[i]))
                continue;
            cliShowParseError();
            return;
        }
        parseRcChannels(cmdline);
    } else if (len != 0)
        cliShowParseError();
    cliPrint("Map: ");
    uint32_t i;
    for (i = 0; i < 4; i++)
        out[rxConfig()->rcmap[i]] = rcChannelLetters[i];
    out[i] = '\0';
    cliPrintLinef("%s", out);
}

static const char *checkCommand(const char *cmdLine, const char *command)
{
    if (!sl_strncasecmp(cmdLine, command, strlen(command))   // command names match
        && !sl_isalnum((unsigned)cmdLine[strlen(command)])) {   // next characted in bufffer is not alphanumeric (command is correctly terminated)
        return cmdLine + strlen(command) + 1;
    } else {
        return 0;
    }
}

static void cliRebootEx(bool bootLoader)
{
    cliPrint("\r\nRebooting");
    bufWriterFlush(cliWriter);
    waitForSerialPortToFinishTransmitting(cliPort);

    fcReboot(bootLoader);
}

static void cliReboot(void)
{
    cliRebootEx(false);
}

static void cliDfu(char *cmdline)
{
    UNUSED(cmdline);
#ifndef CLI_MINIMAL_VERBOSITY
    cliPrint("\r\nRestarting in DFU mode");
#endif
    cliRebootEx(true);
}

#ifdef USE_RX_ELERES
static void cliEleresBind(char *cmdline)
{
    UNUSED(cmdline);

    if (!(rxConfig()->receiverType == RX_TYPE_SPI && rxConfig()->rx_spi_protocol == RFM22_ELERES)) {
        cliPrintLine("Eleres not active. Please enable feature ELERES and restart IMU");
        return;
    }

    cliPrintLine("Waiting for correct bind signature....");
    bufWriterFlush(cliWriter);
    if (eleresBind()) {
        cliPrintLine("Bind timeout!");
    } else {
        cliPrintLine("Bind OK!\r\nPlease restart your transmitter.");
    }
}
#endif // USE_RX_ELERES

static void cliExit(char *cmdline)
{
    UNUSED(cmdline);

#ifndef CLI_MINIMAL_VERBOSITY
    cliPrintLine("\r\nLeaving CLI mode, unsaved changes lost.");
#endif
    bufWriterFlush(cliWriter);

    *cliBuffer = '\0';
    bufferIndex = 0;
    cliMode = 0;
    // incase a motor was left running during motortest, clear it here
    mixerResetDisarmedMotors();
    cliReboot();

    cliWriter = NULL;
}

#ifdef USE_GPS
static void cliGpsPassthrough(char *cmdline)
{
    UNUSED(cmdline);

    gpsEnablePassthrough(cliPort);
}
#endif

static void cliMotor(char *cmdline)
{
    int motor_index = 0;
    int motor_value = 0;
    int index = 0;
    char *pch = NULL;
    char *saveptr;

    if (isEmpty(cmdline)) {
        cliShowParseError();

        return;
    }

    pch = strtok_r(cmdline, " ", &saveptr);
    while (pch != NULL) {
        switch (index) {
            case 0:
                motor_index = fastA2I(pch);
                break;
            case 1:
                motor_value = fastA2I(pch);
                break;
        }
        index++;
        pch = strtok_r(NULL, " ", &saveptr);
    }

    if (motor_index < 0 || motor_index >= MAX_SUPPORTED_MOTORS) {
        cliShowArgumentRangeError("index", 0, MAX_SUPPORTED_MOTORS - 1);
        return;
    }

    if (index == 2) {
        if (motor_value < PWM_RANGE_MIN || motor_value > PWM_RANGE_MAX) {
            cliShowArgumentRangeError("value", 1000, 2000);
            return;
        } else {
            motor_disarmed[motor_index] = motor_value;
        }
    }

    cliPrintLinef("motor %d: %d", motor_index, motor_disarmed[motor_index]);
}

#ifdef PLAY_SOUND
static void cliPlaySound(char *cmdline)
{
    int i;
    const char *name;
    static int lastSoundIdx = -1;

    if (isEmpty(cmdline)) {
        i = lastSoundIdx + 1;     //next sound index
        if ((name=beeperNameForTableIndex(i)) == NULL) {
            while (true) {   //no name for index; try next one
                if (++i >= beeperTableEntryCount())
                    i = 0;   //if end then wrap around to first entry
                if ((name=beeperNameForTableIndex(i)) != NULL)
                    break;   //if name OK then play sound below
                if (i == lastSoundIdx + 1) {     //prevent infinite loop
                    cliPrintLine("Error playing sound");
                    return;
                }
            }
        }
    } else {       //index value was given
        i = fastA2I(cmdline);
        if ((name=beeperNameForTableIndex(i)) == NULL) {
            cliPrintLinef("No sound for index %d", i);
            return;
        }
    }
    lastSoundIdx = i;
    beeperSilence();
    cliPrintLinef("Playing sound %d: %s", i, name);
    beeper(beeperModeForTableIndex(i));
}
#endif

static void cliProfile(char *cmdline)
{
    // CLI profile index is 1-based
    if (isEmpty(cmdline)) {
        cliPrintLinef("profile %d", getConfigProfile() + 1);
        return;
    } else {
        const int i = fastA2I(cmdline) - 1;
        if (i >= 0 && i < MAX_PROFILE_COUNT) {
            setConfigProfileAndWriteEEPROM(i);
            cliProfile("");
        }
    }
}

static void cliDumpProfile(uint8_t profileIndex, uint8_t dumpMask)
{
    if (profileIndex >= MAX_PROFILE_COUNT) {
        // Faulty values
        return;
    }
    setConfigProfile(profileIndex);
    cliPrintHashLine("profile");
    cliPrintLinef("profile %d\r\n", getConfigProfile() + 1);
    dumpAllValues(PROFILE_VALUE, dumpMask);
    dumpAllValues(CONTROL_RATE_VALUE, dumpMask);
}

static void cliBatteryProfile(char *cmdline)
{
    // CLI profile index is 1-based
    if (isEmpty(cmdline)) {
        cliPrintLinef("battery_profile %d", getConfigBatteryProfile() + 1);
        return;
    } else {
        const int i = fastA2I(cmdline) - 1;
        if (i >= 0 && i < MAX_PROFILE_COUNT) {
            setConfigBatteryProfileAndWriteEEPROM(i);
            cliBatteryProfile("");
        }
    }
}

static void cliDumpBatteryProfile(uint8_t profileIndex, uint8_t dumpMask)
{
    if (profileIndex >= MAX_BATTERY_PROFILE_COUNT) {
        // Faulty values
        return;
    }
    setConfigBatteryProfile(profileIndex);
    cliPrintHashLine("battery_profile");
    cliPrintLinef("battery_profile %d\r\n", getConfigBatteryProfile() + 1);
    dumpAllValues(BATTERY_CONFIG_VALUE, dumpMask);
}

#ifdef USE_CLI_BATCH
static void cliPrintCommandBatchWarning(const char *warning)
{
    cliPrintErrorLinef("ERRORS WERE DETECTED - PLEASE REVIEW BEFORE CONTINUING");
    if (warning) {
        cliPrintErrorLinef(warning);
    }
}

static void resetCommandBatch(void)
{
    commandBatchActive = false;
    commandBatchError = false;
}

static void cliBatch(char *cmdline)
{
    if (strncasecmp(cmdline, "start", 5) == 0) {
        if (!commandBatchActive) {
            commandBatchActive = true;
            commandBatchError = false;
        }
        cliPrintLine("Command batch started");
    } else if (strncasecmp(cmdline, "end", 3) == 0) {
        if (commandBatchActive && commandBatchError) {
            cliPrintCommandBatchWarning(NULL);
        } else {
            cliPrintLine("Command batch ended");
        }
        resetCommandBatch();
    } else {
        cliPrintErrorLinef("Invalid option");
    }
}
#endif

static void cliSave(char *cmdline)
{
    UNUSED(cmdline);

#ifdef USE_CLI_BATCH
    if (commandBatchActive && commandBatchError) {
        cliPrintCommandBatchWarning("PLEASE FIX ERRORS THEN 'SAVE'");
        resetCommandBatch();
        return;
    }
#endif

    cliPrint("Saving");
    //copyCurrentProfileToProfileSlot(getConfigProfile();
    writeEEPROM();
    cliReboot();
}

static void cliDefaults(char *cmdline)
{
    UNUSED(cmdline);

    cliPrint("Resetting to defaults");
    resetEEPROM();

#ifdef USE_CLI_BATCH
    commandBatchError = false;
#endif

    if (!checkCommand(cmdline, "noreboot"))
        cliReboot();
}

static void cliGet(char *cmdline)
{
    const setting_t *val;
    int matchedCommands = 0;
    char name[SETTING_MAX_NAME_LENGTH];

    while(*cmdline == ' ') ++cmdline; // ignore spaces

    for (uint32_t i = 0; i < SETTINGS_TABLE_COUNT; i++) {
        val = settingGet(i);
        if (settingNameContains(val, name, cmdline)) {
            cliPrintf("%s = ", name);
            cliPrintVar(val, 0);
            cliPrintLinefeed();
            cliPrintVarRange(val);
            cliPrintLinefeed();

            matchedCommands++;
        }
    }


    if (matchedCommands) {
        return;
    }

    cliPrintErrorLine("Invalid name");
}

static void cliSet(char *cmdline)
{
    uint32_t len;
    const setting_t *val;
    char *eqptr = NULL;
    char name[SETTING_MAX_NAME_LENGTH];

    while(*cmdline == ' ') ++cmdline; // ignore spaces

    len = strlen(cmdline);

    if (len == 0 || (len == 1 && cmdline[0] == '*')) {
        cliPrintLine("Current settings:");
        for (uint32_t i = 0; i < SETTINGS_TABLE_COUNT; i++) {
            val = settingGet(i);
            settingGetName(val, name);
            cliPrintf("%s = ", name);
            cliPrintVar(val, len); // when len is 1 (when * is passed as argument), it will print min/max values as well, for gui
            cliPrintLinefeed();
        }
    } else if ((eqptr = strstr(cmdline, "=")) != NULL) {
        // has equals

        char *lastNonSpaceCharacter = eqptr;
        while (*(lastNonSpaceCharacter - 1) == ' ') {
            lastNonSpaceCharacter--;
        }
        uint8_t variableNameLength = lastNonSpaceCharacter - cmdline;

        // skip the '=' and any ' ' characters
        eqptr++;
        while (*(eqptr) == ' ') {
            eqptr++;
        }

        for (uint32_t i = 0; i < SETTINGS_TABLE_COUNT; i++) {
            val = settingGet(i);
            // ensure exact match when setting to prevent setting variables with shorter names
            if (settingNameIsExactMatch(val, name, cmdline, variableNameLength)) {
                const setting_type_e type = SETTING_TYPE(val);
                if (type == VAR_STRING) {
                    settingSetString(val, eqptr, strlen(eqptr));
                    return;
                }
                const setting_mode_e mode = SETTING_MODE(val);
                bool changeValue = false;
                int_float_value_t tmp = {0};
                switch (mode) {
                case MODE_DIRECT: {
                        if (*eqptr != 0 && strspn(eqptr, "0123456789.+-") == strlen(eqptr)) {
                            float valuef = fastA2F(eqptr);
                            // note: compare float values
                            if (valuef >= (float)settingGetMin(val) && valuef <= (float)settingGetMax(val)) {

                                if (type == VAR_FLOAT)
                                    tmp.float_value = valuef;
                                else if (type == VAR_UINT32)
                                    tmp.uint_value = fastA2UL(eqptr);
                                else
                                    tmp.int_value = fastA2I(eqptr);

                                changeValue = true;
                            }
                        }
                    }
                    break;
                case MODE_LOOKUP: {
                        const lookupTableEntry_t *tableEntry = settingLookupTable(val);
                        bool matched = false;
                        for (uint32_t tableValueIndex = 0; tableValueIndex < tableEntry->valueCount && !matched; tableValueIndex++) {
                            matched = sl_strcasecmp(tableEntry->values[tableValueIndex], eqptr) == 0;

                            if (matched) {
                                tmp.int_value = tableValueIndex;
                                changeValue = true;
                            }
                        }
                    }
                    break;
                }

                if (changeValue) {
                    cliSetIntFloatVar(val, tmp);

                    cliPrintf("%s set to ", name);
                    cliPrintVar(val, 0);
                } else {
                    cliPrintError("Invalid value. ");
                    cliPrintVarRange(val);
                    cliPrintLinefeed();
                }

                return;
            }
        }
        cliPrintErrorLine("Invalid name");
    } else {
        // no equals, check for matching variables.
        cliGet(cmdline);
    }
}

static const char * getBatteryStateString(void)
{
    static const char * const batteryStateStrings[] = {"OK", "WARNING", "CRITICAL", "NOT PRESENT"};

    return batteryStateStrings[getBatteryState()];
}

static void cliStatus(char *cmdline)
{
    UNUSED(cmdline);

    char buf[MAX(FORMATTED_DATE_TIME_BUFSIZE, SETTING_MAX_NAME_LENGTH)];
    dateTime_t dt;

    cliPrintLinef("System Uptime: %d seconds", millis() / 1000);
    rtcGetDateTime(&dt);
    dateTimeFormatLocal(buf, &dt);
    cliPrintLinef("Current Time: %s", buf);
    cliPrintLinef("Voltage: %d.%02dV (%dS battery - %s)", getBatteryVoltage() / 100, getBatteryVoltage() % 100, getBatteryCellCount(), getBatteryStateString());
    cliPrintf("CPU Clock=%dMHz", (SystemCoreClock / 1000000));

    const uint32_t detectedSensorsMask = sensorsMask();

    for (int i = 0; i < SENSOR_INDEX_COUNT; i++) {

        const uint32_t mask = (1 << i);
        if ((detectedSensorsMask & mask) && (mask & SENSOR_NAMES_MASK)) {
            const int sensorHardwareIndex = detectedSensors[i];
            if (sensorHardwareNames[i]) {
                const char *sensorHardware = sensorHardwareNames[i][sensorHardwareIndex];
                cliPrintf(", %s=%s", sensorTypeNames[i], sensorHardware);
            }
        }
    }
    cliPrintLinefeed();

    cliPrintLine("STM32 system clocks:");
#if defined(USE_HAL_DRIVER)
    cliPrintLinef("  SYSCLK = %d MHz", HAL_RCC_GetSysClockFreq() / 1000000);
    cliPrintLinef("  HCLK   = %d MHz", HAL_RCC_GetHCLKFreq() / 1000000);
    cliPrintLinef("  PCLK1  = %d MHz", HAL_RCC_GetPCLK1Freq() / 1000000);
    cliPrintLinef("  PCLK2  = %d MHz", HAL_RCC_GetPCLK2Freq() / 1000000);
#else
    RCC_ClocksTypeDef clocks;
    RCC_GetClocksFreq(&clocks);
    cliPrintLinef("  SYSCLK = %d MHz", clocks.SYSCLK_Frequency / 1000000);
    cliPrintLinef("  HCLK   = %d MHz", clocks.HCLK_Frequency / 1000000);
    cliPrintLinef("  PCLK1  = %d MHz", clocks.PCLK1_Frequency / 1000000);
    cliPrintLinef("  PCLK2  = %d MHz", clocks.PCLK2_Frequency / 1000000);
#endif

    cliPrintLinef("Sensor status: GYRO=%s, ACC=%s, MAG=%s, BARO=%s, RANGEFINDER=%s, OPFLOW=%s, GPS=%s",
        hardwareSensorStatusNames[getHwGyroStatus()],
        hardwareSensorStatusNames[getHwAccelerometerStatus()],
        hardwareSensorStatusNames[getHwCompassStatus()],
        hardwareSensorStatusNames[getHwBarometerStatus()],
        hardwareSensorStatusNames[getHwRangefinderStatus()],
        hardwareSensorStatusNames[getHwOpticalFlowStatus()],
        hardwareSensorStatusNames[getHwGPSStatus()]
    );

#ifdef USE_SDCARD
    cliSdInfo(NULL);
#endif
#ifdef USE_I2C
    const uint16_t i2cErrorCounter = i2cGetErrorCounter();
#else
    const uint16_t i2cErrorCounter = 0;
#endif

#ifdef STACK_CHECK
    cliPrintf("Stack used: %d, ", stackUsedSize());
#endif
    cliPrintLinef("Stack size: %d, Stack address: 0x%x, Heap available: %d", stackTotalSize(), stackHighMem(), memGetAvailableBytes());

    cliPrintLinef("I2C Errors: %d, config size: %d, max available config: %d", i2cErrorCounter, getEEPROMConfigSize(), &__config_end - &__config_start);

#ifdef USE_ADC
    static char * adcFunctions[] = { "BATTERY", "RSSI", "CURRENT", "AIRSPEED" };
    cliPrintLine("ADC channel usage:");
    for (int i = 0; i < ADC_FUNCTION_COUNT; i++) {
        cliPrintf("  %8s :", adcFunctions[i]);

        cliPrint(" configured = ");
        if (adcChannelConfig()->adcFunctionChannel[i] == ADC_CHN_NONE) {
            cliPrint("none");
        }
        else {
            cliPrintf("ADC %d", adcChannelConfig()->adcFunctionChannel[i]);
        }

        cliPrint(", used = ");
        if (adcGetFunctionChannelAllocation(i) == ADC_CHN_NONE) {
            cliPrintLine("none");
        }
        else {
            cliPrintLinef("ADC %d", adcGetFunctionChannelAllocation(i));
        }
    }
#endif

    cliPrintf("System load: %d", averageSystemLoadPercent);
    const timeDelta_t pidTaskDeltaTime = getTaskDeltaTime(TASK_GYROPID);
    const int pidRate = pidTaskDeltaTime == 0 ? 0 : (int)(1000000.0f / ((float)pidTaskDeltaTime));
    const int rxRate = getTaskDeltaTime(TASK_RX) == 0 ? 0 : (int)(1000000.0f / ((float)getTaskDeltaTime(TASK_RX)));
    const int systemRate = getTaskDeltaTime(TASK_SYSTEM) == 0 ? 0 : (int)(1000000.0f / ((float)getTaskDeltaTime(TASK_SYSTEM)));
    cliPrintLinef(", cycle time: %d, PID rate: %d, RX rate: %d, System rate: %d",  (uint16_t)cycleTime, pidRate, rxRate, systemRate);
#if !defined(CLI_MINIMAL_VERBOSITY)
    cliPrint("Arming disabled flags:");
    uint32_t flags = armingFlags & ARMING_DISABLED_ALL_FLAGS;
    while (flags) {
        int bitpos = ffs(flags) - 1;
        flags &= ~(1 << bitpos);
	if (bitpos > 6) cliPrintf(" %s", armingDisableFlagNames[bitpos - 7]);
    }
    cliPrintLinefeed();
    if (armingFlags & ARMING_DISABLED_INVALID_SETTING) {
        unsigned invalidIndex;
        if (!settingsValidate(&invalidIndex)) {
            settingGetName(settingGet(invalidIndex), buf);
            cliPrintErrorLinef("Invalid setting: %s", buf);
        }
    }
#else
    cliPrintLinef("Arming disabled flags: 0x%lx", armingFlags & ARMING_DISABLED_ALL_FLAGS);
#endif

#if defined(USE_VTX_CONTROL) && !defined(CLI_MINIMAL_VERBOSITY)
    cliPrint("VTX: ");

    if (vtxCommonDeviceIsReady(vtxCommonDevice())) {
        vtxDeviceOsdInfo_t osdInfo;
        vtxCommonGetOsdInfo(vtxCommonDevice(), &osdInfo);
        cliPrintf("band: %c, chan: %s, power: %c", osdInfo.bandLetter, osdInfo.channelName, osdInfo.powerIndexLetter);

        if (osdInfo.powerMilliwatt) {
            cliPrintf(" (%d mW)", osdInfo.powerMilliwatt);
        }

        if (osdInfo.frequency) {
            cliPrintf(", freq: %d MHz", osdInfo.frequency);
        }
    }
    else {
        cliPrint("not detected");
    }

    cliPrintLinefeed();
#endif

    // If we are blocked by PWM init - provide more information
    if (getPwmInitError() != PWM_INIT_ERROR_NONE) {
        cliPrintLinef("PWM output init error: %s", getPwmInitErrorMessage());
    }
}

#ifndef SKIP_TASK_STATISTICS
static void cliTasks(char *cmdline)
{
    UNUSED(cmdline);
    int maxLoadSum = 0;
    int averageLoadSum = 0;
    cfCheckFuncInfo_t checkFuncInfo;

    cliPrintLinef("Task list         rate/hz  max/us  avg/us maxload avgload     total/ms");
    for (cfTaskId_e taskId = 0; taskId < TASK_COUNT; taskId++) {
        cfTaskInfo_t taskInfo;
        getTaskInfo(taskId, &taskInfo);
        if (taskInfo.isEnabled) {
            const int taskFrequency = taskInfo.latestDeltaTime == 0 ? 0 : (int)(1000000.0f / ((float)taskInfo.latestDeltaTime));
            const int maxLoad = (taskInfo.maxExecutionTime * taskFrequency + 5000) / 1000;
            const int averageLoad = (taskInfo.averageExecutionTime * taskFrequency + 5000) / 1000;
            if (taskId != TASK_SERIAL) {
                maxLoadSum += maxLoad;
                averageLoadSum += averageLoad;
            }
            cliPrintLinef("%2d - %12s  %6d   %5d   %5d %4d.%1d%% %4d.%1d%%  %8d",
                    taskId, taskInfo.taskName, taskFrequency, (uint32_t)taskInfo.maxExecutionTime, (uint32_t)taskInfo.averageExecutionTime,
                    maxLoad/10, maxLoad%10, averageLoad/10, averageLoad%10, (uint32_t)taskInfo.totalExecutionTime / 1000);
        }
    }
    getCheckFuncInfo(&checkFuncInfo);
    cliPrintLinef("Task check function %13d %7d %25d", (uint32_t)checkFuncInfo.maxExecutionTime, (uint32_t)checkFuncInfo.averageExecutionTime, (uint32_t)checkFuncInfo.totalExecutionTime / 1000);
    cliPrintLinef("Total (excluding SERIAL) %21d.%1d%% %4d.%1d%%", maxLoadSum/10, maxLoadSum%10, averageLoadSum/10, averageLoadSum%10);
}
#endif

static void cliVersion(char *cmdline)
{
    UNUSED(cmdline);

    cliPrintLinef("# %s/%s %s %s / %s (%s)",
        FC_FIRMWARE_NAME,
        targetName,
        FC_VERSION_STRING,
        buildDate,
        buildTime,
        shortGitRevision
    );
    cliPrintLinef("# GCC-%s",
        compilerVersion
    );
}

static void cliMemory(char *cmdline)
{
    UNUSED(cmdline);
    cliPrintLinef("Dynamic memory usage:");
    for (unsigned i = 0; i < OWNER_TOTAL_COUNT; i++) {
        const char * owner = ownerNames[i];
        const uint32_t memUsed = memGetUsedBytesByOwner(i);

        if (memUsed) {
            cliPrintLinef("%s : %d bytes", owner, memUsed);
        }
    }
}

#if !defined(SKIP_TASK_STATISTICS) && !defined(SKIP_CLI_RESOURCES)
static void cliResource(char *cmdline)
{
    UNUSED(cmdline);
    cliPrintLinef("IO:\r\n----------------------");
    for (unsigned i = 0; i < DEFIO_IO_USED_COUNT; i++) {
        const char* owner;
        owner = ownerNames[ioRecs[i].owner];

        const char* resource;
        resource = resourceNames[ioRecs[i].resource];

        if (ioRecs[i].index > 0) {
            cliPrintLinef("%c%02d: %s%d %s", IO_GPIOPortIdx(ioRecs + i) + 'A', IO_GPIOPinIdx(ioRecs + i), owner, ioRecs[i].index, resource);
        } else {
            cliPrintLinef("%c%02d: %s %s", IO_GPIOPortIdx(ioRecs + i) + 'A', IO_GPIOPinIdx(ioRecs + i), owner, resource);
        }
    }
}
#endif

static void backupConfigs(void)
{
    // make copies of configs to do differencing
    PG_FOREACH(pg) {
        if (pgIsProfile(pg)) {
            memcpy(pg->copy, pg->address, pgSize(pg) * MAX_PROFILE_COUNT);
        } else {
            memcpy(pg->copy, pg->address, pgSize(pg));
        }
    }
}

static void restoreConfigs(void)
{
    PG_FOREACH(pg) {
        if (pgIsProfile(pg)) {
            memcpy(pg->address, pg->copy, pgSize(pg) * MAX_PROFILE_COUNT);
        } else {
            memcpy(pg->address, pg->copy, pgSize(pg));
        }
    }
}

static void printConfig(const char *cmdline, bool doDiff)
{
    uint8_t dumpMask = DUMP_MASTER;
    const char *options;
    if ((options = checkCommand(cmdline, "master"))) {
        dumpMask = DUMP_MASTER; // only
    } else if ((options = checkCommand(cmdline, "profile"))) {
        dumpMask = DUMP_PROFILE; // only
    } else if ((options = checkCommand(cmdline, "battery_profile"))) {
        dumpMask = DUMP_BATTERY_PROFILE; // only
    } else if ((options = checkCommand(cmdline, "all"))) {
        dumpMask = DUMP_ALL;   // all profiles and rates
    } else {
        options = cmdline;
    }

    if (doDiff) {
        dumpMask = dumpMask | DO_DIFF;
    }

    const int currentProfileIndexSave = getConfigProfile();
    const int currentBatteryProfileIndexSave = getConfigBatteryProfile();
    backupConfigs();
    // reset all configs to defaults to do differencing
    resetConfigs();
    // restore the profile indices, since they should not be reset for proper comparison
    setConfigProfile(currentProfileIndexSave);
    setConfigBatteryProfile(currentBatteryProfileIndexSave);

    if (checkCommand(options, "showdefaults")) {
        dumpMask = dumpMask | SHOW_DEFAULTS;   // add default values as comments for changed values
    }

#ifdef USE_CLI_BATCH
    bool batchModeEnabled = false;
#endif

    if ((dumpMask & DUMP_MASTER) || (dumpMask & DUMP_ALL)) {
        cliPrintHashLine("version");
        cliVersion(NULL);

#ifdef USE_CLI_BATCH
        cliPrintHashLine("start the command batch");
        cliPrintLine("batch start");
        batchModeEnabled = true;
#endif

        if ((dumpMask & (DUMP_ALL | DO_DIFF)) == (DUMP_ALL | DO_DIFF)) {
#ifndef CLI_MINIMAL_VERBOSITY
            cliPrintHashLine("reset configuration to default settings\r\ndefaults noreboot");
#else
            cliPrintLinef("defaults noreboot");
#endif
        }

        cliPrintHashLine("resources");
        //printResource(dumpMask, &defaultConfig);

        cliPrintHashLine("mixer");
        cliDumpPrintLinef(dumpMask, primaryMotorMixer_CopyArray[0].throttle == 0.0f, "\r\nmmix reset\r\n");

        printMotorMix(dumpMask, primaryMotorMixer_CopyArray, primaryMotorMixer(0));

        // print custom servo mixer if exists
        cliPrintHashLine("servo mix");
        cliDumpPrintLinef(dumpMask, customServoMixers_CopyArray[0].rate == 0, "smix reset\r\n");
        printServoMix(dumpMask, customServoMixers_CopyArray, customServoMixers(0));

        // print servo parameters
        cliPrintHashLine("servo");
        printServo(dumpMask, servoParams_CopyArray, servoParams(0));

#ifdef USE_LOGIC_CONDITIONS
        cliPrintHashLine("logic");
        printLogic(dumpMask, logicConditions_CopyArray, logicConditions(0));
#endif

#ifdef USE_GLOBAL_FUNCTIONS
        cliPrintHashLine("gf");
        printGlobalFunctions(dumpMask, globalFunctions_CopyArray, globalFunctions(0));
#endif

        cliPrintHashLine("feature");
        printFeature(dumpMask, &featureConfig_Copy, featureConfig());

#ifdef BEEPER
        cliPrintHashLine("beeper");
        printBeeper(dumpMask, &beeperConfig_Copy, beeperConfig());
#endif

        cliPrintHashLine("map");
        printMap(dumpMask, &rxConfig_Copy, rxConfig());

        cliPrintHashLine("serial");
        printSerial(dumpMask, &serialConfig_Copy, serialConfig());

#ifdef USE_LED_STRIP
        cliPrintHashLine("led");
        printLed(dumpMask, ledStripConfig_Copy.ledConfigs, ledStripConfig()->ledConfigs);

        cliPrintHashLine("color");
        printColor(dumpMask, ledStripConfig_Copy.colors, ledStripConfig()->colors);

        cliPrintHashLine("mode_color");
        printModeColor(dumpMask, &ledStripConfig_Copy, ledStripConfig());
#endif

        cliPrintHashLine("aux");
        printAux(dumpMask, modeActivationConditions_CopyArray, modeActivationConditions(0));

        cliPrintHashLine("adjrange");
        printAdjustmentRange(dumpMask, adjustmentRanges_CopyArray, adjustmentRanges(0));

        cliPrintHashLine("rxrange");
        printRxRange(dumpMask, rxChannelRangeConfigs_CopyArray, rxChannelRangeConfigs(0));

#ifdef USE_TEMPERATURE_SENSOR
        cliPrintHashLine("temp_sensor");
        printTempSensor(dumpMask, tempSensorConfig_CopyArray, tempSensorConfig(0));
#endif

#if defined(USE_NAV) && defined(NAV_NON_VOLATILE_WAYPOINT_STORAGE) && defined(NAV_NON_VOLATILE_WAYPOINT_CLI)
        cliPrintHashLine("wp");
        printWaypoints(dumpMask, posControl.waypointList, nonVolatileWaypointList(0));
#endif

#ifdef USE_OSD
        cliPrintHashLine("osd_layout");
        printOsdLayout(dumpMask, &osdConfig_Copy, osdConfig(), -1, -1);
#endif

        cliPrintHashLine("master");
        dumpAllValues(MASTER_VALUE, dumpMask);

        if (dumpMask & DUMP_ALL) {
            // dump all profiles
            const int currentProfileIndexSave = getConfigProfile();
            const int currentBatteryProfileIndexSave = getConfigBatteryProfile();
            for (int ii = 0; ii < MAX_PROFILE_COUNT; ++ii) {
                cliDumpProfile(ii, dumpMask);
            }
            for (int ii = 0; ii < MAX_BATTERY_PROFILE_COUNT; ++ii) {
                cliDumpBatteryProfile(ii, dumpMask);
            }
            setConfigProfile(currentProfileIndexSave);
            setConfigBatteryProfile(currentBatteryProfileIndexSave);

            cliPrintHashLine("restore original profile selection");
            cliPrintLinef("profile %d", currentProfileIndexSave + 1);
            cliPrintLinef("battery_profile %d", currentBatteryProfileIndexSave + 1);

            cliPrintHashLine("save configuration\r\nsave");
#ifdef USE_CLI_BATCH
            batchModeEnabled = false;
#endif
        } else {
            // dump just the current profiles
            cliDumpProfile(getConfigProfile(), dumpMask);
            cliDumpBatteryProfile(getConfigBatteryProfile(), dumpMask);
        }
    }

    if (dumpMask & DUMP_PROFILE) {
        cliDumpProfile(getConfigProfile(), dumpMask);
    }

    if (dumpMask & DUMP_BATTERY_PROFILE) {
        cliDumpBatteryProfile(getConfigBatteryProfile(), dumpMask);
    }

#ifdef USE_CLI_BATCH
    if (batchModeEnabled) {
        cliPrintHashLine("end the command batch");
        cliPrintLine("batch end");
    }
#endif

    // restore configs from copies
    restoreConfigs();
}

static void cliDump(char *cmdline)
{
    printConfig(cmdline, false);
}

static void cliDiff(char *cmdline)
{
    printConfig(cmdline, true);
}

#ifdef USE_USB_MSC
static void cliMsc(char *cmdline)
{
    UNUSED(cmdline);

    if (false
#ifdef USE_SDCARD
        || sdcard_isFunctional()
#endif
#ifdef USE_FLASHFS
        || flashfsGetSize() > 0
#endif
    ) {
        cliPrintHashLine("restarting in mass storage mode");
        cliPrint("\r\nRebooting");
        bufWriterFlush(cliWriter);
        delay(1000);
        waitForSerialPortToFinishTransmitting(cliPort);
        stopPwmAllMotors();

#ifdef STM32F7
        *((__IO uint32_t*) BKPSRAM_BASE + 16) = MSC_MAGIC;
#elif defined(STM32F4)
        *((uint32_t *)0x2001FFF0) = MSC_MAGIC;
#endif

        __disable_irq();
        NVIC_SystemReset();
    } else {
        cliPrint("\r\nStorage not present or failed to initialize!");
        bufWriterFlush(cliWriter);
    }
}
#endif


typedef struct {
    const char *name;
#ifndef SKIP_CLI_COMMAND_HELP
    const char *description;
    const char *args;
#endif
    void (*func)(char *cmdline);
} clicmd_t;

#ifndef SKIP_CLI_COMMAND_HELP
#define CLI_COMMAND_DEF(name, description, args, method) \
{ \
    name , \
    description , \
    args , \
    method \
}
#else
#define CLI_COMMAND_DEF(name, description, args, method) \
{ \
    name, \
    method \
}
#endif

static void cliHelp(char *cmdline);

// should be sorted a..z for bsearch()
const clicmd_t cmdTable[] = {
    CLI_COMMAND_DEF("adjrange", "configure adjustment ranges", NULL, cliAdjustmentRange),
#if defined(USE_ASSERT)
    CLI_COMMAND_DEF("assert", "", NULL, cliAssert),
#endif
    CLI_COMMAND_DEF("aux", "configure modes", NULL, cliAux),
#ifdef USE_CLI_BATCH
    CLI_COMMAND_DEF("batch", "start or end a batch of commands", "start | end", cliBatch),
#endif
#ifdef BEEPER
    CLI_COMMAND_DEF("beeper", "turn on/off beeper", "list\r\n"
            "\t<+|->[name]", cliBeeper),
#endif
#if defined(USE_BOOTLOG)
    CLI_COMMAND_DEF("bootlog", "show boot events", NULL, cliBootlog),
#endif
#ifdef USE_LED_STRIP
    CLI_COMMAND_DEF("color", "configure colors", NULL, cliColor),
    CLI_COMMAND_DEF("mode_color", "configure mode and special colors", NULL, cliModeColor),
#endif
    CLI_COMMAND_DEF("defaults", "reset to defaults and reboot", NULL, cliDefaults),
    CLI_COMMAND_DEF("dfu", "DFU mode on reboot", NULL, cliDfu),
    CLI_COMMAND_DEF("diff", "list configuration changes from default",
        "[master|battery_profile|profile|rates|all] {showdefaults}", cliDiff),
    CLI_COMMAND_DEF("dump", "dump configuration",
        "[master|battery_profile|profile|rates|all] {showdefaults}", cliDump),
#ifdef USE_RX_ELERES
    CLI_COMMAND_DEF("eleres_bind", NULL, NULL, cliEleresBind),
#endif // USE_RX_ELERES
    CLI_COMMAND_DEF("exit", NULL, NULL, cliExit),
    CLI_COMMAND_DEF("feature", "configure features",
        "list\r\n"
        "\t<+|->[name]", cliFeature),
#ifdef USE_FLASHFS
    CLI_COMMAND_DEF("flash_erase", "erase flash chip", NULL, cliFlashErase),
    CLI_COMMAND_DEF("flash_info", "show flash chip info", NULL, cliFlashInfo),
#ifdef USE_FLASH_TOOLS
    CLI_COMMAND_DEF("flash_read", NULL, "<length> <address>", cliFlashRead),
    CLI_COMMAND_DEF("flash_write", NULL, "<address> <message>", cliFlashWrite),
#endif
#endif
    CLI_COMMAND_DEF("get", "get variable value", "[name]", cliGet),
#ifdef USE_GPS
    CLI_COMMAND_DEF("gpspassthrough", "passthrough gps to serial", NULL, cliGpsPassthrough),
#endif
    CLI_COMMAND_DEF("help", NULL, NULL, cliHelp),
#ifdef USE_LED_STRIP
    CLI_COMMAND_DEF("led", "configure leds", NULL, cliLed),
#endif
    CLI_COMMAND_DEF("map", "configure rc channel order", "[<map>]", cliMap),
    CLI_COMMAND_DEF("memory", "view memory usage", NULL, cliMemory),
    CLI_COMMAND_DEF("mmix", "custom motor mixer", NULL, cliMotorMix),
    CLI_COMMAND_DEF("motor",  "get/set motor", "<index> [<value>]", cliMotor),
#ifdef USE_USB_MSC
    CLI_COMMAND_DEF("msc", "switch into msc mode", NULL, cliMsc),
#endif
#ifdef PLAY_SOUND
    CLI_COMMAND_DEF("play_sound", NULL, "[<index>]\r\n", cliPlaySound),
#endif
    CLI_COMMAND_DEF("profile", "change profile",
        "[<index>]", cliProfile),
    CLI_COMMAND_DEF("battery_profile", "change battery profile",
        "[<index>]", cliBatteryProfile),
#if !defined(SKIP_TASK_STATISTICS) && !defined(SKIP_CLI_RESOURCES)
    CLI_COMMAND_DEF("resource", "view currently used resources", NULL, cliResource),
#endif
    CLI_COMMAND_DEF("rxrange", "configure rx channel ranges", NULL, cliRxRange),
    CLI_COMMAND_DEF("save", "save and reboot", NULL, cliSave),
    CLI_COMMAND_DEF("serial", "configure serial ports", NULL, cliSerial),
#ifdef USE_SERIAL_PASSTHROUGH
    CLI_COMMAND_DEF("serialpassthrough", "passthrough serial data to port", "<id> [baud] [mode] : passthrough to serial", cliSerialPassthrough),
#endif
    CLI_COMMAND_DEF("servo", "configure servos", NULL, cliServo),
#ifdef USE_LOGIC_CONDITIONS
    CLI_COMMAND_DEF("logic", "configure logic conditions",
        "<rule> <enabled> <operation> <operand A type> <operand A value> <operand B type> <operand B value> <flags>\r\n"
        "\treset\r\n", cliLogic),
#endif
#ifdef USE_GLOBAL_FUNCTIONS
    CLI_COMMAND_DEF("gf", "configure global functions",
        "<rule> <enabled> <logic condition> <action> <operand type> <operand value> <flags>\r\n"
        "\treset\r\n", cliGlobalFunctions),
#endif
    CLI_COMMAND_DEF("set", "change setting", "[<name>=<value>]", cliSet),
    CLI_COMMAND_DEF("smix", "servo mixer",
        "<rule> <servo> <source> <rate> <speed> <conditionId>\r\n"
        "\treset\r\n", cliServoMix),
#ifdef USE_SDCARD
    CLI_COMMAND_DEF("sd_info", "sdcard info", NULL, cliSdInfo),
#endif
    CLI_COMMAND_DEF("status", "show status", NULL, cliStatus),
#ifndef SKIP_TASK_STATISTICS
    CLI_COMMAND_DEF("tasks", "show task stats", NULL, cliTasks),
#endif
#ifdef USE_TEMPERATURE_SENSOR
    CLI_COMMAND_DEF("temp_sensor", "change temp sensor settings", NULL, cliTempSensor),
#endif
    CLI_COMMAND_DEF("version", "show version", NULL, cliVersion),
#if defined(USE_NAV) && defined(NAV_NON_VOLATILE_WAYPOINT_STORAGE) && defined(NAV_NON_VOLATILE_WAYPOINT_CLI)
    CLI_COMMAND_DEF("wp", "waypoint list", NULL, cliWaypoints),
#endif
#ifdef USE_OSD
    CLI_COMMAND_DEF("osd_layout", "get or set the layout of OSD items", "[<layout> [<item> [<col> <row> [<visible>]]]]", cliOsdLayout),
#endif
};

static void cliHelp(char *cmdline)
{
    UNUSED(cmdline);

    for (uint32_t i = 0; i < ARRAYLEN(cmdTable); i++) {
        cliPrint(cmdTable[i].name);
#ifndef SKIP_CLI_COMMAND_HELP
        if (cmdTable[i].description) {
            cliPrintf(" - %s", cmdTable[i].description);
        }
        if (cmdTable[i].args) {
            cliPrintf("\r\n\t%s", cmdTable[i].args);
        }
#endif
        cliPrintLinefeed();
    }
}

void cliProcess(void)
{
    if (!cliWriter) {
        return;
    }

    // Be a little bit tricky.  Flush the last inputs buffer, if any.
    bufWriterFlush(cliWriter);

    while (serialRxBytesWaiting(cliPort)) {
        uint8_t c = serialRead(cliPort);
        if (c == '\t' || c == '?') {
            // do tab completion
            const clicmd_t *cmd, *pstart = NULL, *pend = NULL;
            uint32_t i = bufferIndex;
            for (cmd = cmdTable; cmd < cmdTable + ARRAYLEN(cmdTable); cmd++) {
                if (bufferIndex && (sl_strncasecmp(cliBuffer, cmd->name, bufferIndex) != 0))
                    continue;
                if (!pstart)
                    pstart = cmd;
                pend = cmd;
            }
            if (pstart) {    /* Buffer matches one or more commands */
                for (; ; bufferIndex++) {
                    if (pstart->name[bufferIndex] != pend->name[bufferIndex])
                        break;
                    if (!pstart->name[bufferIndex] && bufferIndex < sizeof(cliBuffer) - 2) {
                        /* Unambiguous -- append a space */
                        cliBuffer[bufferIndex++] = ' ';
                        cliBuffer[bufferIndex] = '\0';
                        break;
                    }
                    cliBuffer[bufferIndex] = pstart->name[bufferIndex];
                }
            }
            if (!bufferIndex || pstart != pend) {
                /* Print list of ambiguous matches */
                cliPrint("\r\033[K");
                for (cmd = pstart; cmd <= pend; cmd++) {
                    cliPrint(cmd->name);
                    cliWrite('\t');
                }
                cliPrompt();
                i = 0;    /* Redraw prompt */
            }
            for (; i < bufferIndex; i++)
                cliWrite(cliBuffer[i]);
        } else if (!bufferIndex && c == 4) {   // CTRL-D
            cliExit(cliBuffer);
            return;
        } else if (c == 12) {                  // NewPage / CTRL-L
            // clear screen
            cliPrint("\033[2J\033[1;1H");
            cliPrompt();
        } else if (bufferIndex && (c == '\n' || c == '\r')) {
            // enter pressed
            cliPrintLinefeed();

            // Strip comment starting with # from line
            char *p = cliBuffer;
            p = strchr(p, '#');
            if (NULL != p) {
                bufferIndex = (uint32_t)(p - cliBuffer);
            }

            // Strip trailing whitespace
            while (bufferIndex > 0 && cliBuffer[bufferIndex - 1] == ' ') {
                bufferIndex--;
            }

            // Process non-empty lines
            if (bufferIndex > 0) {
                cliBuffer[bufferIndex] = 0; // null terminate

                const clicmd_t *cmd;
                for (cmd = cmdTable; cmd < cmdTable + ARRAYLEN(cmdTable); cmd++) {
                    if (!sl_strncasecmp(cliBuffer, cmd->name, strlen(cmd->name))   // command names match
                       && !sl_isalnum((unsigned)cliBuffer[strlen(cmd->name)]))    // next characted in bufffer is not alphanumeric (command is correctly terminated)
                        break;
                }
                if (cmd < cmdTable + ARRAYLEN(cmdTable))
                    cmd->func(cliBuffer + strlen(cmd->name) + 1);
                else
                    cliPrintError("Unknown command, try 'help'");
                bufferIndex = 0;
            }

            memset(cliBuffer, 0, sizeof(cliBuffer));

            // 'exit' will reset this flag, so we don't need to print prompt again
            if (!cliMode)
                return;

            cliPrompt();
        } else if (c == 127) {
            // backspace
            if (bufferIndex) {
                cliBuffer[--bufferIndex] = 0;
                cliPrint("\010 \010");
            }
        } else if (bufferIndex < sizeof(cliBuffer) && c >= 32 && c <= 126) {
            if (!bufferIndex && c == ' ')
                continue; // Ignore leading spaces
            cliBuffer[bufferIndex++] = c;
            cliWrite(c);
        }
    }
}

void cliEnter(serialPort_t *serialPort)
{
    if (cliMode) {
        return;
    }

    cliMode = 1;
    cliPort = serialPort;
    setPrintfSerialPort(cliPort);
    cliWriter = bufWriterInit(cliWriteBuffer, sizeof(cliWriteBuffer), (bufWrite_t)serialWriteBufShim, serialPort);

#ifndef CLI_MINIMAL_VERBOSITY
    cliPrintLine("\r\nEntering CLI Mode, type 'exit' to return, or 'help'");
#else
    cliPrintLine("\r\nCLI");
#endif
    cliPrompt();

#ifdef USE_CLI_BATCH
    resetCommandBatch();
#endif

    ENABLE_ARMING_FLAG(ARMING_DISABLED_CLI);
}

void cliInit(const serialConfig_t *serialConfig)
{
    UNUSED(serialConfig);
}<|MERGE_RESOLUTION|>--- conflicted
+++ resolved
@@ -1328,11 +1328,7 @@
     } else if (sl_strcasecmp(cmdline, "save") == 0) {
         posControl.waypointListValid = false;
         for (int i = 0; i < NAV_MAX_WAYPOINTS; i++) {
-<<<<<<< HEAD
-            if (!(posControl.waypointList[i].action == NAV_WP_ACTION_WAYPOINT || posControl.waypointList[i].action == NAV_WP_ACTION_JUMP || posControl.waypointList[i].action == NAV_WP_ACTION_RTH || posControl.waypointList[i].action == NAV_WP_ACTION_HOLD_TIME/*||posControl.waypointList[i].action == NAV_WP_ACTION_LAND*/)) break;
-=======
             if (!(posControl.waypointList[i].action == NAV_WP_ACTION_WAYPOINT || posControl.waypointList[i].action == NAV_WP_ACTION_JUMP || posControl.waypointList[i].action == NAV_WP_ACTION_RTH || posControl.waypointList[i].action == NAV_WP_ACTION_HOLD_TIME || posControl.waypointList[i].action == NAV_WP_ACTION_LAND)) break;
->>>>>>> 7655d187
             if (posControl.waypointList[i].flag == NAV_WP_FLAG_LAST) {
                 posControl.waypointCount = i + 1;
                 posControl.waypointListValid = true;
@@ -1401,11 +1397,7 @@
 
             if (!(validArgumentCount == 6 || validArgumentCount == 8)) {
                 cliShowParseError();
-<<<<<<< HEAD
-            } else if (!(action == 0 || action == NAV_WP_ACTION_WAYPOINT || action == NAV_WP_ACTION_RTH || action == NAV_WP_ACTION_HOLD_TIME || action == NAV_WP_ACTION_JUMP /*|| action == NAV_WP_ACTION_LAND*/) || (p1 < 0) || !(flag == 0 || flag == NAV_WP_FLAG_LAST)) {
-=======
-            } else if (!(action == 0 || action == NAV_WP_ACTION_WAYPOINT || action == NAV_WP_ACTION_RTH || action == NAV_WP_ACTION_HOLD_TIME || action == NAV_WP_ACTION_LAND) || (p1 < 0) || !(flag == 0 || flag == NAV_WP_FLAG_LAST)) {
->>>>>>> 7655d187
+            } else if (!(action == 0 || action == NAV_WP_ACTION_WAYPOINT || action == NAV_WP_ACTION_RTH || action == NAV_WP_ACTION_JUMP || action == NAV_WP_ACTION_HOLD_TIME || action == NAV_WP_ACTION_LAND) || (p1 < 0) || !(flag == 0 || flag == NAV_WP_FLAG_LAST)) {
                 cliShowParseError();
             } else {
                 posControl.waypointList[i].action = action;
