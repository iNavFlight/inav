--- conflicted
+++ resolved
@@ -1321,12 +1321,7 @@
     } else if (sl_strcasecmp(cmdline, "save") == 0) {
         posControl.waypointListValid = false;
         for (int i = 0; i < NAV_MAX_WAYPOINTS; i++) {
-<<<<<<< HEAD
-            if (!(posControl.waypointList[i].action == NAV_WP_ACTION_WAYPOINT || posControl.waypointList[i].action == NAV_WP_ACTION_RTH
-                || posControl.waypointList[i].action == NAV_WP_ACTION_HOLD_TIME)) break;
-=======
-            if (!(posControl.waypointList[i].action == NAV_WP_ACTION_WAYPOINT || posControl.waypointList[i].action == NAV_WP_ACTION_JUMP || posControl.waypointList[i].action == NAV_WP_ACTION_RTH)) break;
->>>>>>> 2c35b763
+            if (!(posControl.waypointList[i].action == NAV_WP_ACTION_WAYPOINT || posControl.waypointList[i].action == NAV_WP_ACTION_JUMP || posControl.waypointList[i].action == NAV_WP_ACTION_RTH || posControl.waypointList[i].action == NAV_WP_ACTION_HOLD_TIME)) break;
             if (posControl.waypointList[i].flag == NAV_WP_FLAG_LAST) {
                 posControl.waypointCount = i + 1;
                 posControl.waypointListValid = true;
