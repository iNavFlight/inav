/*
 * This file is part of Cleanflight.
 *
 * Cleanflight is free software: you can redistribute it and/or modify
 * it under the terms of the GNU General Public License as published by
 * the Free Software Foundation, either version 3 of the License, or
 * (at your option) any later version.
 *
 * Cleanflight is distributed in the hope that it will be useful,
 * but WITHOUT ANY WARRANTY; without even the implied warranty of
 * MERCHANTABILITY or FITNESS FOR A PARTICULAR PURPOSE.  See the
 * GNU General Public License for more details.
 *
 * You should have received a copy of the GNU General Public License
 * along with Cleanflight.  If not, see <http://www.gnu.org/licenses/>.
 */

#include <stdbool.h>
#include <stdint.h>
#include <stdlib.h>
#include <stdarg.h>
#include <string.h>
#include <math.h>
#include <ctype.h>

#include "platform.h"

uint8_t cliMode = 0;
extern uint8_t __config_start;   // configured via linker script when building binaries.
extern uint8_t __config_end;

#include "blackbox/blackbox.h"

#include "build/assert.h"
#include "build/build_config.h"
#include "build/version.h"

#include "common/axis.h"
#include "common/color.h"
#include "common/maths.h"
#include "common/printf.h"
#include "common/string_light.h"
#include "common/memory.h"
#include "common/time.h"
#include "common/typeconversion.h"
#include "common/global_functions.h"

#include "config/config_eeprom.h"
#include "config/feature.h"
#include "config/parameter_group.h"
#include "config/parameter_group_ids.h"

#include "drivers/accgyro/accgyro.h"
#include "drivers/pwm_mapping.h"
#include "drivers/buf_writer.h"
#include "drivers/bus_i2c.h"
#include "drivers/compass/compass.h"
#include "drivers/io.h"
#include "drivers/io_impl.h"
#include "drivers/osd_symbols.h"
#include "drivers/rx_pwm.h"
#include "drivers/sdcard/sdcard.h"
#include "drivers/sensor.h"
#include "drivers/serial.h"
#include "drivers/stack_check.h"
#include "drivers/system.h"
#include "drivers/time.h"
#include "drivers/timer.h"
#include "drivers/usb_msc.h"
#include "drivers/vtx_common.h"

#include "fc/fc_core.h"
#include "fc/cli.h"
#include "fc/config.h"
#include "fc/controlrate_profile.h"
#include "fc/rc_adjustments.h"
#include "fc/rc_controls.h"
#include "fc/rc_modes.h"
#include "fc/runtime_config.h"
#include "fc/settings.h"

#include "flight/failsafe.h"
#include "flight/imu.h"
#include "flight/mixer.h"
#include "flight/pid.h"
#include "flight/servos.h"

#include "io/asyncfatfs/asyncfatfs.h"
#include "io/beeper.h"
#include "io/flashfs.h"
#include "io/gps.h"
#include "io/ledstrip.h"
#include "io/osd.h"
#include "io/serial.h"

#include "navigation/navigation.h"
#include "navigation/navigation_private.h"

#include "rx/rx.h"
#include "rx/spektrum.h"
#include "rx/eleres.h"

#include "scheduler/scheduler.h"

#include "sensors/acceleration.h"
#include "sensors/barometer.h"
#include "sensors/battery.h"
#include "sensors/boardalignment.h"
#include "sensors/compass.h"
#include "sensors/diagnostics.h"
#include "sensors/gyro.h"
#include "sensors/pitotmeter.h"
#include "sensors/rangefinder.h"
#include "sensors/opflow.h"
#include "sensors/sensors.h"
#include "sensors/temperature.h"

#include "telemetry/frsky_d.h"
#include "telemetry/telemetry.h"
#include "build/debug.h"

#if FLASH_SIZE > 128
#define PLAY_SOUND
#endif

extern timeDelta_t cycleTime; // FIXME dependency on mw.c
extern uint8_t detectedSensors[SENSOR_INDEX_COUNT];

static serialPort_t *cliPort;

static bufWriter_t *cliWriter;
static uint8_t cliWriteBuffer[sizeof(*cliWriter) + 128];

static char cliBuffer[64];
static uint32_t bufferIndex = 0;

#if defined(USE_ASSERT)
static void cliAssert(char *cmdline);
#endif

#ifdef USE_CLI_BATCH
static bool commandBatchActive = false;
static bool commandBatchError = false;
#endif

// sync this with features_e
static const char * const featureNames[] = {
    "THR_VBAT_COMP", "VBAT", "TX_PROF_SEL", "BAT_PROF_AUTOSWITCH", "MOTOR_STOP",
    "", "SOFTSERIAL", "GPS", "RPM_FILTERS",
    "", "TELEMETRY", "CURRENT_METER", "REVERSIBLE_MOTORS", "",
    "", "RSSI_ADC", "LED_STRIP", "DASHBOARD", "",
    "BLACKBOX", "", "TRANSPONDER", "AIRMODE",
    "SUPEREXPO", "VTX", "", "", "PWM_SERVO_DRIVER", "PWM_OUTPUT_ENABLE",
    "OSD", "FW_LAUNCH", NULL
};

/* Sensor names (used in lookup tables for *_hardware settings and in status command output) */
// sync with gyroSensor_e
static const char * const gyroNames[] = { "NONE", "AUTO", "MPU6050", "L3G4200D", "MPU3050", "L3GD20", "MPU6000", "MPU6500", "MPU9250", "BMI160", "ICM20689", "FAKE"};

// sync this with sensors_e
static const char * const sensorTypeNames[] = {
    "GYRO", "ACC", "BARO", "MAG", "RANGEFINDER", "PITOT", "OPFLOW", "GPS", "GPS+MAG", NULL
};

#define SENSOR_NAMES_MASK (SENSOR_GYRO | SENSOR_ACC | SENSOR_BARO | SENSOR_MAG | SENSOR_RANGEFINDER | SENSOR_PITOT | SENSOR_OPFLOW)

static const char * const hardwareSensorStatusNames[] = {
    "NONE", "OK", "UNAVAILABLE", "FAILING"
};

static const char * const *sensorHardwareNames[] = {
        gyroNames,
        table_acc_hardware,
#ifdef USE_BARO
        table_baro_hardware,
#else
        NULL,
#endif
#ifdef USE_MAG
        table_mag_hardware,
#else
        NULL,
#endif
#ifdef USE_RANGEFINDER
        table_rangefinder_hardware,
#else
        NULL,
#endif
#ifdef USE_PITOT
        table_pitot_hardware,
#else
        NULL,
#endif
#ifdef USE_OPFLOW
        table_opflow_hardware,
#else
        NULL,
#endif
};

static void cliPrint(const char *str)
{
    while (*str) {
        bufWriterAppend(cliWriter, *str++);
    }
}

static void cliPrintLinefeed(void)
{
    cliPrint("\r\n");
}

static void cliPrintLine(const char *str)
{
    cliPrint(str);
    cliPrintLinefeed();
}

static void cliPrintError(const char *str)
{
    cliPrint("### ERROR: ");
    cliPrint(str);
#ifdef USE_CLI_BATCH
    if (commandBatchActive) {
        commandBatchError = true;
    }
#endif
}

static void cliPrintErrorLine(const char *str)
{
    cliPrint("### ERROR: ");
    cliPrintLine(str);
#ifdef USE_CLI_BATCH
    if (commandBatchActive) {
        commandBatchError = true;
    }
#endif
}

#ifdef CLI_MINIMAL_VERBOSITY
#define cliPrintHashLine(str)
#else
static void cliPrintHashLine(const char *str)
{
    cliPrint("\r\n# ");
    cliPrintLine(str);
}
#endif

static void cliPutp(void *p, char ch)
{
    bufWriterAppend(p, ch);
}

typedef enum {
    DUMP_MASTER = (1 << 0),
    DUMP_PROFILE = (1 << 1),
    DUMP_BATTERY_PROFILE = (1 << 2),
    DUMP_RATES = (1 << 3),
    DUMP_ALL = (1 << 4),
    DO_DIFF = (1 << 5),
    SHOW_DEFAULTS = (1 << 6),
    HIDE_UNUSED = (1 << 7)
} dumpFlags_e;

static void cliPrintfva(const char *format, va_list va)
{
    tfp_format(cliWriter, cliPutp, format, va);
    bufWriterFlush(cliWriter);
}

static void cliPrintLinefva(const char *format, va_list va)
{
    tfp_format(cliWriter, cliPutp, format, va);
    bufWriterFlush(cliWriter);
    cliPrintLinefeed();
}

static bool cliDumpPrintLinef(uint8_t dumpMask, bool equalsDefault, const char *format, ...)
{
    if (!((dumpMask & DO_DIFF) && equalsDefault)) {
        va_list va;
        va_start(va, format);
        cliPrintLinefva(format, va);
        va_end(va);
        return true;
    } else {
        return false;
    }
}

static void cliWrite(uint8_t ch)
{
    bufWriterAppend(cliWriter, ch);
}

static bool cliDefaultPrintLinef(uint8_t dumpMask, bool equalsDefault, const char *format, ...)
{
    if ((dumpMask & SHOW_DEFAULTS) && !equalsDefault) {
        cliWrite('#');

        va_list va;
        va_start(va, format);
        cliPrintLinefva(format, va);
        va_end(va);
        return true;
    } else {
        return false;
    }
}

static void cliPrintf(const char *format, ...)
{
    va_list va;
    va_start(va, format);
    cliPrintfva(format, va);
    va_end(va);
}


static void cliPrintLinef(const char *format, ...)
{
    va_list va;
    va_start(va, format);
    cliPrintLinefva(format, va);
    va_end(va);
}

static void cliPrintErrorVa(const char *format, va_list va)
{
    cliPrint("### ERROR: ");
    cliPrintfva(format, va);
    va_end(va);

#ifdef USE_CLI_BATCH
    if (commandBatchActive) {
        commandBatchError = true;
    }
#endif
}

static void cliPrintErrorLinef(const char *format, ...)
{
    va_list va;
    va_start(va, format);
    cliPrintErrorVa(format, va);
    cliPrintLinefeed();
}

static void printValuePointer(const setting_t *var, const void *valuePointer, uint32_t full)
{
    int32_t value = 0;
    char buf[SETTING_MAX_NAME_LENGTH];

    switch (SETTING_TYPE(var)) {
    case VAR_UINT8:
        value = *(uint8_t *)valuePointer;
        break;

    case VAR_INT8:
        value = *(int8_t *)valuePointer;
        break;

    case VAR_UINT16:
        value = *(uint16_t *)valuePointer;
        break;

    case VAR_INT16:
        value = *(int16_t *)valuePointer;
        break;

    case VAR_UINT32:
        value = *(uint32_t *)valuePointer;
        break;

    case VAR_FLOAT:
        cliPrintf("%s", ftoa(*(float *)valuePointer, buf));
        if (full) {
            if (SETTING_MODE(var) == MODE_DIRECT) {
                cliPrintf(" %s", ftoa((float)settingGetMin(var), buf));
                cliPrintf(" %s", ftoa((float)settingGetMax(var), buf));
            }
        }
        return; // return from case for float only

    case VAR_STRING:
        cliPrintf("%s", (const char *)valuePointer);
        return;
    }

    switch (SETTING_MODE(var)) {
    case MODE_DIRECT:
        if (SETTING_TYPE(var) == VAR_UINT32)
            cliPrintf("%u", value);
        else
            cliPrintf("%d", value);
        if (full) {
            if (SETTING_MODE(var) == MODE_DIRECT) {
                cliPrintf(" %d %u", settingGetMin(var), settingGetMax(var));
            }
        }
        break;
    case MODE_LOOKUP:
    {
        const char *name = settingLookupValueName(var, value);
        if (name) {
            cliPrintf(name);
        } else {
            settingGetName(var, buf);
            cliPrintErrorLinef("VALUE %d OUT OF RANGE FOR %s", (int)value, buf);
        }
        break;
    }
    }
}

static bool valuePtrEqualsDefault(const setting_t *value, const void *ptr, const void *ptrDefault)
{
    bool result = false;
    switch (SETTING_TYPE(value)) {
    case VAR_UINT8:
        result = *(uint8_t *)ptr == *(uint8_t *)ptrDefault;
        break;

    case VAR_INT8:
        result = *(int8_t *)ptr == *(int8_t *)ptrDefault;
        break;

    case VAR_UINT16:
        result = *(uint16_t *)ptr == *(uint16_t *)ptrDefault;
        break;

    case VAR_INT16:
        result = *(int16_t *)ptr == *(int16_t *)ptrDefault;
        break;

    case VAR_UINT32:
        result = *(uint32_t *)ptr == *(uint32_t *)ptrDefault;
        break;

    case VAR_FLOAT:
        result = *(float *)ptr == *(float *)ptrDefault;
        break;

    case VAR_STRING:
        result = strncmp(ptr, ptrDefault, settingGetStringMaxLength(value) + 1) == 0;
        break;
    }
    return result;
}

static void dumpPgValue(const setting_t *value, uint8_t dumpMask)
{
    char name[SETTING_MAX_NAME_LENGTH];
    const char *format = "set %s = ";
    const char *defaultFormat = "#set %s = ";
    // During a dump, the PGs have been backed up to their "copy"
    // regions and the actual values have been reset to its
    // defaults. This means that settingGetValuePointer() will
    // return the default value while settingGetCopyValuePointer()
    // will return the actual value.
    const void *valuePointer = settingGetCopyValuePointer(value);
    const void *defaultValuePointer = settingGetValuePointer(value);
    const bool equalsDefault = valuePtrEqualsDefault(value, valuePointer, defaultValuePointer);
    if (((dumpMask & DO_DIFF) == 0) || !equalsDefault) {
        settingGetName(value, name);
        if (dumpMask & SHOW_DEFAULTS && !equalsDefault) {
            cliPrintf(defaultFormat, name);
            printValuePointer(value, defaultValuePointer, 0);
            cliPrintLinefeed();
        }
        cliPrintf(format, name);
        printValuePointer(value, valuePointer, 0);
        cliPrintLinefeed();
    }
}

static void dumpAllValues(uint16_t valueSection, uint8_t dumpMask)
{
    for (unsigned i = 0; i < SETTINGS_TABLE_COUNT; i++) {
        const setting_t *value = settingGet(i);
        bufWriterFlush(cliWriter);
        if (SETTING_SECTION(value) == valueSection) {
            dumpPgValue(value, dumpMask);
        }
    }
}

static void cliPrintVar(const setting_t *var, uint32_t full)
{
    const void *ptr = settingGetValuePointer(var);

    printValuePointer(var, ptr, full);
}

static void cliPrintVarRange(const setting_t *var)
{
    switch (SETTING_MODE(var)) {
    case MODE_DIRECT:
        if (SETTING_TYPE(var) == VAR_STRING) {
           cliPrintLinef("Max. length: %u", settingGetStringMaxLength(var));
           break;
        }
        cliPrintLinef("Allowed range: %d - %u", settingGetMin(var), settingGetMax(var));
        break;
    case MODE_LOOKUP:
    {
        const lookupTableEntry_t *tableEntry = settingLookupTable(var);
        cliPrint("Allowed values:");
        for (uint32_t i = 0; i < tableEntry->valueCount ; i++) {
            if (i > 0)
                cliPrint(",");
            cliPrintf(" %s", tableEntry->values[i]);
        }
        cliPrintLinefeed();
    }
        break;
    }
}

typedef union {
    uint32_t uint_value;
    int32_t int_value;
    float float_value;
} int_float_value_t;

static void cliSetIntFloatVar(const setting_t *var, const int_float_value_t value)
{
    void *ptr = settingGetValuePointer(var);

    switch (SETTING_TYPE(var)) {
    case VAR_UINT8:
    case VAR_INT8:
        *(int8_t *)ptr = value.int_value;
        break;

    case VAR_UINT16:
    case VAR_INT16:
        *(int16_t *)ptr = value.int_value;
        break;

    case VAR_UINT32:
        *(uint32_t *)ptr = value.uint_value;
        break;

    case VAR_FLOAT:
        *(float *)ptr = (float)value.float_value;
        break;

    case VAR_STRING:
        // Handled by cliSet directly
        break;
    }
}

static void cliPrompt(void)
{
    cliPrint("\r\n# ");
    bufWriterFlush(cliWriter);
}

static void cliShowParseError(void)
{
    cliPrintErrorLinef("Parse error");
}

static void cliShowArgumentRangeError(char *name, int min, int max)
{
    cliPrintErrorLinef("%s must be between %d and %d", name, min, max);
}

static const char *nextArg(const char *currentArg)
{
    const char *ptr = strchr(currentArg, ' ');
    while (ptr && *ptr == ' ') {
        ptr++;
    }

    return ptr;
}

static const char *processChannelRangeArgs(const char *ptr, channelRange_t *range, uint8_t *validArgumentCount)
{
    for (uint32_t argIndex = 0; argIndex < 2; argIndex++) {
        ptr = nextArg(ptr);
        if (ptr) {
            int val = fastA2I(ptr);
            val = CHANNEL_VALUE_TO_STEP(val);
            if (val >= MIN_MODE_RANGE_STEP && val <= MAX_MODE_RANGE_STEP) {
                if (argIndex == 0) {
                    range->startStep = val;
                } else {
                    range->endStep = val;
                }
                (*validArgumentCount)++;
            }
        }
    }

    return ptr;
}

// Check if a string's length is zero
static bool isEmpty(const char *string)
{
    return (string == NULL || *string == '\0') ? true : false;
}

#if defined(USE_ASSERT)
static void cliAssert(char *cmdline)
{
    UNUSED(cmdline);

    if (assertFailureLine) {
        if (assertFailureFile) {
            cliPrintErrorLinef("Assertion failed at line %d, file %s", assertFailureLine, assertFailureFile);
        }
        else {
            cliPrintErrorLinef("Assertion failed at line %d", assertFailureLine);
        }
#ifdef USE_CLI_BATCH
        if (commandBatchActive) {
            commandBatchError = true;
        }
#endif
    }
    else {
        cliPrintLine("No assert() failed");
    }
}
#endif

static void printAux(uint8_t dumpMask, const modeActivationCondition_t *modeActivationConditions, const modeActivationCondition_t *defaultModeActivationConditions)
{
    const char *format = "aux %u %u %u %u %u";
    // print out aux channel settings
    for (uint32_t i = 0; i < MAX_MODE_ACTIVATION_CONDITION_COUNT; i++) {
        const modeActivationCondition_t *mac = &modeActivationConditions[i];
        bool equalsDefault = false;
        if (defaultModeActivationConditions) {
            const modeActivationCondition_t *macDefault = &defaultModeActivationConditions[i];
            equalsDefault = mac->modeId == macDefault->modeId
                && mac->auxChannelIndex == macDefault->auxChannelIndex
                && mac->range.startStep == macDefault->range.startStep
                && mac->range.endStep == macDefault->range.endStep;
            cliDefaultPrintLinef(dumpMask, equalsDefault, format,
                i,
                macDefault->modeId,
                macDefault->auxChannelIndex,
                MODE_STEP_TO_CHANNEL_VALUE(macDefault->range.startStep),
                MODE_STEP_TO_CHANNEL_VALUE(macDefault->range.endStep)
            );
        }
        cliDumpPrintLinef(dumpMask, equalsDefault, format,
            i,
            mac->modeId,
            mac->auxChannelIndex,
            MODE_STEP_TO_CHANNEL_VALUE(mac->range.startStep),
            MODE_STEP_TO_CHANNEL_VALUE(mac->range.endStep)
        );
    }
}

static void cliAux(char *cmdline)
{
    int i, val = 0;
    const char *ptr;

    if (isEmpty(cmdline)) {
        printAux(DUMP_MASTER, modeActivationConditions(0), NULL);
    } else {
        ptr = cmdline;
        i = fastA2I(ptr++);
        if (i < MAX_MODE_ACTIVATION_CONDITION_COUNT) {
            modeActivationCondition_t *mac = modeActivationConditionsMutable(i);
            uint8_t validArgumentCount = 0;
            ptr = nextArg(ptr);
            if (ptr) {
                val = fastA2I(ptr);
                if (val >= 0 && val < CHECKBOX_ITEM_COUNT) {
                    mac->modeId = val;
                    validArgumentCount++;
                }
            }
            ptr = nextArg(ptr);
            if (ptr) {
                val = fastA2I(ptr);
                if (val >= 0 && val < MAX_AUX_CHANNEL_COUNT) {
                    mac->auxChannelIndex = val;
                    validArgumentCount++;
                }
            }
            ptr = processChannelRangeArgs(ptr, &mac->range, &validArgumentCount);

            if (validArgumentCount != 4) {
                memset(mac, 0, sizeof(modeActivationCondition_t));
            }
        } else {
            cliShowArgumentRangeError("index", 0, MAX_MODE_ACTIVATION_CONDITION_COUNT - 1);
        }
    }
}

static void printSerial(uint8_t dumpMask, const serialConfig_t *serialConfig, const serialConfig_t *serialConfigDefault)
{
    const char *format = "serial %d %d %ld %ld %ld %ld";
    for (uint32_t i = 0; i < SERIAL_PORT_COUNT; i++) {
        if (!serialIsPortAvailable(serialConfig->portConfigs[i].identifier)) {
            continue;
        };
        bool equalsDefault = false;
        if (serialConfigDefault) {
            equalsDefault = serialConfig->portConfigs[i].identifier == serialConfigDefault->portConfigs[i].identifier
                && serialConfig->portConfigs[i].functionMask == serialConfigDefault->portConfigs[i].functionMask
                && serialConfig->portConfigs[i].msp_baudrateIndex == serialConfigDefault->portConfigs[i].msp_baudrateIndex
                && serialConfig->portConfigs[i].gps_baudrateIndex == serialConfigDefault->portConfigs[i].gps_baudrateIndex
                && serialConfig->portConfigs[i].telemetry_baudrateIndex == serialConfigDefault->portConfigs[i].telemetry_baudrateIndex
                && serialConfig->portConfigs[i].peripheral_baudrateIndex == serialConfigDefault->portConfigs[i].peripheral_baudrateIndex;
            cliDefaultPrintLinef(dumpMask, equalsDefault, format,
                serialConfigDefault->portConfigs[i].identifier,
                serialConfigDefault->portConfigs[i].functionMask,
                baudRates[serialConfigDefault->portConfigs[i].msp_baudrateIndex],
                baudRates[serialConfigDefault->portConfigs[i].gps_baudrateIndex],
                baudRates[serialConfigDefault->portConfigs[i].telemetry_baudrateIndex],
                baudRates[serialConfigDefault->portConfigs[i].peripheral_baudrateIndex]
            );
        }
        cliDumpPrintLinef(dumpMask, equalsDefault, format,
            serialConfig->portConfigs[i].identifier,
            serialConfig->portConfigs[i].functionMask,
            baudRates[serialConfig->portConfigs[i].msp_baudrateIndex],
            baudRates[serialConfig->portConfigs[i].gps_baudrateIndex],
            baudRates[serialConfig->portConfigs[i].telemetry_baudrateIndex],
            baudRates[serialConfig->portConfigs[i].peripheral_baudrateIndex]
            );
    }
}

static void cliSerial(char *cmdline)
{
    if (isEmpty(cmdline)) {
        printSerial(DUMP_MASTER, serialConfig(), NULL);
        return;
    }
    serialPortConfig_t portConfig;

    serialPortConfig_t *currentConfig;

    uint8_t validArgumentCount = 0;

    const char *ptr = cmdline;

    int val = fastA2I(ptr++);
    currentConfig = serialFindPortConfiguration(val);
    if (!currentConfig) {
        // Invalid port ID
        cliPrintErrorLinef("Invalid port ID %d", val);
        return;
    }
    memcpy(&portConfig, currentConfig, sizeof(portConfig));
    validArgumentCount++;

    ptr = nextArg(ptr);
    if (ptr) {
        switch (*ptr) {
            case '+':
                // Add function
                ptr++;
                val = fastA2I(ptr);
                portConfig.functionMask |= (1 << val);
                break;
            case '-':
                // Remove function
                ptr++;
                val = fastA2I(ptr);
                portConfig.functionMask &= 0xFFFFFFFF ^ (1 << val);
                break;
            default:
                // Set functions
                val = fastA2I(ptr);
                portConfig.functionMask = val & 0xFFFFFFFF;
                break;
        }
        validArgumentCount++;
    }

    for (int i = 0; i < 4; i ++) {
        ptr = nextArg(ptr);
        if (!ptr) {
            break;
        }

        val = fastA2I(ptr);

        uint8_t baudRateIndex = lookupBaudRateIndex(val);
        if (baudRates[baudRateIndex] != (uint32_t) val) {
            break;
        }

        switch (i) {
        case 0:
            if (baudRateIndex < BAUD_1200 || baudRateIndex > BAUD_2470000) {
                continue;
            }
            portConfig.msp_baudrateIndex = baudRateIndex;
            break;
        case 1:
            if (baudRateIndex < BAUD_9600 || baudRateIndex > BAUD_115200) {
                continue;
            }
            portConfig.gps_baudrateIndex = baudRateIndex;
            break;
        case 2:
            if (baudRateIndex != BAUD_AUTO && baudRateIndex > BAUD_115200) {
                continue;
            }
            portConfig.telemetry_baudrateIndex = baudRateIndex;
            break;
        case 3:
            if (baudRateIndex < BAUD_19200 || baudRateIndex > BAUD_250000) {
                continue;
            }
            portConfig.peripheral_baudrateIndex = baudRateIndex;
            break;
        }

        validArgumentCount++;
    }

    if (validArgumentCount < 2) {
        cliShowParseError();
        return;
    }

    memcpy(currentConfig, &portConfig, sizeof(portConfig));
}

#ifdef USE_SERIAL_PASSTHROUGH
static void cliSerialPassthrough(char *cmdline)
{
    char * saveptr;

    if (isEmpty(cmdline)) {
        cliShowParseError();
        return;
    }

    int id = -1;
    uint32_t baud = 0;
    unsigned mode = 0;
    char* tok = strtok_r(cmdline, " ", &saveptr);
    int index = 0;

    while (tok != NULL) {
        switch (index) {
            case 0:
                id = fastA2I(tok);
                break;
            case 1:
                baud = fastA2I(tok);
                break;
            case 2:
                if (strstr(tok, "rx") || strstr(tok, "RX"))
                    mode |= MODE_RX;
                if (strstr(tok, "tx") || strstr(tok, "TX"))
                    mode |= MODE_TX;
                break;
        }
        index++;
        tok = strtok_r(NULL, " ", &saveptr);
    }

    serialPort_t *passThroughPort;
    serialPortUsage_t *passThroughPortUsage = findSerialPortUsageByIdentifier(id);
    if (!passThroughPortUsage || passThroughPortUsage->serialPort == NULL) {
        if (!baud) {
            tfp_printf("Port %d is closed, must specify baud.\r\n", id);
            return;
        }
        if (!mode)
            mode = MODE_RXTX;

        passThroughPort = openSerialPort(id, FUNCTION_NONE, NULL, NULL,
                                         baud, mode,
                                         SERIAL_NOT_INVERTED);
        if (!passThroughPort) {
            tfp_printf("Port %d could not be opened.\r\n", id);
            return;
        }
        tfp_printf("Port %d opened, baud = %u.\r\n", id, (unsigned)baud);
    } else {
        passThroughPort = passThroughPortUsage->serialPort;
        // If the user supplied a mode, override the port's mode, otherwise
        // leave the mode unchanged. serialPassthrough() handles one-way ports.
        tfp_printf("Port %d already open.\r\n", id);
        if (mode && passThroughPort->mode != mode) {
            tfp_printf("Adjusting mode from %d to %d.\r\n",
                   passThroughPort->mode, mode);
            serialSetMode(passThroughPort, mode);
        }
        // If this port has a rx callback associated we need to remove it now.
        // Otherwise no data will be pushed in the serial port buffer!
        if (passThroughPort->rxCallback) {
            tfp_printf("Removing rxCallback\r\n");
            passThroughPort->rxCallback = 0;
        }
    }

    tfp_printf("Forwarding data to %d, power cycle to exit.\r\n", id);

    serialPassthrough(cliPort, passThroughPort, NULL, NULL);
}
#endif

static void printAdjustmentRange(uint8_t dumpMask, const adjustmentRange_t *adjustmentRanges, const adjustmentRange_t *defaultAdjustmentRanges)
{
    const char *format = "adjrange %u %u %u %u %u %u %u";
    // print out adjustment ranges channel settings
    for (uint32_t i = 0; i < MAX_ADJUSTMENT_RANGE_COUNT; i++) {
        const adjustmentRange_t *ar = &adjustmentRanges[i];
        bool equalsDefault = false;
        if (defaultAdjustmentRanges) {
            const adjustmentRange_t *arDefault = &defaultAdjustmentRanges[i];
            equalsDefault = ar->auxChannelIndex == arDefault->auxChannelIndex
                && ar->range.startStep == arDefault->range.startStep
                && ar->range.endStep == arDefault->range.endStep
                && ar->adjustmentFunction == arDefault->adjustmentFunction
                && ar->auxSwitchChannelIndex == arDefault->auxSwitchChannelIndex
                && ar->adjustmentIndex == arDefault->adjustmentIndex;
            cliDefaultPrintLinef(dumpMask, equalsDefault, format,
                i,
                arDefault->adjustmentIndex,
                arDefault->auxChannelIndex,
                MODE_STEP_TO_CHANNEL_VALUE(arDefault->range.startStep),
                MODE_STEP_TO_CHANNEL_VALUE(arDefault->range.endStep),
                arDefault->adjustmentFunction,
                arDefault->auxSwitchChannelIndex
            );
        }
        cliDumpPrintLinef(dumpMask, equalsDefault, format,
            i,
            ar->adjustmentIndex,
            ar->auxChannelIndex,
            MODE_STEP_TO_CHANNEL_VALUE(ar->range.startStep),
            MODE_STEP_TO_CHANNEL_VALUE(ar->range.endStep),
            ar->adjustmentFunction,
            ar->auxSwitchChannelIndex
        );
    }
}

static void cliAdjustmentRange(char *cmdline)
{
    int i, val = 0;
    const char *ptr;

    if (isEmpty(cmdline)) {
        printAdjustmentRange(DUMP_MASTER, adjustmentRanges(0), NULL);
    } else {
        ptr = cmdline;
        i = fastA2I(ptr++);
        if (i < MAX_ADJUSTMENT_RANGE_COUNT) {
            adjustmentRange_t *ar = adjustmentRangesMutable(i);
            uint8_t validArgumentCount = 0;

            ptr = nextArg(ptr);
            if (ptr) {
                val = fastA2I(ptr);
                if (val >= 0 && val < MAX_SIMULTANEOUS_ADJUSTMENT_COUNT) {
                    ar->adjustmentIndex = val;
                    validArgumentCount++;
                }
            }
            ptr = nextArg(ptr);
            if (ptr) {
                val = fastA2I(ptr);
                if (val >= 0 && val < MAX_AUX_CHANNEL_COUNT) {
                    ar->auxChannelIndex = val;
                    validArgumentCount++;
                }
            }

            ptr = processChannelRangeArgs(ptr, &ar->range, &validArgumentCount);

            ptr = nextArg(ptr);
            if (ptr) {
                val = fastA2I(ptr);
                if (val >= 0 && val < ADJUSTMENT_FUNCTION_COUNT) {
                    ar->adjustmentFunction = val;
                    validArgumentCount++;
                }
            }
            ptr = nextArg(ptr);
            if (ptr) {
                val = fastA2I(ptr);
                if (val >= 0 && val < MAX_AUX_CHANNEL_COUNT) {
                    ar->auxSwitchChannelIndex = val;
                    validArgumentCount++;
                }
            }

            if (validArgumentCount != 6) {
                memset(ar, 0, sizeof(adjustmentRange_t));
                cliShowParseError();
            }
        } else {
            cliShowArgumentRangeError("index", 0, MAX_ADJUSTMENT_RANGE_COUNT - 1);
        }
    }
}

static void printMotorMix(uint8_t dumpMask, const motorMixer_t *primaryMotorMixer, const motorMixer_t *defaultprimaryMotorMixer)
{
    const char *format = "mmix %d %s %s %s %s";
    char buf0[FTOA_BUFFER_SIZE];
    char buf1[FTOA_BUFFER_SIZE];
    char buf2[FTOA_BUFFER_SIZE];
    char buf3[FTOA_BUFFER_SIZE];
    for (uint32_t i = 0; i < MAX_SUPPORTED_MOTORS; i++) {
        if (primaryMotorMixer[i].throttle == 0.0f)
            break;
        const float thr = primaryMotorMixer[i].throttle;
        const float roll = primaryMotorMixer[i].roll;
        const float pitch = primaryMotorMixer[i].pitch;
        const float yaw = primaryMotorMixer[i].yaw;
        bool equalsDefault = false;
        if (defaultprimaryMotorMixer) {
            const float thrDefault = defaultprimaryMotorMixer[i].throttle;
            const float rollDefault = defaultprimaryMotorMixer[i].roll;
            const float pitchDefault = defaultprimaryMotorMixer[i].pitch;
            const float yawDefault = defaultprimaryMotorMixer[i].yaw;
            const bool equalsDefault = thr == thrDefault && roll == rollDefault && pitch == pitchDefault && yaw == yawDefault;

            cliDefaultPrintLinef(dumpMask, equalsDefault, format,
                i,
                ftoa(thrDefault, buf0),
                ftoa(rollDefault, buf1),
                ftoa(pitchDefault, buf2),
                ftoa(yawDefault, buf3));
        }
        cliDumpPrintLinef(dumpMask, equalsDefault, format,
            i,
            ftoa(thr, buf0),
            ftoa(roll, buf1),
            ftoa(pitch, buf2),
            ftoa(yaw, buf3));
    }
}

static void cliMotorMix(char *cmdline)
{
    int check = 0;
    const char *ptr;

    if (isEmpty(cmdline)) {
        printMotorMix(DUMP_MASTER, primaryMotorMixer(0), NULL);
    } else if (sl_strncasecmp(cmdline, "reset", 5) == 0) {
        // erase custom mixer
        for (uint32_t i = 0; i < MAX_SUPPORTED_MOTORS; i++) {
            primaryMotorMixerMutable(i)->throttle = 0.0f;
        }
    } else {
        ptr = cmdline;
        uint32_t i = fastA2I(ptr); // get motor number
        if (i < MAX_SUPPORTED_MOTORS) {
            ptr = nextArg(ptr);
            if (ptr) {
                primaryMotorMixerMutable(i)->throttle = fastA2F(ptr);
                check++;
            }
            ptr = nextArg(ptr);
            if (ptr) {
                primaryMotorMixerMutable(i)->roll = fastA2F(ptr);
                check++;
            }
            ptr = nextArg(ptr);
            if (ptr) {
                primaryMotorMixerMutable(i)->pitch = fastA2F(ptr);
                check++;
            }
            ptr = nextArg(ptr);
            if (ptr) {
                primaryMotorMixerMutable(i)->yaw = fastA2F(ptr);
                check++;
            }
            if (check != 4) {
                cliShowParseError();
            } else {
                printMotorMix(DUMP_MASTER, primaryMotorMixer(0), NULL);
            }
        } else {
            cliShowArgumentRangeError("index", 0, MAX_SUPPORTED_MOTORS - 1);
        }
    }
}

static void printRxRange(uint8_t dumpMask, const rxChannelRangeConfig_t *channelRangeConfigs, const rxChannelRangeConfig_t *defaultChannelRangeConfigs)
{
    const char *format = "rxrange %u %u %u";
    for (uint32_t i = 0; i < NON_AUX_CHANNEL_COUNT; i++) {
        bool equalsDefault = false;
        if (defaultChannelRangeConfigs) {
            equalsDefault = channelRangeConfigs[i].min == defaultChannelRangeConfigs[i].min
                && channelRangeConfigs[i].max == defaultChannelRangeConfigs[i].max;
            cliDefaultPrintLinef(dumpMask, equalsDefault, format,
                i,
                defaultChannelRangeConfigs[i].min,
                defaultChannelRangeConfigs[i].max
            );
        }
        cliDumpPrintLinef(dumpMask, equalsDefault, format,
            i,
            channelRangeConfigs[i].min,
            channelRangeConfigs[i].max
        );
    }
}

static void cliRxRange(char *cmdline)
{
    int i, validArgumentCount = 0;
    const char *ptr;

    if (isEmpty(cmdline)) {
        printRxRange(DUMP_MASTER, rxChannelRangeConfigs(0), NULL);
    } else if (sl_strcasecmp(cmdline, "reset") == 0) {
        resetAllRxChannelRangeConfigurations();
    } else {
        ptr = cmdline;
        i = fastA2I(ptr);
        if (i >= 0 && i < NON_AUX_CHANNEL_COUNT) {
            int rangeMin, rangeMax;

            ptr = nextArg(ptr);
            if (ptr) {
                rangeMin = fastA2I(ptr);
                validArgumentCount++;
            }

            ptr = nextArg(ptr);
            if (ptr) {
                rangeMax = fastA2I(ptr);
                validArgumentCount++;
            }

            if (validArgumentCount != 2) {
                cliShowParseError();
            } else if (rangeMin < PWM_PULSE_MIN || rangeMin > PWM_PULSE_MAX || rangeMax < PWM_PULSE_MIN || rangeMax > PWM_PULSE_MAX) {
                cliShowParseError();
            } else {
                rxChannelRangeConfig_t *channelRangeConfig = rxChannelRangeConfigsMutable(i);
                channelRangeConfig->min = rangeMin;
                channelRangeConfig->max = rangeMax;
            }
        } else {
            cliShowArgumentRangeError("channel", 0, NON_AUX_CHANNEL_COUNT - 1);
        }
    }
}

#ifdef USE_TEMPERATURE_SENSOR
static void printTempSensor(uint8_t dumpMask, const tempSensorConfig_t *tempSensorConfigs, const tempSensorConfig_t *defaultTempSensorConfigs)
{
    const char *format = "temp_sensor %u %u %s %d %d %u %s";
    for (uint8_t i = 0; i < MAX_TEMP_SENSORS; i++) {
        bool equalsDefault = false;
        char label[5], hex_address[17];
        strncpy(label, tempSensorConfigs[i].label, TEMPERATURE_LABEL_LEN);
        label[4] = '\0';
        tempSensorAddressToString(tempSensorConfigs[i].address, hex_address);
        if (defaultTempSensorConfigs) {
            equalsDefault = tempSensorConfigs[i].type == defaultTempSensorConfigs[i].type
                && tempSensorConfigs[i].address == defaultTempSensorConfigs[i].address
                && tempSensorConfigs[i].osdSymbol == defaultTempSensorConfigs[i].osdSymbol
                && !memcmp(tempSensorConfigs[i].label, defaultTempSensorConfigs[i].label, TEMPERATURE_LABEL_LEN)
                && tempSensorConfigs[i].alarm_min == defaultTempSensorConfigs[i].alarm_min
                && tempSensorConfigs[i].alarm_max == defaultTempSensorConfigs[i].alarm_max;
            cliDefaultPrintLinef(dumpMask, equalsDefault, format,
                i,
                defaultTempSensorConfigs[i].type,
                "0",
                defaultTempSensorConfigs[i].alarm_min,
                defaultTempSensorConfigs[i].alarm_max,
                0,
                ""
            );
        }
        cliDumpPrintLinef(dumpMask, equalsDefault, format,
            i,
            tempSensorConfigs[i].type,
            hex_address,
            tempSensorConfigs[i].alarm_min,
            tempSensorConfigs[i].alarm_max,
            tempSensorConfigs[i].osdSymbol,
            label
        );
    }
}

static void cliTempSensor(char *cmdline)
{
    if (isEmpty(cmdline)) {
        printTempSensor(DUMP_MASTER, tempSensorConfig(0), NULL);
    } else if (sl_strcasecmp(cmdline, "reset") == 0) {
        resetTempSensorConfig();
    } else {
        int16_t i;
        const char *ptr = cmdline, *label;
        int16_t type, alarm_min, alarm_max;
        bool addressValid = false;
        uint64_t address;
        int8_t osdSymbol;
        uint8_t validArgumentCount = 0;
        i = fastA2I(ptr);
        if (i >= 0 && i < MAX_TEMP_SENSORS) {

            ptr = nextArg(ptr);
            if (ptr) {
                type = fastA2I(ptr);
                validArgumentCount++;
            }

            ptr = nextArg(ptr);
            if (ptr) {
                addressValid = tempSensorStringToAddress(ptr, &address);
                validArgumentCount++;
            }

            ptr = nextArg(ptr);
            if (ptr) {
                alarm_min = fastA2I(ptr);
                validArgumentCount++;
            }

            ptr = nextArg(ptr);
            if (ptr) {
                alarm_max = fastA2I(ptr);
                validArgumentCount++;
            }

            ptr = nextArg(ptr);
            if (ptr) {
                osdSymbol = fastA2I(ptr);
                validArgumentCount++;
            }

            label = nextArg(ptr);
            if (label)
                ++validArgumentCount;
            else
                label = "";

            if (validArgumentCount < 4) {
                cliShowParseError();
            } else if (type < 0 || type > TEMP_SENSOR_DS18B20 || alarm_min < -550 || alarm_min > 1250 || alarm_max < -550 || alarm_max > 1250 || osdSymbol < 0 || osdSymbol > TEMP_SENSOR_SYM_COUNT || strlen(label) > TEMPERATURE_LABEL_LEN || !addressValid) {
                cliShowParseError();
            } else {
                tempSensorConfig_t *sensorConfig = tempSensorConfigMutable(i);
                sensorConfig->type = type;
                sensorConfig->address = address;
                sensorConfig->alarm_min = alarm_min;
                sensorConfig->alarm_max = alarm_max;
                sensorConfig->osdSymbol = osdSymbol;
                for (uint8_t index = 0; index < TEMPERATURE_LABEL_LEN; ++index) {
                    sensorConfig->label[index] = toupper(label[index]);
                    if (label[index] == '\0') break;
                }
            }
        } else {
            cliShowArgumentRangeError("sensor index", 0, MAX_TEMP_SENSORS - 1);
        }
    }
}
#endif

#if defined(USE_NAV) && defined(NAV_NON_VOLATILE_WAYPOINT_STORAGE) && defined(NAV_NON_VOLATILE_WAYPOINT_CLI)
static void printWaypoints(uint8_t dumpMask, const navWaypoint_t *navWaypoint, const navWaypoint_t *defaultNavWaypoint)
{
    cliPrintLinef("#wp %d %svalid", posControl.waypointCount, posControl.waypointListValid ? "" : "in"); //int8_t bool
    const char *format = "wp %u %u %d %d %d %d %u"; //uint8_t action; int32_t lat; int32_t lon; int32_t alt; int16_t p1; uint8_t flag
    for (uint8_t i = 0; i < NAV_MAX_WAYPOINTS; i++) {
        bool equalsDefault = false;
        if (defaultNavWaypoint) {
            equalsDefault = navWaypoint[i].action == defaultNavWaypoint[i].action
                && navWaypoint[i].lat == defaultNavWaypoint[i].lat
                && navWaypoint[i].lon == defaultNavWaypoint[i].lon
                && navWaypoint[i].alt == defaultNavWaypoint[i].alt
                && navWaypoint[i].p1 == defaultNavWaypoint[i].p1
                && navWaypoint[i].flag == defaultNavWaypoint[i].flag;
            cliDefaultPrintLinef(dumpMask, equalsDefault, format,
                i,
                defaultNavWaypoint[i].action,
                defaultNavWaypoint[i].lat,
                defaultNavWaypoint[i].lon,
                defaultNavWaypoint[i].alt,
                defaultNavWaypoint[i].p1,
                defaultNavWaypoint[i].flag
            );
        }
        cliDumpPrintLinef(dumpMask, equalsDefault, format,
            i,
            navWaypoint[i].action,
            navWaypoint[i].lat,
            navWaypoint[i].lon,
            navWaypoint[i].alt,
            navWaypoint[i].p1,
            navWaypoint[i].flag
        );
    }
}

static void cliWaypoints(char *cmdline)
{
    if (isEmpty(cmdline)) {
        printWaypoints(DUMP_MASTER, posControl.waypointList, NULL);
    } else if (sl_strcasecmp(cmdline, "reset") == 0) {
        resetWaypointList();
    } else if (sl_strcasecmp(cmdline, "load") == 0) {
        loadNonVolatileWaypointList();
    } else if (sl_strcasecmp(cmdline, "save") == 0) {
        posControl.waypointListValid = false;
        for (int i = 0; i < NAV_MAX_WAYPOINTS; i++) {
<<<<<<< HEAD
            if (!(posControl.waypointList[i].action == NAV_WP_ACTION_WAYPOINT || posControl.waypointList[i].action == NAV_WP_ACTION_JUMP || posControl.waypointList[i].action == NAV_WP_ACTION_RTH||posControl.waypointList[i].action == NAV_WP_ACTION_LAND)) break;
=======
            if (!(posControl.waypointList[i].action == NAV_WP_ACTION_WAYPOINT || posControl.waypointList[i].action == NAV_WP_ACTION_JUMP || posControl.waypointList[i].action == NAV_WP_ACTION_RTH || posControl.waypointList[i].action == NAV_WP_ACTION_HOLD_TIME)) break;
>>>>>>> 6eda2af3
            if (posControl.waypointList[i].flag == NAV_WP_FLAG_LAST) {
                posControl.waypointCount = i + 1;
                posControl.waypointListValid = true;
                break;
            }
        }
        if (posControl.waypointListValid) {
            saveNonVolatileWaypointList();
        } else {
            cliShowParseError();
        }
    } else {
        int16_t i, p1;
        uint8_t action, flag;
        int32_t lat, lon, alt;
        uint8_t validArgumentCount = 0;
        const char *ptr = cmdline;
        i = fastA2I(ptr);
        if (i >= 0 && i < NAV_MAX_WAYPOINTS) {
            ptr = nextArg(ptr);
            if (ptr) {
                action = fastA2I(ptr);
                validArgumentCount++;
            }
            ptr = nextArg(ptr);
            if (ptr) {
                lat = fastA2I(ptr);
                validArgumentCount++;
            }
            ptr = nextArg(ptr);
            if (ptr) {
                lon = fastA2I(ptr);
                validArgumentCount++;
            }
            ptr = nextArg(ptr);
            if (ptr) {
                alt = fastA2I(ptr);
                validArgumentCount++;
            }
            ptr = nextArg(ptr);
            if (ptr) {
                p1 = fastA2I(ptr);
                validArgumentCount++;
            }
            ptr = nextArg(ptr);
            if (ptr) {
                flag = fastA2I(ptr);
                validArgumentCount++;
            }
            if (validArgumentCount < 4) {
                cliShowParseError();
<<<<<<< HEAD
            } else if (!(action == 0 || action == NAV_WP_ACTION_WAYPOINT || action == NAV_WP_ACTION_RTH ||  action == NAV_WP_ACTION_LAND) || (p1 < 0) || !(flag == 0 || flag == NAV_WP_FLAG_LAST)) {
=======
            } else if (!(action == 0 || action == NAV_WP_ACTION_WAYPOINT || action == NAV_WP_ACTION_RTH || action == NAV_WP_ACTION_HOLD_TIME) || (p1 < 0) || !(flag == 0 || flag == NAV_WP_FLAG_LAST)) {
>>>>>>> 6eda2af3
                cliShowParseError();
            } else {
                posControl.waypointList[i].action = action;
                posControl.waypointList[i].lat = lat;
                posControl.waypointList[i].lon = lon;
                posControl.waypointList[i].alt = alt;
                posControl.waypointList[i].p1 = p1;
                posControl.waypointList[i].flag = flag;
            }
        } else {
            cliShowArgumentRangeError("wp index", 0, NAV_MAX_WAYPOINTS - 1);
        }
    }
}

#endif

#ifdef USE_LED_STRIP
static void printLed(uint8_t dumpMask, const ledConfig_t *ledConfigs, const ledConfig_t *defaultLedConfigs)
{
    const char *format = "led %u %s";
    char ledConfigBuffer[20];
    char ledConfigDefaultBuffer[20];
    for (uint32_t i = 0; i < LED_MAX_STRIP_LENGTH; i++) {
        ledConfig_t ledConfig = ledConfigs[i];
        generateLedConfig(&ledConfig, ledConfigBuffer, sizeof(ledConfigBuffer));
        bool equalsDefault = false;
        if (defaultLedConfigs) {
            ledConfig_t ledConfigDefault = defaultLedConfigs[i];
            equalsDefault = ledConfig == ledConfigDefault;
            generateLedConfig(&ledConfigDefault, ledConfigDefaultBuffer, sizeof(ledConfigDefaultBuffer));
            cliDefaultPrintLinef(dumpMask, equalsDefault, format, i, ledConfigDefaultBuffer);
        }
        cliDumpPrintLinef(dumpMask, equalsDefault, format, i, ledConfigBuffer);
    }
}

static void cliLed(char *cmdline)
{
    int i;
    const char *ptr;

    if (isEmpty(cmdline)) {
        printLed(DUMP_MASTER, ledStripConfig()->ledConfigs, NULL);
    } else {
        ptr = cmdline;
        i = fastA2I(ptr);
        if (i < LED_MAX_STRIP_LENGTH) {
            ptr = nextArg(cmdline);
            if (!parseLedStripConfig(i, ptr)) {
                cliShowParseError();
            }
        } else {
            cliShowArgumentRangeError("index", 0, LED_MAX_STRIP_LENGTH - 1);
        }
    }
}

static void printColor(uint8_t dumpMask, const hsvColor_t *colors, const hsvColor_t *defaultColors)
{
    const char *format = "color %u %d,%u,%u";
    for (uint32_t i = 0; i < LED_CONFIGURABLE_COLOR_COUNT; i++) {
        const hsvColor_t *color = &colors[i];
        bool equalsDefault = false;
        if (defaultColors) {
            const hsvColor_t *colorDefault = &defaultColors[i];
            equalsDefault = color->h == colorDefault->h
                && color->s == colorDefault->s
                && color->v == colorDefault->v;
            cliDefaultPrintLinef(dumpMask, equalsDefault, format, i,colorDefault->h, colorDefault->s, colorDefault->v);
        }
        cliDumpPrintLinef(dumpMask, equalsDefault, format, i, color->h, color->s, color->v);
    }
}

static void cliColor(char *cmdline)
{
    if (isEmpty(cmdline)) {
        printColor(DUMP_MASTER, ledStripConfig()->colors, NULL);
    } else {
        const char *ptr = cmdline;
        const int i = fastA2I(ptr);
        if (i < LED_CONFIGURABLE_COLOR_COUNT) {
            ptr = nextArg(cmdline);
            if (!parseColor(i, ptr)) {
                cliShowParseError();
            }
        } else {
            cliShowArgumentRangeError("index", 0, LED_CONFIGURABLE_COLOR_COUNT - 1);
        }
    }
}

static void printModeColor(uint8_t dumpMask, const ledStripConfig_t *ledStripConfig, const ledStripConfig_t *defaultLedStripConfig)
{
    const char *format = "mode_color %u %u %u";
    for (uint32_t i = 0; i < LED_MODE_COUNT; i++) {
        for (uint32_t j = 0; j < LED_DIRECTION_COUNT; j++) {
            int colorIndex = ledStripConfig->modeColors[i].color[j];
            bool equalsDefault = false;
            if (defaultLedStripConfig) {
                int colorIndexDefault = defaultLedStripConfig->modeColors[i].color[j];
                equalsDefault = colorIndex == colorIndexDefault;
                cliDefaultPrintLinef(dumpMask, equalsDefault, format, i, j, colorIndexDefault);
            }
            cliDumpPrintLinef(dumpMask, equalsDefault, format, i, j, colorIndex);
        }
    }

    for (uint32_t j = 0; j < LED_SPECIAL_COLOR_COUNT; j++) {
        const int colorIndex = ledStripConfig->specialColors.color[j];
        bool equalsDefault = false;
        if (defaultLedStripConfig) {
            const int colorIndexDefault = defaultLedStripConfig->specialColors.color[j];
            equalsDefault = colorIndex == colorIndexDefault;
            cliDefaultPrintLinef(dumpMask, equalsDefault, format, LED_SPECIAL, j, colorIndexDefault);
        }
        cliDumpPrintLinef(dumpMask, equalsDefault, format, LED_SPECIAL, j, colorIndex);
    }
}

static void cliModeColor(char *cmdline)
{
    char * saveptr;

    if (isEmpty(cmdline)) {
        printModeColor(DUMP_MASTER, ledStripConfig(), NULL);
    } else {
        enum {MODE = 0, FUNCTION, COLOR, ARGS_COUNT};
        int args[ARGS_COUNT];
        int argNo = 0;
        const char* ptr = strtok_r(cmdline, " ", &saveptr);
        while (ptr && argNo < ARGS_COUNT) {
            args[argNo++] = fastA2I(ptr);
            ptr = strtok_r(NULL, " ", &saveptr);
        }

        if (ptr != NULL || argNo != ARGS_COUNT) {
            cliShowParseError();
            return;
        }

        int modeIdx  = args[MODE];
        int funIdx = args[FUNCTION];
        int color = args[COLOR];
        if (!setModeColor(modeIdx, funIdx, color)) {
            cliShowParseError();
            return;
        }
        // values are validated
        cliPrintLinef("mode_color %u %u %u", modeIdx, funIdx, color);
    }
}
#endif

static void printServo(uint8_t dumpMask, const servoParam_t *servoParam, const servoParam_t *defaultServoParam)
{
    // print out servo settings
    const char *format = "servo %u %d %d %d %d";
    for (uint32_t i = 0; i < MAX_SUPPORTED_SERVOS; i++) {
        const servoParam_t *servoConf = &servoParam[i];
        bool equalsDefault = false;
        if (defaultServoParam) {
            const servoParam_t *servoConfDefault = &defaultServoParam[i];
            equalsDefault = servoConf->min == servoConfDefault->min
                && servoConf->max == servoConfDefault->max
                && servoConf->middle == servoConfDefault->middle
                && servoConf->rate == servoConfDefault->rate;
            cliDefaultPrintLinef(dumpMask, equalsDefault, format,
                i,
                servoConfDefault->min,
                servoConfDefault->max,
                servoConfDefault->middle,
                servoConfDefault->rate
            );
        }
        cliDumpPrintLinef(dumpMask, equalsDefault, format,
            i,
            servoConf->min,
            servoConf->max,
            servoConf->middle,
            servoConf->rate
        );
    }
}

static void cliServo(char *cmdline)
{
    enum { SERVO_ARGUMENT_COUNT = 5 };
    int16_t arguments[SERVO_ARGUMENT_COUNT];

    servoParam_t *servo;

    int i;
    const char *ptr;

    if (isEmpty(cmdline)) {
        printServo(DUMP_MASTER, servoParams(0), NULL);
    } else {
        int validArgumentCount = 0;

        ptr = cmdline;

        // Command line is integers (possibly negative) separated by spaces, no other characters allowed.

        // If command line doesn't fit the format, don't modify the config
        while (*ptr) {
            if (*ptr == '-' || (*ptr >= '0' && *ptr <= '9')) {
                if (validArgumentCount >= SERVO_ARGUMENT_COUNT) {
                    cliShowParseError();
                    return;
                }

                arguments[validArgumentCount++] = fastA2I(ptr);

                do {
                    ptr++;
                } while (*ptr >= '0' && *ptr <= '9');
            } else if (*ptr == ' ') {
                ptr++;
            } else {
                cliShowParseError();
                return;
            }
        }

        enum {INDEX = 0, MIN, MAX, MIDDLE, RATE};

        i = arguments[INDEX];

        // Check we got the right number of args and the servo index is correct (don't validate the other values)
        if (validArgumentCount != SERVO_ARGUMENT_COUNT || i < 0 || i >= MAX_SUPPORTED_SERVOS) {
            cliShowParseError();
            return;
        }

        servo = servoParamsMutable(i);

        if (
            arguments[MIN] < SERVO_OUTPUT_MIN || arguments[MIN] > SERVO_OUTPUT_MAX ||
            arguments[MAX] < SERVO_OUTPUT_MIN || arguments[MAX] > SERVO_OUTPUT_MAX ||
            arguments[MIDDLE] < arguments[MIN] || arguments[MIDDLE] > arguments[MAX] ||
            arguments[MIN] > arguments[MAX] || arguments[MAX] < arguments[MIN] ||
            arguments[RATE] < -125 || arguments[RATE] > 125
        ) {
            cliShowParseError();
            return;
        }

        servo->min = arguments[MIN];
        servo->max = arguments[MAX];
        servo->middle = arguments[MIDDLE];
        servo->rate = arguments[RATE];
    }
}

static void printServoMix(uint8_t dumpMask, const servoMixer_t *customServoMixers, const servoMixer_t *defaultCustomServoMixers)
{
    const char *format = "smix %d %d %d %d %d %d";
    for (uint32_t i = 0; i < MAX_SERVO_RULES; i++) {
        const servoMixer_t customServoMixer = customServoMixers[i];
        if (customServoMixer.rate == 0) {
            break;
        }

        bool equalsDefault = false;
        if (defaultCustomServoMixers) {
            servoMixer_t customServoMixerDefault = defaultCustomServoMixers[i];
            equalsDefault = customServoMixer.targetChannel == customServoMixerDefault.targetChannel
                && customServoMixer.inputSource == customServoMixerDefault.inputSource
                && customServoMixer.rate == customServoMixerDefault.rate
                && customServoMixer.speed == customServoMixerDefault.speed
            #ifdef USE_LOGIC_CONDITIONS
                && customServoMixer.conditionId == customServoMixerDefault.conditionId
            #endif
            ;

            cliDefaultPrintLinef(dumpMask, equalsDefault, format,
                i,
                customServoMixerDefault.targetChannel,
                customServoMixerDefault.inputSource,
                customServoMixerDefault.rate,
                customServoMixerDefault.speed,
            #ifdef USE_LOGIC_CONDITIONS
                customServoMixer.conditionId
            #else
                0
            #endif
            );
        }
        cliDumpPrintLinef(dumpMask, equalsDefault, format,
            i,
            customServoMixer.targetChannel,
            customServoMixer.inputSource,
            customServoMixer.rate,
            customServoMixer.speed,
        #ifdef USE_LOGIC_CONDITIONS
            customServoMixer.conditionId
        #else
            0
        #endif
        );
    }
}

static void cliServoMix(char *cmdline)
{
    char * saveptr;
    int args[6], check = 0;
    uint8_t len = strlen(cmdline);

    if (len == 0) {
        printServoMix(DUMP_MASTER, customServoMixers(0), NULL);
    } else if (sl_strncasecmp(cmdline, "reset", 5) == 0) {
        // erase custom mixer
        pgResetCopy(customServoMixersMutable(0), PG_SERVO_MIXER);
    } else {
        enum {RULE = 0, TARGET, INPUT, RATE, SPEED, CONDITION, ARGS_COUNT};
        char *ptr = strtok_r(cmdline, " ", &saveptr);
        args[CONDITION] = -1;
        while (ptr != NULL && check < ARGS_COUNT) {
            args[check++] = fastA2I(ptr);
            ptr = strtok_r(NULL, " ", &saveptr);
        }

        if (ptr != NULL || (check < ARGS_COUNT - 1)) {
            cliShowParseError();
            return;
        }

        int32_t i = args[RULE];
        if (
            i >= 0 && i < MAX_SERVO_RULES &&
            args[TARGET] >= 0 && args[TARGET] < MAX_SUPPORTED_SERVOS &&
            args[INPUT] >= 0 && args[INPUT] < INPUT_SOURCE_COUNT &&
            args[RATE] >= -1000 && args[RATE] <= 1000 &&
            args[SPEED] >= 0 && args[SPEED] <= MAX_SERVO_SPEED &&
            args[CONDITION] >= -1 && args[CONDITION] < MAX_LOGIC_CONDITIONS
        ) {
            customServoMixersMutable(i)->targetChannel = args[TARGET];
            customServoMixersMutable(i)->inputSource = args[INPUT];
            customServoMixersMutable(i)->rate = args[RATE];
            customServoMixersMutable(i)->speed = args[SPEED];
        #ifdef USE_LOGIC_CONDITIONS
            customServoMixersMutable(i)->conditionId = args[CONDITION];
        #endif
            cliServoMix("");
        } else {
            cliShowParseError();
        }
    }
}

#ifdef USE_LOGIC_CONDITIONS

static void printLogic(uint8_t dumpMask, const logicCondition_t *logicConditions, const logicCondition_t *defaultLogicConditions)
{
    const char *format = "logic %d %d %d %d %d %d %d %d";
    for (uint32_t i = 0; i < MAX_LOGIC_CONDITIONS; i++) {
        const logicCondition_t logic = logicConditions[i];

        bool equalsDefault = false;
        if (defaultLogicConditions) {
            logicCondition_t defaultValue = defaultLogicConditions[i];
            equalsDefault =
                logic.enabled == defaultValue.enabled &&
                logic.operation == defaultValue.operation &&
                logic.operandA.type == defaultValue.operandA.type &&
                logic.operandA.value == defaultValue.operandA.value &&
                logic.operandB.type == defaultValue.operandB.type &&
                logic.operandB.value == defaultValue.operandB.value &&
                logic.flags == defaultValue.flags;

            cliDefaultPrintLinef(dumpMask, equalsDefault, format,
                i,
                logic.enabled,
                logic.operation,
                logic.operandA.type,
                logic.operandA.value,
                logic.operandB.type,
                logic.operandB.value,
                logic.flags
            );
        }
        cliDumpPrintLinef(dumpMask, equalsDefault, format,
            i,
            logic.enabled,
            logic.operation,
            logic.operandA.type,
            logic.operandA.value,
            logic.operandB.type,
            logic.operandB.value,
            logic.flags
        );
    }
}

static void cliLogic(char *cmdline) {
    char * saveptr;
    int args[8], check = 0;
    uint8_t len = strlen(cmdline);

    if (len == 0) {
        printLogic(DUMP_MASTER, logicConditions(0), NULL);
    } else if (sl_strncasecmp(cmdline, "reset", 5) == 0) {
        pgResetCopy(logicConditionsMutable(0), PG_LOGIC_CONDITIONS);
    } else {
        enum {
            INDEX = 0,
            ENABLED,
            OPERATION,
            OPERAND_A_TYPE,
            OPERAND_A_VALUE,
            OPERAND_B_TYPE,
            OPERAND_B_VALUE,
            FLAGS,
            ARGS_COUNT
            };
        char *ptr = strtok_r(cmdline, " ", &saveptr);
        while (ptr != NULL && check < ARGS_COUNT) {
            args[check++] = fastA2I(ptr);
            ptr = strtok_r(NULL, " ", &saveptr);
        }

        if (ptr != NULL || check != ARGS_COUNT) {
            cliShowParseError();
            return;
        }

        int32_t i = args[INDEX];
        if (
            i >= 0 && i < MAX_LOGIC_CONDITIONS &&
            args[ENABLED] >= 0 && args[ENABLED] <= 1 &&
            args[OPERATION] >= 0 && args[OPERATION] < LOGIC_CONDITION_LAST &&
            args[OPERAND_A_TYPE] >= 0 && args[OPERAND_A_TYPE] < LOGIC_CONDITION_OPERAND_TYPE_LAST &&
            args[OPERAND_A_VALUE] >= -1000000 && args[OPERAND_A_VALUE] <= 1000000 &&
            args[OPERAND_B_TYPE] >= 0 && args[OPERAND_B_TYPE] < LOGIC_CONDITION_OPERAND_TYPE_LAST &&
            args[OPERAND_B_VALUE] >= -1000000 && args[OPERAND_B_VALUE] <= 1000000 &&
            args[FLAGS] >= 0 && args[FLAGS] <= 255

        ) {
            logicConditionsMutable(i)->enabled = args[ENABLED];
            logicConditionsMutable(i)->operation = args[OPERATION];
            logicConditionsMutable(i)->operandA.type = args[OPERAND_A_TYPE];
            logicConditionsMutable(i)->operandA.value = args[OPERAND_A_VALUE];
            logicConditionsMutable(i)->operandB.type = args[OPERAND_B_TYPE];
            logicConditionsMutable(i)->operandB.value = args[OPERAND_B_VALUE];
            logicConditionsMutable(i)->flags = args[FLAGS];

            cliLogic("");
        } else {
            cliShowParseError();
        }
    }
}
#endif

#ifdef USE_GLOBAL_FUNCTIONS

static void printGlobalFunctions(uint8_t dumpMask, const globalFunction_t *globalFunctions, const globalFunction_t *defaultGlobalFunctions)
{
    const char *format = "gf %d %d %d %d %d %d %d";
    for (uint32_t i = 0; i < MAX_GLOBAL_FUNCTIONS; i++) {
        const globalFunction_t gf = globalFunctions[i];

        bool equalsDefault = false;
        if (defaultGlobalFunctions) {
            globalFunction_t defaultValue = defaultGlobalFunctions[i];
            equalsDefault =
                gf.enabled == defaultValue.enabled &&
                gf.conditionId == defaultValue.conditionId &&
                gf.action == defaultValue.action &&
                gf.withValue.type == defaultValue.withValue.type &&
                gf.withValue.value == defaultValue.withValue.value &&
                gf.flags == defaultValue.flags;

            cliDefaultPrintLinef(dumpMask, equalsDefault, format,
                i,
                gf.enabled,
                gf.conditionId,
                gf.action,
                gf.withValue.type,
                gf.withValue.value,
                gf.flags
            );
        }
        cliDumpPrintLinef(dumpMask, equalsDefault, format,
            i,
            gf.enabled,
            gf.conditionId,
            gf.action,
            gf.withValue.type,
            gf.withValue.value,
            gf.flags
        );
    }
}

static void cliGlobalFunctions(char *cmdline) {
    char * saveptr;
    int args[7], check = 0;
    uint8_t len = strlen(cmdline);

    if (len == 0) {
        printGlobalFunctions(DUMP_MASTER, globalFunctions(0), NULL);
    } else if (sl_strncasecmp(cmdline, "reset", 5) == 0) {
        pgResetCopy(globalFunctionsMutable(0), PG_GLOBAL_FUNCTIONS);
    } else {
        enum {
            INDEX = 0,
            ENABLED,
            CONDITION_ID,
            ACTION,
            VALUE_TYPE,
            VALUE_VALUE,
            FLAGS,
            ARGS_COUNT
            };
        char *ptr = strtok_r(cmdline, " ", &saveptr);
        while (ptr != NULL && check < ARGS_COUNT) {
            args[check++] = fastA2I(ptr);
            ptr = strtok_r(NULL, " ", &saveptr);
        }

        if (ptr != NULL || check != ARGS_COUNT) {
            cliShowParseError();
            return;
        }

        int32_t i = args[INDEX];
        if (
            i >= 0 && i < MAX_GLOBAL_FUNCTIONS &&
            args[ENABLED] >= 0 && args[ENABLED] <= 1 &&
            args[CONDITION_ID] >= -1 && args[CONDITION_ID] < MAX_LOGIC_CONDITIONS &&
            args[ACTION] >= 0 && args[ACTION] < GLOBAL_FUNCTION_ACTION_LAST &&
            args[VALUE_TYPE] >= 0 && args[VALUE_TYPE] < LOGIC_CONDITION_OPERAND_TYPE_LAST &&
            args[VALUE_VALUE] >= -1000000 && args[VALUE_VALUE] <= 1000000 &&
            args[FLAGS] >= 0 && args[FLAGS] <= 255

        ) {
            globalFunctionsMutable(i)->enabled = args[ENABLED];
            globalFunctionsMutable(i)->conditionId = args[CONDITION_ID];
            globalFunctionsMutable(i)->action = args[ACTION];
            globalFunctionsMutable(i)->withValue.type = args[VALUE_TYPE];
            globalFunctionsMutable(i)->withValue.value = args[VALUE_VALUE];
            globalFunctionsMutable(i)->flags = args[FLAGS];

            cliGlobalFunctions("");
        } else {
            cliShowParseError();
        }
    }
}
#endif

#ifdef USE_SDCARD

static void cliWriteBytes(const uint8_t *buffer, int count)
{
    while (count > 0) {
        cliWrite(*buffer);
        buffer++;
        count--;
    }
}

static void cliSdInfo(char *cmdline)
{
    UNUSED(cmdline);

    cliPrint("SD card: ");

    if (!sdcard_isInserted()) {
        cliPrintLine("None inserted");
        return;
    }

    if (!sdcard_isInitialized()) {
        cliPrintLine("Startup failed");
        return;
    }

    const sdcardMetadata_t *metadata = sdcard_getMetadata();

    cliPrintf("Manufacturer 0x%x, %ukB, %02d/%04d, v%d.%d, '",
        metadata->manufacturerID,
        metadata->numBlocks / 2, /* One block is half a kB */
        metadata->productionMonth,
        metadata->productionYear,
        metadata->productRevisionMajor,
        metadata->productRevisionMinor
    );

    cliWriteBytes((uint8_t*)metadata->productName, sizeof(metadata->productName));

    cliPrint("'\r\n" "Filesystem: ");

    switch (afatfs_getFilesystemState()) {
        case AFATFS_FILESYSTEM_STATE_READY:
            cliPrint("Ready");
        break;
        case AFATFS_FILESYSTEM_STATE_INITIALIZATION:
            cliPrint("Initializing");
        break;
        case AFATFS_FILESYSTEM_STATE_UNKNOWN:
        case AFATFS_FILESYSTEM_STATE_FATAL:
            cliPrint("Fatal");

            switch (afatfs_getLastError()) {
                case AFATFS_ERROR_BAD_MBR:
                    cliPrint(" - no FAT MBR partitions");
                break;
                case AFATFS_ERROR_BAD_FILESYSTEM_HEADER:
                    cliPrint(" - bad FAT header");
                break;
                case AFATFS_ERROR_GENERIC:
                case AFATFS_ERROR_NONE:
                    ; // Nothing more detailed to print
                break;
            }
        break;
    }
    cliPrintLinefeed();
}

#endif

#ifdef USE_FLASHFS

static void cliFlashInfo(char *cmdline)
{
    const flashGeometry_t *layout = flashfsGetGeometry();

    UNUSED(cmdline);

    cliPrintLinef("Flash sectors=%u, sectorSize=%u, pagesPerSector=%u, pageSize=%u, totalSize=%u, usedSize=%u",
            layout->sectors, layout->sectorSize, layout->pagesPerSector, layout->pageSize, layout->totalSize, flashfsGetOffset());
}

static void cliFlashErase(char *cmdline)
{
    UNUSED(cmdline);

    cliPrintLine("Erasing...");
    flashfsEraseCompletely();

    while (!flashfsIsReady()) {
        delay(100);
    }

    cliPrintLine("Done.");
}

#ifdef USE_FLASH_TOOLS

static void cliFlashWrite(char *cmdline)
{
    const uint32_t address = fastA2I(cmdline);
    const char *text = strchr(cmdline, ' ');

    if (!text) {
        cliShowParseError();
    } else {
        flashfsSeekAbs(address);
        flashfsWrite((uint8_t*)text, strlen(text), true);
        flashfsFlushSync();

        cliPrintLinef("Wrote %u bytes at %u.", strlen(text), address);
    }
}

static void cliFlashRead(char *cmdline)
{
    uint32_t address = fastA2I(cmdline);

    const char *nextArg = strchr(cmdline, ' ');

    if (!nextArg) {
        cliShowParseError();
    } else {
        uint32_t length = fastA2I(nextArg);

        cliPrintLinef("Reading %u bytes at %u:", length, address);

        uint8_t buffer[32];
        while (length > 0) {
            int bytesRead = flashfsReadAbs(address, buffer, length < sizeof(buffer) ? length : sizeof(buffer));

            for (int i = 0; i < bytesRead; i++) {
                cliWrite(buffer[i]);
            }

            length -= bytesRead;
            address += bytesRead;

            if (bytesRead == 0) {
                //Assume we reached the end of the volume or something fatal happened
                break;
            }
        }
        cliPrintLinefeed();
    }
}

#endif
#endif

#ifdef USE_OSD
static void printOsdLayout(uint8_t dumpMask, const osdConfig_t *osdConfig, const osdConfig_t *osdConfigDefault, int layout, int item)
{
    // "<layout> <item> <col> <row> <visible>"
    const char *format = "osd_layout %d %d %d %d %c";
    for (int ii = 0; ii < OSD_LAYOUT_COUNT; ii++) {
        if (layout >= 0 && layout != ii) {
            continue;
        }
        const uint16_t *layoutItems = osdConfig->item_pos[ii];
        const uint16_t *defaultLayoutItems = osdConfigDefault->item_pos[ii];
        for (int jj = 0; jj < OSD_ITEM_COUNT; jj++) {
            if (item >= 0 && item != jj) {
                continue;
            }
            bool equalsDefault = layoutItems[jj] == defaultLayoutItems[jj];
            cliDefaultPrintLinef(dumpMask, equalsDefault, format,
                ii, jj,
                OSD_X(defaultLayoutItems[jj]),
                OSD_Y(defaultLayoutItems[jj]),
                OSD_VISIBLE(defaultLayoutItems[jj]) ? 'V' : 'H');

            cliDumpPrintLinef(dumpMask, equalsDefault, format,
                ii, jj,
                OSD_X(layoutItems[jj]),
                OSD_Y(layoutItems[jj]),
                OSD_VISIBLE(layoutItems[jj]) ? 'V' : 'H');
        }
    }
}

static void cliOsdLayout(char *cmdline)
{
    char * saveptr;

    int layout = -1;
    int item = -1;
    int col = 0;
    int row = 0;
    bool visible = false;
    char *tok = strtok_r(cmdline, " ", &saveptr);

    int ii;

    for (ii = 0; tok != NULL; ii++, tok = strtok_r(NULL, " ", &saveptr)) {
        switch (ii) {
            case 0:
                layout = fastA2I(tok);
                if (layout < 0 || layout >= OSD_LAYOUT_COUNT) {
                    cliShowParseError();
                    return;
                }
                break;
            case 1:
                item = fastA2I(tok);
                if (item < 0 || item >= OSD_ITEM_COUNT) {
                    cliShowParseError();
                    return;
                }
                break;
            case 2:
                col = fastA2I(tok);
                if (col < 0 || col > OSD_X(OSD_POS_MAX)) {
                    cliShowParseError();
                    return;
                }
                break;
            case 3:
                row = fastA2I(tok);
                if (row < 0 || row > OSD_Y(OSD_POS_MAX)) {
                    cliShowParseError();
                    return;
                }
                break;
            case 4:
                switch (*tok) {
                    case 'H':
                        visible = false;
                        break;
                    case 'V':
                        visible = true;
                        break;
                    default:
                        cliShowParseError();
                        return;
                }
                break;
            default:
                cliShowParseError();
                return;
        }
    }

    switch (ii) {
        case 0:
            FALLTHROUGH;
        case 1:
            FALLTHROUGH;
        case 2:
            // No args, or just layout or layout and item. If any of them not provided,
            // it will be the -1 that we used during initialization, so printOsdLayout()
            // won't use them for filtering.
            printOsdLayout(DUMP_MASTER, osdConfig(), osdConfig(), layout, item);
            break;
        case 4:
            // No visibility provided. Keep the previous one.
            visible = OSD_VISIBLE(osdConfig()->item_pos[layout][item]);
            FALLTHROUGH;
        case 5:
            // Layout, item, pos and visibility. Set the item.
            osdConfigMutable()->item_pos[layout][item] = OSD_POS(col, row) | (visible ? OSD_VISIBLE_FLAG : 0);
            break;
        default:
            // Unhandled
            cliShowParseError();
            return;
    }
}

#endif

static void printFeature(uint8_t dumpMask, const featureConfig_t *featureConfig, const featureConfig_t *featureConfigDefault)
{
    uint32_t mask = featureConfig->enabledFeatures;
    uint32_t defaultMask = featureConfigDefault->enabledFeatures;
    for (uint32_t i = 0; ; i++) { // disable all feature first
        if (featureNames[i] == NULL)
            break;
        if (featureNames[i][0] == '\0')
            continue;
        const char *format = "feature -%s";
        cliDefaultPrintLinef(dumpMask, (defaultMask | ~mask) & (1 << i), format, featureNames[i]);
        cliDumpPrintLinef(dumpMask, (~defaultMask | mask) & (1 << i), format, featureNames[i]);
    }
    for (uint32_t i = 0; ; i++) {  // reenable what we want.
        if (featureNames[i] == NULL)
            break;
        if (featureNames[i][0] == '\0')
            continue;
        const char *format = "feature %s";
        if (defaultMask & (1 << i)) {
            cliDefaultPrintLinef(dumpMask, (~defaultMask | mask) & (1 << i), format, featureNames[i]);
        }
        if (mask & (1 << i)) {
            cliDumpPrintLinef(dumpMask, (defaultMask | ~mask) & (1 << i), format, featureNames[i]);
        }
    }
}

static void cliFeature(char *cmdline)
{
    uint32_t len = strlen(cmdline);
    uint32_t mask = featureMask();

    if (len == 0) {
        cliPrint("Enabled: ");
        for (uint32_t i = 0; ; i++) {
            if (featureNames[i] == NULL)
                break;
            if (featureNames[i][0] == '\0')
                continue;
            if (mask & (1 << i))
                cliPrintf("%s ", featureNames[i]);
        }
        cliPrintLinefeed();
    } else if (sl_strncasecmp(cmdline, "list", len) == 0) {
        cliPrint("Available: ");
        for (uint32_t i = 0; ; i++) {
            if (featureNames[i] == NULL)
                break;
            if (featureNames[i][0] == '\0')
                continue;
            cliPrintf("%s ", featureNames[i]);
        }
        cliPrintLinefeed();
        return;
    } else {
        bool remove = false;
        if (cmdline[0] == '-') {
            // remove feature
            remove = true;
            cmdline++; // skip over -
            len--;
        }

        for (uint32_t i = 0; ; i++) {
            if (featureNames[i] == NULL) {
                cliPrintErrorLine("Invalid name");
                break;
            }

            if (sl_strncasecmp(cmdline, featureNames[i], len) == 0) {

                mask = 1 << i;
#ifndef USE_GPS
                if (mask & FEATURE_GPS) {
                    cliPrintErrorLine("unavailable");
                    break;
                }
#endif
                if (remove) {
                    featureClear(mask);
                    cliPrint("Disabled");
                } else {
                    featureSet(mask);
                    cliPrint("Enabled");
                }
                cliPrintLinef(" %s", featureNames[i]);
                break;
            }
        }
    }
}

#ifdef BEEPER
static void printBeeper(uint8_t dumpMask, const beeperConfig_t *beeperConfig, const beeperConfig_t *beeperConfigDefault)
{
    const uint8_t beeperCount = beeperTableEntryCount();
    const uint32_t mask = beeperConfig->beeper_off_flags;
    const uint32_t defaultMask = beeperConfigDefault->beeper_off_flags;
    for (int i = 0; i < beeperCount - 2; i++) {
        const char *formatOff = "beeper -%s";
        const char *formatOn = "beeper %s";
        cliDefaultPrintLinef(dumpMask, ~(mask ^ defaultMask) & (1 << i), mask & (1 << i) ? formatOn : formatOff, beeperNameForTableIndex(i));
        cliDumpPrintLinef(dumpMask, ~(mask ^ defaultMask) & (1 << i), mask & (1 << i) ? formatOff : formatOn, beeperNameForTableIndex(i));
    }
}

static void cliBeeper(char *cmdline)
{
    uint32_t len = strlen(cmdline);
    uint8_t beeperCount = beeperTableEntryCount();
    uint32_t mask = getBeeperOffMask();

    if (len == 0) {
        cliPrintf("Disabled:");
        for (int32_t i = 0; ; i++) {
            if (i == beeperCount - 2){
                if (mask == 0)
                    cliPrint("  none");
                break;
            }
            if (mask & (1 << (beeperModeForTableIndex(i) - 1)))
                cliPrintf("  %s", beeperNameForTableIndex(i));
        }
        cliPrintLinefeed();
    } else if (sl_strncasecmp(cmdline, "list", len) == 0) {
        cliPrint("Available:");
        for (uint32_t i = 0; i < beeperCount; i++)
            cliPrintf("  %s", beeperNameForTableIndex(i));
        cliPrintLinefeed();
        return;
    } else {
        bool remove = false;
        if (cmdline[0] == '-') {
            remove = true;     // this is for beeper OFF condition
            cmdline++;
            len--;
        }

        for (uint32_t i = 0; ; i++) {
            if (i == beeperCount) {
                cliPrintErrorLine("Invalid name");
                break;
            }
            if (sl_strncasecmp(cmdline, beeperNameForTableIndex(i), len) == 0) {
                if (remove) { // beeper off
                    if (i == BEEPER_ALL-1)
                        beeperOffSetAll(beeperCount-2);
                    else
                        if (i == BEEPER_PREFERENCE-1)
                            setBeeperOffMask(getPreferredBeeperOffMask());
                        else {
                            mask = 1 << (beeperModeForTableIndex(i) - 1);
                            beeperOffSet(mask);
                        }
                    cliPrint("Disabled");
                }
                else { // beeper on
                    if (i == BEEPER_ALL-1)
                        beeperOffClearAll();
                    else
                        if (i == BEEPER_PREFERENCE-1)
                            setPreferredBeeperOffMask(getBeeperOffMask());
                        else {
                            mask = 1 << (beeperModeForTableIndex(i) - 1);
                            beeperOffClear(mask);
                        }
                    cliPrint("Enabled");
                }
            cliPrintLinef(" %s", beeperNameForTableIndex(i));
            break;
            }
        }
    }
}
#endif

static void printMap(uint8_t dumpMask, const rxConfig_t *rxConfig, const rxConfig_t *defaultRxConfig)
{
    bool equalsDefault = true;
    char buf[16];
    char bufDefault[16];
    uint32_t i;

    for (i = 0; i < MAX_MAPPABLE_RX_INPUTS; i++) {
        buf[i] = bufDefault[i] = 0;
    }

    for (i = 0; i < MAX_MAPPABLE_RX_INPUTS; i++) {
        buf[rxConfig->rcmap[i]] = rcChannelLetters[i];
        if (defaultRxConfig) {
            bufDefault[defaultRxConfig->rcmap[i]] = rcChannelLetters[i];
            equalsDefault = equalsDefault && (rxConfig->rcmap[i] == defaultRxConfig->rcmap[i]);
        }
    }
    buf[i] = '\0';

    const char *formatMap = "map %s";
    cliDefaultPrintLinef(dumpMask, equalsDefault, formatMap, bufDefault);
    cliDumpPrintLinef(dumpMask, equalsDefault, formatMap, buf);
}

static void cliMap(char *cmdline)
{
    uint32_t len;
    char out[5];

    len = strlen(cmdline);

    if (len == 4) {
        // uppercase it
        for (uint32_t i = 0; i < 4; i++)
            cmdline[i] = sl_toupper((unsigned char)cmdline[i]);
        for (uint32_t i = 0; i < 4; i++) {
            if (strchr(rcChannelLetters, cmdline[i]) && !strchr(cmdline + i + 1, cmdline[i]))
                continue;
            cliShowParseError();
            return;
        }
        parseRcChannels(cmdline);
    } else if (len != 0)
        cliShowParseError();
    cliPrint("Map: ");
    uint32_t i;
    for (i = 0; i < 4; i++)
        out[rxConfig()->rcmap[i]] = rcChannelLetters[i];
    out[i] = '\0';
    cliPrintLinef("%s", out);
}

static const char *checkCommand(const char *cmdLine, const char *command)
{
    if (!sl_strncasecmp(cmdLine, command, strlen(command))   // command names match
        && !sl_isalnum((unsigned)cmdLine[strlen(command)])) {   // next characted in bufffer is not alphanumeric (command is correctly terminated)
        return cmdLine + strlen(command) + 1;
    } else {
        return 0;
    }
}

static void cliRebootEx(bool bootLoader)
{
    cliPrint("\r\nRebooting");
    bufWriterFlush(cliWriter);
    waitForSerialPortToFinishTransmitting(cliPort);

    fcReboot(bootLoader);
}

static void cliReboot(void)
{
    cliRebootEx(false);
}

static void cliDfu(char *cmdline)
{
    UNUSED(cmdline);
#ifndef CLI_MINIMAL_VERBOSITY
    cliPrint("\r\nRestarting in DFU mode");
#endif
    cliRebootEx(true);
}

#ifdef USE_RX_ELERES
static void cliEleresBind(char *cmdline)
{
    UNUSED(cmdline);

    if (!(rxConfig()->receiverType == RX_TYPE_SPI && rxConfig()->rx_spi_protocol == RFM22_ELERES)) {
        cliPrintLine("Eleres not active. Please enable feature ELERES and restart IMU");
        return;
    }

    cliPrintLine("Waiting for correct bind signature....");
    bufWriterFlush(cliWriter);
    if (eleresBind()) {
        cliPrintLine("Bind timeout!");
    } else {
        cliPrintLine("Bind OK!\r\nPlease restart your transmitter.");
    }
}
#endif // USE_RX_ELERES

static void cliExit(char *cmdline)
{
    UNUSED(cmdline);

#ifndef CLI_MINIMAL_VERBOSITY
    cliPrintLine("\r\nLeaving CLI mode, unsaved changes lost.");
#endif
    bufWriterFlush(cliWriter);

    *cliBuffer = '\0';
    bufferIndex = 0;
    cliMode = 0;
    // incase a motor was left running during motortest, clear it here
    mixerResetDisarmedMotors();
    cliReboot();

    cliWriter = NULL;
}

#ifdef USE_GPS
static void cliGpsPassthrough(char *cmdline)
{
    UNUSED(cmdline);

    gpsEnablePassthrough(cliPort);
}
#endif

static void cliMotor(char *cmdline)
{
    int motor_index = 0;
    int motor_value = 0;
    int index = 0;
    char *pch = NULL;
    char *saveptr;

    if (isEmpty(cmdline)) {
        cliShowParseError();

        return;
    }

    pch = strtok_r(cmdline, " ", &saveptr);
    while (pch != NULL) {
        switch (index) {
            case 0:
                motor_index = fastA2I(pch);
                break;
            case 1:
                motor_value = fastA2I(pch);
                break;
        }
        index++;
        pch = strtok_r(NULL, " ", &saveptr);
    }

    if (motor_index < 0 || motor_index >= MAX_SUPPORTED_MOTORS) {
        cliShowArgumentRangeError("index", 0, MAX_SUPPORTED_MOTORS - 1);
        return;
    }

    if (index == 2) {
        if (motor_value < PWM_RANGE_MIN || motor_value > PWM_RANGE_MAX) {
            cliShowArgumentRangeError("value", 1000, 2000);
            return;
        } else {
            motor_disarmed[motor_index] = motor_value;
        }
    }

    cliPrintLinef("motor %d: %d", motor_index, motor_disarmed[motor_index]);
}

#ifdef PLAY_SOUND
static void cliPlaySound(char *cmdline)
{
    int i;
    const char *name;
    static int lastSoundIdx = -1;

    if (isEmpty(cmdline)) {
        i = lastSoundIdx + 1;     //next sound index
        if ((name=beeperNameForTableIndex(i)) == NULL) {
            while (true) {   //no name for index; try next one
                if (++i >= beeperTableEntryCount())
                    i = 0;   //if end then wrap around to first entry
                if ((name=beeperNameForTableIndex(i)) != NULL)
                    break;   //if name OK then play sound below
                if (i == lastSoundIdx + 1) {     //prevent infinite loop
                    cliPrintLine("Error playing sound");
                    return;
                }
            }
        }
    } else {       //index value was given
        i = fastA2I(cmdline);
        if ((name=beeperNameForTableIndex(i)) == NULL) {
            cliPrintLinef("No sound for index %d", i);
            return;
        }
    }
    lastSoundIdx = i;
    beeperSilence();
    cliPrintLinef("Playing sound %d: %s", i, name);
    beeper(beeperModeForTableIndex(i));
}
#endif

static void cliProfile(char *cmdline)
{
    // CLI profile index is 1-based
    if (isEmpty(cmdline)) {
        cliPrintLinef("profile %d", getConfigProfile() + 1);
        return;
    } else {
        const int i = fastA2I(cmdline) - 1;
        if (i >= 0 && i < MAX_PROFILE_COUNT) {
            setConfigProfileAndWriteEEPROM(i);
            cliProfile("");
        }
    }
}

static void cliDumpProfile(uint8_t profileIndex, uint8_t dumpMask)
{
    if (profileIndex >= MAX_PROFILE_COUNT) {
        // Faulty values
        return;
    }
    setConfigProfile(profileIndex);
    cliPrintHashLine("profile");
    cliPrintLinef("profile %d\r\n", getConfigProfile() + 1);
    dumpAllValues(PROFILE_VALUE, dumpMask);
    dumpAllValues(CONTROL_RATE_VALUE, dumpMask);
}

static void cliBatteryProfile(char *cmdline)
{
    // CLI profile index is 1-based
    if (isEmpty(cmdline)) {
        cliPrintLinef("battery_profile %d", getConfigBatteryProfile() + 1);
        return;
    } else {
        const int i = fastA2I(cmdline) - 1;
        if (i >= 0 && i < MAX_PROFILE_COUNT) {
            setConfigBatteryProfileAndWriteEEPROM(i);
            cliBatteryProfile("");
        }
    }
}

static void cliDumpBatteryProfile(uint8_t profileIndex, uint8_t dumpMask)
{
    if (profileIndex >= MAX_BATTERY_PROFILE_COUNT) {
        // Faulty values
        return;
    }
    setConfigBatteryProfile(profileIndex);
    cliPrintHashLine("battery_profile");
    cliPrintLinef("battery_profile %d\r\n", getConfigBatteryProfile() + 1);
    dumpAllValues(BATTERY_CONFIG_VALUE, dumpMask);
}

#ifdef USE_CLI_BATCH
static void cliPrintCommandBatchWarning(const char *warning)
{
    cliPrintErrorLinef("ERRORS WERE DETECTED - PLEASE REVIEW BEFORE CONTINUING");
    if (warning) {
        cliPrintErrorLinef(warning);
    }
}

static void resetCommandBatch(void)
{
    commandBatchActive = false;
    commandBatchError = false;
}

static void cliBatch(char *cmdline)
{
    if (strncasecmp(cmdline, "start", 5) == 0) {
        if (!commandBatchActive) {
            commandBatchActive = true;
            commandBatchError = false;
        }
        cliPrintLine("Command batch started");
    } else if (strncasecmp(cmdline, "end", 3) == 0) {
        if (commandBatchActive && commandBatchError) {
            cliPrintCommandBatchWarning(NULL);
        } else {
            cliPrintLine("Command batch ended");
        }
        resetCommandBatch();
    } else {
        cliPrintErrorLinef("Invalid option");
    }
}
#endif

static void cliSave(char *cmdline)
{
    UNUSED(cmdline);

#ifdef USE_CLI_BATCH
    if (commandBatchActive && commandBatchError) {
        cliPrintCommandBatchWarning("PLEASE FIX ERRORS THEN 'SAVE'");
        resetCommandBatch();
        return;
    }
#endif

    cliPrint("Saving");
    //copyCurrentProfileToProfileSlot(getConfigProfile();
    writeEEPROM();
    cliReboot();
}

static void cliDefaults(char *cmdline)
{
    UNUSED(cmdline);

    cliPrint("Resetting to defaults");
    resetEEPROM();

#ifdef USE_CLI_BATCH
    commandBatchError = false;
#endif

    if (!checkCommand(cmdline, "noreboot"))
        cliReboot();
}

static void cliGet(char *cmdline)
{
    const setting_t *val;
    int matchedCommands = 0;
    char name[SETTING_MAX_NAME_LENGTH];

    while(*cmdline == ' ') ++cmdline; // ignore spaces

    for (uint32_t i = 0; i < SETTINGS_TABLE_COUNT; i++) {
        val = settingGet(i);
        if (settingNameContains(val, name, cmdline)) {
            cliPrintf("%s = ", name);
            cliPrintVar(val, 0);
            cliPrintLinefeed();
            cliPrintVarRange(val);
            cliPrintLinefeed();

            matchedCommands++;
        }
    }


    if (matchedCommands) {
        return;
    }

    cliPrintErrorLine("Invalid name");
}

static void cliSet(char *cmdline)
{
    uint32_t len;
    const setting_t *val;
    char *eqptr = NULL;
    char name[SETTING_MAX_NAME_LENGTH];

    while(*cmdline == ' ') ++cmdline; // ignore spaces

    len = strlen(cmdline);

    if (len == 0 || (len == 1 && cmdline[0] == '*')) {
        cliPrintLine("Current settings:");
        for (uint32_t i = 0; i < SETTINGS_TABLE_COUNT; i++) {
            val = settingGet(i);
            settingGetName(val, name);
            cliPrintf("%s = ", name);
            cliPrintVar(val, len); // when len is 1 (when * is passed as argument), it will print min/max values as well, for gui
            cliPrintLinefeed();
        }
    } else if ((eqptr = strstr(cmdline, "=")) != NULL) {
        // has equals

        char *lastNonSpaceCharacter = eqptr;
        while (*(lastNonSpaceCharacter - 1) == ' ') {
            lastNonSpaceCharacter--;
        }
        uint8_t variableNameLength = lastNonSpaceCharacter - cmdline;

        // skip the '=' and any ' ' characters
        eqptr++;
        while (*(eqptr) == ' ') {
            eqptr++;
        }

        for (uint32_t i = 0; i < SETTINGS_TABLE_COUNT; i++) {
            val = settingGet(i);
            // ensure exact match when setting to prevent setting variables with shorter names
            if (settingNameIsExactMatch(val, name, cmdline, variableNameLength)) {
                const setting_type_e type = SETTING_TYPE(val);
                if (type == VAR_STRING) {
                    settingSetString(val, eqptr, strlen(eqptr));
                    return;
                }
                const setting_mode_e mode = SETTING_MODE(val);
                bool changeValue = false;
                int_float_value_t tmp = {0};
                switch (mode) {
                case MODE_DIRECT: {
                        if (*eqptr != 0 && strspn(eqptr, "0123456789.+-") == strlen(eqptr)) {
                            float valuef = fastA2F(eqptr);
                            // note: compare float values
                            if (valuef >= (float)settingGetMin(val) && valuef <= (float)settingGetMax(val)) {

                                if (type == VAR_FLOAT)
                                    tmp.float_value = valuef;
                                else if (type == VAR_UINT32)
                                    tmp.uint_value = fastA2UL(eqptr);
                                else
                                    tmp.int_value = fastA2I(eqptr);

                                changeValue = true;
                            }
                        }
                    }
                    break;
                case MODE_LOOKUP: {
                        const lookupTableEntry_t *tableEntry = settingLookupTable(val);
                        bool matched = false;
                        for (uint32_t tableValueIndex = 0; tableValueIndex < tableEntry->valueCount && !matched; tableValueIndex++) {
                            matched = sl_strcasecmp(tableEntry->values[tableValueIndex], eqptr) == 0;

                            if (matched) {
                                tmp.int_value = tableValueIndex;
                                changeValue = true;
                            }
                        }
                    }
                    break;
                }

                if (changeValue) {
                    cliSetIntFloatVar(val, tmp);

                    cliPrintf("%s set to ", name);
                    cliPrintVar(val, 0);
                } else {
                    cliPrintError("Invalid value. ");
                    cliPrintVarRange(val);
                    cliPrintLinefeed();
                }

                return;
            }
        }
        cliPrintErrorLine("Invalid name");
    } else {
        // no equals, check for matching variables.
        cliGet(cmdline);
    }
}

static const char * getBatteryStateString(void)
{
    static const char * const batteryStateStrings[] = {"OK", "WARNING", "CRITICAL", "NOT PRESENT"};

    return batteryStateStrings[getBatteryState()];
}

static void cliStatus(char *cmdline)
{
    UNUSED(cmdline);

    char buf[MAX(FORMATTED_DATE_TIME_BUFSIZE, SETTING_MAX_NAME_LENGTH)];
    dateTime_t dt;

    cliPrintLinef("System Uptime: %d seconds", millis() / 1000);
    rtcGetDateTime(&dt);
    dateTimeFormatLocal(buf, &dt);
    cliPrintLinef("Current Time: %s", buf);
    cliPrintLinef("Voltage: %d.%02dV (%dS battery - %s)", getBatteryVoltage() / 100, getBatteryVoltage() % 100, getBatteryCellCount(), getBatteryStateString());
    cliPrintf("CPU Clock=%dMHz", (SystemCoreClock / 1000000));

    const uint32_t detectedSensorsMask = sensorsMask();

    for (int i = 0; i < SENSOR_INDEX_COUNT; i++) {

        const uint32_t mask = (1 << i);
        if ((detectedSensorsMask & mask) && (mask & SENSOR_NAMES_MASK)) {
            const int sensorHardwareIndex = detectedSensors[i];
            if (sensorHardwareNames[i]) {
                const char *sensorHardware = sensorHardwareNames[i][sensorHardwareIndex];
                cliPrintf(", %s=%s", sensorTypeNames[i], sensorHardware);
            }
        }
    }
    cliPrintLinefeed();

    cliPrintLine("STM32 system clocks:");
#if defined(USE_HAL_DRIVER)
    cliPrintLinef("  SYSCLK = %d MHz", HAL_RCC_GetSysClockFreq() / 1000000);
    cliPrintLinef("  HCLK   = %d MHz", HAL_RCC_GetHCLKFreq() / 1000000);
    cliPrintLinef("  PCLK1  = %d MHz", HAL_RCC_GetPCLK1Freq() / 1000000);
    cliPrintLinef("  PCLK2  = %d MHz", HAL_RCC_GetPCLK2Freq() / 1000000);
#else
    RCC_ClocksTypeDef clocks;
    RCC_GetClocksFreq(&clocks);
    cliPrintLinef("  SYSCLK = %d MHz", clocks.SYSCLK_Frequency / 1000000);
    cliPrintLinef("  HCLK   = %d MHz", clocks.HCLK_Frequency / 1000000);
    cliPrintLinef("  PCLK1  = %d MHz", clocks.PCLK1_Frequency / 1000000);
    cliPrintLinef("  PCLK2  = %d MHz", clocks.PCLK2_Frequency / 1000000);
#endif

    cliPrintLinef("Sensor status: GYRO=%s, ACC=%s, MAG=%s, BARO=%s, RANGEFINDER=%s, OPFLOW=%s, GPS=%s",
        hardwareSensorStatusNames[getHwGyroStatus()],
        hardwareSensorStatusNames[getHwAccelerometerStatus()],
        hardwareSensorStatusNames[getHwCompassStatus()],
        hardwareSensorStatusNames[getHwBarometerStatus()],
        hardwareSensorStatusNames[getHwRangefinderStatus()],
        hardwareSensorStatusNames[getHwOpticalFlowStatus()],
        hardwareSensorStatusNames[getHwGPSStatus()]
    );

#ifdef USE_SDCARD
    cliSdInfo(NULL);
#endif
#ifdef USE_I2C
    const uint16_t i2cErrorCounter = i2cGetErrorCounter();
#else
    const uint16_t i2cErrorCounter = 0;
#endif

#ifdef STACK_CHECK
    cliPrintf("Stack used: %d, ", stackUsedSize());
#endif
    cliPrintLinef("Stack size: %d, Stack address: 0x%x, Heap available: %d", stackTotalSize(), stackHighMem(), memGetAvailableBytes());

    cliPrintLinef("I2C Errors: %d, config size: %d, max available config: %d", i2cErrorCounter, getEEPROMConfigSize(), &__config_end - &__config_start);

#ifdef USE_ADC
    static char * adcFunctions[] = { "BATTERY", "RSSI", "CURRENT", "AIRSPEED" };
    cliPrintLine("ADC channel usage:");
    for (int i = 0; i < ADC_FUNCTION_COUNT; i++) {
        cliPrintf("  %8s :", adcFunctions[i]);

        cliPrint(" configured = ");
        if (adcChannelConfig()->adcFunctionChannel[i] == ADC_CHN_NONE) {
            cliPrint("none");
        }
        else {
            cliPrintf("ADC %d", adcChannelConfig()->adcFunctionChannel[i]);
        }

        cliPrint(", used = ");
        if (adcGetFunctionChannelAllocation(i) == ADC_CHN_NONE) {
            cliPrintLine("none");
        }
        else {
            cliPrintLinef("ADC %d", adcGetFunctionChannelAllocation(i));
        }
    }
#endif

    cliPrintf("System load: %d", averageSystemLoadPercent);
    const timeDelta_t pidTaskDeltaTime = getTaskDeltaTime(TASK_GYROPID);
    const int pidRate = pidTaskDeltaTime == 0 ? 0 : (int)(1000000.0f / ((float)pidTaskDeltaTime));
    const int rxRate = getTaskDeltaTime(TASK_RX) == 0 ? 0 : (int)(1000000.0f / ((float)getTaskDeltaTime(TASK_RX)));
    const int systemRate = getTaskDeltaTime(TASK_SYSTEM) == 0 ? 0 : (int)(1000000.0f / ((float)getTaskDeltaTime(TASK_SYSTEM)));
    cliPrintLinef(", cycle time: %d, PID rate: %d, RX rate: %d, System rate: %d",  (uint16_t)cycleTime, pidRate, rxRate, systemRate);
#if !defined(CLI_MINIMAL_VERBOSITY)
    cliPrint("Arming disabled flags:");
    uint32_t flags = armingFlags & ARMING_DISABLED_ALL_FLAGS;
    while (flags) {
        int bitpos = ffs(flags) - 1;
        flags &= ~(1 << bitpos);
	if (bitpos > 6) cliPrintf(" %s", armingDisableFlagNames[bitpos - 7]);
    }
    cliPrintLinefeed();
    if (armingFlags & ARMING_DISABLED_INVALID_SETTING) {
        unsigned invalidIndex;
        if (!settingsValidate(&invalidIndex)) {
            settingGetName(settingGet(invalidIndex), buf);
            cliPrintErrorLinef("Invalid setting: %s", buf);
        }
    }
#else
    cliPrintLinef("Arming disabled flags: 0x%lx", armingFlags & ARMING_DISABLED_ALL_FLAGS);
#endif

#if defined(USE_VTX_CONTROL) && !defined(CLI_MINIMAL_VERBOSITY)
    cliPrint("VTX: ");

    if (vtxCommonDeviceIsReady(vtxCommonDevice())) {
        vtxDeviceOsdInfo_t osdInfo;
        vtxCommonGetOsdInfo(vtxCommonDevice(), &osdInfo);
        cliPrintf("band: %c, chan: %s, power: %c", osdInfo.bandLetter, osdInfo.channelName, osdInfo.powerIndexLetter);

        if (osdInfo.powerMilliwatt) {
            cliPrintf(" (%d mW)", osdInfo.powerMilliwatt);
        }

        if (osdInfo.frequency) {
            cliPrintf(", freq: %d MHz", osdInfo.frequency);
        }
    }
    else {
        cliPrint("not detected");
    }

    cliPrintLinefeed();
#endif

    // If we are blocked by PWM init - provide more information
    if (getPwmInitError() != PWM_INIT_ERROR_NONE) {
        cliPrintLinef("PWM output init error: %s", getPwmInitErrorMessage());
    }
}

#ifndef SKIP_TASK_STATISTICS
static void cliTasks(char *cmdline)
{
    UNUSED(cmdline);
    int maxLoadSum = 0;
    int averageLoadSum = 0;
    cfCheckFuncInfo_t checkFuncInfo;

    cliPrintLinef("Task list         rate/hz  max/us  avg/us maxload avgload     total/ms");
    for (cfTaskId_e taskId = 0; taskId < TASK_COUNT; taskId++) {
        cfTaskInfo_t taskInfo;
        getTaskInfo(taskId, &taskInfo);
        if (taskInfo.isEnabled) {
            const int taskFrequency = taskInfo.latestDeltaTime == 0 ? 0 : (int)(1000000.0f / ((float)taskInfo.latestDeltaTime));
            const int maxLoad = (taskInfo.maxExecutionTime * taskFrequency + 5000) / 1000;
            const int averageLoad = (taskInfo.averageExecutionTime * taskFrequency + 5000) / 1000;
            if (taskId != TASK_SERIAL) {
                maxLoadSum += maxLoad;
                averageLoadSum += averageLoad;
            }
            cliPrintLinef("%2d - %12s  %6d   %5d   %5d %4d.%1d%% %4d.%1d%%  %8d",
                    taskId, taskInfo.taskName, taskFrequency, (uint32_t)taskInfo.maxExecutionTime, (uint32_t)taskInfo.averageExecutionTime,
                    maxLoad/10, maxLoad%10, averageLoad/10, averageLoad%10, (uint32_t)taskInfo.totalExecutionTime / 1000);
        }
    }
    getCheckFuncInfo(&checkFuncInfo);
    cliPrintLinef("Task check function %13d %7d %25d", (uint32_t)checkFuncInfo.maxExecutionTime, (uint32_t)checkFuncInfo.averageExecutionTime, (uint32_t)checkFuncInfo.totalExecutionTime / 1000);
    cliPrintLinef("Total (excluding SERIAL) %21d.%1d%% %4d.%1d%%", maxLoadSum/10, maxLoadSum%10, averageLoadSum/10, averageLoadSum%10);
}
#endif

static void cliVersion(char *cmdline)
{
    UNUSED(cmdline);

    cliPrintLinef("# %s/%s %s %s / %s (%s)",
        FC_FIRMWARE_NAME,
        targetName,
        FC_VERSION_STRING,
        buildDate,
        buildTime,
        shortGitRevision
    );
    cliPrintLinef("# GCC-%s",
        compilerVersion
    );
}

static void cliMemory(char *cmdline)
{
    UNUSED(cmdline);
    cliPrintLinef("Dynamic memory usage:");
    for (unsigned i = 0; i < OWNER_TOTAL_COUNT; i++) {
        const char * owner = ownerNames[i];
        const uint32_t memUsed = memGetUsedBytesByOwner(i);

        if (memUsed) {
            cliPrintLinef("%s : %d bytes", owner, memUsed);
        }
    }
}

#if !defined(SKIP_TASK_STATISTICS) && !defined(SKIP_CLI_RESOURCES)
static void cliResource(char *cmdline)
{
    UNUSED(cmdline);
    cliPrintLinef("IO:\r\n----------------------");
    for (unsigned i = 0; i < DEFIO_IO_USED_COUNT; i++) {
        const char* owner;
        owner = ownerNames[ioRecs[i].owner];

        const char* resource;
        resource = resourceNames[ioRecs[i].resource];

        if (ioRecs[i].index > 0) {
            cliPrintLinef("%c%02d: %s%d %s", IO_GPIOPortIdx(ioRecs + i) + 'A', IO_GPIOPinIdx(ioRecs + i), owner, ioRecs[i].index, resource);
        } else {
            cliPrintLinef("%c%02d: %s %s", IO_GPIOPortIdx(ioRecs + i) + 'A', IO_GPIOPinIdx(ioRecs + i), owner, resource);
        }
    }
}
#endif

static void backupConfigs(void)
{
    // make copies of configs to do differencing
    PG_FOREACH(pg) {
        if (pgIsProfile(pg)) {
            memcpy(pg->copy, pg->address, pgSize(pg) * MAX_PROFILE_COUNT);
        } else {
            memcpy(pg->copy, pg->address, pgSize(pg));
        }
    }
}

static void restoreConfigs(void)
{
    PG_FOREACH(pg) {
        if (pgIsProfile(pg)) {
            memcpy(pg->address, pg->copy, pgSize(pg) * MAX_PROFILE_COUNT);
        } else {
            memcpy(pg->address, pg->copy, pgSize(pg));
        }
    }
}

static void printConfig(const char *cmdline, bool doDiff)
{
    uint8_t dumpMask = DUMP_MASTER;
    const char *options;
    if ((options = checkCommand(cmdline, "master"))) {
        dumpMask = DUMP_MASTER; // only
    } else if ((options = checkCommand(cmdline, "profile"))) {
        dumpMask = DUMP_PROFILE; // only
    } else if ((options = checkCommand(cmdline, "battery_profile"))) {
        dumpMask = DUMP_BATTERY_PROFILE; // only
    } else if ((options = checkCommand(cmdline, "all"))) {
        dumpMask = DUMP_ALL;   // all profiles and rates
    } else {
        options = cmdline;
    }

    if (doDiff) {
        dumpMask = dumpMask | DO_DIFF;
    }

    const int currentProfileIndexSave = getConfigProfile();
    const int currentBatteryProfileIndexSave = getConfigBatteryProfile();
    backupConfigs();
    // reset all configs to defaults to do differencing
    resetConfigs();
    // restore the profile indices, since they should not be reset for proper comparison
    setConfigProfile(currentProfileIndexSave);
    setConfigBatteryProfile(currentBatteryProfileIndexSave);

    if (checkCommand(options, "showdefaults")) {
        dumpMask = dumpMask | SHOW_DEFAULTS;   // add default values as comments for changed values
    }

#ifdef USE_CLI_BATCH
    bool batchModeEnabled = false;
#endif

    if ((dumpMask & DUMP_MASTER) || (dumpMask & DUMP_ALL)) {
        cliPrintHashLine("version");
        cliVersion(NULL);

#ifdef USE_CLI_BATCH
        cliPrintHashLine("start the command batch");
        cliPrintLine("batch start");
        batchModeEnabled = true;
#endif

        if ((dumpMask & (DUMP_ALL | DO_DIFF)) == (DUMP_ALL | DO_DIFF)) {
#ifndef CLI_MINIMAL_VERBOSITY
            cliPrintHashLine("reset configuration to default settings\r\ndefaults noreboot");
#else
            cliPrintLinef("defaults noreboot");
#endif
        }

        cliPrintHashLine("resources");
        //printResource(dumpMask, &defaultConfig);

        cliPrintHashLine("mixer");
        cliDumpPrintLinef(dumpMask, primaryMotorMixer_CopyArray[0].throttle == 0.0f, "\r\nmmix reset\r\n");

        printMotorMix(dumpMask, primaryMotorMixer_CopyArray, primaryMotorMixer(0));

        // print custom servo mixer if exists
        cliPrintHashLine("servo mix");
        cliDumpPrintLinef(dumpMask, customServoMixers_CopyArray[0].rate == 0, "smix reset\r\n");
        printServoMix(dumpMask, customServoMixers_CopyArray, customServoMixers(0));

        // print servo parameters
        cliPrintHashLine("servo");
        printServo(dumpMask, servoParams_CopyArray, servoParams(0));

#ifdef USE_LOGIC_CONDITIONS
        cliPrintHashLine("logic");
        printLogic(dumpMask, logicConditions_CopyArray, logicConditions(0));
#endif

#ifdef USE_GLOBAL_FUNCTIONS
        cliPrintHashLine("gf");
        printGlobalFunctions(dumpMask, globalFunctions_CopyArray, globalFunctions(0));
#endif

        cliPrintHashLine("feature");
        printFeature(dumpMask, &featureConfig_Copy, featureConfig());

#ifdef BEEPER
        cliPrintHashLine("beeper");
        printBeeper(dumpMask, &beeperConfig_Copy, beeperConfig());
#endif

        cliPrintHashLine("map");
        printMap(dumpMask, &rxConfig_Copy, rxConfig());

        cliPrintHashLine("serial");
        printSerial(dumpMask, &serialConfig_Copy, serialConfig());

#ifdef USE_LED_STRIP
        cliPrintHashLine("led");
        printLed(dumpMask, ledStripConfig_Copy.ledConfigs, ledStripConfig()->ledConfigs);

        cliPrintHashLine("color");
        printColor(dumpMask, ledStripConfig_Copy.colors, ledStripConfig()->colors);

        cliPrintHashLine("mode_color");
        printModeColor(dumpMask, &ledStripConfig_Copy, ledStripConfig());
#endif

        cliPrintHashLine("aux");
        printAux(dumpMask, modeActivationConditions_CopyArray, modeActivationConditions(0));

        cliPrintHashLine("adjrange");
        printAdjustmentRange(dumpMask, adjustmentRanges_CopyArray, adjustmentRanges(0));

        cliPrintHashLine("rxrange");
        printRxRange(dumpMask, rxChannelRangeConfigs_CopyArray, rxChannelRangeConfigs(0));

#ifdef USE_TEMPERATURE_SENSOR
        cliPrintHashLine("temp_sensor");
        printTempSensor(dumpMask, tempSensorConfig_CopyArray, tempSensorConfig(0));
#endif

#if defined(USE_NAV) && defined(NAV_NON_VOLATILE_WAYPOINT_STORAGE) && defined(NAV_NON_VOLATILE_WAYPOINT_CLI)
        cliPrintHashLine("wp");
        printWaypoints(dumpMask, posControl.waypointList, nonVolatileWaypointList(0));
#endif

#ifdef USE_OSD
        cliPrintHashLine("osd_layout");
        printOsdLayout(dumpMask, &osdConfig_Copy, osdConfig(), -1, -1);
#endif

        cliPrintHashLine("master");
        dumpAllValues(MASTER_VALUE, dumpMask);

        if (dumpMask & DUMP_ALL) {
            // dump all profiles
            const int currentProfileIndexSave = getConfigProfile();
            const int currentBatteryProfileIndexSave = getConfigBatteryProfile();
            for (int ii = 0; ii < MAX_PROFILE_COUNT; ++ii) {
                cliDumpProfile(ii, dumpMask);
            }
            for (int ii = 0; ii < MAX_BATTERY_PROFILE_COUNT; ++ii) {
                cliDumpBatteryProfile(ii, dumpMask);
            }
            setConfigProfile(currentProfileIndexSave);
            setConfigBatteryProfile(currentBatteryProfileIndexSave);

            cliPrintHashLine("restore original profile selection");
            cliPrintLinef("profile %d", currentProfileIndexSave + 1);
            cliPrintLinef("battery_profile %d", currentBatteryProfileIndexSave + 1);

            cliPrintHashLine("save configuration\r\nsave");
#ifdef USE_CLI_BATCH
            batchModeEnabled = false;
#endif
        } else {
            // dump just the current profiles
            cliDumpProfile(getConfigProfile(), dumpMask);
            cliDumpBatteryProfile(getConfigBatteryProfile(), dumpMask);
        }
    }

    if (dumpMask & DUMP_PROFILE) {
        cliDumpProfile(getConfigProfile(), dumpMask);
    }

    if (dumpMask & DUMP_BATTERY_PROFILE) {
        cliDumpBatteryProfile(getConfigBatteryProfile(), dumpMask);
    }

#ifdef USE_CLI_BATCH
    if (batchModeEnabled) {
        cliPrintHashLine("end the command batch");
        cliPrintLine("batch end");
    }
#endif

    // restore configs from copies
    restoreConfigs();
}

static void cliDump(char *cmdline)
{
    printConfig(cmdline, false);
}

static void cliDiff(char *cmdline)
{
    printConfig(cmdline, true);
}

#ifdef USE_USB_MSC
static void cliMsc(char *cmdline)
{
    UNUSED(cmdline);

    if (false
#ifdef USE_SDCARD
        || sdcard_isFunctional()
#endif
#ifdef USE_FLASHFS
        || flashfsGetSize() > 0
#endif
    ) {
        cliPrintHashLine("restarting in mass storage mode");
        cliPrint("\r\nRebooting");
        bufWriterFlush(cliWriter);
        delay(1000);
        waitForSerialPortToFinishTransmitting(cliPort);
        stopPwmAllMotors();

#ifdef STM32F7
        *((__IO uint32_t*) BKPSRAM_BASE + 16) = MSC_MAGIC;
#elif defined(STM32F4)
        *((uint32_t *)0x2001FFF0) = MSC_MAGIC;
#endif

        __disable_irq();
        NVIC_SystemReset();
    } else {
        cliPrint("\r\nStorage not present or failed to initialize!");
        bufWriterFlush(cliWriter);
    }
}
#endif


typedef struct {
    const char *name;
#ifndef SKIP_CLI_COMMAND_HELP
    const char *description;
    const char *args;
#endif
    void (*func)(char *cmdline);
} clicmd_t;

#ifndef SKIP_CLI_COMMAND_HELP
#define CLI_COMMAND_DEF(name, description, args, method) \
{ \
    name , \
    description , \
    args , \
    method \
}
#else
#define CLI_COMMAND_DEF(name, description, args, method) \
{ \
    name, \
    method \
}
#endif

static void cliHelp(char *cmdline);

// should be sorted a..z for bsearch()
const clicmd_t cmdTable[] = {
    CLI_COMMAND_DEF("adjrange", "configure adjustment ranges", NULL, cliAdjustmentRange),
#if defined(USE_ASSERT)
    CLI_COMMAND_DEF("assert", "", NULL, cliAssert),
#endif
    CLI_COMMAND_DEF("aux", "configure modes", NULL, cliAux),
#ifdef USE_CLI_BATCH
    CLI_COMMAND_DEF("batch", "start or end a batch of commands", "start | end", cliBatch),
#endif
#ifdef BEEPER
    CLI_COMMAND_DEF("beeper", "turn on/off beeper", "list\r\n"
            "\t<+|->[name]", cliBeeper),
#endif
#if defined(USE_BOOTLOG)
    CLI_COMMAND_DEF("bootlog", "show boot events", NULL, cliBootlog),
#endif
#ifdef USE_LED_STRIP
    CLI_COMMAND_DEF("color", "configure colors", NULL, cliColor),
    CLI_COMMAND_DEF("mode_color", "configure mode and special colors", NULL, cliModeColor),
#endif
    CLI_COMMAND_DEF("defaults", "reset to defaults and reboot", NULL, cliDefaults),
    CLI_COMMAND_DEF("dfu", "DFU mode on reboot", NULL, cliDfu),
    CLI_COMMAND_DEF("diff", "list configuration changes from default",
        "[master|battery_profile|profile|rates|all] {showdefaults}", cliDiff),
    CLI_COMMAND_DEF("dump", "dump configuration",
        "[master|battery_profile|profile|rates|all] {showdefaults}", cliDump),
#ifdef USE_RX_ELERES
    CLI_COMMAND_DEF("eleres_bind", NULL, NULL, cliEleresBind),
#endif // USE_RX_ELERES
    CLI_COMMAND_DEF("exit", NULL, NULL, cliExit),
    CLI_COMMAND_DEF("feature", "configure features",
        "list\r\n"
        "\t<+|->[name]", cliFeature),
#ifdef USE_FLASHFS
    CLI_COMMAND_DEF("flash_erase", "erase flash chip", NULL, cliFlashErase),
    CLI_COMMAND_DEF("flash_info", "show flash chip info", NULL, cliFlashInfo),
#ifdef USE_FLASH_TOOLS
    CLI_COMMAND_DEF("flash_read", NULL, "<length> <address>", cliFlashRead),
    CLI_COMMAND_DEF("flash_write", NULL, "<address> <message>", cliFlashWrite),
#endif
#endif
    CLI_COMMAND_DEF("get", "get variable value", "[name]", cliGet),
#ifdef USE_GPS
    CLI_COMMAND_DEF("gpspassthrough", "passthrough gps to serial", NULL, cliGpsPassthrough),
#endif
    CLI_COMMAND_DEF("help", NULL, NULL, cliHelp),
#ifdef USE_LED_STRIP
    CLI_COMMAND_DEF("led", "configure leds", NULL, cliLed),
#endif
    CLI_COMMAND_DEF("map", "configure rc channel order", "[<map>]", cliMap),
    CLI_COMMAND_DEF("memory", "view memory usage", NULL, cliMemory),
    CLI_COMMAND_DEF("mmix", "custom motor mixer", NULL, cliMotorMix),
    CLI_COMMAND_DEF("motor",  "get/set motor", "<index> [<value>]", cliMotor),
#ifdef USE_USB_MSC
    CLI_COMMAND_DEF("msc", "switch into msc mode", NULL, cliMsc),
#endif
#ifdef PLAY_SOUND
    CLI_COMMAND_DEF("play_sound", NULL, "[<index>]\r\n", cliPlaySound),
#endif
    CLI_COMMAND_DEF("profile", "change profile",
        "[<index>]", cliProfile),
    CLI_COMMAND_DEF("battery_profile", "change battery profile",
        "[<index>]", cliBatteryProfile),
#if !defined(SKIP_TASK_STATISTICS) && !defined(SKIP_CLI_RESOURCES)
    CLI_COMMAND_DEF("resource", "view currently used resources", NULL, cliResource),
#endif
    CLI_COMMAND_DEF("rxrange", "configure rx channel ranges", NULL, cliRxRange),
    CLI_COMMAND_DEF("save", "save and reboot", NULL, cliSave),
    CLI_COMMAND_DEF("serial", "configure serial ports", NULL, cliSerial),
#ifdef USE_SERIAL_PASSTHROUGH
    CLI_COMMAND_DEF("serialpassthrough", "passthrough serial data to port", "<id> [baud] [mode] : passthrough to serial", cliSerialPassthrough),
#endif
    CLI_COMMAND_DEF("servo", "configure servos", NULL, cliServo),
#ifdef USE_LOGIC_CONDITIONS
    CLI_COMMAND_DEF("logic", "configure logic conditions",
        "<rule> <enabled> <operation> <operand A type> <operand A value> <operand B type> <operand B value> <flags>\r\n"
        "\treset\r\n", cliLogic),
#endif
#ifdef USE_GLOBAL_FUNCTIONS
    CLI_COMMAND_DEF("gf", "configure global functions",
        "<rule> <enabled> <logic condition> <action> <operand type> <operand value> <flags>\r\n"
        "\treset\r\n", cliGlobalFunctions),
#endif
    CLI_COMMAND_DEF("set", "change setting", "[<name>=<value>]", cliSet),
    CLI_COMMAND_DEF("smix", "servo mixer",
        "<rule> <servo> <source> <rate> <speed> <conditionId>\r\n"
        "\treset\r\n", cliServoMix),
#ifdef USE_SDCARD
    CLI_COMMAND_DEF("sd_info", "sdcard info", NULL, cliSdInfo),
#endif
    CLI_COMMAND_DEF("status", "show status", NULL, cliStatus),
#ifndef SKIP_TASK_STATISTICS
    CLI_COMMAND_DEF("tasks", "show task stats", NULL, cliTasks),
#endif
#ifdef USE_TEMPERATURE_SENSOR
    CLI_COMMAND_DEF("temp_sensor", "change temp sensor settings", NULL, cliTempSensor),
#endif
    CLI_COMMAND_DEF("version", "show version", NULL, cliVersion),
#if defined(USE_NAV) && defined(NAV_NON_VOLATILE_WAYPOINT_STORAGE) && defined(NAV_NON_VOLATILE_WAYPOINT_CLI)
    CLI_COMMAND_DEF("wp", "waypoint list", NULL, cliWaypoints),
#endif
#ifdef USE_OSD
    CLI_COMMAND_DEF("osd_layout", "get or set the layout of OSD items", "[<layout> [<item> [<col> <row> [<visible>]]]]", cliOsdLayout),
#endif
};

static void cliHelp(char *cmdline)
{
    UNUSED(cmdline);

    for (uint32_t i = 0; i < ARRAYLEN(cmdTable); i++) {
        cliPrint(cmdTable[i].name);
#ifndef SKIP_CLI_COMMAND_HELP
        if (cmdTable[i].description) {
            cliPrintf(" - %s", cmdTable[i].description);
        }
        if (cmdTable[i].args) {
            cliPrintf("\r\n\t%s", cmdTable[i].args);
        }
#endif
        cliPrintLinefeed();
    }
}

void cliProcess(void)
{
    if (!cliWriter) {
        return;
    }

    // Be a little bit tricky.  Flush the last inputs buffer, if any.
    bufWriterFlush(cliWriter);

    while (serialRxBytesWaiting(cliPort)) {
        uint8_t c = serialRead(cliPort);
        if (c == '\t' || c == '?') {
            // do tab completion
            const clicmd_t *cmd, *pstart = NULL, *pend = NULL;
            uint32_t i = bufferIndex;
            for (cmd = cmdTable; cmd < cmdTable + ARRAYLEN(cmdTable); cmd++) {
                if (bufferIndex && (sl_strncasecmp(cliBuffer, cmd->name, bufferIndex) != 0))
                    continue;
                if (!pstart)
                    pstart = cmd;
                pend = cmd;
            }
            if (pstart) {    /* Buffer matches one or more commands */
                for (; ; bufferIndex++) {
                    if (pstart->name[bufferIndex] != pend->name[bufferIndex])
                        break;
                    if (!pstart->name[bufferIndex] && bufferIndex < sizeof(cliBuffer) - 2) {
                        /* Unambiguous -- append a space */
                        cliBuffer[bufferIndex++] = ' ';
                        cliBuffer[bufferIndex] = '\0';
                        break;
                    }
                    cliBuffer[bufferIndex] = pstart->name[bufferIndex];
                }
            }
            if (!bufferIndex || pstart != pend) {
                /* Print list of ambiguous matches */
                cliPrint("\r\033[K");
                for (cmd = pstart; cmd <= pend; cmd++) {
                    cliPrint(cmd->name);
                    cliWrite('\t');
                }
                cliPrompt();
                i = 0;    /* Redraw prompt */
            }
            for (; i < bufferIndex; i++)
                cliWrite(cliBuffer[i]);
        } else if (!bufferIndex && c == 4) {   // CTRL-D
            cliExit(cliBuffer);
            return;
        } else if (c == 12) {                  // NewPage / CTRL-L
            // clear screen
            cliPrint("\033[2J\033[1;1H");
            cliPrompt();
        } else if (bufferIndex && (c == '\n' || c == '\r')) {
            // enter pressed
            cliPrintLinefeed();

            // Strip comment starting with # from line
            char *p = cliBuffer;
            p = strchr(p, '#');
            if (NULL != p) {
                bufferIndex = (uint32_t)(p - cliBuffer);
            }

            // Strip trailing whitespace
            while (bufferIndex > 0 && cliBuffer[bufferIndex - 1] == ' ') {
                bufferIndex--;
            }

            // Process non-empty lines
            if (bufferIndex > 0) {
                cliBuffer[bufferIndex] = 0; // null terminate

                const clicmd_t *cmd;
                for (cmd = cmdTable; cmd < cmdTable + ARRAYLEN(cmdTable); cmd++) {
                    if (!sl_strncasecmp(cliBuffer, cmd->name, strlen(cmd->name))   // command names match
                       && !sl_isalnum((unsigned)cliBuffer[strlen(cmd->name)]))    // next characted in bufffer is not alphanumeric (command is correctly terminated)
                        break;
                }
                if (cmd < cmdTable + ARRAYLEN(cmdTable))
                    cmd->func(cliBuffer + strlen(cmd->name) + 1);
                else
                    cliPrintError("Unknown command, try 'help'");
                bufferIndex = 0;
            }

            memset(cliBuffer, 0, sizeof(cliBuffer));

            // 'exit' will reset this flag, so we don't need to print prompt again
            if (!cliMode)
                return;

            cliPrompt();
        } else if (c == 127) {
            // backspace
            if (bufferIndex) {
                cliBuffer[--bufferIndex] = 0;
                cliPrint("\010 \010");
            }
        } else if (bufferIndex < sizeof(cliBuffer) && c >= 32 && c <= 126) {
            if (!bufferIndex && c == ' ')
                continue; // Ignore leading spaces
            cliBuffer[bufferIndex++] = c;
            cliWrite(c);
        }
    }
}

void cliEnter(serialPort_t *serialPort)
{
    if (cliMode) {
        return;
    }

    cliMode = 1;
    cliPort = serialPort;
    setPrintfSerialPort(cliPort);
    cliWriter = bufWriterInit(cliWriteBuffer, sizeof(cliWriteBuffer), (bufWrite_t)serialWriteBufShim, serialPort);

#ifndef CLI_MINIMAL_VERBOSITY
    cliPrintLine("\r\nEntering CLI Mode, type 'exit' to return, or 'help'");
#else
    cliPrintLine("\r\nCLI");
#endif
    cliPrompt();

#ifdef USE_CLI_BATCH
    resetCommandBatch();
#endif

    ENABLE_ARMING_FLAG(ARMING_DISABLED_CLI);
}

void cliInit(const serialConfig_t *serialConfig)
{
    UNUSED(serialConfig);
}<|MERGE_RESOLUTION|>--- conflicted
+++ resolved
@@ -1322,11 +1322,7 @@
     } else if (sl_strcasecmp(cmdline, "save") == 0) {
         posControl.waypointListValid = false;
         for (int i = 0; i < NAV_MAX_WAYPOINTS; i++) {
-<<<<<<< HEAD
-            if (!(posControl.waypointList[i].action == NAV_WP_ACTION_WAYPOINT || posControl.waypointList[i].action == NAV_WP_ACTION_JUMP || posControl.waypointList[i].action == NAV_WP_ACTION_RTH||posControl.waypointList[i].action == NAV_WP_ACTION_LAND)) break;
-=======
-            if (!(posControl.waypointList[i].action == NAV_WP_ACTION_WAYPOINT || posControl.waypointList[i].action == NAV_WP_ACTION_JUMP || posControl.waypointList[i].action == NAV_WP_ACTION_RTH || posControl.waypointList[i].action == NAV_WP_ACTION_HOLD_TIME)) break;
->>>>>>> 6eda2af3
+            if (!(posControl.waypointList[i].action == NAV_WP_ACTION_WAYPOINT || posControl.waypointList[i].action == NAV_WP_ACTION_JUMP || posControl.waypointList[i].action == NAV_WP_ACTION_RTH || posControl.waypointList[i].action == NAV_WP_ACTION_HOLD_TIME || posControl.waypointList[i].action == NAV_WP_ACTION_LAND)) break;
             if (posControl.waypointList[i].flag == NAV_WP_FLAG_LAST) {
                 posControl.waypointCount = i + 1;
                 posControl.waypointListValid = true;
@@ -1378,11 +1374,7 @@
             }
             if (validArgumentCount < 4) {
                 cliShowParseError();
-<<<<<<< HEAD
-            } else if (!(action == 0 || action == NAV_WP_ACTION_WAYPOINT || action == NAV_WP_ACTION_RTH ||  action == NAV_WP_ACTION_LAND) || (p1 < 0) || !(flag == 0 || flag == NAV_WP_FLAG_LAST)) {
-=======
-            } else if (!(action == 0 || action == NAV_WP_ACTION_WAYPOINT || action == NAV_WP_ACTION_RTH || action == NAV_WP_ACTION_HOLD_TIME) || (p1 < 0) || !(flag == 0 || flag == NAV_WP_FLAG_LAST)) {
->>>>>>> 6eda2af3
+            } else if (!(action == 0 || action == NAV_WP_ACTION_WAYPOINT || action == NAV_WP_ACTION_RTH || action == NAV_WP_ACTION_HOLD_TIME || action == NAV_WP_ACTION_LAND) || (p1 < 0) || !(flag == 0 || flag == NAV_WP_FLAG_LAST)) {
                 cliShowParseError();
             } else {
                 posControl.waypointList[i].action = action;
