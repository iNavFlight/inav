#pragma once

#include <stdbool.h>
#include <stddef.h>
#include <stdint.h>

#include "config/parameter_group.h"

#include "settings_generated.h"

typedef struct lookupTableEntry_s {
    const char * const *values;
    const uint8_t valueCount;
} lookupTableEntry_t;

#define SETTING_TYPE_OFFSET 0
#define SETTING_SECTION_OFFSET 3
#define SETTING_MODE_OFFSET 6

typedef enum {
    // value type, bits 0-2
    VAR_UINT8 = (0 << SETTING_TYPE_OFFSET),
    VAR_INT8 = (1 << SETTING_TYPE_OFFSET),
    VAR_UINT16 = (2 << SETTING_TYPE_OFFSET),
    VAR_INT16 = (3 << SETTING_TYPE_OFFSET),
    VAR_UINT32 = (4 << SETTING_TYPE_OFFSET),
    VAR_FLOAT = (5 << SETTING_TYPE_OFFSET), // 0x05
    VAR_STRING = (6 << SETTING_TYPE_OFFSET) // 0x06
} setting_type_e;

typedef enum {
    // value section, bits 3-5
    MASTER_VALUE = (0 << SETTING_SECTION_OFFSET),
    PROFILE_VALUE = (1 << SETTING_SECTION_OFFSET),
    CONTROL_RATE_VALUE = (2 << SETTING_SECTION_OFFSET),
    BATTERY_CONFIG_VALUE = (3 << SETTING_SECTION_OFFSET),
<<<<<<< HEAD
    EZ_TUNE_VALUE = (4 << SETTING_SECTION_OFFSET)
=======
    MIXER_CONFIG_VALUE = (4 << SETTING_SECTION_OFFSET),
>>>>>>> 9a2b2630
} setting_section_e;

typedef enum {
    // value mode, bits 6-7
    MODE_DIRECT = (0 << SETTING_MODE_OFFSET),
    MODE_LOOKUP = (1 << SETTING_MODE_OFFSET), // 0x40
} setting_mode_e;


#define SETTING_TYPE_MASK (0x07)
#define SETTING_SECTION_MASK (0x38)
#define SETTING_MODE_MASK (0xC0)

typedef struct settingMinMaxConfig_s {
    const uint8_t indexes[SETTING_MIN_MAX_INDEX_BYTES];
} settingMinMaxConfig_t;

typedef struct settingLookupTableConfig_s {
    const uint8_t tableIndex;
} settingLookupTableConfig_t;

typedef union {
    settingLookupTableConfig_t lookup;
    settingMinMaxConfig_t minmax;
} settingConfig_t;

typedef struct {
    const uint8_t encoded_name[SETTING_ENCODED_NAME_MAX_BYTES];
    const uint8_t type; // see settingFlag_e
    const settingConfig_t config;
    const setting_offset_t offset;

} __attribute__((packed)) setting_t;

static inline setting_type_e SETTING_TYPE(const setting_t *s) { return (setting_type_e)(s->type &  SETTING_TYPE_MASK); }
static inline setting_section_e SETTING_SECTION(const setting_t *s) { return (setting_section_e)(s->type & SETTING_SECTION_MASK); }
static inline setting_mode_e SETTING_MODE(const setting_t *s) { return (setting_mode_e)(s->type & SETTING_MODE_MASK); }

void settingGetName(const setting_t *val, char *buf);
bool settingNameContains(const setting_t *val, char *buf, const char *cmdline);
bool settingNameIsExactMatch(const setting_t *val, char *buf, const char *cmdline, uint8_t var_name_length);
// Returns a setting_t with the exact name (case sensitive), or
// NULL if no setting with that name exists.
const setting_t *settingFind(const char *name);
// Returns the setting at the given index, or NULL if
// the index is greater than the total count.
const setting_t *settingGet(unsigned index);
// Returns the setting index for the given setting.
unsigned settingGetIndex(const setting_t *val);
// Checks if all settings have values in their valid ranges.
// If they don't, invalidIndex is filled with the first invalid
// settings index and false is returned.
bool settingsValidate(unsigned *invalidIndex);
// Returns the size in bytes of the setting value.
size_t settingGetValueSize(const setting_t *val);
pgn_t settingGetPgn(const setting_t *val);
// Returns a pointer to the actual value stored by
// the setting_t. The returned value might be modified.
void * settingGetValuePointer(const setting_t *val);
// Returns a pointer to the backed up copy of the value. Note that
// this will contain random garbage unless a copy of the parameter
// group for the value has been manually performed. Currently, this
// is only used by cli.c during config dumps.
const void * settingGetCopyValuePointer(const setting_t *val);
// Returns the minimum valid value for the given setting_t. setting_min_t
// depends on the target and build options, but will always be a signed
// integer (e.g. intxx_t,)
setting_min_t settingGetMin(const setting_t *val);
// Returns the maximum valid value for the given setting_t. setting_max_t
// depends on the target and build options, but will always be an unsigned
// integer (e.g. uintxx_t,)
setting_max_t settingGetMax(const setting_t *val);
// Returns the lookup table for the given setting. If the setting mode
// is not MODE_LOOKUP, it returns NULL;
const lookupTableEntry_t * settingLookupTable(const setting_t *val);
// Returns the string in the table which corresponds to the value v
// for the given setting. If the setting mode is not MODE_LOOKUP or
// if the value is out of range, it returns NULL.
const char * settingLookupValueName(const setting_t *val, unsigned v);
// Returns the length of the longest value name for the given setting,
// or 0 if the setting does not use value names.
size_t settingGetValueNameMaxSize(const setting_t *val);
// Returns the setting value as a const char * iff the setting is of type
// VAR_STRING. Otherwise it returns NULL.
const char * settingGetString(const setting_t *val);
// Sets the value for the given string setting. Size indicates the number of
// bytes in the string without the '\0' terminator (i.e. its strlen()).
// If the setting is not of type VAR_STRING, this function does nothing.
void settingSetString(const setting_t *val, const char *s, size_t size);
// Returns the max string length (without counting the '\0' terminator)
// for setting of type VAR_STRING. Otherwise it returns 0.
setting_max_t settingGetStringMaxLength(const setting_t *val);

// Retrieve the setting indexes for the given PG. If the PG is not
// found, these function returns false.
bool settingsGetParameterGroupIndexes(pgn_t pg, uint16_t *start, uint16_t *end);<|MERGE_RESOLUTION|>--- conflicted
+++ resolved
@@ -34,11 +34,8 @@
     PROFILE_VALUE = (1 << SETTING_SECTION_OFFSET),
     CONTROL_RATE_VALUE = (2 << SETTING_SECTION_OFFSET),
     BATTERY_CONFIG_VALUE = (3 << SETTING_SECTION_OFFSET),
-<<<<<<< HEAD
-    EZ_TUNE_VALUE = (4 << SETTING_SECTION_OFFSET)
-=======
     MIXER_CONFIG_VALUE = (4 << SETTING_SECTION_OFFSET),
->>>>>>> 9a2b2630
+    EZ_TUNE_VALUE = (5 << SETTING_SECTION_OFFSET)
 } setting_section_e;
 
 typedef enum {
