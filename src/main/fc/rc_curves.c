--- conflicted
+++ resolved
@@ -31,8 +31,6 @@
 
 #include "rx/rx.h"
 
-#include "programming/global_variables.h"
-
 #define THROTTLE_LOOKUP_LENGTH 11
 
 static EXTENDED_FASTRAM int16_t lookupThrottleRC[THROTTLE_LOOKUP_LENGTH];    // lookup table for expo & mid THROTTLE
@@ -57,21 +55,10 @@
 
 int16_t rcLookup(int32_t stickDeflection, int8_t expo)
 {
-<<<<<<< HEAD
-    gvSet(0, stickDeflection);
-    float stk = stickDeflection / 500.0f;
-    float expoAdjusted = stk * (1.0f + ((float)expo /100.0f) * (stk * stk - 1.0f));
-    if (expoAdjusted > 1.0f)
-        expoAdjusted = 1.0f;
-    else if (expoAdjusted < -1.0f)
-        expoAdjusted = -1.0f;
-    return expoAdjusted * 500.0f;
-=======
     float stk = stickDeflection / 500.0f;
     float expoAdjusted = constrainf(stk * (1.0f + ((float)expo /100.0f) * (stk * stk - 1.0f)), -1.0f, 1.0f);
 
     return (int16_t)lrintf(expoAdjusted * 500.0f);
->>>>>>> 145603a7
 }
 
 uint16_t rcLookupThrottle(uint16_t absoluteDeflection)
