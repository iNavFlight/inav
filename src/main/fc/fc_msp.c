/*
 * This file is part of Cleanflight.
 *
 * Cleanflight is free software: you can redistribute it and/or modify
 * it under the terms of the GNU General Public License as published by
 * the Free Software Foundation, either version 3 of the License, or
 * (at your option) any later version.
 *
 * Cleanflight is distributed in the hope that it will be useful,
 * but WITHOUT ANY WARRANTY; without even the implied warranty of
 * MERCHANTABILITY or FITNESS FOR A PARTICULAR PURPOSE.  See the
 * GNU General Public License for more details.
 *
 * You should have received a copy of the GNU General Public License
 * along with Cleanflight.  If not, see <http://www.gnu.org/licenses/>.
 */

#include <ctype.h>
#include <stdbool.h>
#include <stdint.h>
#include <string.h>
#include <math.h>

#include "common/log.h" //for MSP_SIMULATOR
#include "platform.h"

#include "blackbox/blackbox.h"

#include "build/debug.h"
#include "build/version.h"

#include "common/axis.h"
#include "common/color.h"
#include "common/maths.h"
#include "common/streambuf.h"
#include "common/bitarray.h"
#include "common/time.h"
#include "common/utils.h"
#include "programming/global_variables.h"
#include "programming/pid.h"

#include "config/parameter_group_ids.h"

#include "drivers/accgyro/accgyro.h"
#include "drivers/compass/compass.h"
#include "drivers/compass/compass_msp.h"
#include "drivers/barometer/barometer_msp.h"
#include "drivers/pitotmeter/pitotmeter_msp.h"
#include "sensors/battery_sensor_fake.h"
#include "drivers/bus_i2c.h"
#include "drivers/display.h"
#include "drivers/flash.h"
#include "drivers/osd.h"
#include "drivers/osd_symbols.h"
#include "drivers/pwm_mapping.h"
#include "drivers/sdcard/sdcard.h"
#include "drivers/serial.h"
#include "drivers/system.h"
#include "drivers/time.h"
#include "drivers/timer.h"
#include "drivers/vtx_common.h"

#include "fc/fc_core.h"
#include "fc/config.h"
#include "fc/controlrate_profile.h"
#include "fc/fc_msp.h"
#include "fc/fc_msp_box.h"
#include "fc/firmware_update.h"
#include "fc/rc_adjustments.h"
#include "fc/rc_controls.h"
#include "fc/rc_modes.h"
#include "fc/runtime_config.h"
#include "fc/settings.h"

#include "flight/failsafe.h"
#include "flight/imu.h"
#include "flight/mixer.h"
#include "flight/pid.h"
#include "flight/servos.h"

#include "config/config_eeprom.h"
#include "config/feature.h"

#include "io/asyncfatfs/asyncfatfs.h"
#include "io/flashfs.h"
#include "io/gps.h"
#include "io/opflow.h"
#include "io/rangefinder.h"
#include "io/ledstrip.h"
#include "io/osd.h"
#include "io/serial.h"
#include "io/serial_4way.h"
#include "io/vtx.h"
#include "io/vtx_string.h"
#include "io/gps_private.h"  //for MSP_SIMULATOR

#include "msp/msp.h"
#include "msp/msp_protocol.h"
#include "msp/msp_serial.h"

#include "navigation/navigation.h"
#include "navigation/navigation_private.h" //for MSP_SIMULATOR
#include "navigation/navigation_pos_estimator_private.h" //for MSP_SIMULATOR

#include "rx/rx.h"
#include "rx/msp.h"

#include "scheduler/scheduler.h"

#include "sensors/boardalignment.h"
#include "sensors/sensors.h"
#include "sensors/diagnostics.h"
#include "sensors/battery.h"
#include "sensors/rangefinder.h"
#include "sensors/acceleration.h"
#include "sensors/barometer.h"
#include "sensors/pitotmeter.h"
#include "sensors/compass.h"
#include "sensors/gyro.h"
#include "sensors/opflow.h"
#include "sensors/temperature.h"
#include "sensors/esc_sensor.h"

#include "telemetry/telemetry.h"

#ifdef USE_HARDWARE_REVISION_DETECTION
#include "hardware_revision.h"
#endif

extern timeDelta_t cycleTime; // FIXME dependency on mw.c

static const char * const flightControllerIdentifier = INAV_IDENTIFIER; // 4 UPPER CASE alpha numeric characters that identify the flight controller.
static const char * const boardIdentifier = TARGET_BOARD_IDENTIFIER;

// from mixer.c
extern int16_t motor_disarmed[MAX_SUPPORTED_MOTORS];

static const char pidnames[] =
    "ROLL;"
    "PITCH;"
    "YAW;"
    "ALT;"
    "Pos;"
    "PosR;"
    "NavR;"
    "LEVEL;"
    "MAG;"
    "VEL;";

typedef enum {
    MSP_SDCARD_STATE_NOT_PRESENT = 0,
    MSP_SDCARD_STATE_FATAL       = 1,
    MSP_SDCARD_STATE_CARD_INIT   = 2,
    MSP_SDCARD_STATE_FS_INIT     = 3,
    MSP_SDCARD_STATE_READY       = 4
} mspSDCardState_e;

typedef enum {
    MSP_SDCARD_FLAG_SUPPORTTED   = 1
} mspSDCardFlags_e;

typedef enum {
    MSP_FLASHFS_BIT_READY        = 1,
    MSP_FLASHFS_BIT_SUPPORTED    = 2
} mspFlashfsFlags_e;

typedef enum {
    MSP_PASSTHROUGH_SERIAL_ID          = 0xFD,
    MSP_PASSTHROUGH_SERIAL_FUNCTION_ID = 0xFE,
    MSP_PASSTHROUGH_ESC_4WAY           = 0xFF,
 } mspPassthroughType_e;

static uint8_t mspPassthroughMode;
static uint8_t mspPassthroughArgument;

static serialPort_t *mspFindPassthroughSerialPort(void)
 {
    serialPortUsage_t *portUsage = NULL;

    switch (mspPassthroughMode) {
    case MSP_PASSTHROUGH_SERIAL_ID:
    {
        portUsage = findSerialPortUsageByIdentifier(mspPassthroughArgument);
        break;
    }
    case MSP_PASSTHROUGH_SERIAL_FUNCTION_ID:
    {
        const serialPortConfig_t *portConfig = findSerialPortConfig(1 << mspPassthroughArgument);
        if (portConfig) {
            portUsage = findSerialPortUsageByIdentifier(portConfig->identifier);
        }
        break;
    }
    }
    return portUsage ? portUsage->serialPort : NULL;
}

static void mspSerialPassthroughFn(serialPort_t *serialPort)
{
    serialPort_t *passthroughPort = mspFindPassthroughSerialPort();
    if (passthroughPort && serialPort) {
        serialPassthrough(passthroughPort, serialPort, NULL, NULL);
    }
}

static void mspFcSetPassthroughCommand(sbuf_t *dst, sbuf_t *src, mspPostProcessFnPtr *mspPostProcessFn)
{
    const unsigned int dataSize = sbufBytesRemaining(src);

    if (dataSize == 0) {
        // Legacy format
        mspPassthroughMode = MSP_PASSTHROUGH_ESC_4WAY;
    } else {
        mspPassthroughMode = sbufReadU8(src);
        if (!sbufReadU8Safe(&mspPassthroughArgument, src)) {
            mspPassthroughArgument = 0;
        }
    }

    switch (mspPassthroughMode) {
    case MSP_PASSTHROUGH_SERIAL_ID:
    case MSP_PASSTHROUGH_SERIAL_FUNCTION_ID:
         if (mspFindPassthroughSerialPort()) {
             if (mspPostProcessFn) {
                 *mspPostProcessFn = mspSerialPassthroughFn;
             }
             sbufWriteU8(dst, 1);
         } else {
             sbufWriteU8(dst, 0);
         }
         break;
#ifdef USE_SERIAL_4WAY_BLHELI_INTERFACE
    case MSP_PASSTHROUGH_ESC_4WAY:
        // get channel number
        // switch all motor lines HI
        // reply with the count of ESC found
        sbufWriteU8(dst, esc4wayInit());

        if (mspPostProcessFn) {
            *mspPostProcessFn = esc4wayProcess;
        }
        break;
#endif
    default:
        sbufWriteU8(dst, 0);
    }
}

static void mspRebootFn(serialPort_t *serialPort)
{
    UNUSED(serialPort);
    fcReboot(false);
}

static void serializeSDCardSummaryReply(sbuf_t *dst)
{
#ifdef USE_SDCARD
    uint8_t flags = MSP_SDCARD_FLAG_SUPPORTTED;
    uint8_t state;

    sbufWriteU8(dst, flags);

    // Merge the card and filesystem states together
    if (!sdcard_isInserted()) {
        state = MSP_SDCARD_STATE_NOT_PRESENT;
    } else if (!sdcard_isFunctional()) {
        state = MSP_SDCARD_STATE_FATAL;
    } else {
        switch (afatfs_getFilesystemState()) {
            case AFATFS_FILESYSTEM_STATE_READY:
                state = MSP_SDCARD_STATE_READY;
                break;
            case AFATFS_FILESYSTEM_STATE_INITIALIZATION:
                if (sdcard_isInitialized()) {
                    state = MSP_SDCARD_STATE_FS_INIT;
                } else {
                    state = MSP_SDCARD_STATE_CARD_INIT;
                }
                break;
            case AFATFS_FILESYSTEM_STATE_FATAL:
            case AFATFS_FILESYSTEM_STATE_UNKNOWN:
            default:
                state = MSP_SDCARD_STATE_FATAL;
                break;
        }
    }

    sbufWriteU8(dst, state);
    sbufWriteU8(dst, afatfs_getLastError());
    // Write free space and total space in kilobytes
    sbufWriteU32(dst, afatfs_getContiguousFreeSpace() / 1024);
    sbufWriteU32(dst, sdcard_getMetadata()->numBlocks / 2); // Block size is half a kilobyte
#else
    sbufWriteU8(dst, 0);
    sbufWriteU8(dst, 0);
    sbufWriteU8(dst, 0);
    sbufWriteU32(dst, 0);
    sbufWriteU32(dst, 0);
#endif
}

static void serializeDataflashSummaryReply(sbuf_t *dst)
{
#ifdef USE_FLASHFS
    const flashGeometry_t *geometry = flashGetGeometry();
    sbufWriteU8(dst, flashIsReady() ? 1 : 0);
    sbufWriteU32(dst, geometry->sectors);
    sbufWriteU32(dst, geometry->totalSize);
    sbufWriteU32(dst, flashfsGetOffset()); // Effectively the current number of bytes stored on the volume
#else
    sbufWriteU8(dst, 0);
    sbufWriteU32(dst, 0);
    sbufWriteU32(dst, 0);
    sbufWriteU32(dst, 0);
#endif
}

#ifdef USE_FLASHFS
static void serializeDataflashReadReply(sbuf_t *dst, uint32_t address, uint16_t size)
{
    // Check how much bytes we can read
    const int bytesRemainingInBuf = sbufBytesRemaining(dst);
    uint16_t readLen = (size > bytesRemainingInBuf) ? bytesRemainingInBuf : size;

    // size will be lower than that requested if we reach end of volume
    const uint32_t flashfsSize = flashfsGetSize();
    if (readLen > flashfsSize - address) {
        // truncate the request
        readLen = flashfsSize - address;
    }

    // Write address
    sbufWriteU32(dst, address);

    // Read into streambuf directly
    const int bytesRead = flashfsReadAbs(address, sbufPtr(dst), readLen);
    sbufAdvance(dst, bytesRead);
}
#endif

/*
 * Returns true if the command was processd, false otherwise.
 * May set mspPostProcessFunc to a function to be called once the command has been processed
 */
static bool mspFcProcessOutCommand(uint16_t cmdMSP, sbuf_t *dst, mspPostProcessFnPtr *mspPostProcessFn)
{
    switch (cmdMSP) {
    case MSP_API_VERSION:
        sbufWriteU8(dst, MSP_PROTOCOL_VERSION);
        sbufWriteU8(dst, API_VERSION_MAJOR);
        sbufWriteU8(dst, API_VERSION_MINOR);
        break;

    case MSP_FC_VARIANT:
        sbufWriteData(dst, flightControllerIdentifier, FLIGHT_CONTROLLER_IDENTIFIER_LENGTH);
        break;

    case MSP_FC_VERSION:
        sbufWriteU8(dst, FC_VERSION_MAJOR);
        sbufWriteU8(dst, FC_VERSION_MINOR);
        sbufWriteU8(dst, FC_VERSION_PATCH_LEVEL);
        break;

    case MSP_BOARD_INFO:
    {
        sbufWriteData(dst, boardIdentifier, BOARD_IDENTIFIER_LENGTH);
#ifdef USE_HARDWARE_REVISION_DETECTION
        sbufWriteU16(dst, hardwareRevision);
#else
        sbufWriteU16(dst, 0); // No other build targets currently have hardware revision detection.
#endif
        // OSD support (for BF compatibility):
        // 0 = no OSD
        // 1 = OSD slave (not supported in INAV)
        // 2 = OSD chip on board
#if defined(USE_OSD)
        sbufWriteU8(dst, 2);
#else
        sbufWriteU8(dst, 0);
#endif
        // Board communication capabilities (uint8)
        // Bit 0: 1 iff the board has VCP
        // Bit 1: 1 iff the board supports software serial
        uint8_t commCapabilities = 0;
#ifdef USE_VCP
        commCapabilities |= 1 << 0;
#endif
#if defined(USE_SOFTSERIAL1) || defined(USE_SOFTSERIAL2)
        commCapabilities |= 1 << 1;
#endif
        sbufWriteU8(dst, commCapabilities);

        sbufWriteU8(dst, strlen(targetName));
        sbufWriteData(dst, targetName, strlen(targetName));
        break;
    }

    case MSP_BUILD_INFO:
        sbufWriteData(dst, buildDate, BUILD_DATE_LENGTH);
        sbufWriteData(dst, buildTime, BUILD_TIME_LENGTH);
        sbufWriteData(dst, shortGitRevision, GIT_SHORT_REVISION_LENGTH);
        break;

    case MSP_SENSOR_STATUS:
        sbufWriteU8(dst, isHardwareHealthy() ? 1 : 0);
        sbufWriteU8(dst, getHwGyroStatus());
        sbufWriteU8(dst, getHwAccelerometerStatus());
        sbufWriteU8(dst, getHwCompassStatus());
        sbufWriteU8(dst, getHwBarometerStatus());
        sbufWriteU8(dst, getHwGPSStatus());
        sbufWriteU8(dst, getHwRangefinderStatus());
        sbufWriteU8(dst, getHwPitotmeterStatus());
        sbufWriteU8(dst, getHwOpticalFlowStatus());
        break;

    case MSP_ACTIVEBOXES:
        {
            boxBitmask_t mspBoxModeFlags;
            packBoxModeFlags(&mspBoxModeFlags);
            sbufWriteData(dst, &mspBoxModeFlags, sizeof(mspBoxModeFlags));
        }
        break;

    case MSP_STATUS_EX:
    case MSP_STATUS:
        {
            boxBitmask_t mspBoxModeFlags;
            packBoxModeFlags(&mspBoxModeFlags);

            sbufWriteU16(dst, (uint16_t)cycleTime);
#ifdef USE_I2C
            sbufWriteU16(dst, i2cGetErrorCounter());
#else
            sbufWriteU16(dst, 0);
#endif
            sbufWriteU16(dst, packSensorStatus());
            sbufWriteData(dst, &mspBoxModeFlags, 4);
            sbufWriteU8(dst, getConfigProfile());

            if (cmdMSP == MSP_STATUS_EX) {
                sbufWriteU16(dst, averageSystemLoadPercent);
                sbufWriteU16(dst, armingFlags);
                sbufWriteU8(dst, accGetCalibrationAxisFlags());
            }
        }
        break;

        case MSP2_INAV_STATUS:
        {
            // Preserves full arming flags and box modes
            boxBitmask_t mspBoxModeFlags;
            packBoxModeFlags(&mspBoxModeFlags);

            sbufWriteU16(dst, (uint16_t)cycleTime);
#ifdef USE_I2C
            sbufWriteU16(dst, i2cGetErrorCounter());
#else
            sbufWriteU16(dst, 0);
#endif
            sbufWriteU16(dst, packSensorStatus());
            sbufWriteU16(dst, averageSystemLoadPercent);
            sbufWriteU8(dst, (getConfigBatteryProfile() << 4) | getConfigProfile());
            sbufWriteU32(dst, armingFlags);
            sbufWriteData(dst, &mspBoxModeFlags, sizeof(mspBoxModeFlags));
        }
        break;

    case MSP_RAW_IMU:
        {
            for (int i = 0; i < 3; i++) {
                sbufWriteU16(dst, (int16_t)lrintf(acc.accADCf[i] * 512));
            }
            for (int i = 0; i < 3; i++) {
                sbufWriteU16(dst, gyroRateDps(i));
            }
            for (int i = 0; i < 3; i++) {
#ifdef USE_MAG
                sbufWriteU16(dst, mag.magADC[i]);
#else
                sbufWriteU16(dst, 0);
#endif
            }
        }
        break;

    case MSP_SERVO:
        sbufWriteData(dst, &servo, MAX_SUPPORTED_SERVOS * 2);
        break;
    case MSP_SERVO_CONFIGURATIONS:
        for (int i = 0; i < MAX_SUPPORTED_SERVOS; i++) {
            sbufWriteU16(dst, servoParams(i)->min);
            sbufWriteU16(dst, servoParams(i)->max);
            sbufWriteU16(dst, servoParams(i)->middle);
            sbufWriteU8(dst, servoParams(i)->rate);
            sbufWriteU8(dst, 0);
            sbufWriteU8(dst, 0);
            sbufWriteU8(dst, 255); // used to be forwardFromChannel, not used anymore, send 0xff for compatibility reasons
            sbufWriteU32(dst, 0); //Input reversing is not required since it can be done on mixer level
        }
        break;
    case MSP_SERVO_MIX_RULES:
        for (int i = 0; i < MAX_SERVO_RULES; i++) {
            sbufWriteU8(dst, customServoMixers(i)->targetChannel);
            sbufWriteU8(dst, customServoMixers(i)->inputSource);
            sbufWriteU16(dst, customServoMixers(i)->rate);
            sbufWriteU8(dst, customServoMixers(i)->speed);
            sbufWriteU8(dst, 0);
            sbufWriteU8(dst, 100);
            sbufWriteU8(dst, 0);
        }
        break;
    case MSP2_INAV_SERVO_MIXER:
        for (int i = 0; i < MAX_SERVO_RULES; i++) {
            sbufWriteU8(dst, customServoMixers(i)->targetChannel);
            sbufWriteU8(dst, customServoMixers(i)->inputSource);
            sbufWriteU16(dst, customServoMixers(i)->rate);
            sbufWriteU8(dst, customServoMixers(i)->speed);
        #ifdef USE_PROGRAMMING_FRAMEWORK
            sbufWriteU8(dst, customServoMixers(i)->conditionId);
        #else
            sbufWriteU8(dst, -1);
        #endif
        }
        break;
#ifdef USE_PROGRAMMING_FRAMEWORK
    case MSP2_INAV_LOGIC_CONDITIONS:
        for (int i = 0; i < MAX_LOGIC_CONDITIONS; i++) {
            sbufWriteU8(dst, logicConditions(i)->enabled);
            sbufWriteU8(dst, logicConditions(i)->activatorId);
            sbufWriteU8(dst, logicConditions(i)->operation);
            sbufWriteU8(dst, logicConditions(i)->operandA.type);
            sbufWriteU32(dst, logicConditions(i)->operandA.value);
            sbufWriteU8(dst, logicConditions(i)->operandB.type);
            sbufWriteU32(dst, logicConditions(i)->operandB.value);
            sbufWriteU8(dst, logicConditions(i)->flags);
        }
        break;
    case MSP2_INAV_LOGIC_CONDITIONS_STATUS:
        for (int i = 0; i < MAX_LOGIC_CONDITIONS; i++) {
            sbufWriteU32(dst, logicConditionGetValue(i));
        }
        break;
    case MSP2_INAV_GVAR_STATUS:
        for (int i = 0; i < MAX_GLOBAL_VARIABLES; i++) {
            sbufWriteU32(dst, gvGet(i));
        }
        break;
    case MSP2_INAV_PROGRAMMING_PID:
        for (int i = 0; i < MAX_PROGRAMMING_PID_COUNT; i++) {
            sbufWriteU8(dst, programmingPids(i)->enabled);
            sbufWriteU8(dst, programmingPids(i)->setpoint.type);
            sbufWriteU32(dst, programmingPids(i)->setpoint.value);
            sbufWriteU8(dst, programmingPids(i)->measurement.type);
            sbufWriteU32(dst, programmingPids(i)->measurement.value);
            sbufWriteU16(dst, programmingPids(i)->gains.P);
            sbufWriteU16(dst, programmingPids(i)->gains.I);
            sbufWriteU16(dst, programmingPids(i)->gains.D);
            sbufWriteU16(dst, programmingPids(i)->gains.FF);
        }
        break;
    case MSP2_INAV_PROGRAMMING_PID_STATUS:
        for (int i = 0; i < MAX_PROGRAMMING_PID_COUNT; i++) {
            sbufWriteU32(dst, programmingPidGetOutput(i));
        }
        break;
#endif
    case MSP2_COMMON_MOTOR_MIXER:
        for (uint8_t i = 0; i < MAX_SUPPORTED_MOTORS; i++) {
            sbufWriteU16(dst, primaryMotorMixer(i)->throttle * 1000);
            sbufWriteU16(dst, constrainf(primaryMotorMixer(i)->roll + 2.0f, 0.0f, 4.0f) * 1000);
            sbufWriteU16(dst, constrainf(primaryMotorMixer(i)->pitch + 2.0f, 0.0f, 4.0f) * 1000);
            sbufWriteU16(dst, constrainf(primaryMotorMixer(i)->yaw + 2.0f, 0.0f, 4.0f) * 1000);
        }
        break;

    case MSP_MOTOR:
        for (unsigned i = 0; i < 8; i++) {
            sbufWriteU16(dst, i < MAX_SUPPORTED_MOTORS ? motor[i] : 0);
        }
        break;

    case MSP_RC:
        for (int i = 0; i < rxRuntimeConfig.channelCount; i++) {
            sbufWriteU16(dst, rxGetChannelValue(i));
        }
        break;

    case MSP_ATTITUDE:
        sbufWriteU16(dst, attitude.values.roll);
        sbufWriteU16(dst, attitude.values.pitch);
        sbufWriteU16(dst, DECIDEGREES_TO_DEGREES(attitude.values.yaw));
        break;

    case MSP_ALTITUDE:
        sbufWriteU32(dst, lrintf(getEstimatedActualPosition(Z)));
        sbufWriteU16(dst, lrintf(getEstimatedActualVelocity(Z)));
#if defined(USE_BARO)
        sbufWriteU32(dst, baroGetLatestAltitude());
#else
        sbufWriteU32(dst, 0);
#endif
        break;

    case MSP_SONAR_ALTITUDE:
#ifdef USE_RANGEFINDER
        sbufWriteU32(dst, rangefinderGetLatestAltitude());
#else
        sbufWriteU32(dst, 0);
#endif
        break;

    case MSP2_INAV_OPTICAL_FLOW:
#ifdef USE_OPFLOW
        sbufWriteU8(dst, opflow.rawQuality);
        sbufWriteU16(dst, RADIANS_TO_DEGREES(opflow.flowRate[X]));
        sbufWriteU16(dst, RADIANS_TO_DEGREES(opflow.flowRate[Y]));
        sbufWriteU16(dst, RADIANS_TO_DEGREES(opflow.bodyRate[X]));
        sbufWriteU16(dst, RADIANS_TO_DEGREES(opflow.bodyRate[Y]));
#else
        sbufWriteU8(dst, 0);
        sbufWriteU16(dst, 0);
        sbufWriteU16(dst, 0);
        sbufWriteU16(dst, 0);
        sbufWriteU16(dst, 0);
#endif
        break;

    case MSP_ANALOG:
        sbufWriteU8(dst, (uint8_t)constrain(getBatteryVoltage() / 10, 0, 255));
        sbufWriteU16(dst, (uint16_t)constrain(getMAhDrawn(), 0, 0xFFFF)); // milliamp hours drawn from battery
        sbufWriteU16(dst, getRSSI());
        sbufWriteU16(dst, (int16_t)constrain(getAmperage(), -0x8000, 0x7FFF)); // send amperage in 0.01 A steps, range is -320A to 320A
        break;

    case MSP2_INAV_ANALOG:
        // Bit 1: battery full, Bit 2: use capacity threshold, Bit 3-4: battery state, Bit 5-8: battery cell count
        sbufWriteU8(dst, batteryWasFullWhenPluggedIn() | (batteryUsesCapacityThresholds() << 1) | (getBatteryState() << 2) | (getBatteryCellCount() << 4));
        sbufWriteU16(dst, getBatteryVoltage());
        sbufWriteU16(dst, getAmperage()); // send amperage in 0.01 A steps
        sbufWriteU32(dst, getPower());    // power draw
        sbufWriteU32(dst, getMAhDrawn()); // milliamp hours drawn from battery
        sbufWriteU32(dst, getMWhDrawn()); // milliWatt hours drawn from battery
        sbufWriteU32(dst, getBatteryRemainingCapacity());
        sbufWriteU8(dst, calculateBatteryPercentage());
        sbufWriteU16(dst, getRSSI());
        break;

    case MSP_ARMING_CONFIG:
        sbufWriteU8(dst, 0);
        sbufWriteU8(dst, armingConfig()->disarm_kill_switch);
        break;

    case MSP_LOOP_TIME:
        sbufWriteU16(dst, gyroConfig()->looptime);
        break;

    case MSP_RC_TUNING:
        sbufWriteU8(dst, 100); //rcRate8 kept for compatibity reasons, this setting is no longer used
        sbufWriteU8(dst, currentControlRateProfile->stabilized.rcExpo8);
        for (int i = 0 ; i < 3; i++) {
            sbufWriteU8(dst, currentControlRateProfile->stabilized.rates[i]); // R,P,Y see flight_dynamics_index_t
        }
        sbufWriteU8(dst, currentControlRateProfile->throttle.dynPID);
        sbufWriteU8(dst, currentControlRateProfile->throttle.rcMid8);
        sbufWriteU8(dst, currentControlRateProfile->throttle.rcExpo8);
        sbufWriteU16(dst, currentControlRateProfile->throttle.pa_breakpoint);
        sbufWriteU8(dst, currentControlRateProfile->stabilized.rcYawExpo8);
        break;

    case MSP2_INAV_RATE_PROFILE:
        // throttle
        sbufWriteU8(dst, currentControlRateProfile->throttle.rcMid8);
        sbufWriteU8(dst, currentControlRateProfile->throttle.rcExpo8);
        sbufWriteU8(dst, currentControlRateProfile->throttle.dynPID);
        sbufWriteU16(dst, currentControlRateProfile->throttle.pa_breakpoint);

        // stabilized
        sbufWriteU8(dst, currentControlRateProfile->stabilized.rcExpo8);
        sbufWriteU8(dst, currentControlRateProfile->stabilized.rcYawExpo8);
        for (uint8_t i = 0 ; i < 3; ++i) {
            sbufWriteU8(dst, currentControlRateProfile->stabilized.rates[i]); // R,P,Y see flight_dynamics_index_t
        }

        // manual
        sbufWriteU8(dst, currentControlRateProfile->manual.rcExpo8);
        sbufWriteU8(dst, currentControlRateProfile->manual.rcYawExpo8);
        for (uint8_t i = 0 ; i < 3; ++i) {
            sbufWriteU8(dst, currentControlRateProfile->manual.rates[i]); // R,P,Y see flight_dynamics_index_t
        }
        break;

    case MSP2_PID:
        for (int i = 0; i < PID_ITEM_COUNT; i++) {
            sbufWriteU8(dst, constrain(pidBank()->pid[i].P, 0, 255));
            sbufWriteU8(dst, constrain(pidBank()->pid[i].I, 0, 255));
            sbufWriteU8(dst, constrain(pidBank()->pid[i].D, 0, 255));
            sbufWriteU8(dst, constrain(pidBank()->pid[i].FF, 0, 255));
        }
        break;

    case MSP_PIDNAMES:
        for (const char *c = pidnames; *c; c++) {
            sbufWriteU8(dst, *c);
        }
        break;

    case MSP_MODE_RANGES:
        for (int i = 0; i < MAX_MODE_ACTIVATION_CONDITION_COUNT; i++) {
            const modeActivationCondition_t *mac = modeActivationConditions(i);
            const box_t *box = findBoxByActiveBoxId(mac->modeId);
            sbufWriteU8(dst, box ? box->permanentId : 0);
            sbufWriteU8(dst, mac->auxChannelIndex);
            sbufWriteU8(dst, mac->range.startStep);
            sbufWriteU8(dst, mac->range.endStep);
        }
        break;

    case MSP_ADJUSTMENT_RANGES:
        for (int i = 0; i < MAX_ADJUSTMENT_RANGE_COUNT; i++) {
            const adjustmentRange_t *adjRange = adjustmentRanges(i);
            sbufWriteU8(dst, adjRange->adjustmentIndex);
            sbufWriteU8(dst, adjRange->auxChannelIndex);
            sbufWriteU8(dst, adjRange->range.startStep);
            sbufWriteU8(dst, adjRange->range.endStep);
            sbufWriteU8(dst, adjRange->adjustmentFunction);
            sbufWriteU8(dst, adjRange->auxSwitchChannelIndex);
        }
        break;

    case MSP_BOXNAMES:
        if (!serializeBoxNamesReply(dst)) {
            return false;
        }
        break;

    case MSP_BOXIDS:
        serializeBoxReply(dst);
        break;

    case MSP_MISC:
        sbufWriteU16(dst, PWM_RANGE_MIDDLE);

        sbufWriteU16(dst, 0); // Was min_throttle
        sbufWriteU16(dst, motorConfig()->maxthrottle);
        sbufWriteU16(dst, motorConfig()->mincommand);

        sbufWriteU16(dst, currentBatteryProfile->failsafe_throttle);

#ifdef USE_GPS
        sbufWriteU8(dst, gpsConfig()->provider); // gps_type
        sbufWriteU8(dst, 0); // TODO gps_baudrate (an index, cleanflight uses a uint32_t
        sbufWriteU8(dst, gpsConfig()->sbasMode); // gps_ubx_sbas
#else
        sbufWriteU8(dst, 0); // gps_type
        sbufWriteU8(dst, 0); // TODO gps_baudrate (an index, cleanflight uses a uint32_t
        sbufWriteU8(dst, 0); // gps_ubx_sbas
#endif
        sbufWriteU8(dst, 0); // multiwiiCurrentMeterOutput
        sbufWriteU8(dst, rxConfig()->rssi_channel);
        sbufWriteU8(dst, 0);

#ifdef USE_MAG
        sbufWriteU16(dst, compassConfig()->mag_declination / 10);
#else
        sbufWriteU16(dst, 0);
#endif

#ifdef USE_ADC
        sbufWriteU8(dst, batteryMetersConfig()->voltage.scale / 10);
        sbufWriteU8(dst, currentBatteryProfile->voltage.cellMin / 10);
        sbufWriteU8(dst, currentBatteryProfile->voltage.cellMax / 10);
        sbufWriteU8(dst, currentBatteryProfile->voltage.cellWarning / 10);
#else
        sbufWriteU8(dst, 0);
        sbufWriteU8(dst, 0);
        sbufWriteU8(dst, 0);
        sbufWriteU8(dst, 0);
#endif
        break;

    case MSP2_INAV_MISC:
        sbufWriteU16(dst, PWM_RANGE_MIDDLE);

        sbufWriteU16(dst, 0); //Was min_throttle
        sbufWriteU16(dst, motorConfig()->maxthrottle);
        sbufWriteU16(dst, motorConfig()->mincommand);

        sbufWriteU16(dst, currentBatteryProfile->failsafe_throttle);

#ifdef USE_GPS
        sbufWriteU8(dst, gpsConfig()->provider); // gps_type
        sbufWriteU8(dst, 0); // TODO gps_baudrate (an index, cleanflight uses a uint32_t
        sbufWriteU8(dst, gpsConfig()->sbasMode); // gps_ubx_sbas
#else
        sbufWriteU8(dst, 0); // gps_type
        sbufWriteU8(dst, 0); // TODO gps_baudrate (an index, cleanflight uses a uint32_t
        sbufWriteU8(dst, 0); // gps_ubx_sbas
#endif
        sbufWriteU8(dst, rxConfig()->rssi_channel);

#ifdef USE_MAG
        sbufWriteU16(dst, compassConfig()->mag_declination / 10);
#else
        sbufWriteU16(dst, 0);
#endif

#ifdef USE_ADC
        sbufWriteU16(dst, batteryMetersConfig()->voltage.scale);
        sbufWriteU8(dst, batteryMetersConfig()->voltageSource);
        sbufWriteU8(dst, currentBatteryProfile->cells);
        sbufWriteU16(dst, currentBatteryProfile->voltage.cellDetect);
        sbufWriteU16(dst, currentBatteryProfile->voltage.cellMin);
        sbufWriteU16(dst, currentBatteryProfile->voltage.cellMax);
        sbufWriteU16(dst, currentBatteryProfile->voltage.cellWarning);
#else
        sbufWriteU16(dst, 0);
        sbufWriteU8(dst, 0);
        sbufWriteU8(dst, 0);
        sbufWriteU16(dst, 0);
        sbufWriteU16(dst, 0);
        sbufWriteU16(dst, 0);
        sbufWriteU16(dst, 0);
#endif

        sbufWriteU32(dst, currentBatteryProfile->capacity.value);
        sbufWriteU32(dst, currentBatteryProfile->capacity.warning);
        sbufWriteU32(dst, currentBatteryProfile->capacity.critical);
        sbufWriteU8(dst, currentBatteryProfile->capacity.unit);
        break;

    case MSP2_INAV_MISC2:
        // Timers
        sbufWriteU32(dst, micros() / 1000000); // On time (seconds)
        sbufWriteU32(dst, getFlightTime()); // Flight time (seconds)

        // Throttle
        sbufWriteU8(dst, getThrottlePercent(true)); // Throttle Percent
        sbufWriteU8(dst, navigationIsControllingThrottle() ? 1 : 0); // Auto Throttle Flag (0 or 1)

        break;

    case MSP2_INAV_BATTERY_CONFIG:
#ifdef USE_ADC
        sbufWriteU16(dst, batteryMetersConfig()->voltage.scale);
        sbufWriteU8(dst, batteryMetersConfig()->voltageSource);
        sbufWriteU8(dst, currentBatteryProfile->cells);
        sbufWriteU16(dst, currentBatteryProfile->voltage.cellDetect);
        sbufWriteU16(dst, currentBatteryProfile->voltage.cellMin);
        sbufWriteU16(dst, currentBatteryProfile->voltage.cellMax);
        sbufWriteU16(dst, currentBatteryProfile->voltage.cellWarning);
#else
        sbufWriteU16(dst, 0);
        sbufWriteU8(dst, 0);
        sbufWriteU8(dst, 0);
        sbufWriteU16(dst, 0);
        sbufWriteU16(dst, 0);
        sbufWriteU16(dst, 0);
        sbufWriteU16(dst, 0);
#endif

        sbufWriteU16(dst, batteryMetersConfig()->current.offset);
        sbufWriteU16(dst, batteryMetersConfig()->current.scale);

        sbufWriteU32(dst, currentBatteryProfile->capacity.value);
        sbufWriteU32(dst, currentBatteryProfile->capacity.warning);
        sbufWriteU32(dst, currentBatteryProfile->capacity.critical);
        sbufWriteU8(dst, currentBatteryProfile->capacity.unit);
        break;

    case MSP_MOTOR_PINS:
        // FIXME This is hardcoded and should not be.
        for (int i = 0; i < 8; i++) {
            sbufWriteU8(dst, i + 1);
        }
        break;

#ifdef USE_GPS
    case MSP_RAW_GPS:
        sbufWriteU8(dst, gpsSol.fixType);
        sbufWriteU8(dst, gpsSol.numSat);
        sbufWriteU32(dst, gpsSol.llh.lat);
        sbufWriteU32(dst, gpsSol.llh.lon);
        sbufWriteU16(dst, gpsSol.llh.alt/100); // meters
        sbufWriteU16(dst, gpsSol.groundSpeed);
        sbufWriteU16(dst, gpsSol.groundCourse);
        sbufWriteU16(dst, gpsSol.hdop);
        break;

    case MSP_COMP_GPS:
        sbufWriteU16(dst, GPS_distanceToHome);
        sbufWriteU16(dst, GPS_directionToHome);
        sbufWriteU8(dst, gpsSol.flags.gpsHeartbeat ? 1 : 0);
        break;
    case MSP_NAV_STATUS:
        sbufWriteU8(dst, NAV_Status.mode);
        sbufWriteU8(dst, NAV_Status.state);
        sbufWriteU8(dst, NAV_Status.activeWpAction);
        sbufWriteU8(dst, NAV_Status.activeWpNumber);
        sbufWriteU8(dst, NAV_Status.error);
        //sbufWriteU16(dst,  (int16_t)(target_bearing/100));
        sbufWriteU16(dst, getHeadingHoldTarget());
        break;


    case MSP_GPSSVINFO:
        /* Compatibility stub - return zero SVs */
        sbufWriteU8(dst, 1);

        // HDOP
        sbufWriteU8(dst, 0);
        sbufWriteU8(dst, 0);
        sbufWriteU8(dst, gpsSol.hdop / 100);
        sbufWriteU8(dst, gpsSol.hdop / 100);
        break;

    case MSP_GPSSTATISTICS:
        sbufWriteU16(dst, gpsStats.lastMessageDt);
        sbufWriteU32(dst, gpsStats.errors);
        sbufWriteU32(dst, gpsStats.timeouts);
        sbufWriteU32(dst, gpsStats.packetCount);
        sbufWriteU16(dst, gpsSol.hdop);
        sbufWriteU16(dst, gpsSol.eph);
        sbufWriteU16(dst, gpsSol.epv);
        break;
#endif
    case MSP_DEBUG:
        // output some useful QA statistics
        // debug[x] = ((hse_value / 1000000) * 1000) + (SystemCoreClock / 1000000);         // XX0YY [crystal clock : core clock]

        for (int i = 0; i < 4; i++) {
            sbufWriteU16(dst, debug[i]);      // 4 variables are here for general monitoring purpose
        }
        break;

    case MSP2_INAV_DEBUG:
        for (int i = 0; i < DEBUG32_VALUE_COUNT; i++) {
            sbufWriteU32(dst, debug[i]);      // 8 variables are here for general monitoring purpose
        }
        break;

    case MSP_UID:
        sbufWriteU32(dst, U_ID_0);
        sbufWriteU32(dst, U_ID_1);
        sbufWriteU32(dst, U_ID_2);
        break;

    case MSP_FEATURE:
        sbufWriteU32(dst, featureMask());
        break;

    case MSP_BOARD_ALIGNMENT:
        sbufWriteU16(dst, boardAlignment()->rollDeciDegrees);
        sbufWriteU16(dst, boardAlignment()->pitchDeciDegrees);
        sbufWriteU16(dst, boardAlignment()->yawDeciDegrees);
        break;

    case MSP_VOLTAGE_METER_CONFIG:
#ifdef USE_ADC
        sbufWriteU8(dst, batteryMetersConfig()->voltage.scale / 10);
        sbufWriteU8(dst, currentBatteryProfile->voltage.cellMin / 10);
        sbufWriteU8(dst, currentBatteryProfile->voltage.cellMax / 10);
        sbufWriteU8(dst, currentBatteryProfile->voltage.cellWarning / 10);
#else
        sbufWriteU8(dst, 0);
        sbufWriteU8(dst, 0);
        sbufWriteU8(dst, 0);
        sbufWriteU8(dst, 0);
#endif
        break;

    case MSP_CURRENT_METER_CONFIG:
        sbufWriteU16(dst, batteryMetersConfig()->current.scale);
        sbufWriteU16(dst, batteryMetersConfig()->current.offset);
        sbufWriteU8(dst, batteryMetersConfig()->current.type);
        sbufWriteU16(dst, constrain(currentBatteryProfile->capacity.value, 0, 0xFFFF));
        break;

    case MSP_MIXER:
        sbufWriteU8(dst, 3); // mixerMode no longer supported, send 3 (QuadX) as fallback
        break;

    case MSP_RX_CONFIG:
        sbufWriteU8(dst, rxConfig()->serialrx_provider);
        sbufWriteU16(dst, rxConfig()->maxcheck);
        sbufWriteU16(dst, PWM_RANGE_MIDDLE);
        sbufWriteU16(dst, rxConfig()->mincheck);
#ifdef USE_SPEKTRUM_BIND
        sbufWriteU8(dst, rxConfig()->spektrum_sat_bind);
#else
        sbufWriteU8(dst, 0);
#endif
        sbufWriteU16(dst, rxConfig()->rx_min_usec);
        sbufWriteU16(dst, rxConfig()->rx_max_usec);
        sbufWriteU8(dst, 0); // for compatibility with betaflight (rcInterpolation)
        sbufWriteU8(dst, 0); // for compatibility with betaflight (rcInterpolationInterval)
        sbufWriteU16(dst, 0); // for compatibility with betaflight (airModeActivateThreshold)
        sbufWriteU8(dst, 0);
        sbufWriteU32(dst, 0);
        sbufWriteU8(dst, 0);
        sbufWriteU8(dst, 0); // for compatibility with betaflight (fpvCamAngleDegrees)
        sbufWriteU8(dst, rxConfig()->receiverType);
        break;

    case MSP_FAILSAFE_CONFIG:
        sbufWriteU8(dst, failsafeConfig()->failsafe_delay);
        sbufWriteU8(dst, failsafeConfig()->failsafe_off_delay);
        sbufWriteU16(dst, currentBatteryProfile->failsafe_throttle);
        sbufWriteU8(dst, 0);    // was failsafe_kill_switch
        sbufWriteU16(dst, failsafeConfig()->failsafe_throttle_low_delay);
        sbufWriteU8(dst, failsafeConfig()->failsafe_procedure);
        sbufWriteU8(dst, failsafeConfig()->failsafe_recovery_delay);
        sbufWriteU16(dst, failsafeConfig()->failsafe_fw_roll_angle);
        sbufWriteU16(dst, failsafeConfig()->failsafe_fw_pitch_angle);
        sbufWriteU16(dst, failsafeConfig()->failsafe_fw_yaw_rate);
        sbufWriteU16(dst, failsafeConfig()->failsafe_stick_motion_threshold);
        sbufWriteU16(dst, failsafeConfig()->failsafe_min_distance);
        sbufWriteU8(dst, failsafeConfig()->failsafe_min_distance_procedure);
        break;

    case MSP_RSSI_CONFIG:
        sbufWriteU8(dst, rxConfig()->rssi_channel);
        break;

    case MSP_RX_MAP:
        sbufWriteData(dst, rxConfig()->rcmap, MAX_MAPPABLE_RX_INPUTS);
        break;

    case MSP2_COMMON_SERIAL_CONFIG:
        for (int i = 0; i < SERIAL_PORT_COUNT; i++) {
            if (!serialIsPortAvailable(serialConfig()->portConfigs[i].identifier)) {
                continue;
            };
            sbufWriteU8(dst, serialConfig()->portConfigs[i].identifier);
            sbufWriteU32(dst, serialConfig()->portConfigs[i].functionMask);
            sbufWriteU8(dst, serialConfig()->portConfigs[i].msp_baudrateIndex);
            sbufWriteU8(dst, serialConfig()->portConfigs[i].gps_baudrateIndex);
            sbufWriteU8(dst, serialConfig()->portConfigs[i].telemetry_baudrateIndex);
            sbufWriteU8(dst, serialConfig()->portConfigs[i].peripheral_baudrateIndex);
        }
        break;

#ifdef USE_LED_STRIP
    case MSP_LED_COLORS:
        for (int i = 0; i < LED_CONFIGURABLE_COLOR_COUNT; i++) {
            const hsvColor_t *color = &ledStripConfig()->colors[i];
            sbufWriteU16(dst, color->h);
            sbufWriteU8(dst, color->s);
            sbufWriteU8(dst, color->v);
        }
        break;

    case MSP_LED_STRIP_CONFIG:
        for (int i = 0; i < LED_MAX_STRIP_LENGTH; i++) {
            const ledConfig_t *ledConfig = &ledStripConfig()->ledConfigs[i];

            uint32_t legacyLedConfig = ledConfig->led_position;
            int shiftCount = 8;
            legacyLedConfig |= ledConfig->led_function << shiftCount;
            shiftCount += 4;
            legacyLedConfig |= (ledConfig->led_overlay & 0x3F) << (shiftCount);
            shiftCount += 6;
            legacyLedConfig |= (ledConfig->led_color) << (shiftCount);
            shiftCount += 4;
            legacyLedConfig |= (ledConfig->led_direction) << (shiftCount);
            shiftCount += 6;
            legacyLedConfig |= (ledConfig->led_params) << (shiftCount);

            sbufWriteU32(dst, legacyLedConfig);
        }
        break;

    case MSP2_INAV_LED_STRIP_CONFIG_EX:
        for (int i = 0; i < LED_MAX_STRIP_LENGTH; i++) {
            const ledConfig_t *ledConfig = &ledStripConfig()->ledConfigs[i];
            sbufWriteDataSafe(dst, ledConfig, sizeof(ledConfig_t));
        }
        break;


    case MSP_LED_STRIP_MODECOLOR:
        for (int i = 0; i < LED_MODE_COUNT; i++) {
            for (int j = 0; j < LED_DIRECTION_COUNT; j++) {
                sbufWriteU8(dst, i);
                sbufWriteU8(dst, j);
                sbufWriteU8(dst, ledStripConfig()->modeColors[i].color[j]);
            }
        }

        for (int j = 0; j < LED_SPECIAL_COLOR_COUNT; j++) {
            sbufWriteU8(dst, LED_MODE_COUNT);
            sbufWriteU8(dst, j);
            sbufWriteU8(dst, ledStripConfig()->specialColors.color[j]);
        }
        break;
#endif

    case MSP_DATAFLASH_SUMMARY:
        serializeDataflashSummaryReply(dst);
        break;

    case MSP_BLACKBOX_CONFIG:
        sbufWriteU8(dst, 0); // API no longer supported
        sbufWriteU8(dst, 0);
        sbufWriteU8(dst, 0);
        sbufWriteU8(dst, 0);
        break;

    case MSP2_BLACKBOX_CONFIG:
#ifdef USE_BLACKBOX
        sbufWriteU8(dst, 1); //Blackbox supported
        sbufWriteU8(dst, blackboxConfig()->device);
        sbufWriteU16(dst, blackboxConfig()->rate_num);
        sbufWriteU16(dst, blackboxConfig()->rate_denom);
        sbufWriteU32(dst,blackboxConfig()->includeFlags);
#else
        sbufWriteU8(dst, 0); // Blackbox not supported
        sbufWriteU8(dst, 0);
        sbufWriteU16(dst, 0);
        sbufWriteU16(dst, 0);
#endif
        break;

    case MSP_SDCARD_SUMMARY:
        serializeSDCardSummaryReply(dst);
        break;

#if defined (USE_DJI_HD_OSD) || defined (USE_MSP_DISPLAYPORT)
    case MSP_BATTERY_STATE:
        // Battery characteristics
        sbufWriteU8(dst, constrain(getBatteryCellCount(), 0, 255));
        sbufWriteU16(dst, currentBatteryProfile->capacity.value);

        // Battery state
        sbufWriteU8(dst, constrain(getBatteryVoltage() / 10, 0, 255)); // in 0.1V steps
        sbufWriteU16(dst, constrain(getMAhDrawn(), 0, 0xFFFF));
        sbufWriteU16(dst, constrain(getAmperage(), -0x8000, 0x7FFF));

        // Battery alerts - used values match Betaflight's/DJI's
        sbufWriteU8(dst,  getBatteryState());

        // Additional battery voltage field (in 0.01V steps)
        sbufWriteU16(dst, getBatteryVoltage());
        break;
#endif

    case MSP_OSD_CONFIG:
#ifdef USE_OSD
        sbufWriteU8(dst, OSD_DRIVER_MAX7456); // OSD supported
        // send video system (AUTO/PAL/NTSC)
        sbufWriteU8(dst, osdConfig()->video_system);
        sbufWriteU8(dst, osdConfig()->units);
        sbufWriteU8(dst, osdConfig()->rssi_alarm);
        sbufWriteU16(dst, currentBatteryProfile->capacity.warning);
        sbufWriteU16(dst, osdConfig()->time_alarm);
        sbufWriteU16(dst, osdConfig()->alt_alarm);
        sbufWriteU16(dst, osdConfig()->dist_alarm);
        sbufWriteU16(dst, osdConfig()->neg_alt_alarm);
        for (int i = 0; i < OSD_ITEM_COUNT; i++) {
            sbufWriteU16(dst, osdLayoutsConfig()->item_pos[0][i]);
        }
#else
        sbufWriteU8(dst, OSD_DRIVER_NONE); // OSD not supported
#endif
        break;

    case MSP_3D:
        sbufWriteU16(dst, reversibleMotorsConfig()->deadband_low);
        sbufWriteU16(dst, reversibleMotorsConfig()->deadband_high);
        sbufWriteU16(dst, reversibleMotorsConfig()->neutral);
        break;

    case MSP_RC_DEADBAND:
        sbufWriteU8(dst, rcControlsConfig()->deadband);
        sbufWriteU8(dst, rcControlsConfig()->yaw_deadband);
        sbufWriteU8(dst, rcControlsConfig()->alt_hold_deadband);
        sbufWriteU16(dst, rcControlsConfig()->mid_throttle_deadband);
        break;

    case MSP_SENSOR_ALIGNMENT:
        sbufWriteU8(dst, 0); // was gyroConfig()->gyro_align
        sbufWriteU8(dst, 0); // was accelerometerConfig()->acc_align
#ifdef USE_MAG
        sbufWriteU8(dst, compassConfig()->mag_align);
#else
        sbufWriteU8(dst, 0);
#endif
#ifdef USE_OPFLOW
        sbufWriteU8(dst, opticalFlowConfig()->opflow_align);
#else
        sbufWriteU8(dst, 0);
#endif
        break;

    case MSP_ADVANCED_CONFIG:
        sbufWriteU8(dst, 1);    // gyroConfig()->gyroSyncDenominator
        sbufWriteU8(dst, 1);    // BF: masterConfig.pid_process_denom
        sbufWriteU8(dst, 1);    // BF: motorConfig()->useUnsyncedPwm
        sbufWriteU8(dst, motorConfig()->motorPwmProtocol);
        sbufWriteU16(dst, motorConfig()->motorPwmRate);
        sbufWriteU16(dst, servoConfig()->servoPwmRate);
        sbufWriteU8(dst, 0);
        break;

    case MSP_FILTER_CONFIG :
        sbufWriteU8(dst, gyroConfig()->gyro_main_lpf_hz);
        sbufWriteU16(dst, pidProfile()->dterm_lpf_hz);
        sbufWriteU16(dst, pidProfile()->yaw_lpf_hz);
        sbufWriteU16(dst, 0); //Was gyroConfig()->gyro_notch_hz
        sbufWriteU16(dst, 1); //Was  gyroConfig()->gyro_notch_cutoff
        sbufWriteU16(dst, 0); //BF: pidProfile()->dterm_notch_hz
        sbufWriteU16(dst, 1); //pidProfile()->dterm_notch_cutoff

        sbufWriteU16(dst, 0); //BF: masterConfig.gyro_soft_notch_hz_2
        sbufWriteU16(dst, 1); //BF: masterConfig.gyro_soft_notch_cutoff_2

        sbufWriteU16(dst, accelerometerConfig()->acc_notch_hz);
        sbufWriteU16(dst, accelerometerConfig()->acc_notch_cutoff);

        sbufWriteU16(dst, 0);    //Was gyroConfig()->gyro_stage2_lowpass_hz
        break;

    case MSP_PID_ADVANCED:
        sbufWriteU16(dst, 0); // pidProfile()->rollPitchItermIgnoreRate
        sbufWriteU16(dst, 0); // pidProfile()->yawItermIgnoreRate
        sbufWriteU16(dst, 0); //pidProfile()->yaw_p_limit
        sbufWriteU8(dst, 0); //BF: pidProfile()->deltaMethod
        sbufWriteU8(dst, 0); //BF: pidProfile()->vbatPidCompensation
        sbufWriteU8(dst, 0); //BF: pidProfile()->setpointRelaxRatio
        sbufWriteU8(dst, 0);
        sbufWriteU16(dst, pidProfile()->pidSumLimit);
        sbufWriteU8(dst, 0); //BF: pidProfile()->itermThrottleGain

        /*
         * To keep compatibility on MSP frame length level with Betaflight, axis axisAccelerationLimitYaw
         * limit will be sent and received in [dps / 10]
         */
        sbufWriteU16(dst, constrain(pidProfile()->axisAccelerationLimitRollPitch / 10, 0, 65535));
        sbufWriteU16(dst, constrain(pidProfile()->axisAccelerationLimitYaw / 10, 0, 65535));
        break;

    case MSP_INAV_PID:
        sbufWriteU8(dst, 0); //Legacy, no longer in use async processing value
        sbufWriteU16(dst, 0); //Legacy, no longer in use async processing value
        sbufWriteU16(dst, 0); //Legacy, no longer in use async processing value
        sbufWriteU8(dst, pidProfile()->heading_hold_rate_limit);
        sbufWriteU8(dst, HEADING_HOLD_ERROR_LPF_FREQ);
        sbufWriteU16(dst, 0);
        sbufWriteU8(dst, gyroConfig()->gyro_lpf);
        sbufWriteU8(dst, accelerometerConfig()->acc_lpf_hz);
        sbufWriteU8(dst, 0); //reserved
        sbufWriteU8(dst, 0); //reserved
        sbufWriteU8(dst, 0); //reserved
        sbufWriteU8(dst, 0); //reserved
        break;

    case MSP_SENSOR_CONFIG:
        sbufWriteU8(dst, accelerometerConfig()->acc_hardware);
#ifdef USE_BARO
        sbufWriteU8(dst, barometerConfig()->baro_hardware);
#else
        sbufWriteU8(dst, 0);
#endif
#ifdef USE_MAG
        sbufWriteU8(dst, compassConfig()->mag_hardware);
#else
        sbufWriteU8(dst, 0);
#endif
#ifdef USE_PITOT
        sbufWriteU8(dst, pitotmeterConfig()->pitot_hardware);
#else
        sbufWriteU8(dst, 0);
#endif
#ifdef USE_RANGEFINDER
        sbufWriteU8(dst, rangefinderConfig()->rangefinder_hardware);
#else
        sbufWriteU8(dst, 0);
#endif
#ifdef USE_OPFLOW
        sbufWriteU8(dst, opticalFlowConfig()->opflow_hardware);
#else
        sbufWriteU8(dst, 0);
#endif
        break;

    case MSP_NAV_POSHOLD:
        sbufWriteU8(dst, navConfig()->general.flags.user_control_mode);
        sbufWriteU16(dst, navConfig()->general.max_auto_speed);
        sbufWriteU16(dst, navConfig()->general.max_auto_climb_rate);
        sbufWriteU16(dst, navConfig()->general.max_manual_speed);
        sbufWriteU16(dst, navConfig()->general.max_manual_climb_rate);
        sbufWriteU8(dst, navConfig()->mc.max_bank_angle);
        sbufWriteU8(dst, navConfig()->mc.althold_throttle_type);
        sbufWriteU16(dst, currentBatteryProfile->nav.mc.hover_throttle);
        break;

    case MSP_RTH_AND_LAND_CONFIG:
        sbufWriteU16(dst, navConfig()->general.min_rth_distance);
        sbufWriteU8(dst, navConfig()->general.flags.rth_climb_first);
        sbufWriteU8(dst, navConfig()->general.flags.rth_climb_ignore_emerg);
        sbufWriteU8(dst, navConfig()->general.flags.rth_tail_first);
        sbufWriteU8(dst, navConfig()->general.flags.rth_allow_landing);
        sbufWriteU8(dst, navConfig()->general.flags.rth_alt_control_mode);
        sbufWriteU16(dst, navConfig()->general.rth_abort_threshold);
        sbufWriteU16(dst, navConfig()->general.rth_altitude);
        sbufWriteU16(dst, navConfig()->general.land_minalt_vspd);
        sbufWriteU16(dst, navConfig()->general.land_maxalt_vspd);
        sbufWriteU16(dst, navConfig()->general.land_slowdown_minalt);
        sbufWriteU16(dst, navConfig()->general.land_slowdown_maxalt);
        sbufWriteU16(dst, navConfig()->general.emerg_descent_rate);
        break;

    case MSP_FW_CONFIG:
        sbufWriteU16(dst, currentBatteryProfile->nav.fw.cruise_throttle);
        sbufWriteU16(dst, currentBatteryProfile->nav.fw.min_throttle);
        sbufWriteU16(dst, currentBatteryProfile->nav.fw.max_throttle);
        sbufWriteU8(dst, navConfig()->fw.max_bank_angle);
        sbufWriteU8(dst, navConfig()->fw.max_climb_angle);
        sbufWriteU8(dst, navConfig()->fw.max_dive_angle);
        sbufWriteU8(dst, currentBatteryProfile->nav.fw.pitch_to_throttle);
        sbufWriteU16(dst, navConfig()->fw.loiter_radius);
        break;

    case MSP_CALIBRATION_DATA:
        sbufWriteU8(dst, accGetCalibrationAxisFlags());
        sbufWriteU16(dst, accelerometerConfig()->accZero.raw[X]);
        sbufWriteU16(dst, accelerometerConfig()->accZero.raw[Y]);
        sbufWriteU16(dst, accelerometerConfig()->accZero.raw[Z]);
        sbufWriteU16(dst, accelerometerConfig()->accGain.raw[X]);
        sbufWriteU16(dst, accelerometerConfig()->accGain.raw[Y]);
        sbufWriteU16(dst, accelerometerConfig()->accGain.raw[Z]);

    #ifdef USE_MAG
        sbufWriteU16(dst, compassConfig()->magZero.raw[X]);
        sbufWriteU16(dst, compassConfig()->magZero.raw[Y]);
        sbufWriteU16(dst, compassConfig()->magZero.raw[Z]);
    #else
        sbufWriteU16(dst, 0);
        sbufWriteU16(dst, 0);
        sbufWriteU16(dst, 0);
    #endif

    #ifdef USE_OPFLOW
        sbufWriteU16(dst, opticalFlowConfig()->opflow_scale * 256);
    #else
        sbufWriteU16(dst, 0);
    #endif

    #ifdef USE_MAG
        sbufWriteU16(dst, compassConfig()->magGain[X]);
        sbufWriteU16(dst, compassConfig()->magGain[Y]);
        sbufWriteU16(dst, compassConfig()->magGain[Z]);
    #else
        sbufWriteU16(dst, 0);
        sbufWriteU16(dst, 0);
        sbufWriteU16(dst, 0);
    #endif

        break;

    case MSP_POSITION_ESTIMATION_CONFIG:

        sbufWriteU16(dst, positionEstimationConfig()->w_z_baro_p * 100); //     inav_w_z_baro_p float as value * 100
        sbufWriteU16(dst, positionEstimationConfig()->w_z_gps_p * 100);  // 2   inav_w_z_gps_p  float as value * 100
        sbufWriteU16(dst, positionEstimationConfig()->w_z_gps_v * 100);  // 2   inav_w_z_gps_v  float as value * 100
        sbufWriteU16(dst, positionEstimationConfig()->w_xy_gps_p * 100); // 2   inav_w_xy_gps_p float as value * 100
        sbufWriteU16(dst, positionEstimationConfig()->w_xy_gps_v * 100); // 2   inav_w_xy_gps_v float as value * 100
        sbufWriteU8(dst, gpsConfigMutable()->gpsMinSats);                // 1
        sbufWriteU8(dst, positionEstimationConfig()->use_gps_velned);    // 1   inav_use_gps_velned ON/OFF

        break;

    case MSP_REBOOT:
        if (!ARMING_FLAG(ARMED)) {
            if (mspPostProcessFn) {
                *mspPostProcessFn = mspRebootFn;
            }
        }
        break;

    case MSP_WP_GETINFO:
        sbufWriteU8(dst, 0);                        // Reserved for waypoint capabilities
        sbufWriteU8(dst, NAV_MAX_WAYPOINTS);        // Maximum number of waypoints supported
        sbufWriteU8(dst, isWaypointListValid());    // Is current mission valid
        sbufWriteU8(dst, getWaypointCount());       // Number of waypoints in current mission
        break;

    case MSP_TX_INFO:
        sbufWriteU8(dst, getRSSISource());
        uint8_t rtcDateTimeIsSet = 0;
        dateTime_t dt;
        if (rtcGetDateTime(&dt)) {
            rtcDateTimeIsSet = 1;
        }
        sbufWriteU8(dst, rtcDateTimeIsSet);
        break;

    case MSP_RTC:
        {
            int32_t seconds = 0;
            uint16_t millis = 0;
            rtcTime_t t;
            if (rtcGet(&t)) {
                seconds = rtcTimeGetSeconds(&t);
                millis = rtcTimeGetMillis(&t);
            }
            sbufWriteU32(dst, (uint32_t)seconds);
            sbufWriteU16(dst, millis);
        }
        break;

    case MSP_VTX_CONFIG:
#ifdef USE_VTX_CONTROL
        {
            vtxDevice_t *vtxDevice = vtxCommonDevice();
            if (vtxDevice) {

                uint8_t deviceType = vtxCommonGetDeviceType(vtxDevice);

                // Return band, channel and power from vtxSettingsConfig_t
                // since the VTX might be configured but temporarily offline.
                uint8_t pitmode = 0;
                vtxCommonGetPitMode(vtxDevice, &pitmode);

                sbufWriteU8(dst, deviceType);
                sbufWriteU8(dst, vtxSettingsConfig()->band);
                sbufWriteU8(dst, vtxSettingsConfig()->channel);
                sbufWriteU8(dst, vtxSettingsConfig()->power);
                sbufWriteU8(dst, pitmode);

                // Betaflight < 4 doesn't send these fields
                sbufWriteU8(dst, vtxCommonDeviceIsReady(vtxDevice) ? 1 : 0);
                sbufWriteU8(dst, vtxSettingsConfig()->lowPowerDisarm);
                // future extensions here...
            }
            else {
                sbufWriteU8(dst, VTXDEV_UNKNOWN); // no VTX configured
            }
        }
#else
        sbufWriteU8(dst, VTXDEV_UNKNOWN); // no VTX configured
#endif
        break;

    case MSP_NAME:
        {
            const char *name = systemConfig()->craftName;
            while (*name) {
                sbufWriteU8(dst, *name++);
            }
        }
        break;

    case MSP2_COMMON_TZ:
        sbufWriteU16(dst, (uint16_t)timeConfig()->tz_offset);
        sbufWriteU8(dst, (uint8_t)timeConfig()->tz_automatic_dst);
        break;

    case MSP2_INAV_AIR_SPEED:
#ifdef USE_PITOT
        sbufWriteU32(dst, getAirspeedEstimate());
#else
        sbufWriteU32(dst, 0);
#endif
        break;

    case MSP2_INAV_MIXER:
        sbufWriteU8(dst, mixerConfig()->motorDirectionInverted);
        sbufWriteU16(dst, 0);
        sbufWriteU8(dst, mixerConfig()->platformType);
        sbufWriteU8(dst, mixerConfig()->hasFlaps);
        sbufWriteU16(dst, mixerConfig()->appliedMixerPreset);
        sbufWriteU8(dst, MAX_SUPPORTED_MOTORS);
        sbufWriteU8(dst, MAX_SUPPORTED_SERVOS);
        break;

#if defined(USE_OSD)
    case MSP2_INAV_OSD_ALARMS:
        sbufWriteU8(dst, osdConfig()->rssi_alarm);
        sbufWriteU16(dst, osdConfig()->time_alarm);
        sbufWriteU16(dst, osdConfig()->alt_alarm);
        sbufWriteU16(dst, osdConfig()->dist_alarm);
        sbufWriteU16(dst, osdConfig()->neg_alt_alarm);
        sbufWriteU16(dst, osdConfig()->gforce_alarm * 1000);
        sbufWriteU16(dst, (int16_t)(osdConfig()->gforce_axis_alarm_min * 1000));
        sbufWriteU16(dst, (int16_t)(osdConfig()->gforce_axis_alarm_max * 1000));
        sbufWriteU8(dst, osdConfig()->current_alarm);
        sbufWriteU16(dst, osdConfig()->imu_temp_alarm_min);
        sbufWriteU16(dst, osdConfig()->imu_temp_alarm_max);
#ifdef USE_BARO
        sbufWriteU16(dst, osdConfig()->baro_temp_alarm_min);
        sbufWriteU16(dst, osdConfig()->baro_temp_alarm_max);
#else
        sbufWriteU16(dst, 0);
        sbufWriteU16(dst, 0);
#endif
        break;

    case MSP2_INAV_OSD_PREFERENCES:
        sbufWriteU8(dst, osdConfig()->video_system);
        sbufWriteU8(dst, osdConfig()->main_voltage_decimals);
        sbufWriteU8(dst, osdConfig()->ahi_reverse_roll);
        sbufWriteU8(dst, osdConfig()->crosshairs_style);
        sbufWriteU8(dst, osdConfig()->left_sidebar_scroll);
        sbufWriteU8(dst, osdConfig()->right_sidebar_scroll);
        sbufWriteU8(dst, osdConfig()->sidebar_scroll_arrows);
        sbufWriteU8(dst, osdConfig()->units);
        sbufWriteU8(dst, osdConfig()->stats_energy_unit);
        break;

#endif

    case MSP2_INAV_OUTPUT_MAPPING:
        for (uint8_t i = 0; i < timerHardwareCount; ++i)
            if (!(timerHardware[i].usageFlags & (TIM_USE_PPM | TIM_USE_PWM))) {
                sbufWriteU8(dst, timerHardware[i].usageFlags);
            }
        break;

    case MSP2_INAV_MC_BRAKING:
#ifdef USE_MR_BRAKING_MODE
        sbufWriteU16(dst, navConfig()->mc.braking_speed_threshold);
        sbufWriteU16(dst, navConfig()->mc.braking_disengage_speed);
        sbufWriteU16(dst, navConfig()->mc.braking_timeout);
        sbufWriteU8(dst, navConfig()->mc.braking_boost_factor);
        sbufWriteU16(dst, navConfig()->mc.braking_boost_timeout);
        sbufWriteU16(dst, navConfig()->mc.braking_boost_speed_threshold);
        sbufWriteU16(dst, navConfig()->mc.braking_boost_disengage_speed);
        sbufWriteU8(dst, navConfig()->mc.braking_bank_angle);
#endif
        break;

#ifdef USE_TEMPERATURE_SENSOR
    case MSP2_INAV_TEMP_SENSOR_CONFIG:
        for (uint8_t index = 0; index < MAX_TEMP_SENSORS; ++index) {
            const tempSensorConfig_t *sensorConfig = tempSensorConfig(index);
            sbufWriteU8(dst, sensorConfig->type);
            for (uint8_t addrIndex = 0; addrIndex < 8; ++addrIndex)
                sbufWriteU8(dst, ((uint8_t *)&sensorConfig->address)[addrIndex]);
            sbufWriteU16(dst, sensorConfig->alarm_min);
            sbufWriteU16(dst, sensorConfig->alarm_max);
            sbufWriteU8(dst, sensorConfig->osdSymbol);
            for (uint8_t labelIndex = 0; labelIndex < TEMPERATURE_LABEL_LEN; ++labelIndex)
                sbufWriteU8(dst, sensorConfig->label[labelIndex]);
        }
        break;
#endif

#ifdef USE_TEMPERATURE_SENSOR
    case MSP2_INAV_TEMPERATURES:
        for (uint8_t index = 0; index < MAX_TEMP_SENSORS; ++index) {
            int16_t temperature;
            bool valid = getSensorTemperature(index, &temperature);
            sbufWriteU16(dst, valid ? temperature : -1000);
        }
        break;
#endif

#ifdef USE_ESC_SENSOR
    case MSP2_INAV_ESC_RPM:
        {
            uint8_t motorCount = getMotorCount();

            for (uint8_t i = 0; i < motorCount; i++){
                const escSensorData_t *escState = getEscTelemetry(i); //Get ESC telemetry
                sbufWriteU32(dst, escState->rpm);
            }
        }
        break;
#endif

    default:
        return false;
    }
    return true;
}

#ifdef USE_SAFE_HOME
static mspResult_e mspFcSafeHomeOutCommand(sbuf_t *dst, sbuf_t *src)
{
    const uint8_t safe_home_no = sbufReadU8(src);    // get the home number
    if(safe_home_no < MAX_SAFE_HOMES) {
        sbufWriteU8(dst, safe_home_no);
        sbufWriteU8(dst, safeHomeConfig(safe_home_no)->enabled);
        sbufWriteU32(dst, safeHomeConfig(safe_home_no)->lat);
        sbufWriteU32(dst, safeHomeConfig(safe_home_no)->lon);
        return MSP_RESULT_ACK;
    } else {
         return MSP_RESULT_ERROR;
    }
}
#endif


static mspResult_e mspFcLogicConditionCommand(sbuf_t *dst, sbuf_t *src) {
    const uint8_t idx = sbufReadU8(src);
    if (idx < MAX_LOGIC_CONDITIONS) {
        sbufWriteU8(dst, logicConditions(idx)->enabled);
        sbufWriteU8(dst, logicConditions(idx)->activatorId);
        sbufWriteU8(dst, logicConditions(idx)->operation);
        sbufWriteU8(dst, logicConditions(idx)->operandA.type);
        sbufWriteU32(dst, logicConditions(idx)->operandA.value);
        sbufWriteU8(dst, logicConditions(idx)->operandB.type);
        sbufWriteU32(dst, logicConditions(idx)->operandB.value);
        sbufWriteU8(dst, logicConditions(idx)->flags);
        return MSP_RESULT_ACK;
    } else {
        return MSP_RESULT_ERROR;
    }
}

static void mspFcWaypointOutCommand(sbuf_t *dst, sbuf_t *src)
{
    const uint8_t msp_wp_no = sbufReadU8(src);    // get the wp number
    navWaypoint_t msp_wp;
    getWaypoint(msp_wp_no, &msp_wp);
    sbufWriteU8(dst, msp_wp_no);      // wp_no
    sbufWriteU8(dst, msp_wp.action);  // action (WAYPOINT)
    sbufWriteU32(dst, msp_wp.lat);    // lat
    sbufWriteU32(dst, msp_wp.lon);    // lon
    sbufWriteU32(dst, msp_wp.alt);    // altitude (cm)
    sbufWriteU16(dst, msp_wp.p1);     // P1
    sbufWriteU16(dst, msp_wp.p2);     // P2
    sbufWriteU16(dst, msp_wp.p3);     // P3
    sbufWriteU8(dst, msp_wp.flag);    // flags
}

#ifdef USE_FLASHFS
static void mspFcDataFlashReadCommand(sbuf_t *dst, sbuf_t *src)
{
    const unsigned int dataSize = sbufBytesRemaining(src);
    uint16_t readLength;

    const uint32_t readAddress = sbufReadU32(src);

    // Request payload:
    //  uint32_t    - address to read from
    //  uint16_t    - size of block to read (optional)
    if (dataSize == sizeof(uint32_t) + sizeof(uint16_t)) {
        readLength = sbufReadU16(src);
    }
    else {
        readLength = 128;
    }

    serializeDataflashReadReply(dst, readAddress, readLength);
}
#endif

static mspResult_e mspFcProcessInCommand(uint16_t cmdMSP, sbuf_t *src)
{
    uint8_t tmp_u8;
    uint16_t tmp_u16;

    const unsigned int dataSize = sbufBytesRemaining(src);

    switch (cmdMSP) {
    case MSP_SELECT_SETTING:
        if (sbufReadU8Safe(&tmp_u8, src) && (!ARMING_FLAG(ARMED)))
            setConfigProfileAndWriteEEPROM(tmp_u8);
        else
            return MSP_RESULT_ERROR;
        break;

    case MSP_SET_HEAD:
        if (sbufReadU16Safe(&tmp_u16, src))
            updateHeadingHoldTarget(tmp_u16);
        else
            return MSP_RESULT_ERROR;
        break;

#ifdef USE_RX_MSP
    case MSP_SET_RAW_RC:
        {
            uint8_t channelCount = dataSize / sizeof(uint16_t);
            if ((channelCount > MAX_SUPPORTED_RC_CHANNEL_COUNT) || (dataSize > channelCount * sizeof(uint16_t))) {
                return MSP_RESULT_ERROR;
            } else {
                uint16_t frame[MAX_SUPPORTED_RC_CHANNEL_COUNT];
                for (int i = 0; i < channelCount; i++) {
                    frame[i] = sbufReadU16(src);
                }
                rxMspFrameReceive(frame, channelCount);
            }
        }
        break;
#endif

    case MSP_SET_ARMING_CONFIG:
        if (dataSize == 2) {
            sbufReadU8(src); //Swallow the first byte, used to be auto_disarm_delay
            armingConfigMutable()->disarm_kill_switch = !!sbufReadU8(src);
        } else
            return MSP_RESULT_ERROR;
        break;

    case MSP_SET_LOOP_TIME:
        if (sbufReadU16Safe(&tmp_u16, src))
            gyroConfigMutable()->looptime = tmp_u16;
        else
            return MSP_RESULT_ERROR;
        break;

    case MSP2_SET_PID:
        if (dataSize == PID_ITEM_COUNT * 4) {
            for (int i = 0; i < PID_ITEM_COUNT; i++) {
                pidBankMutable()->pid[i].P = sbufReadU8(src);
                pidBankMutable()->pid[i].I = sbufReadU8(src);
                pidBankMutable()->pid[i].D = sbufReadU8(src);
                pidBankMutable()->pid[i].FF = sbufReadU8(src);
            }
            schedulePidGainsUpdate();
            navigationUsePIDs();
        } else
            return MSP_RESULT_ERROR;
        break;

    case MSP_SET_MODE_RANGE:
        sbufReadU8Safe(&tmp_u8, src);
        if ((dataSize == 5) && (tmp_u8 < MAX_MODE_ACTIVATION_CONDITION_COUNT)) {
            modeActivationCondition_t *mac = modeActivationConditionsMutable(tmp_u8);
            tmp_u8 = sbufReadU8(src);
            const box_t *box = findBoxByPermanentId(tmp_u8);
            if (box) {
                mac->modeId = box->boxId;
                mac->auxChannelIndex = sbufReadU8(src);
                mac->range.startStep = sbufReadU8(src);
                mac->range.endStep = sbufReadU8(src);

                updateUsedModeActivationConditionFlags();
            } else {
                return MSP_RESULT_ERROR;
            }
        } else {
            return MSP_RESULT_ERROR;
        }
        break;

    case MSP_SET_ADJUSTMENT_RANGE:
        sbufReadU8Safe(&tmp_u8, src);
        if ((dataSize == 7) && (tmp_u8 < MAX_ADJUSTMENT_RANGE_COUNT)) {
            adjustmentRange_t *adjRange = adjustmentRangesMutable(tmp_u8);
            tmp_u8 = sbufReadU8(src);
            if (tmp_u8 < MAX_SIMULTANEOUS_ADJUSTMENT_COUNT) {
                adjRange->adjustmentIndex = tmp_u8;
                adjRange->auxChannelIndex = sbufReadU8(src);
                adjRange->range.startStep = sbufReadU8(src);
                adjRange->range.endStep = sbufReadU8(src);
                adjRange->adjustmentFunction = sbufReadU8(src);
                adjRange->auxSwitchChannelIndex = sbufReadU8(src);
            } else {
                return MSP_RESULT_ERROR;
            }
        } else {
            return MSP_RESULT_ERROR;
        }
        break;

    case MSP_SET_RC_TUNING:
        if ((dataSize == 10) || (dataSize == 11)) {
            sbufReadU8(src); //Read rcRate8, kept for protocol compatibility reasons
            // need to cast away const to set controlRateProfile
            ((controlRateConfig_t*)currentControlRateProfile)->stabilized.rcExpo8 = sbufReadU8(src);
            for (int i = 0; i < 3; i++) {
                tmp_u8 = sbufReadU8(src);
                if (i == FD_YAW) {
                    ((controlRateConfig_t*)currentControlRateProfile)->stabilized.rates[i] = constrain(tmp_u8, SETTING_YAW_RATE_MIN, SETTING_YAW_RATE_MAX);
                }
                else {
                    ((controlRateConfig_t*)currentControlRateProfile)->stabilized.rates[i] = constrain(tmp_u8, SETTING_CONSTANT_ROLL_PITCH_RATE_MIN, SETTING_CONSTANT_ROLL_PITCH_RATE_MAX);
                }
            }
            tmp_u8 = sbufReadU8(src);
            ((controlRateConfig_t*)currentControlRateProfile)->throttle.dynPID = MIN(tmp_u8, SETTING_TPA_RATE_MAX);
            ((controlRateConfig_t*)currentControlRateProfile)->throttle.rcMid8 = sbufReadU8(src);
            ((controlRateConfig_t*)currentControlRateProfile)->throttle.rcExpo8 = sbufReadU8(src);
            ((controlRateConfig_t*)currentControlRateProfile)->throttle.pa_breakpoint = sbufReadU16(src);
            if (dataSize > 10) {
                ((controlRateConfig_t*)currentControlRateProfile)->stabilized.rcYawExpo8 = sbufReadU8(src);
            }

            schedulePidGainsUpdate();
        } else {
            return MSP_RESULT_ERROR;
        }
        break;

    case MSP2_INAV_SET_RATE_PROFILE:
        if (dataSize == 15) {
            controlRateConfig_t *currentControlRateProfile_p = (controlRateConfig_t*)currentControlRateProfile; // need to cast away const to set controlRateProfile

            // throttle
            currentControlRateProfile_p->throttle.rcMid8 = sbufReadU8(src);
            currentControlRateProfile_p->throttle.rcExpo8 = sbufReadU8(src);
            currentControlRateProfile_p->throttle.dynPID = sbufReadU8(src);
            currentControlRateProfile_p->throttle.pa_breakpoint = sbufReadU16(src);

            // stabilized
            currentControlRateProfile_p->stabilized.rcExpo8 = sbufReadU8(src);
            currentControlRateProfile_p->stabilized.rcYawExpo8 = sbufReadU8(src);
            for (uint8_t i = 0; i < 3; ++i) {
                tmp_u8 = sbufReadU8(src);
                if (i == FD_YAW) {
                    currentControlRateProfile_p->stabilized.rates[i] = constrain(tmp_u8, SETTING_YAW_RATE_MIN, SETTING_YAW_RATE_MAX);
                } else {
                    currentControlRateProfile_p->stabilized.rates[i] = constrain(tmp_u8, SETTING_CONSTANT_ROLL_PITCH_RATE_MIN, SETTING_CONSTANT_ROLL_PITCH_RATE_MAX);
                }
            }

            // manual
            currentControlRateProfile_p->manual.rcExpo8 = sbufReadU8(src);
            currentControlRateProfile_p->manual.rcYawExpo8 = sbufReadU8(src);
            for (uint8_t i = 0; i < 3; ++i) {
                tmp_u8 = sbufReadU8(src);
                if (i == FD_YAW) {
                    currentControlRateProfile_p->manual.rates[i] = constrain(tmp_u8, SETTING_YAW_RATE_MIN, SETTING_YAW_RATE_MAX);
                } else {
                    currentControlRateProfile_p->manual.rates[i] = constrain(tmp_u8, SETTING_CONSTANT_ROLL_PITCH_RATE_MIN, SETTING_CONSTANT_ROLL_PITCH_RATE_MAX);
                }
            }

        } else {
            return MSP_RESULT_ERROR;
        }
        break;

    case MSP_SET_MISC:
        if (dataSize == 22) {
        sbufReadU16(src);   // midrc

        sbufReadU16(src); //Was min_throttle
        motorConfigMutable()->maxthrottle = constrain(sbufReadU16(src), PWM_RANGE_MIN, PWM_RANGE_MAX);
        motorConfigMutable()->mincommand = constrain(sbufReadU16(src), 0, PWM_RANGE_MAX);

        currentBatteryProfileMutable->failsafe_throttle = constrain(sbufReadU16(src), PWM_RANGE_MIN, PWM_RANGE_MAX);

#ifdef USE_GPS
        gpsConfigMutable()->provider = sbufReadU8(src); // gps_type
        sbufReadU8(src); // gps_baudrate
        gpsConfigMutable()->sbasMode = sbufReadU8(src); // gps_ubx_sbas
#else
        sbufReadU8(src); // gps_type
        sbufReadU8(src); // gps_baudrate
        sbufReadU8(src); // gps_ubx_sbas
#endif
        sbufReadU8(src); // multiwiiCurrentMeterOutput
        tmp_u8 = sbufReadU8(src);
        if (tmp_u8 <= MAX_SUPPORTED_RC_CHANNEL_COUNT) {
            rxConfigMutable()->rssi_channel = tmp_u8;
            rxUpdateRSSISource(); // Changing rssi_channel might change the RSSI source
        }
        sbufReadU8(src);

#ifdef USE_MAG
        compassConfigMutable()->mag_declination = sbufReadU16(src) * 10;
#else
        sbufReadU16(src);
#endif

#ifdef USE_ADC
        batteryMetersConfigMutable()->voltage.scale = sbufReadU8(src) * 10;
        currentBatteryProfileMutable->voltage.cellMin = sbufReadU8(src) * 10;         // vbatlevel_warn1 in MWC2.3 GUI
        currentBatteryProfileMutable->voltage.cellMax = sbufReadU8(src) * 10;         // vbatlevel_warn2 in MWC2.3 GUI
        currentBatteryProfileMutable->voltage.cellWarning = sbufReadU8(src) * 10;     // vbatlevel when buzzer starts to alert
#else
        sbufReadU8(src);
        sbufReadU8(src);
        sbufReadU8(src);
        sbufReadU8(src);
#endif
        } else
            return MSP_RESULT_ERROR;
        break;

    case MSP2_INAV_SET_MISC:
        if (dataSize == 41) {
            sbufReadU16(src);       // midrc

            sbufReadU16(src);   // was min_throttle
            motorConfigMutable()->maxthrottle = constrain(sbufReadU16(src), PWM_RANGE_MIN, PWM_RANGE_MAX);
            motorConfigMutable()->mincommand = constrain(sbufReadU16(src), 0, PWM_RANGE_MAX);

            currentBatteryProfileMutable->failsafe_throttle = constrain(sbufReadU16(src), PWM_RANGE_MIN, PWM_RANGE_MAX);

#ifdef USE_GPS
            gpsConfigMutable()->provider = sbufReadU8(src); // gps_type
            sbufReadU8(src); // gps_baudrate
            gpsConfigMutable()->sbasMode = sbufReadU8(src); // gps_ubx_sbas
#else
            sbufReadU8(src); // gps_type
            sbufReadU8(src); // gps_baudrate
            sbufReadU8(src); // gps_ubx_sbas
#endif

            tmp_u8 = sbufReadU8(src);
            if (tmp_u8 <= MAX_SUPPORTED_RC_CHANNEL_COUNT)
                rxConfigMutable()->rssi_channel = tmp_u8;

#ifdef USE_MAG
            compassConfigMutable()->mag_declination = sbufReadU16(src) * 10;
#else
            sbufReadU16(src);
#endif

#ifdef USE_ADC
            batteryMetersConfigMutable()->voltage.scale = sbufReadU16(src);
            batteryMetersConfigMutable()->voltageSource = sbufReadU8(src);
            currentBatteryProfileMutable->cells = sbufReadU8(src);
            currentBatteryProfileMutable->voltage.cellDetect = sbufReadU16(src);
            currentBatteryProfileMutable->voltage.cellMin = sbufReadU16(src);
            currentBatteryProfileMutable->voltage.cellMax = sbufReadU16(src);
            currentBatteryProfileMutable->voltage.cellWarning = sbufReadU16(src);
#else
            sbufReadU16(src);
            sbufReadU8(src);
            sbufReadU8(src);
            sbufReadU16(src);
            sbufReadU16(src);
            sbufReadU16(src);
            sbufReadU16(src);
#endif

            currentBatteryProfileMutable->capacity.value = sbufReadU32(src);
            currentBatteryProfileMutable->capacity.warning = sbufReadU32(src);
            currentBatteryProfileMutable->capacity.critical = sbufReadU32(src);
            currentBatteryProfileMutable->capacity.unit = sbufReadU8(src);
            if ((batteryMetersConfig()->voltageSource != BAT_VOLTAGE_RAW) && (batteryMetersConfig()->voltageSource != BAT_VOLTAGE_SAG_COMP)) {
                batteryMetersConfigMutable()->voltageSource = BAT_VOLTAGE_RAW;
                return MSP_RESULT_ERROR;
            }
            if ((currentBatteryProfile->capacity.unit != BAT_CAPACITY_UNIT_MAH) && (currentBatteryProfile->capacity.unit != BAT_CAPACITY_UNIT_MWH)) {
                currentBatteryProfileMutable->capacity.unit = BAT_CAPACITY_UNIT_MAH;
                return MSP_RESULT_ERROR;
            }
        } else
            return MSP_RESULT_ERROR;
        break;

    case MSP2_INAV_SET_BATTERY_CONFIG:
        if (dataSize == 29) {
#ifdef USE_ADC
            batteryMetersConfigMutable()->voltage.scale = sbufReadU16(src);
            batteryMetersConfigMutable()->voltageSource = sbufReadU8(src);
            currentBatteryProfileMutable->cells = sbufReadU8(src);
            currentBatteryProfileMutable->voltage.cellDetect = sbufReadU16(src);
            currentBatteryProfileMutable->voltage.cellMin = sbufReadU16(src);
            currentBatteryProfileMutable->voltage.cellMax = sbufReadU16(src);
            currentBatteryProfileMutable->voltage.cellWarning = sbufReadU16(src);
#else
            sbufReadU16(src);
            sbufReadU8(src);
            sbufReadU8(src);
            sbufReadU16(src);
            sbufReadU16(src);
            sbufReadU16(src);
            sbufReadU16(src);
#endif

            batteryMetersConfigMutable()->current.offset = sbufReadU16(src);
            batteryMetersConfigMutable()->current.scale = sbufReadU16(src);

            currentBatteryProfileMutable->capacity.value = sbufReadU32(src);
            currentBatteryProfileMutable->capacity.warning = sbufReadU32(src);
            currentBatteryProfileMutable->capacity.critical = sbufReadU32(src);
            currentBatteryProfileMutable->capacity.unit = sbufReadU8(src);
            if ((batteryMetersConfig()->voltageSource != BAT_VOLTAGE_RAW) && (batteryMetersConfig()->voltageSource != BAT_VOLTAGE_SAG_COMP)) {
                batteryMetersConfigMutable()->voltageSource = BAT_VOLTAGE_RAW;
                return MSP_RESULT_ERROR;
            }
            if ((currentBatteryProfile->capacity.unit != BAT_CAPACITY_UNIT_MAH) && (currentBatteryProfile->capacity.unit != BAT_CAPACITY_UNIT_MWH)) {
                currentBatteryProfileMutable->capacity.unit = BAT_CAPACITY_UNIT_MAH;
                return MSP_RESULT_ERROR;
            }
        } else
            return MSP_RESULT_ERROR;
        break;

    case MSP_SET_MOTOR:
        if (dataSize == 8 * sizeof(uint16_t)) {
            for (int i = 0; i < 8; i++) {
                const int16_t disarmed = sbufReadU16(src);
                if (i < MAX_SUPPORTED_MOTORS) {
                    motor_disarmed[i] = disarmed;
                }
            }
        } else
            return MSP_RESULT_ERROR;
        break;

    case MSP_SET_SERVO_CONFIGURATION:
        if (dataSize != (1 + 14)) {
            return MSP_RESULT_ERROR;
        }
        tmp_u8 = sbufReadU8(src);
        if (tmp_u8 >= MAX_SUPPORTED_SERVOS) {
            return MSP_RESULT_ERROR;
        } else {
            servoParamsMutable(tmp_u8)->min = sbufReadU16(src);
            servoParamsMutable(tmp_u8)->max = sbufReadU16(src);
            servoParamsMutable(tmp_u8)->middle = sbufReadU16(src);
            servoParamsMutable(tmp_u8)->rate = sbufReadU8(src);
            sbufReadU8(src);
            sbufReadU8(src);
            sbufReadU8(src); // used to be forwardFromChannel, ignored
            sbufReadU32(src); // used to be reversedSources
            servoComputeScalingFactors(tmp_u8);
        }
        break;

    case MSP_SET_SERVO_MIX_RULE:
        sbufReadU8Safe(&tmp_u8, src);
        if ((dataSize == 9) && (tmp_u8 < MAX_SERVO_RULES)) {
            customServoMixersMutable(tmp_u8)->targetChannel = sbufReadU8(src);
            customServoMixersMutable(tmp_u8)->inputSource = sbufReadU8(src);
            customServoMixersMutable(tmp_u8)->rate = sbufReadU16(src);
            customServoMixersMutable(tmp_u8)->speed = sbufReadU8(src);
            sbufReadU16(src); //Read 2bytes for min/max and ignore it
            sbufReadU8(src); //Read 1 byte for `box` and ignore it
            loadCustomServoMixer();
        } else
            return MSP_RESULT_ERROR;
        break;

    case MSP2_INAV_SET_SERVO_MIXER:
        sbufReadU8Safe(&tmp_u8, src);
        if ((dataSize == 7) && (tmp_u8 < MAX_SERVO_RULES)) {
            customServoMixersMutable(tmp_u8)->targetChannel = sbufReadU8(src);
            customServoMixersMutable(tmp_u8)->inputSource = sbufReadU8(src);
            customServoMixersMutable(tmp_u8)->rate = sbufReadU16(src);
            customServoMixersMutable(tmp_u8)->speed = sbufReadU8(src);
        #ifdef USE_PROGRAMMING_FRAMEWORK
            customServoMixersMutable(tmp_u8)->conditionId = sbufReadU8(src);
        #else
            sbufReadU8(src);
        #endif
            loadCustomServoMixer();
        } else
            return MSP_RESULT_ERROR;
        break;
#ifdef USE_PROGRAMMING_FRAMEWORK
    case MSP2_INAV_SET_LOGIC_CONDITIONS:
        sbufReadU8Safe(&tmp_u8, src);
        if ((dataSize == 15) && (tmp_u8 < MAX_LOGIC_CONDITIONS)) {
            logicConditionsMutable(tmp_u8)->enabled = sbufReadU8(src);
            logicConditionsMutable(tmp_u8)->activatorId = sbufReadU8(src);
            logicConditionsMutable(tmp_u8)->operation = sbufReadU8(src);
            logicConditionsMutable(tmp_u8)->operandA.type = sbufReadU8(src);
            logicConditionsMutable(tmp_u8)->operandA.value = sbufReadU32(src);
            logicConditionsMutable(tmp_u8)->operandB.type = sbufReadU8(src);
            logicConditionsMutable(tmp_u8)->operandB.value = sbufReadU32(src);
            logicConditionsMutable(tmp_u8)->flags = sbufReadU8(src);
        } else
            return MSP_RESULT_ERROR;
        break;

    case MSP2_INAV_SET_PROGRAMMING_PID:
        sbufReadU8Safe(&tmp_u8, src);
        if ((dataSize == 20) && (tmp_u8 < MAX_PROGRAMMING_PID_COUNT)) {
            programmingPidsMutable(tmp_u8)->enabled = sbufReadU8(src);
            programmingPidsMutable(tmp_u8)->setpoint.type = sbufReadU8(src);
            programmingPidsMutable(tmp_u8)->setpoint.value = sbufReadU32(src);
            programmingPidsMutable(tmp_u8)->measurement.type = sbufReadU8(src);
            programmingPidsMutable(tmp_u8)->measurement.value = sbufReadU32(src);
            programmingPidsMutable(tmp_u8)->gains.P = sbufReadU16(src);
            programmingPidsMutable(tmp_u8)->gains.I = sbufReadU16(src);
            programmingPidsMutable(tmp_u8)->gains.D = sbufReadU16(src);
            programmingPidsMutable(tmp_u8)->gains.FF = sbufReadU16(src);
        } else
            return MSP_RESULT_ERROR;
        break;
#endif
    case MSP2_COMMON_SET_MOTOR_MIXER:
        sbufReadU8Safe(&tmp_u8, src);
        if ((dataSize == 9) && (tmp_u8 < MAX_SUPPORTED_MOTORS)) {
            primaryMotorMixerMutable(tmp_u8)->throttle = constrainf(sbufReadU16(src) / 1000.0f, 0.0f, 1.0f);
            primaryMotorMixerMutable(tmp_u8)->roll = constrainf(sbufReadU16(src) / 1000.0f, 0.0f, 4.0f) - 2.0f;
            primaryMotorMixerMutable(tmp_u8)->pitch = constrainf(sbufReadU16(src) / 1000.0f, 0.0f, 4.0f) - 2.0f;
            primaryMotorMixerMutable(tmp_u8)->yaw = constrainf(sbufReadU16(src) / 1000.0f, 0.0f, 4.0f) - 2.0f;
        } else
            return MSP_RESULT_ERROR;
        break;

    case MSP_SET_3D:
        if (dataSize == 6) {
            reversibleMotorsConfigMutable()->deadband_low = sbufReadU16(src);
            reversibleMotorsConfigMutable()->deadband_high = sbufReadU16(src);
            reversibleMotorsConfigMutable()->neutral = sbufReadU16(src);
        } else
            return MSP_RESULT_ERROR;
        break;

    case MSP_SET_RC_DEADBAND:
        if (dataSize == 5) {
            rcControlsConfigMutable()->deadband = sbufReadU8(src);
            rcControlsConfigMutable()->yaw_deadband = sbufReadU8(src);
            rcControlsConfigMutable()->alt_hold_deadband = sbufReadU8(src);
            rcControlsConfigMutable()->mid_throttle_deadband = sbufReadU16(src);
        } else
            return MSP_RESULT_ERROR;
        break;

    case MSP_SET_RESET_CURR_PID:
        PG_RESET_CURRENT(pidProfile);
        break;

    case MSP_SET_SENSOR_ALIGNMENT:
        if (dataSize == 4) {
            sbufReadU8(src); // was gyroConfigMutable()->gyro_align
            sbufReadU8(src); // was accelerometerConfigMutable()->acc_align
#ifdef USE_MAG
            compassConfigMutable()->mag_align = sbufReadU8(src);
#else
            sbufReadU8(src);
#endif
#ifdef USE_OPFLOW
            opticalFlowConfigMutable()->opflow_align = sbufReadU8(src);
#else
            sbufReadU8(src);
#endif
        } else
            return MSP_RESULT_ERROR;
        break;

    case MSP_SET_ADVANCED_CONFIG:
        if (dataSize == 9) {
            sbufReadU8(src);    // gyroConfig()->gyroSyncDenominator
            sbufReadU8(src);    // BF: masterConfig.pid_process_denom
            sbufReadU8(src);    // BF: motorConfig()->useUnsyncedPwm
            motorConfigMutable()->motorPwmProtocol = sbufReadU8(src);
            motorConfigMutable()->motorPwmRate = sbufReadU16(src);
            servoConfigMutable()->servoPwmRate = sbufReadU16(src);
            sbufReadU8(src);    //Was gyroSync
        } else
            return MSP_RESULT_ERROR;
        break;

    case MSP_SET_FILTER_CONFIG :
        if (dataSize >= 5) {
            gyroConfigMutable()->gyro_main_lpf_hz = sbufReadU8(src);
            pidProfileMutable()->dterm_lpf_hz = constrain(sbufReadU16(src), 0, 500);
            pidProfileMutable()->yaw_lpf_hz = constrain(sbufReadU16(src), 0, 255);
            if (dataSize >= 9) {
                sbufReadU16(src); //Was gyroConfigMutable()->gyro_notch_hz
                sbufReadU16(src); //Was gyroConfigMutable()->gyro_notch_cutoff
            } else {
                return MSP_RESULT_ERROR;
            }
            if (dataSize >= 13) {
                sbufReadU16(src);
                sbufReadU16(src);
                pidInitFilters();
            } else {
                return MSP_RESULT_ERROR;
            }
            if (dataSize >= 17) {
                sbufReadU16(src); // Was gyroConfigMutable()->gyro_soft_notch_hz_2
                sbufReadU16(src); // Was gyroConfigMutable()->gyro_soft_notch_cutoff_2
            } else {
                return MSP_RESULT_ERROR;
            }

            if (dataSize >= 21) {
                accelerometerConfigMutable()->acc_notch_hz = constrain(sbufReadU16(src), 0, 255);
                accelerometerConfigMutable()->acc_notch_cutoff = constrain(sbufReadU16(src), 1, 255);
            } else {
                return MSP_RESULT_ERROR;
            }

            if (dataSize >= 22) {
                sbufReadU16(src); //Was gyro_stage2_lowpass_hz
            } else {
                return MSP_RESULT_ERROR;
            }
        } else
            return MSP_RESULT_ERROR;
        break;

    case MSP_SET_PID_ADVANCED:
        if (dataSize == 17) {
            sbufReadU16(src);   // pidProfileMutable()->rollPitchItermIgnoreRate
            sbufReadU16(src);   // pidProfileMutable()->yawItermIgnoreRate
            sbufReadU16(src); //pidProfile()->yaw_p_limit

            sbufReadU8(src); //BF: pidProfileMutable()->deltaMethod
            sbufReadU8(src); //BF: pidProfileMutable()->vbatPidCompensation
            sbufReadU8(src); //BF: pidProfileMutable()->setpointRelaxRatio
            sbufReadU8(src);
            pidProfileMutable()->pidSumLimit = sbufReadU16(src);
            sbufReadU8(src); //BF: pidProfileMutable()->itermThrottleGain

            /*
             * To keep compatibility on MSP frame length level with Betaflight, axis axisAccelerationLimitYaw
             * limit will be sent and received in [dps / 10]
             */
            pidProfileMutable()->axisAccelerationLimitRollPitch = sbufReadU16(src) * 10;
            pidProfileMutable()->axisAccelerationLimitYaw = sbufReadU16(src) * 10;
        } else
            return MSP_RESULT_ERROR;
        break;

    case MSP_SET_INAV_PID:
        if (dataSize == 15) {
            sbufReadU8(src);  //Legacy, no longer in use async processing value
            sbufReadU16(src);  //Legacy, no longer in use async processing value
            sbufReadU16(src);  //Legacy, no longer in use async processing value
            pidProfileMutable()->heading_hold_rate_limit = sbufReadU8(src);
            sbufReadU8(src); //HEADING_HOLD_ERROR_LPF_FREQ
            sbufReadU16(src); //Legacy yaw_jump_prevention_limit
            gyroConfigMutable()->gyro_lpf = sbufReadU8(src);
            accelerometerConfigMutable()->acc_lpf_hz = sbufReadU8(src);
            sbufReadU8(src); //reserved
            sbufReadU8(src); //reserved
            sbufReadU8(src); //reserved
            sbufReadU8(src); //reserved
        } else
            return MSP_RESULT_ERROR;
        break;

    case MSP_SET_SENSOR_CONFIG:
        if (dataSize == 6) {
            accelerometerConfigMutable()->acc_hardware = sbufReadU8(src);
#ifdef USE_BARO
            barometerConfigMutable()->baro_hardware = sbufReadU8(src);
#else
            sbufReadU8(src);
#endif
#ifdef USE_MAG
            compassConfigMutable()->mag_hardware = sbufReadU8(src);
#else
            sbufReadU8(src);
#endif
#ifdef USE_PITOT
            pitotmeterConfigMutable()->pitot_hardware = sbufReadU8(src);
#else
            sbufReadU8(src);
#endif
#ifdef USE_RANGEFINDER
            rangefinderConfigMutable()->rangefinder_hardware = sbufReadU8(src);
#else
            sbufReadU8(src);        // rangefinder hardware
#endif
#ifdef USE_OPFLOW
            opticalFlowConfigMutable()->opflow_hardware = sbufReadU8(src);
#else
            sbufReadU8(src);        // optical flow hardware
#endif
        } else
            return MSP_RESULT_ERROR;
        break;

    case MSP_SET_NAV_POSHOLD:
        if (dataSize == 13) {
            navConfigMutable()->general.flags.user_control_mode = sbufReadU8(src);
            navConfigMutable()->general.max_auto_speed = sbufReadU16(src);
            navConfigMutable()->general.max_auto_climb_rate = sbufReadU16(src);
            navConfigMutable()->general.max_manual_speed = sbufReadU16(src);
            navConfigMutable()->general.max_manual_climb_rate = sbufReadU16(src);
            navConfigMutable()->mc.max_bank_angle = sbufReadU8(src);
            navConfigMutable()->mc.althold_throttle_type = sbufReadU8(src);
            currentBatteryProfileMutable->nav.mc.hover_throttle = sbufReadU16(src);
        } else
            return MSP_RESULT_ERROR;
        break;

    case MSP_SET_RTH_AND_LAND_CONFIG:
        if (dataSize == 21) {
            navConfigMutable()->general.min_rth_distance = sbufReadU16(src);
            navConfigMutable()->general.flags.rth_climb_first = sbufReadU8(src);
            navConfigMutable()->general.flags.rth_climb_ignore_emerg = sbufReadU8(src);
            navConfigMutable()->general.flags.rth_tail_first = sbufReadU8(src);
            navConfigMutable()->general.flags.rth_allow_landing = sbufReadU8(src);
            navConfigMutable()->general.flags.rth_alt_control_mode = sbufReadU8(src);
            navConfigMutable()->general.rth_abort_threshold = sbufReadU16(src);
            navConfigMutable()->general.rth_altitude = sbufReadU16(src);
            navConfigMutable()->general.land_minalt_vspd = sbufReadU16(src);
            navConfigMutable()->general.land_maxalt_vspd = sbufReadU16(src);
            navConfigMutable()->general.land_slowdown_minalt = sbufReadU16(src);
            navConfigMutable()->general.land_slowdown_maxalt = sbufReadU16(src);
            navConfigMutable()->general.emerg_descent_rate = sbufReadU16(src);
        } else
            return MSP_RESULT_ERROR;
        break;

    case MSP_SET_FW_CONFIG:
        if (dataSize == 12) {
            currentBatteryProfileMutable->nav.fw.cruise_throttle = sbufReadU16(src);
            currentBatteryProfileMutable->nav.fw.min_throttle = sbufReadU16(src);
            currentBatteryProfileMutable->nav.fw.max_throttle = sbufReadU16(src);
            navConfigMutable()->fw.max_bank_angle = sbufReadU8(src);
            navConfigMutable()->fw.max_climb_angle = sbufReadU8(src);
            navConfigMutable()->fw.max_dive_angle = sbufReadU8(src);
            currentBatteryProfileMutable->nav.fw.pitch_to_throttle = sbufReadU8(src);
            navConfigMutable()->fw.loiter_radius = sbufReadU16(src);
        } else
            return MSP_RESULT_ERROR;
        break;

    case MSP_SET_CALIBRATION_DATA:
        if (dataSize >= 18) {
            accelerometerConfigMutable()->accZero.raw[X] = sbufReadU16(src);
            accelerometerConfigMutable()->accZero.raw[Y] = sbufReadU16(src);
            accelerometerConfigMutable()->accZero.raw[Z] = sbufReadU16(src);
            accelerometerConfigMutable()->accGain.raw[X] = sbufReadU16(src);
            accelerometerConfigMutable()->accGain.raw[Y] = sbufReadU16(src);
            accelerometerConfigMutable()->accGain.raw[Z] = sbufReadU16(src);

#ifdef USE_MAG
            compassConfigMutable()->magZero.raw[X] = sbufReadU16(src);
            compassConfigMutable()->magZero.raw[Y] = sbufReadU16(src);
            compassConfigMutable()->magZero.raw[Z] = sbufReadU16(src);
#else
            sbufReadU16(src);
            sbufReadU16(src);
            sbufReadU16(src);
#endif
#ifdef USE_OPFLOW
            if (dataSize >= 20) {
                opticalFlowConfigMutable()->opflow_scale = sbufReadU16(src) / 256.0f;
            }
#endif
#ifdef USE_MAG
            if (dataSize >= 22) {
                compassConfigMutable()->magGain[X] = sbufReadU16(src);
                compassConfigMutable()->magGain[Y] = sbufReadU16(src);
                compassConfigMutable()->magGain[Z] = sbufReadU16(src);
            }
#else
            if (dataSize >= 22) {
                sbufReadU16(src);
                sbufReadU16(src);
                sbufReadU16(src);
            }
#endif
        } else
            return MSP_RESULT_ERROR;
        break;

    case MSP_SET_POSITION_ESTIMATION_CONFIG:
        if (dataSize == 12) {
            positionEstimationConfigMutable()->w_z_baro_p = constrainf(sbufReadU16(src) / 100.0f, 0.0f, 10.0f);
            positionEstimationConfigMutable()->w_z_gps_p = constrainf(sbufReadU16(src) / 100.0f, 0.0f, 10.0f);
            positionEstimationConfigMutable()->w_z_gps_v = constrainf(sbufReadU16(src) / 100.0f, 0.0f, 10.0f);
            positionEstimationConfigMutable()->w_xy_gps_p = constrainf(sbufReadU16(src) / 100.0f, 0.0f, 10.0f);
            positionEstimationConfigMutable()->w_xy_gps_v = constrainf(sbufReadU16(src) / 100.0f, 0.0f, 10.0f);
            gpsConfigMutable()->gpsMinSats = constrain(sbufReadU8(src), 5, 10);
            positionEstimationConfigMutable()->use_gps_velned = constrain(sbufReadU8(src), 0, 1);
        } else
            return MSP_RESULT_ERROR;
        break;

    case MSP_RESET_CONF:
        if (!ARMING_FLAG(ARMED)) {
            suspendRxSignal();
            resetEEPROM();
            writeEEPROM();
            readEEPROM();
            resumeRxSignal();
        } else
            return MSP_RESULT_ERROR;
        break;

    case MSP_ACC_CALIBRATION:
        if (!ARMING_FLAG(ARMED))
            accStartCalibration();
        else
            return MSP_RESULT_ERROR;
        break;

    case MSP_MAG_CALIBRATION:
        if (!ARMING_FLAG(ARMED))
            ENABLE_STATE(CALIBRATE_MAG);
        else
            return MSP_RESULT_ERROR;
        break;

#ifdef USE_OPFLOW
    case MSP2_INAV_OPFLOW_CALIBRATION:
        if (!ARMING_FLAG(ARMED))
            opflowStartCalibration();
        else
            return MSP_RESULT_ERROR;
        break;
#endif

    case MSP_EEPROM_WRITE:
        if (!ARMING_FLAG(ARMED)) {
            suspendRxSignal();
            writeEEPROM();
            readEEPROM();
            resumeRxSignal();
        } else
            return MSP_RESULT_ERROR;
        break;

#ifdef USE_BLACKBOX
    case MSP2_SET_BLACKBOX_CONFIG:
        // Don't allow config to be updated while Blackbox is logging
        if ((dataSize == 9) && blackboxMayEditConfig()) {
            blackboxConfigMutable()->device = sbufReadU8(src);
            blackboxConfigMutable()->rate_num = sbufReadU16(src);
            blackboxConfigMutable()->rate_denom = sbufReadU16(src);
            blackboxConfigMutable()->includeFlags = sbufReadU32(src);
        } else
            return MSP_RESULT_ERROR;
        break;
#endif

#ifdef USE_OSD
    case MSP_SET_OSD_CONFIG:
        sbufReadU8Safe(&tmp_u8, src);
        // set all the other settings
        if ((int8_t)tmp_u8 == -1) {
            if (dataSize >= 10) {
                osdConfigMutable()->video_system = sbufReadU8(src);
                osdConfigMutable()->units = sbufReadU8(src);
                osdConfigMutable()->rssi_alarm = sbufReadU8(src);
                currentBatteryProfileMutable->capacity.warning = sbufReadU16(src);
                osdConfigMutable()->time_alarm = sbufReadU16(src);
                osdConfigMutable()->alt_alarm = sbufReadU16(src);
                // Won't be read if they weren't provided
                sbufReadU16Safe(&osdConfigMutable()->dist_alarm, src);
                sbufReadU16Safe(&osdConfigMutable()->neg_alt_alarm, src);
            } else
                return MSP_RESULT_ERROR;
        } else {
            // set a position setting
            if ((dataSize >= 3) && (tmp_u8 < OSD_ITEM_COUNT)) // tmp_u8 == addr
                osdLayoutsConfigMutable()->item_pos[0][tmp_u8] = sbufReadU16(src);
            else
                return MSP_RESULT_ERROR;
        }
        // Either a element position change or a units change needs
        // a full redraw, since an element can change size significantly
        // and the old position or the now unused space due to the
        // size change need to be erased.
        osdStartFullRedraw();
        break;

    case MSP_OSD_CHAR_WRITE:
        if (dataSize >= 55) {
            osdCharacter_t chr;
            size_t osdCharacterBytes;
            uint16_t addr;
            if (dataSize >= OSD_CHAR_VISIBLE_BYTES + 2) {
                if (dataSize >= OSD_CHAR_BYTES + 2) {
                    // 16 bit address, full char with metadata
                    addr = sbufReadU16(src);
                    osdCharacterBytes = OSD_CHAR_BYTES;
                } else if (dataSize >= OSD_CHAR_BYTES + 1) {
                    // 8 bit address, full char with metadata
                    addr = sbufReadU8(src);
                    osdCharacterBytes = OSD_CHAR_BYTES;
                } else {
                    // 16 bit character address, only visible char bytes
                    addr = sbufReadU16(src);
                    osdCharacterBytes = OSD_CHAR_VISIBLE_BYTES;
                }
            } else {
                // 8 bit character address, only visible char bytes
                addr = sbufReadU8(src);
                osdCharacterBytes = OSD_CHAR_VISIBLE_BYTES;
            }
            for (unsigned ii = 0; ii < MIN(osdCharacterBytes, sizeof(chr.data)); ii++) {
                chr.data[ii] = sbufReadU8(src);
            }
            displayPort_t *osdDisplayPort = osdGetDisplayPort();
            if (osdDisplayPort) {
                displayWriteFontCharacter(osdDisplayPort, addr, &chr);
            }
        } else {
            return MSP_RESULT_ERROR;
        }
        break;
#endif // USE_OSD

#ifdef USE_VTX_CONTROL
    case MSP_SET_VTX_CONFIG:
        if (dataSize >= 2) {
            vtxDevice_t *vtxDevice = vtxCommonDevice();
            if (vtxDevice) {
                if (vtxCommonGetDeviceType(vtxDevice) != VTXDEV_UNKNOWN) {
                    uint16_t newFrequency = sbufReadU16(src);
                    if (newFrequency <= VTXCOMMON_MSP_BANDCHAN_CHKVAL) {  //value is band and channel
                        const uint8_t newBand = (newFrequency / 8) + 1;
                        const uint8_t newChannel = (newFrequency % 8) + 1;

                        if(vtxSettingsConfig()->band != newBand || vtxSettingsConfig()->channel != newChannel) {
                            vtxCommonSetBandAndChannel(vtxDevice, newBand, newChannel);
                        }

                        vtxSettingsConfigMutable()->band = newBand;
                        vtxSettingsConfigMutable()->channel = newChannel;
                    }

                    if (sbufBytesRemaining(src) > 1) {
                        uint8_t newPower = sbufReadU8(src);
                        uint8_t currentPower = 0;
                        vtxCommonGetPowerIndex(vtxDevice, &currentPower);
                        if (newPower != currentPower) {
                            vtxCommonSetPowerByIndex(vtxDevice, newPower);
                            vtxSettingsConfigMutable()->power = newPower;
                        }

                        // Delegate pitmode to vtx directly
                        const uint8_t newPitmode = sbufReadU8(src);
                        uint8_t currentPitmode = 0;
                        vtxCommonGetPitMode(vtxDevice, &currentPitmode);
                        if (currentPitmode != newPitmode) {
                            vtxCommonSetPitMode(vtxDevice, newPitmode);
                        }

                        if (sbufBytesRemaining(src) > 0) {
                            vtxSettingsConfigMutable()->lowPowerDisarm = sbufReadU8(src);
                        }
                    }
                }
            }
        } else {
            return MSP_RESULT_ERROR;
        }
        break;
#endif

#ifdef USE_FLASHFS
    case MSP_DATAFLASH_ERASE:
        flashfsEraseCompletely();
        break;
#endif

#ifdef USE_GPS
    case MSP_SET_RAW_GPS:
        if (dataSize == 14) {
	    gpsSol.fixType = sbufReadU8(src);
	    if (gpsSol.fixType) {
		ENABLE_STATE(GPS_FIX);
            } else {
                DISABLE_STATE(GPS_FIX);
            }
            gpsSol.flags.validVelNE = false;
            gpsSol.flags.validVelD = false;
            gpsSol.flags.validEPE = false;
            gpsSol.flags.validTime = false;
            gpsSol.numSat = sbufReadU8(src);
            gpsSol.llh.lat = sbufReadU32(src);
            gpsSol.llh.lon = sbufReadU32(src);
            gpsSol.llh.alt = 100 * sbufReadU16(src); // require cm
            gpsSol.groundSpeed = sbufReadU16(src);
            gpsSol.velNED[X] = 0;
            gpsSol.velNED[Y] = 0;
            gpsSol.velNED[Z] = 0;
            gpsSol.eph = 100;
            gpsSol.epv = 100;
            // Feed data to navigation
            sensorsSet(SENSOR_GPS);
            onNewGPSData();
        } else
            return MSP_RESULT_ERROR;
        break;
#endif

    case MSP_SET_WP:
        if (dataSize == 21) {
            const uint8_t msp_wp_no = sbufReadU8(src);     // get the waypoint number
            navWaypoint_t msp_wp;
            msp_wp.action = sbufReadU8(src);    // action
            msp_wp.lat = sbufReadU32(src);      // lat
            msp_wp.lon = sbufReadU32(src);      // lon
            msp_wp.alt = sbufReadU32(src);      // to set altitude (cm)
            msp_wp.p1 = sbufReadU16(src);       // P1
            msp_wp.p2 = sbufReadU16(src);       // P2
            msp_wp.p3 = sbufReadU16(src);       // P3
            msp_wp.flag = sbufReadU8(src);      // future: to set nav flag
            setWaypoint(msp_wp_no, &msp_wp);
        } else
            return MSP_RESULT_ERROR;
        break;
    case MSP2_COMMON_SET_RADAR_POS:
        if (dataSize == 19) {
            const uint8_t msp_radar_no = MIN(sbufReadU8(src), RADAR_MAX_POIS - 1); // Radar poi number, 0 to 3
            radar_pois[msp_radar_no].state = sbufReadU8(src);                      // 0=undefined, 1=armed, 2=lost
            radar_pois[msp_radar_no].gps.lat = sbufReadU32(src);                   // lat 10E7
            radar_pois[msp_radar_no].gps.lon = sbufReadU32(src);                   // lon 10E7
            radar_pois[msp_radar_no].gps.alt = sbufReadU32(src);                   // altitude (cm)
            radar_pois[msp_radar_no].heading = sbufReadU16(src);                   // °
            radar_pois[msp_radar_no].speed = sbufReadU16(src);                     // cm/s
            radar_pois[msp_radar_no].lq = sbufReadU8(src);                         // Link quality, from 0 to 4
        } else
            return MSP_RESULT_ERROR;
        break;

    case MSP_SET_FEATURE:
        if (dataSize == 4) {
            featureClearAll();
            featureSet(sbufReadU32(src)); // features bitmap
            rxUpdateRSSISource(); // For FEATURE_RSSI_ADC
        } else
            return MSP_RESULT_ERROR;
        break;

    case MSP_SET_BOARD_ALIGNMENT:
        if (dataSize == 6) {
            boardAlignmentMutable()->rollDeciDegrees = sbufReadU16(src);
            boardAlignmentMutable()->pitchDeciDegrees = sbufReadU16(src);
            boardAlignmentMutable()->yawDeciDegrees = sbufReadU16(src);
        } else
            return MSP_RESULT_ERROR;
        break;

    case MSP_SET_VOLTAGE_METER_CONFIG:
        if (dataSize == 4) {
#ifdef USE_ADC
            batteryMetersConfigMutable()->voltage.scale = sbufReadU8(src) * 10;
            currentBatteryProfileMutable->voltage.cellMin = sbufReadU8(src) * 10;
            currentBatteryProfileMutable->voltage.cellMax = sbufReadU8(src) * 10;
            currentBatteryProfileMutable->voltage.cellWarning = sbufReadU8(src) * 10;
#else
            sbufReadU8(src);
            sbufReadU8(src);
            sbufReadU8(src);
            sbufReadU8(src);
#endif
        } else
            return MSP_RESULT_ERROR;
        break;

    case MSP_SET_CURRENT_METER_CONFIG:
        if (dataSize == 7) {
            batteryMetersConfigMutable()->current.scale = sbufReadU16(src);
            batteryMetersConfigMutable()->current.offset = sbufReadU16(src);
            batteryMetersConfigMutable()->current.type = sbufReadU8(src);
            currentBatteryProfileMutable->capacity.value = sbufReadU16(src);
        } else
            return MSP_RESULT_ERROR;
        break;

    case MSP_SET_MIXER:
        if (dataSize == 1) {
            sbufReadU8(src); //This is ignored, no longer supporting mixerMode
            mixerUpdateStateFlags();    // Required for correct preset functionality
        } else
            return MSP_RESULT_ERROR;
        break;

    case MSP_SET_RX_CONFIG:
        if (dataSize == 24) {
            rxConfigMutable()->serialrx_provider = sbufReadU8(src);
            rxConfigMutable()->maxcheck = sbufReadU16(src);
            sbufReadU16(src); // midrc
            rxConfigMutable()->mincheck = sbufReadU16(src);
#ifdef USE_SPEKTRUM_BIND
            rxConfigMutable()->spektrum_sat_bind = sbufReadU8(src);
#else
            sbufReadU8(src);
#endif
            rxConfigMutable()->rx_min_usec = sbufReadU16(src);
            rxConfigMutable()->rx_max_usec = sbufReadU16(src);
            sbufReadU8(src); // for compatibility with betaflight (rcInterpolation)
            sbufReadU8(src); // for compatibility with betaflight (rcInterpolationInterval)
            sbufReadU16(src); // for compatibility with betaflight (airModeActivateThreshold)
            sbufReadU8(src);
            sbufReadU32(src);
            sbufReadU8(src);
            sbufReadU8(src); // for compatibility with betaflight (fpvCamAngleDegrees)
            rxConfigMutable()->receiverType = sbufReadU8(src);              // Won't be modified if buffer is not large enough
        } else
            return MSP_RESULT_ERROR;
        break;

    case MSP_SET_FAILSAFE_CONFIG:
        if (dataSize == 20) {
            failsafeConfigMutable()->failsafe_delay = sbufReadU8(src);
            failsafeConfigMutable()->failsafe_off_delay = sbufReadU8(src);
            currentBatteryProfileMutable->failsafe_throttle = sbufReadU16(src);
            sbufReadU8(src); // was failsafe_kill_switch
            failsafeConfigMutable()->failsafe_throttle_low_delay = sbufReadU16(src);
            failsafeConfigMutable()->failsafe_procedure = sbufReadU8(src);
            failsafeConfigMutable()->failsafe_recovery_delay = sbufReadU8(src);
            failsafeConfigMutable()->failsafe_fw_roll_angle = (int16_t)sbufReadU16(src);
            failsafeConfigMutable()->failsafe_fw_pitch_angle = (int16_t)sbufReadU16(src);
            failsafeConfigMutable()->failsafe_fw_yaw_rate = (int16_t)sbufReadU16(src);
            failsafeConfigMutable()->failsafe_stick_motion_threshold = sbufReadU16(src);
            failsafeConfigMutable()->failsafe_min_distance = sbufReadU16(src);
            failsafeConfigMutable()->failsafe_min_distance_procedure = sbufReadU8(src);
        } else
            return MSP_RESULT_ERROR;
        break;

    case MSP_SET_RSSI_CONFIG:
        sbufReadU8Safe(&tmp_u8, src);
        if ((dataSize == 1) && (tmp_u8 <= MAX_SUPPORTED_RC_CHANNEL_COUNT)) {
            rxConfigMutable()->rssi_channel = tmp_u8;
            rxUpdateRSSISource();
        } else {
            return MSP_RESULT_ERROR;
        }
        break;

    case MSP_SET_RX_MAP:
        if (dataSize == MAX_MAPPABLE_RX_INPUTS) {
            for (int i = 0; i < MAX_MAPPABLE_RX_INPUTS; i++) {
                rxConfigMutable()->rcmap[i] = sbufReadU8(src);
            }
        } else
            return MSP_RESULT_ERROR;
        break;

    case MSP2_COMMON_SET_SERIAL_CONFIG:
        {
            uint8_t portConfigSize = sizeof(uint8_t) + sizeof(uint32_t) + (sizeof(uint8_t) * 4);

            if (dataSize % portConfigSize != 0) {
                return MSP_RESULT_ERROR;
            }

            uint8_t remainingPortsInPacket = dataSize / portConfigSize;

            while (remainingPortsInPacket--) {
                uint8_t identifier = sbufReadU8(src);

                serialPortConfig_t *portConfig = serialFindPortConfiguration(identifier);
                if (!portConfig) {
                    return MSP_RESULT_ERROR;
                }

                portConfig->identifier = identifier;
                portConfig->functionMask = sbufReadU32(src);
                portConfig->msp_baudrateIndex = constrain(sbufReadU8(src), BAUD_MIN, BAUD_MAX);
                portConfig->gps_baudrateIndex = constrain(sbufReadU8(src), BAUD_MIN, BAUD_MAX);
                portConfig->telemetry_baudrateIndex = constrain(sbufReadU8(src), BAUD_MIN, BAUD_MAX);
                portConfig->peripheral_baudrateIndex = constrain(sbufReadU8(src), BAUD_MIN, BAUD_MAX);
            }
        }
        break;

#ifdef USE_LED_STRIP
    case MSP_SET_LED_COLORS:
        if (dataSize == LED_CONFIGURABLE_COLOR_COUNT * 4) {
            for (int i = 0; i < LED_CONFIGURABLE_COLOR_COUNT; i++) {
                hsvColor_t *color = &ledStripConfigMutable()->colors[i];
                color->h = sbufReadU16(src);
                color->s = sbufReadU8(src);
                color->v = sbufReadU8(src);
            }
        } else
            return MSP_RESULT_ERROR;
        break;

    case MSP_SET_LED_STRIP_CONFIG:
        if (dataSize == (1 + sizeof(uint32_t))) {
            tmp_u8 = sbufReadU8(src);
            if (tmp_u8 >= LED_MAX_STRIP_LENGTH) {
                return MSP_RESULT_ERROR;
            }
            ledConfig_t *ledConfig = &ledStripConfigMutable()->ledConfigs[tmp_u8];

            uint32_t legacyConfig = sbufReadU32(src);

            ledConfig->led_position = legacyConfig & 0xFF;
            ledConfig->led_function = (legacyConfig >> 8) & 0xF;
            ledConfig->led_overlay = (legacyConfig >> 12) & 0x3F;
            ledConfig->led_color = (legacyConfig >> 18) & 0xF;
            ledConfig->led_direction = (legacyConfig >> 22) & 0x3F;
            ledConfig->led_params = (legacyConfig >> 28) & 0xF;

            reevaluateLedConfig();
        } else
            return MSP_RESULT_ERROR;
        break;

    case MSP2_INAV_SET_LED_STRIP_CONFIG_EX:
        if (dataSize == (1 + sizeof(ledConfig_t))) {
            tmp_u8 = sbufReadU8(src);
            if (tmp_u8 >= LED_MAX_STRIP_LENGTH) {
                return MSP_RESULT_ERROR;
            }
            ledConfig_t *ledConfig = &ledStripConfigMutable()->ledConfigs[tmp_u8];
            sbufReadDataSafe(src, ledConfig, sizeof(ledConfig_t));
            reevaluateLedConfig();
        } else
            return MSP_RESULT_ERROR;
        break;

    case MSP_SET_LED_STRIP_MODECOLOR:
        if (dataSize == 3) {
            ledModeIndex_e modeIdx = sbufReadU8(src);
            int funIdx = sbufReadU8(src);
            int color = sbufReadU8(src);

            if (!setModeColor(modeIdx, funIdx, color))
                return MSP_RESULT_ERROR;
        } else
            return MSP_RESULT_ERROR;
        break;
#endif

#ifdef NAV_NON_VOLATILE_WAYPOINT_STORAGE
    case MSP_WP_MISSION_LOAD:
        sbufReadU8Safe(NULL, src);    // Mission ID (reserved)
        if ((dataSize != 1) || (!loadNonVolatileWaypointList(false)))
            return MSP_RESULT_ERROR;
        break;

    case MSP_WP_MISSION_SAVE:
        sbufReadU8Safe(NULL, src);    // Mission ID (reserved)
        if ((dataSize != 1) || (!saveNonVolatileWaypointList()))
            return MSP_RESULT_ERROR;
        break;
#endif

    case MSP_SET_RTC:
        if (dataSize == 6) {
            // Use seconds and milliseconds to make senders
            // easier to implement. Generating a 64 bit value
            // might not be trivial in some platforms.
            int32_t secs = (int32_t)sbufReadU32(src);
            uint16_t millis = sbufReadU16(src);
            rtcTime_t t = rtcTimeMake(secs, millis);
            rtcSet(&t);
        } else
            return MSP_RESULT_ERROR;
        break;

    case MSP_SET_TX_INFO:
        {
            // This message will be sent while the aircraft is
            // armed. Better to guard ourselves against potentially
            // malformed requests.
            uint8_t rssi;
            if (sbufReadU8Safe(&rssi, src)) {
                setRSSIFromMSP(rssi);
            }
        }
        break;

    case MSP_SET_NAME:
        if (dataSize <= MAX_NAME_LENGTH) {
            char *name = systemConfigMutable()->craftName;
            int len = MIN(MAX_NAME_LENGTH, (int)dataSize);
            sbufReadData(src, name, len);
            memset(&name[len], '\0', (MAX_NAME_LENGTH + 1) - len);
        } else
            return MSP_RESULT_ERROR;
        break;

    case MSP2_COMMON_SET_TZ:
        if (dataSize == 2)
            timeConfigMutable()->tz_offset = (int16_t)sbufReadU16(src);
        else if (dataSize == 3) {
            timeConfigMutable()->tz_offset = (int16_t)sbufReadU16(src);
            timeConfigMutable()->tz_automatic_dst = (uint8_t)sbufReadU8(src);
        } else
            return MSP_RESULT_ERROR;
        break;

    case MSP2_INAV_SET_MIXER:
        if (dataSize == 9) {
	    mixerConfigMutable()->motorDirectionInverted = sbufReadU8(src);
	    sbufReadU16(src); // Was yaw_jump_prevention_limit
	    mixerConfigMutable()->platformType = sbufReadU8(src);
	    mixerConfigMutable()->hasFlaps = sbufReadU8(src);
	    mixerConfigMutable()->appliedMixerPreset = sbufReadU16(src);
	    sbufReadU8(src); //Read and ignore MAX_SUPPORTED_MOTORS
	    sbufReadU8(src); //Read and ignore MAX_SUPPORTED_SERVOS
	    mixerUpdateStateFlags();
	} else
            return MSP_RESULT_ERROR;
        break;

#if defined(USE_OSD)
    case MSP2_INAV_OSD_SET_LAYOUT_ITEM:
        {
            uint8_t layout;
            if (!sbufReadU8Safe(&layout, src)) {
                return MSP_RESULT_ERROR;
            }
            uint8_t item;
            if (!sbufReadU8Safe(&item, src)) {
                return MSP_RESULT_ERROR;
            }
            if (!sbufReadU16Safe(&osdLayoutsConfigMutable()->item_pos[layout][item], src)) {
                return MSP_RESULT_ERROR;
            }
            // If the layout is not already overriden and it's different
            // than the layout for the item that was just configured,
            // override it for 10 seconds.
            bool overridden;
            int activeLayout = osdGetActiveLayout(&overridden);
            if (activeLayout != layout && !overridden) {
                osdOverrideLayout(layout, 10000);
            } else {
                osdStartFullRedraw();
            }
        }

        break;

    case MSP2_INAV_OSD_SET_ALARMS:
        {
            if (dataSize == 24) {
                osdConfigMutable()->rssi_alarm = sbufReadU8(src);
                osdConfigMutable()->time_alarm = sbufReadU16(src);
                osdConfigMutable()->alt_alarm = sbufReadU16(src);
                osdConfigMutable()->dist_alarm = sbufReadU16(src);
                osdConfigMutable()->neg_alt_alarm = sbufReadU16(src);
                tmp_u16 = sbufReadU16(src);
                osdConfigMutable()->gforce_alarm = tmp_u16 / 1000.0f;
                tmp_u16 = sbufReadU16(src);
                osdConfigMutable()->gforce_axis_alarm_min = (int16_t)tmp_u16 / 1000.0f;
                tmp_u16 = sbufReadU16(src);
                osdConfigMutable()->gforce_axis_alarm_max = (int16_t)tmp_u16 / 1000.0f;
                osdConfigMutable()->current_alarm = sbufReadU8(src);
                osdConfigMutable()->imu_temp_alarm_min = sbufReadU16(src);
                osdConfigMutable()->imu_temp_alarm_max = sbufReadU16(src);
#ifdef USE_BARO
                osdConfigMutable()->baro_temp_alarm_min = sbufReadU16(src);
                osdConfigMutable()->baro_temp_alarm_max = sbufReadU16(src);
#endif
            } else
                return MSP_RESULT_ERROR;
        }

        break;

    case MSP2_INAV_OSD_SET_PREFERENCES:
        {
            if (dataSize == 9) {
                osdConfigMutable()->video_system = sbufReadU8(src);
                osdConfigMutable()->main_voltage_decimals = sbufReadU8(src);
                osdConfigMutable()->ahi_reverse_roll = sbufReadU8(src);
                osdConfigMutable()->crosshairs_style = sbufReadU8(src);
                osdConfigMutable()->left_sidebar_scroll = sbufReadU8(src);
                osdConfigMutable()->right_sidebar_scroll = sbufReadU8(src);
                osdConfigMutable()->sidebar_scroll_arrows = sbufReadU8(src);
                osdConfigMutable()->units = sbufReadU8(src);
                osdConfigMutable()->stats_energy_unit = sbufReadU8(src);
                osdStartFullRedraw();
            } else
                return MSP_RESULT_ERROR;
        }

        break;
#endif

    case MSP2_INAV_SET_MC_BRAKING:
#ifdef USE_MR_BRAKING_MODE
        if (dataSize == 14) {
            navConfigMutable()->mc.braking_speed_threshold = sbufReadU16(src);
            navConfigMutable()->mc.braking_disengage_speed = sbufReadU16(src);
            navConfigMutable()->mc.braking_timeout = sbufReadU16(src);
            navConfigMutable()->mc.braking_boost_factor = sbufReadU8(src);
            navConfigMutable()->mc.braking_boost_timeout = sbufReadU16(src);
            navConfigMutable()->mc.braking_boost_speed_threshold = sbufReadU16(src);
            navConfigMutable()->mc.braking_boost_disengage_speed = sbufReadU16(src);
            navConfigMutable()->mc.braking_bank_angle = sbufReadU8(src);
        } else
#endif
            return MSP_RESULT_ERROR;
        break;

    case MSP2_INAV_SELECT_BATTERY_PROFILE:
        if (!ARMING_FLAG(ARMED) && sbufReadU8Safe(&tmp_u8, src)) {
                setConfigBatteryProfileAndWriteEEPROM(tmp_u8);
        } else {
            return MSP_RESULT_ERROR;
        }
        break;

#ifdef USE_TEMPERATURE_SENSOR
    case MSP2_INAV_SET_TEMP_SENSOR_CONFIG:
        if (dataSize == sizeof(tempSensorConfig_t) * MAX_TEMP_SENSORS) {
            for (uint8_t index = 0; index < MAX_TEMP_SENSORS; ++index) {
                tempSensorConfig_t *sensorConfig = tempSensorConfigMutable(index);
                sensorConfig->type = sbufReadU8(src);
                for (uint8_t addrIndex = 0; addrIndex < 8; ++addrIndex)
                    ((uint8_t *)&sensorConfig->address)[addrIndex] = sbufReadU8(src);
                sensorConfig->alarm_min = sbufReadU16(src);
                sensorConfig->alarm_max = sbufReadU16(src);
                tmp_u8 = sbufReadU8(src);
                sensorConfig->osdSymbol = tmp_u8 > TEMP_SENSOR_SYM_COUNT ? 0 : tmp_u8;
                for (uint8_t labelIndex = 0; labelIndex < TEMPERATURE_LABEL_LEN; ++labelIndex)
                    sensorConfig->label[labelIndex] = toupper(sbufReadU8(src));
            }
        } else
            return MSP_RESULT_ERROR;
        break;
#endif

#ifdef MSP_FIRMWARE_UPDATE
    case MSP2_INAV_FWUPDT_PREPARE:
        if (!firmwareUpdatePrepare(sbufReadU32(src))) {
            return MSP_RESULT_ERROR;
        }
        break;
    case MSP2_INAV_FWUPDT_STORE:
        if (!firmwareUpdateStore(sbufPtr(src), sbufBytesRemaining(src))) {
            return MSP_RESULT_ERROR;
        }
        break;
    case MSP2_INAV_FWUPDT_EXEC:
        firmwareUpdateExec(sbufReadU8(src));
        return MSP_RESULT_ERROR; // will only be reached if the update is not ready
        break;
    case MSP2_INAV_FWUPDT_ROLLBACK_PREPARE:
        if (!firmwareUpdateRollbackPrepare()) {
            return MSP_RESULT_ERROR;
        }
        break;
    case MSP2_INAV_FWUPDT_ROLLBACK_EXEC:
        firmwareUpdateRollbackExec();
        return MSP_RESULT_ERROR; // will only be reached if the rollback is not ready
        break;
#endif
#ifdef USE_SAFE_HOME
    case MSP2_INAV_SET_SAFEHOME:
        if (dataSize == 10) {
             uint8_t i;
             if (!sbufReadU8Safe(&i, src) || i >= MAX_SAFE_HOMES) {
                 return MSP_RESULT_ERROR;
             }
             safeHomeConfigMutable(i)->enabled = sbufReadU8(src);
             safeHomeConfigMutable(i)->lat = sbufReadU32(src);
             safeHomeConfigMutable(i)->lon = sbufReadU32(src);
        } else {
            return MSP_RESULT_ERROR;
        }
        break;
#endif

    default:
        return MSP_RESULT_ERROR;
    }
    return MSP_RESULT_ACK;
}

static const setting_t *mspReadSetting(sbuf_t *src)
{
    char name[SETTING_MAX_NAME_LENGTH];
    uint16_t id;
    uint8_t c;
    size_t s = 0;
    while (1) {
        if (!sbufReadU8Safe(&c, src)) {
            return NULL;
        }
        name[s++] = c;
        if (c == '\0') {
            if (s == 1) {
                // Payload starts with a zero, setting index
                // as uint16_t follows
                if (sbufReadU16Safe(&id, src)) {
                    return settingGet(id);
                }
                return NULL;
            }
            break;
        }
        if (s == SETTING_MAX_NAME_LENGTH) {
            // Name is too long
            return NULL;
        }
    }
    return settingFind(name);
}

static bool mspSettingCommand(sbuf_t *dst, sbuf_t *src)
{
    const setting_t *setting = mspReadSetting(src);
    if (!setting) {
        return false;
    }

    const void *ptr = settingGetValuePointer(setting);
    size_t size = settingGetValueSize(setting);
    sbufWriteDataSafe(dst, ptr, size);
    return true;
}

static bool mspSetSettingCommand(sbuf_t *dst, sbuf_t *src)
{
    UNUSED(dst);

    const setting_t *setting = mspReadSetting(src);
    if (!setting) {
        return false;
    }

    setting_min_t min = settingGetMin(setting);
    setting_max_t max = settingGetMax(setting);

    void *ptr = settingGetValuePointer(setting);
    switch (SETTING_TYPE(setting)) {
        case VAR_UINT8:
            {
                uint8_t val;
                if (!sbufReadU8Safe(&val, src)) {
                    return false;
                }
                if (val > max) {
                    return false;
                }
                *((uint8_t*)ptr) = val;
            }
            break;
        case VAR_INT8:
            {
                int8_t val;
                if (!sbufReadI8Safe(&val, src)) {
                    return false;
                }
                if (val < min || val > (int8_t)max) {
                    return false;
                }
                *((int8_t*)ptr) = val;
            }
            break;
        case VAR_UINT16:
            {
                uint16_t val;
                if (!sbufReadU16Safe(&val, src)) {
                    return false;
                }
                if (val > max) {
                    return false;
                }
                *((uint16_t*)ptr) = val;
            }
            break;
        case VAR_INT16:
            {
                int16_t val;
                if (!sbufReadI16Safe(&val, src)) {
                    return false;
                }
                if (val < min || val > (int16_t)max) {
                    return false;
                }
                *((int16_t*)ptr) = val;
            }
            break;
        case VAR_UINT32:
            {
                uint32_t val;
                if (!sbufReadU32Safe(&val, src)) {
                    return false;
                }
                if (val > max) {
                    return false;
                }
                *((uint32_t*)ptr) = val;
            }
            break;
        case VAR_FLOAT:
            {
                float val;
                if (!sbufReadDataSafe(src, &val, sizeof(float))) {
                    return false;
                }
                if (val < (float)min || val > (float)max) {
                    return false;
                }
                *((float*)ptr) = val;
            }
            break;
        case VAR_STRING:
            {
                settingSetString(setting, (const char*)sbufPtr(src), sbufBytesRemaining(src));
            }
            break;
    }

    return true;
}

static bool mspSettingInfoCommand(sbuf_t *dst, sbuf_t *src)
{
    const setting_t *setting = mspReadSetting(src);
    if (!setting) {
        return false;
    }

    char name_buf[SETTING_MAX_WORD_LENGTH+1];
    settingGetName(setting, name_buf);
    sbufWriteDataSafe(dst, name_buf, strlen(name_buf) + 1);

    // Parameter Group ID
    sbufWriteU16(dst, settingGetPgn(setting));

    // Type, section and mode
    sbufWriteU8(dst, SETTING_TYPE(setting));
    sbufWriteU8(dst, SETTING_SECTION(setting));
    sbufWriteU8(dst, SETTING_MODE(setting));

    // Min as int32_t
    int32_t min = settingGetMin(setting);
    sbufWriteU32(dst, (uint32_t)min);
    // Max as uint32_t
    uint32_t max = settingGetMax(setting);
    sbufWriteU32(dst, max);

    // Absolute setting index
    sbufWriteU16(dst, settingGetIndex(setting));

    // If the setting is profile based, send the current one
    // and the count, both as uint8_t. For MASTER_VALUE, we
    // send two zeroes, so the MSP client can assume there
    // will always be two bytes.
    switch (SETTING_SECTION(setting)) {
    case MASTER_VALUE:
        sbufWriteU8(dst, 0);
        sbufWriteU8(dst, 0);
        break;
    case PROFILE_VALUE:
        FALLTHROUGH;
    case CONTROL_RATE_VALUE:
        sbufWriteU8(dst, getConfigProfile());
        sbufWriteU8(dst, MAX_PROFILE_COUNT);
        break;
    case BATTERY_CONFIG_VALUE:
        sbufWriteU8(dst, getConfigBatteryProfile());
        sbufWriteU8(dst, MAX_BATTERY_PROFILE_COUNT);
        break;
    }

    // If the setting uses a table, send each possible string (null terminated)
    if (SETTING_MODE(setting) == MODE_LOOKUP) {
        for (int ii = (int)min; ii <= (int)max; ii++) {
            const char *name = settingLookupValueName(setting, ii);
            sbufWriteDataSafe(dst, name, strlen(name) + 1);
        }
    }

    // Finally, include the setting value. This way resource constrained callers
    // (e.g. a script in the radio) don't need to perform another call to retrieve
    // the value.
    const void *ptr = settingGetValuePointer(setting);
    size_t size = settingGetValueSize(setting);
    sbufWriteDataSafe(dst, ptr, size);

    return true;
}

static bool mspParameterGroupsCommand(sbuf_t *dst, sbuf_t *src)
{
    uint16_t first;
    uint16_t last;
    uint16_t start;
    uint16_t end;

    if (sbufReadU16Safe(&first, src)) {
        last = first;
    } else {
        first = PG_ID_FIRST;
        last = PG_ID_LAST;
    }

    for (int ii = first; ii <= last; ii++) {
        if (settingsGetParameterGroupIndexes(ii, &start, &end)) {
            sbufWriteU16(dst, ii);
            sbufWriteU16(dst, start);
            sbufWriteU16(dst, end);
        }
    }
    return true;
}

#ifdef USE_SIMULATOR
bool isOSDTypeSupportedBySimulator(void)
{
#ifdef USE_OSD
    displayPort_t *osdDisplayPort = osdGetDisplayPort();
    return (osdDisplayPort && osdDisplayPort->cols == 30 && (osdDisplayPort->rows == 13 || osdDisplayPort->rows == 16));
#else
    return false;
#endif
}

void mspWriteSimulatorOSD(sbuf_t *dst)
{
	//RLE encoding
	//scan displayBuffer iteratively
	//no more than 80+3+2 bytes output in single run
	//0 and 255 are special symbols
	//255 - font bank switch
	//0  - font bank switch, blink switch and character repeat

	static uint8_t osdPos_y = 0;
	static uint8_t osdPos_x = 0;


	if (isOSDTypeSupportedBySimulator())
	{
		displayPort_t *osdDisplayPort = osdGetDisplayPort();

		sbufWriteU8(dst, osdPos_y | (osdDisplayPort->rows == 16 ? 128: 0));
		sbufWriteU8(dst, osdPos_x);

		int bytesCount = 0;

		uint16_t c = 0;
		textAttributes_t attr = 0;
		bool highBank = false;
		bool blink = false;
		int count = 0;

		int processedRows = 16;

		while (bytesCount < 80) //whole response should be less 155 bytes at worst.
		{
			bool blink1;
			uint16_t lastChar;

			count = 0;
			while ( true )
			{
				displayReadCharWithAttr(osdDisplayPort, osdPos_x, osdPos_y, &c, &attr);
				if (c == 0 || c == 255) c = 32;

				//REVIEW: displayReadCharWithAttr() should return mode with _TEXT_ATTRIBUTES_BLINK_BIT !
				//for max7456 it returns mode with MAX7456_MODE_BLINK instead (wrong)
				//because max7456ReadChar() does not decode from MAX7456_MODE_BLINK to _TEXT_ATTRIBUTES_BLINK_BIT
				//it should!

				//bool blink2 = TEXT_ATTRIBUTES_HAVE_BLINK(attr);
				bool blink2 = attr & (1<<4); //MAX7456_MODE_BLINK

				if (count == 0)
				{
					lastChar = c;
					blink1 = blink2;
				}
				else if (lastChar != c || blink2 != blink1 || count == 63)
				{
					break;
				}

				count++;

				osdPos_x++;
				if (osdPos_x == 30)
				{
					osdPos_x = 0;
					osdPos_y++;
					processedRows--;
					if (osdPos_y == 16)
					{
						osdPos_y = 0;
					}
				}
			}

			uint8_t cmd = 0;
			if (blink1 != blink)
			{
				cmd |= 128;//switch blink attr
				blink = blink1;
			}

			bool highBank1 = lastChar > 255;
			if (highBank1 != highBank)
			{
				cmd |= 64;//switch bank attr
				highBank = highBank1;
			}

			if (count == 1 && cmd == 64)
			{
				sbufWriteU8(dst, 255);  //short command for bank switch
				sbufWriteU8(dst, lastChar & 0xff);
				bytesCount += 2;
			}
			else if (count > 2 || cmd !=0 )
			{
				cmd |= count;  //long command for blink/bank switch and symbol repeat
				sbufWriteU8(dst, 0);
				sbufWriteU8(dst, cmd);
				sbufWriteU8(dst, lastChar & 0xff);
				bytesCount += 3;
			}
			else if (count == 2)  //cmd == 0 here
			{
				sbufWriteU8(dst, lastChar & 0xff);
				sbufWriteU8(dst, lastChar & 0xff);
				bytesCount+=2;
			}
			else
			{
				sbufWriteU8(dst, lastChar & 0xff);
				bytesCount++;
			}

			if ( processedRows <= 0 )
			{
				break;
			}
		}
		sbufWriteU8(dst, 0);  //command 0 with length=0 -> stop
		sbufWriteU8(dst, 0);
	}
	else
	{
		sbufWriteU8(dst, 255);
	}
}
#endif

bool mspFCProcessInOutCommand(uint16_t cmdMSP, sbuf_t *dst, sbuf_t *src, mspResult_e *ret)
{
    uint8_t tmp_u8;
    const unsigned int dataSize = sbufBytesRemaining(src);

    switch (cmdMSP) {

    case MSP_WP:
        mspFcWaypointOutCommand(dst, src);
        *ret = MSP_RESULT_ACK;
        break;

#if defined(USE_FLASHFS)
    case MSP_DATAFLASH_READ:
        mspFcDataFlashReadCommand(dst, src);
        *ret = MSP_RESULT_ACK;
        break;
#endif

    case MSP2_COMMON_SETTING:
        *ret = mspSettingCommand(dst, src) ? MSP_RESULT_ACK : MSP_RESULT_ERROR;
        break;

    case MSP2_COMMON_SET_SETTING:
        *ret = mspSetSettingCommand(dst, src) ? MSP_RESULT_ACK : MSP_RESULT_ERROR;
        break;

    case MSP2_COMMON_SETTING_INFO:
        *ret = mspSettingInfoCommand(dst, src) ? MSP_RESULT_ACK : MSP_RESULT_ERROR;
        break;

    case MSP2_COMMON_PG_LIST:
        *ret = mspParameterGroupsCommand(dst, src) ? MSP_RESULT_ACK : MSP_RESULT_ERROR;
        break;

#if defined(USE_OSD)
    case MSP2_INAV_OSD_LAYOUTS:
        if (sbufBytesRemaining(src) >= 1) {
            uint8_t layout = sbufReadU8(src);
            if (layout >= OSD_LAYOUT_COUNT) {
                *ret = MSP_RESULT_ERROR;
                break;
            }
            if (sbufBytesRemaining(src) >= 2) {
                // Asking for an specific item in a layout
                uint16_t item = sbufReadU16(src);
                if (item >= OSD_ITEM_COUNT) {
                    *ret = MSP_RESULT_ERROR;
                    break;
                }
                sbufWriteU16(dst, osdLayoutsConfig()->item_pos[layout][item]);
            } else {
                // Asking for an specific layout
                for (unsigned ii = 0; ii < OSD_ITEM_COUNT; ii++) {
                    sbufWriteU16(dst, osdLayoutsConfig()->item_pos[layout][ii]);
                }
            }
        } else {
            // Return the number of layouts and items
            sbufWriteU8(dst, OSD_LAYOUT_COUNT);
            sbufWriteU8(dst, OSD_ITEM_COUNT);
        }
        *ret = MSP_RESULT_ACK;
        break;
#endif

#ifdef USE_PROGRAMMING_FRAMEWORK
    case MSP2_INAV_LOGIC_CONDITIONS_SINGLE:
        *ret = mspFcLogicConditionCommand(dst, src);
        break;
#endif
#ifdef USE_SAFE_HOME
    case MSP2_INAV_SAFEHOME:
        *ret = mspFcSafeHomeOutCommand(dst, src);
        break;
#endif

#ifdef USE_SIMULATOR
    case MSP_SIMULATOR:
<<<<<<< HEAD
        tmp_u8 = sbufReadU8(src); // Get the Simulator MSP version
        
=======
		tmp_u8 = sbufReadU8(src); // Get the Simulator MSP version

>>>>>>> 4b536f2e
        // Check the MSP version of simulator
        if (tmp_u8 != SIMULATOR_MSP_VERSION) {
            break;
        }

        simulatorData.flags = sbufReadU8(src);

        if (!SIMULATOR_HAS_OPTION(HITL_ENABLE)) {

            if (ARMING_FLAG(SIMULATOR_MODE_HITL)) { // Just once
                DISABLE_ARMING_FLAG(SIMULATOR_MODE_HITL);

#ifdef USE_BARO
            if ( requestedSensors[SENSOR_INDEX_BARO] != BARO_NONE ) {
                baroStartCalibration();
            }
#endif
#ifdef USE_MAG
                DISABLE_STATE(COMPASS_CALIBRATED);
                compassInit();
#endif
                simulatorData.flags = HITL_RESET_FLAGS;
                // Review: Many states were affected. Reboot?

<<<<<<< HEAD
                disarm(DISARM_SWITCH);  // Disarm to prevent motor output!!!
            }   
=======
				disarm(DISARM_SWITCH);  // Disarm to prevent motor output!!!
			}
>>>>>>> 4b536f2e
        } else {
            if (!ARMING_FLAG(SIMULATOR_MODE_HITL)) { // Just once
#ifdef USE_BARO
                if ( requestedSensors[SENSOR_INDEX_BARO] != BARO_NONE ) {
                    sensorsSet(SENSOR_BARO);
                    setTaskEnabled(TASK_BARO, true);
                    DISABLE_ARMING_FLAG(ARMING_DISABLED_HARDWARE_FAILURE);
                    baroStartCalibration();
                }
#endif

#ifdef USE_MAG
                if (compassConfig()->mag_hardware != MAG_NONE) {
                    sensorsSet(SENSOR_MAG);
                    ENABLE_STATE(COMPASS_CALIBRATED);
                    DISABLE_ARMING_FLAG(ARMING_DISABLED_HARDWARE_FAILURE);
                    mag.magADC[X] = 800;
                    mag.magADC[Y] = 0;
                    mag.magADC[Z] = 0;
                }
#endif
                ENABLE_ARMING_FLAG(SIMULATOR_MODE_HITL);
                LOG_DEBUG(SYSTEM, "Simulator enabled");
            }

            if (dataSize >= 14) {

                if (feature(FEATURE_GPS) && SIMULATOR_HAS_OPTION(HITL_HAS_NEW_GPS_DATA)) {
                    gpsSolDRV.fixType = sbufReadU8(src);
                    gpsSolDRV.hdop = gpsSolDRV.fixType == GPS_NO_FIX ? 9999 : 100;
                    gpsSolDRV.numSat = sbufReadU8(src);

                    if (gpsSolDRV.fixType != GPS_NO_FIX) {
                        gpsSolDRV.flags.validVelNE = true;
                        gpsSolDRV.flags.validVelD = true;
                        gpsSolDRV.flags.validEPE = true;
                        gpsSolDRV.flags.validTime = false;

                        gpsSolDRV.llh.lat = sbufReadU32(src);
                        gpsSolDRV.llh.lon = sbufReadU32(src);
                        gpsSolDRV.llh.alt = sbufReadU32(src);
                        gpsSolDRV.groundSpeed = (int16_t)sbufReadU16(src);
                        gpsSolDRV.groundCourse = (int16_t)sbufReadU16(src);

                        gpsSolDRV.velNED[X] = (int16_t)sbufReadU16(src);
                        gpsSolDRV.velNED[Y] = (int16_t)sbufReadU16(src);
                        gpsSolDRV.velNED[Z] = (int16_t)sbufReadU16(src);

                        gpsSolDRV.eph = 100;
                        gpsSolDRV.epv = 100;
                    } else {
                        sbufAdvance(src, sizeof(uint32_t) + sizeof(uint32_t) + sizeof(uint32_t) + sizeof(uint16_t) + sizeof(uint16_t) + sizeof(uint16_t) * 3);
                    }
                    // Feed data to navigation
                    gpsProcessNewDriverData();
                    gpsProcessNewSolutionData(false);
                } else {
                    sbufAdvance(src, sizeof(uint8_t) + sizeof(uint8_t) + sizeof(uint32_t) + sizeof(uint32_t) + sizeof(uint32_t) + sizeof(uint16_t) + sizeof(uint16_t) + sizeof(uint16_t) * 3);
                }

<<<<<<< HEAD
                if (!SIMULATOR_HAS_OPTION(HITL_USE_IMU)) {
                    attitude.values.roll = (int16_t)sbufReadU16(src);
                    attitude.values.pitch = (int16_t)sbufReadU16(src);
                    attitude.values.yaw = (int16_t)sbufReadU16(src);
                } else {
                    sbufAdvance(src, sizeof(uint16_t) * XYZ_AXIS_COUNT);
                }
                
                // Get the acceleration in 1G units
                acc.accADCf[X] = ((int16_t)sbufReadU16(src)) / 1000.0f;
                acc.accADCf[Y] = ((int16_t)sbufReadU16(src)) / 1000.0f;
                acc.accADCf[Z] = ((int16_t)sbufReadU16(src)) / 1000.0f;
                acc.accVibeSq[X] = 0.0f;
                acc.accVibeSq[Y] = 0.0f;
                acc.accVibeSq[Z] = 0.0f;
                
=======
				if (!SIMULATOR_HAS_OPTION(HITL_USE_IMU)) {
					attitude.values.roll = (int16_t)sbufReadU16(src);
					attitude.values.pitch = (int16_t)sbufReadU16(src);
					attitude.values.yaw = (int16_t)sbufReadU16(src);
				} else {
					sbufAdvance(src, sizeof(uint16_t) * XYZ_AXIS_COUNT);
				}

                // Get the acceleration in 1G units
				acc.accADCf[X] = ((int16_t)sbufReadU16(src)) / 1000.0f;
				acc.accADCf[Y] = ((int16_t)sbufReadU16(src)) / 1000.0f;
				acc.accADCf[Z] = ((int16_t)sbufReadU16(src)) / 1000.0f;
				acc.accVibeSq[X] = 0.0f;
				acc.accVibeSq[Y] = 0.0f;
				acc.accVibeSq[Z] = 0.0f;

>>>>>>> 4b536f2e
                // Get the angular velocity in DPS
                gyro.gyroADCf[X] = ((int16_t)sbufReadU16(src)) / 16.0f;
                gyro.gyroADCf[Y] = ((int16_t)sbufReadU16(src)) / 16.0f;
                gyro.gyroADCf[Z] = ((int16_t)sbufReadU16(src)) / 16.0f;

                if (sensors(SENSOR_BARO)) {
                    baro.baroPressure = (int32_t)sbufReadU32(src);
                    baro.baroTemperature = DEGREES_TO_CENTIDEGREES(SIMULATOR_BARO_TEMP);
                } else {
                    sbufAdvance(src, sizeof(uint32_t));
                }

                if (sensors(SENSOR_MAG)) {
                    mag.magADC[X] = ((int16_t)sbufReadU16(src)) / 20;  // 16000 / 20 = 800uT
                    mag.magADC[Y] = ((int16_t)sbufReadU16(src)) / 20;   //note that mag failure is simulated by setting all readings to zero
                    mag.magADC[Z] = ((int16_t)sbufReadU16(src)) / 20;
                } else {
                    sbufAdvance(src, sizeof(uint16_t) * XYZ_AXIS_COUNT);
                }

#if defined(USE_FAKE_BATT_SENSOR)
                if (SIMULATOR_HAS_OPTION(HITL_EXT_BATTERY_VOLTAGE)) {
                    fakeBattSensorSetVbat(sbufReadU8(src) * 10);
                } else {
#endif
                    fakeBattSensorSetVbat((uint16_t)(SIMULATOR_FULL_BATTERY * 10.0f));
#if defined(USE_FAKE_BATT_SENSOR)
                }
#endif

                if (SIMULATOR_HAS_OPTION(HITL_AIRSPEED)) {
                    simulatorData.airSpeed = sbufReadU16(src);
                } else {
                    if (SIMULATOR_HAS_OPTION(HITL_EXTENDED_FLAGS)) {
                        sbufReadU16(src);
                    }
                }

                if (SIMULATOR_HAS_OPTION(HITL_EXTENDED_FLAGS)) {
                    simulatorData.flags |= ((uint16_t)sbufReadU8(src)) << 8;
                }
            } else {
                DISABLE_STATE(GPS_FIX);
            }
        }

        sbufWriteU16(dst, (uint16_t)simulatorData.input[INPUT_STABILIZED_ROLL]);
        sbufWriteU16(dst, (uint16_t)simulatorData.input[INPUT_STABILIZED_PITCH]);
        sbufWriteU16(dst, (uint16_t)simulatorData.input[INPUT_STABILIZED_YAW]);
        sbufWriteU16(dst, (uint16_t)(ARMING_FLAG(ARMED) ? simulatorData.input[INPUT_STABILIZED_THROTTLE] : -500));

        simulatorData.debugIndex++;
        if (simulatorData.debugIndex == 8) {
            simulatorData.debugIndex = 0;
        }

        tmp_u8 = simulatorData.debugIndex |
            ((mixerConfig()->platformType == PLATFORM_AIRPLANE) ? 128 : 0) |
            (ARMING_FLAG(ARMED) ? 64 : 0) |
            (!feature(FEATURE_OSD) ? 32: 0) |
            (!isOSDTypeSupportedBySimulator() ? 16 : 0);

        sbufWriteU8(dst, tmp_u8);
        sbufWriteU32(dst, debug[simulatorData.debugIndex]);

        sbufWriteU16(dst, attitude.values.roll);
        sbufWriteU16(dst, attitude.values.pitch);
        sbufWriteU16(dst, attitude.values.yaw);

        mspWriteSimulatorOSD(dst);

        *ret = MSP_RESULT_ACK;
        break;
#endif

    default:
        // Not handled
        return false;
    }
    return true;
}

static mspResult_e mspProcessSensorCommand(uint16_t cmdMSP, sbuf_t *src)
{
    UNUSED(src);

    switch (cmdMSP) {
#if defined(USE_RANGEFINDER_MSP)
        case MSP2_SENSOR_RANGEFINDER:
            mspRangefinderReceiveNewData(sbufPtr(src));
            break;
#endif

#if defined(USE_OPFLOW_MSP)
        case MSP2_SENSOR_OPTIC_FLOW:
            mspOpflowReceiveNewData(sbufPtr(src));
            break;
#endif

#if defined(USE_GPS_PROTO_MSP)
        case MSP2_SENSOR_GPS:
            mspGPSReceiveNewData(sbufPtr(src));
            break;
#endif

#if defined(USE_MAG_MSP)
        case MSP2_SENSOR_COMPASS:
            mspMagReceiveNewData(sbufPtr(src));
            break;
#endif

#if defined(USE_BARO_MSP)
        case MSP2_SENSOR_BAROMETER:
            mspBaroReceiveNewData(sbufPtr(src));
            break;
#endif

#if defined(USE_PITOT_MSP)
        case MSP2_SENSOR_AIRSPEED:
            mspPitotmeterReceiveNewData(sbufPtr(src));
            break;
#endif
    }

    return MSP_RESULT_NO_REPLY;
}

/*
 * Returns MSP_RESULT_ACK, MSP_RESULT_ERROR or MSP_RESULT_NO_REPLY
 */
mspResult_e mspFcProcessCommand(mspPacket_t *cmd, mspPacket_t *reply, mspPostProcessFnPtr *mspPostProcessFn)
{
    mspResult_e ret = MSP_RESULT_ACK;
    sbuf_t *dst = &reply->buf;
    sbuf_t *src = &cmd->buf;
    const uint16_t cmdMSP = cmd->cmd;
    // initialize reply by default
    reply->cmd = cmd->cmd;

    if (MSP2_IS_SENSOR_MESSAGE(cmdMSP)) {
        ret = mspProcessSensorCommand(cmdMSP, src);
    } else if (mspFcProcessOutCommand(cmdMSP, dst, mspPostProcessFn)) {
        ret = MSP_RESULT_ACK;
    } else if (cmdMSP == MSP_SET_PASSTHROUGH) {
        mspFcSetPassthroughCommand(dst, src, mspPostProcessFn);
        ret = MSP_RESULT_ACK;
    } else {
        if (!mspFCProcessInOutCommand(cmdMSP, dst, src, &ret)) {
            ret = mspFcProcessInCommand(cmdMSP, src);
        }
    }

    // Process DONT_REPLY flag
    if (cmd->flags & MSP_FLAG_DONT_REPLY) {
        ret = MSP_RESULT_NO_REPLY;
    }

    reply->result = ret;
    return ret;
}

/*
 * Return a pointer to the process command function
 */
void mspFcInit(void)
{
    initActiveBoxIds();
}<|MERGE_RESOLUTION|>--- conflicted
+++ resolved
@@ -1058,7 +1058,7 @@
             legacyLedConfig |= ledConfig->led_function << shiftCount;
             shiftCount += 4;
             legacyLedConfig |= (ledConfig->led_overlay & 0x3F) << (shiftCount);
-            shiftCount += 6;
+            shiftCount += 6; 
             legacyLedConfig |= (ledConfig->led_color) << (shiftCount);
             shiftCount += 4;
             legacyLedConfig |= (ledConfig->led_direction) << (shiftCount);
@@ -2757,7 +2757,7 @@
             ledConfig->led_position = legacyConfig & 0xFF;
             ledConfig->led_function = (legacyConfig >> 8) & 0xF;
             ledConfig->led_overlay = (legacyConfig >> 12) & 0x3F;
-            ledConfig->led_color = (legacyConfig >> 18) & 0xF;
+            ledConfig->led_color = (legacyConfig >> 18) & 0xF; 
             ledConfig->led_direction = (legacyConfig >> 22) & 0x3F;
             ledConfig->led_params = (legacyConfig >> 28) & 0xF;
 
@@ -3481,13 +3481,8 @@
 
 #ifdef USE_SIMULATOR
     case MSP_SIMULATOR:
-<<<<<<< HEAD
         tmp_u8 = sbufReadU8(src); // Get the Simulator MSP version
         
-=======
-		tmp_u8 = sbufReadU8(src); // Get the Simulator MSP version
-
->>>>>>> 4b536f2e
         // Check the MSP version of simulator
         if (tmp_u8 != SIMULATOR_MSP_VERSION) {
             break;
@@ -3512,13 +3507,8 @@
                 simulatorData.flags = HITL_RESET_FLAGS;
                 // Review: Many states were affected. Reboot?
 
-<<<<<<< HEAD
                 disarm(DISARM_SWITCH);  // Disarm to prevent motor output!!!
-            }   
-=======
-				disarm(DISARM_SWITCH);  // Disarm to prevent motor output!!!
 			}
->>>>>>> 4b536f2e
         } else {
             if (!ARMING_FLAG(SIMULATOR_MODE_HITL)) { // Just once
 #ifdef USE_BARO
@@ -3579,7 +3569,6 @@
                     sbufAdvance(src, sizeof(uint8_t) + sizeof(uint8_t) + sizeof(uint32_t) + sizeof(uint32_t) + sizeof(uint32_t) + sizeof(uint16_t) + sizeof(uint16_t) + sizeof(uint16_t) * 3);
                 }
 
-<<<<<<< HEAD
                 if (!SIMULATOR_HAS_OPTION(HITL_USE_IMU)) {
                     attitude.values.roll = (int16_t)sbufReadU16(src);
                     attitude.values.pitch = (int16_t)sbufReadU16(src);
@@ -3596,24 +3585,6 @@
                 acc.accVibeSq[Y] = 0.0f;
                 acc.accVibeSq[Z] = 0.0f;
                 
-=======
-				if (!SIMULATOR_HAS_OPTION(HITL_USE_IMU)) {
-					attitude.values.roll = (int16_t)sbufReadU16(src);
-					attitude.values.pitch = (int16_t)sbufReadU16(src);
-					attitude.values.yaw = (int16_t)sbufReadU16(src);
-				} else {
-					sbufAdvance(src, sizeof(uint16_t) * XYZ_AXIS_COUNT);
-				}
-
-                // Get the acceleration in 1G units
-				acc.accADCf[X] = ((int16_t)sbufReadU16(src)) / 1000.0f;
-				acc.accADCf[Y] = ((int16_t)sbufReadU16(src)) / 1000.0f;
-				acc.accADCf[Z] = ((int16_t)sbufReadU16(src)) / 1000.0f;
-				acc.accVibeSq[X] = 0.0f;
-				acc.accVibeSq[Y] = 0.0f;
-				acc.accVibeSq[Z] = 0.0f;
-
->>>>>>> 4b536f2e
                 // Get the angular velocity in DPS
                 gyro.gyroADCf[X] = ((int16_t)sbufReadU16(src)) / 16.0f;
                 gyro.gyroADCf[Y] = ((int16_t)sbufReadU16(src)) / 16.0f;
@@ -3648,7 +3619,7 @@
                     simulatorData.airSpeed = sbufReadU16(src);
                 } else {
                     if (SIMULATOR_HAS_OPTION(HITL_EXTENDED_FLAGS)) {
-                        sbufReadU16(src);
+                        sbufReadU16(src); 
                     }
                 }
 
