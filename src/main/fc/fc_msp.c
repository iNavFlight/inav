/*
 * This file is part of Cleanflight.
 *
 * Cleanflight is free software: you can redistribute it and/or modify
 * it under the terms of the GNU General Public License as published by
 * the Free Software Foundation, either version 3 of the License, or
 * (at your option) any later version.
 *
 * Cleanflight is distributed in the hope that it will be useful,
 * but WITHOUT ANY WARRANTY; without even the implied warranty of
 * MERCHANTABILITY or FITNESS FOR A PARTICULAR PURPOSE.  See the
 * GNU General Public License for more details.
 *
 * You should have received a copy of the GNU General Public License
 * along with Cleanflight.  If not, see <http://www.gnu.org/licenses/>.
 */

#include <ctype.h>
#include <stdbool.h>
#include <stdint.h>
#include <string.h>
#include <math.h>

#include "common/log.h" //for MSP_SIMULATOR
#include "platform.h"

#include "blackbox/blackbox.h"

#include "build/debug.h"
#include "build/version.h"

#include "common/axis.h"
#include "common/color.h"
#include "common/maths.h"
#include "common/streambuf.h"
#include "common/bitarray.h"
#include "common/time.h"
#include "common/utils.h"
#include "programming/global_variables.h"
#include "programming/pid.h"

#include "config/parameter_group_ids.h"

#include "drivers/accgyro/accgyro.h"
#include "drivers/compass/compass.h"
#include "drivers/compass/compass_msp.h"
#include "drivers/barometer/barometer_msp.h"
#include "drivers/pitotmeter/pitotmeter_msp.h"
#include "drivers/bus_i2c.h"
#include "drivers/display.h"
#include "drivers/flash.h"
#include "drivers/osd.h"
#include "drivers/osd_symbols.h"
#include "drivers/pwm_mapping.h"
#include "drivers/sdcard/sdcard.h"
#include "drivers/serial.h"
#include "drivers/system.h"
#include "drivers/time.h"
#include "drivers/timer.h"
#include "drivers/vtx_common.h"

#include "fc/fc_core.h"
#include "fc/config.h"
#include "fc/controlrate_profile.h"
#include "fc/fc_msp.h"
#include "fc/fc_msp_box.h"
#include "fc/firmware_update.h"
#include "fc/rc_adjustments.h"
#include "fc/rc_controls.h"
#include "fc/rc_modes.h"
#include "fc/runtime_config.h"
#include "fc/settings.h"

#include "flight/failsafe.h"
#include "flight/imu.h"
#include "flight/mixer.h"
#include "flight/pid.h"
#include "flight/servos.h"
#include "flight/secondary_imu.h"

#include "config/config_eeprom.h"
#include "config/feature.h"

#include "io/asyncfatfs/asyncfatfs.h"
#include "io/flashfs.h"
#include "io/gps.h"
#include "io/opflow.h"
#include "io/rangefinder.h"
#include "io/ledstrip.h"
#include "io/osd.h"
#include "io/serial.h"
#include "io/serial_4way.h"
#include "io/vtx.h"
#include "io/vtx_string.h"
#include "io/gps_private.h"  //for MSP_SIMULATOR

#include "msp/msp.h"
#include "msp/msp_protocol.h"
#include "msp/msp_serial.h"

#include "navigation/navigation.h"
#include "navigation/navigation_private.h" //for MSP_SIMULATOR
#include "navigation/navigation_pos_estimator_private.h" //for MSP_SIMULATOR

#include "rx/rx.h"
#include "rx/msp.h"

#include "scheduler/scheduler.h"

#include "sensors/boardalignment.h"
#include "sensors/sensors.h"
#include "sensors/diagnostics.h"
#include "sensors/battery.h"
#include "sensors/rangefinder.h"
#include "sensors/acceleration.h"
#include "sensors/barometer.h"
#include "sensors/pitotmeter.h"
#include "sensors/compass.h"
#include "sensors/gyro.h"
#include "sensors/opflow.h"
#include "sensors/temperature.h"
#include "sensors/esc_sensor.h"

#include "telemetry/telemetry.h"

#ifdef USE_HARDWARE_REVISION_DETECTION
#include "hardware_revision.h"
#endif

extern timeDelta_t cycleTime; // FIXME dependency on mw.c

static const char * const flightControllerIdentifier = INAV_IDENTIFIER; // 4 UPPER CASE alpha numeric characters that identify the flight controller.
static const char * const boardIdentifier = TARGET_BOARD_IDENTIFIER;

// from mixer.c
extern int16_t motor_disarmed[MAX_SUPPORTED_MOTORS];

static const char pidnames[] =
    "ROLL;"
    "PITCH;"
    "YAW;"
    "ALT;"
    "Pos;"
    "PosR;"
    "NavR;"
    "LEVEL;"
    "MAG;"
    "VEL;";

typedef enum {
    MSP_SDCARD_STATE_NOT_PRESENT = 0,
    MSP_SDCARD_STATE_FATAL       = 1,
    MSP_SDCARD_STATE_CARD_INIT   = 2,
    MSP_SDCARD_STATE_FS_INIT     = 3,
    MSP_SDCARD_STATE_READY       = 4
} mspSDCardState_e;

typedef enum {
    MSP_SDCARD_FLAG_SUPPORTTED   = 1
} mspSDCardFlags_e;

typedef enum {
    MSP_FLASHFS_BIT_READY        = 1,
    MSP_FLASHFS_BIT_SUPPORTED    = 2
} mspFlashfsFlags_e;

typedef enum {
    MSP_PASSTHROUGH_SERIAL_ID          = 0xFD,
    MSP_PASSTHROUGH_SERIAL_FUNCTION_ID = 0xFE,
    MSP_PASSTHROUGH_ESC_4WAY           = 0xFF,
 } mspPassthroughType_e;

static uint8_t mspPassthroughMode;
static uint8_t mspPassthroughArgument;

static serialPort_t *mspFindPassthroughSerialPort(void)
 {
    serialPortUsage_t *portUsage = NULL;

    switch (mspPassthroughMode) {
    case MSP_PASSTHROUGH_SERIAL_ID:
    {
        portUsage = findSerialPortUsageByIdentifier(mspPassthroughArgument);
        break;
    }
    case MSP_PASSTHROUGH_SERIAL_FUNCTION_ID:
    {
        const serialPortConfig_t *portConfig = findSerialPortConfig(1 << mspPassthroughArgument);
        if (portConfig) {
            portUsage = findSerialPortUsageByIdentifier(portConfig->identifier);
        }
        break;
    }
    }
    return portUsage ? portUsage->serialPort : NULL;
}

static void mspSerialPassthroughFn(serialPort_t *serialPort)
{
    serialPort_t *passthroughPort = mspFindPassthroughSerialPort();
    if (passthroughPort && serialPort) {
        serialPassthrough(passthroughPort, serialPort, NULL, NULL);
    }
}

static void mspFcSetPassthroughCommand(sbuf_t *dst, sbuf_t *src, mspPostProcessFnPtr *mspPostProcessFn)
{
    const unsigned int dataSize = sbufBytesRemaining(src);

    if (dataSize == 0) {
        // Legacy format
        mspPassthroughMode = MSP_PASSTHROUGH_ESC_4WAY;
    } else {
        mspPassthroughMode = sbufReadU8(src);
        if (!sbufReadU8Safe(&mspPassthroughArgument, src)) {
            mspPassthroughArgument = 0;
        }
    }

    switch (mspPassthroughMode) {
    case MSP_PASSTHROUGH_SERIAL_ID:
    case MSP_PASSTHROUGH_SERIAL_FUNCTION_ID:
         if (mspFindPassthroughSerialPort()) {
             if (mspPostProcessFn) {
                 *mspPostProcessFn = mspSerialPassthroughFn;
             }
             sbufWriteU8(dst, 1);
         } else {
             sbufWriteU8(dst, 0);
         }
         break;
#ifdef USE_SERIAL_4WAY_BLHELI_INTERFACE
    case MSP_PASSTHROUGH_ESC_4WAY:
        // get channel number
        // switch all motor lines HI
        // reply with the count of ESC found
        sbufWriteU8(dst, esc4wayInit());

        if (mspPostProcessFn) {
            *mspPostProcessFn = esc4wayProcess;
        }
        break;
#endif
    default:
        sbufWriteU8(dst, 0);
    }
}

static void mspRebootFn(serialPort_t *serialPort)
{
    UNUSED(serialPort);
    fcReboot(false);
}

static void serializeSDCardSummaryReply(sbuf_t *dst)
{
#ifdef USE_SDCARD
    uint8_t flags = MSP_SDCARD_FLAG_SUPPORTTED;
    uint8_t state;

    sbufWriteU8(dst, flags);

    // Merge the card and filesystem states together
    if (!sdcard_isInserted()) {
        state = MSP_SDCARD_STATE_NOT_PRESENT;
    } else if (!sdcard_isFunctional()) {
        state = MSP_SDCARD_STATE_FATAL;
    } else {
        switch (afatfs_getFilesystemState()) {
            case AFATFS_FILESYSTEM_STATE_READY:
                state = MSP_SDCARD_STATE_READY;
                break;
            case AFATFS_FILESYSTEM_STATE_INITIALIZATION:
                if (sdcard_isInitialized()) {
                    state = MSP_SDCARD_STATE_FS_INIT;
                } else {
                    state = MSP_SDCARD_STATE_CARD_INIT;
                }
                break;
            case AFATFS_FILESYSTEM_STATE_FATAL:
            case AFATFS_FILESYSTEM_STATE_UNKNOWN:
            default:
                state = MSP_SDCARD_STATE_FATAL;
                break;
        }
    }

    sbufWriteU8(dst, state);
    sbufWriteU8(dst, afatfs_getLastError());
    // Write free space and total space in kilobytes
    sbufWriteU32(dst, afatfs_getContiguousFreeSpace() / 1024);
    sbufWriteU32(dst, sdcard_getMetadata()->numBlocks / 2); // Block size is half a kilobyte
#else
    sbufWriteU8(dst, 0);
    sbufWriteU8(dst, 0);
    sbufWriteU8(dst, 0);
    sbufWriteU32(dst, 0);
    sbufWriteU32(dst, 0);
#endif
}

static void serializeDataflashSummaryReply(sbuf_t *dst)
{
#ifdef USE_FLASHFS
    const flashGeometry_t *geometry = flashGetGeometry();
    sbufWriteU8(dst, flashIsReady() ? 1 : 0);
    sbufWriteU32(dst, geometry->sectors);
    sbufWriteU32(dst, geometry->totalSize);
    sbufWriteU32(dst, flashfsGetOffset()); // Effectively the current number of bytes stored on the volume
#else
    sbufWriteU8(dst, 0);
    sbufWriteU32(dst, 0);
    sbufWriteU32(dst, 0);
    sbufWriteU32(dst, 0);
#endif
}

#ifdef USE_FLASHFS
static void serializeDataflashReadReply(sbuf_t *dst, uint32_t address, uint16_t size)
{
    // Check how much bytes we can read
    const int bytesRemainingInBuf = sbufBytesRemaining(dst);
    uint16_t readLen = (size > bytesRemainingInBuf) ? bytesRemainingInBuf : size;

    // size will be lower than that requested if we reach end of volume
    const uint32_t flashfsSize = flashfsGetSize();
    if (readLen > flashfsSize - address) {
        // truncate the request
        readLen = flashfsSize - address;
    }

    // Write address
    sbufWriteU32(dst, address);

    // Read into streambuf directly
    const int bytesRead = flashfsReadAbs(address, sbufPtr(dst), readLen);
    sbufAdvance(dst, bytesRead);
}
#endif

/*
 * Returns true if the command was processd, false otherwise.
 * May set mspPostProcessFunc to a function to be called once the command has been processed
 */
static bool mspFcProcessOutCommand(uint16_t cmdMSP, sbuf_t *dst, mspPostProcessFnPtr *mspPostProcessFn)
{
    switch (cmdMSP) {
    case MSP_API_VERSION:
        sbufWriteU8(dst, MSP_PROTOCOL_VERSION);
        sbufWriteU8(dst, API_VERSION_MAJOR);
        sbufWriteU8(dst, API_VERSION_MINOR);
        break;

    case MSP_FC_VARIANT:
        sbufWriteData(dst, flightControllerIdentifier, FLIGHT_CONTROLLER_IDENTIFIER_LENGTH);
        break;

    case MSP_FC_VERSION:
        sbufWriteU8(dst, FC_VERSION_MAJOR);
        sbufWriteU8(dst, FC_VERSION_MINOR);
        sbufWriteU8(dst, FC_VERSION_PATCH_LEVEL);
        break;

    case MSP_BOARD_INFO:
    {
        sbufWriteData(dst, boardIdentifier, BOARD_IDENTIFIER_LENGTH);
#ifdef USE_HARDWARE_REVISION_DETECTION
        sbufWriteU16(dst, hardwareRevision);
#else
        sbufWriteU16(dst, 0); // No other build targets currently have hardware revision detection.
#endif
        // OSD support (for BF compatibility):
        // 0 = no OSD
        // 1 = OSD slave (not supported in INAV)
        // 2 = OSD chip on board
#if defined(USE_OSD)
        sbufWriteU8(dst, 2);
#else
        sbufWriteU8(dst, 0);
#endif
        // Board communication capabilities (uint8)
        // Bit 0: 1 iff the board has VCP
        // Bit 1: 1 iff the board supports software serial
        uint8_t commCapabilities = 0;
#ifdef USE_VCP
        commCapabilities |= 1 << 0;
#endif
#if defined(USE_SOFTSERIAL1) || defined(USE_SOFTSERIAL2)
        commCapabilities |= 1 << 1;
#endif
        sbufWriteU8(dst, commCapabilities);

        sbufWriteU8(dst, strlen(targetName));
        sbufWriteData(dst, targetName, strlen(targetName));
        break;
    }

    case MSP_BUILD_INFO:
        sbufWriteData(dst, buildDate, BUILD_DATE_LENGTH);
        sbufWriteData(dst, buildTime, BUILD_TIME_LENGTH);
        sbufWriteData(dst, shortGitRevision, GIT_SHORT_REVISION_LENGTH);
        break;

    case MSP_SENSOR_STATUS:
        sbufWriteU8(dst, isHardwareHealthy() ? 1 : 0);
        sbufWriteU8(dst, getHwGyroStatus());
        sbufWriteU8(dst, getHwAccelerometerStatus());
        sbufWriteU8(dst, getHwCompassStatus());
        sbufWriteU8(dst, getHwBarometerStatus());
        sbufWriteU8(dst, getHwGPSStatus());
        sbufWriteU8(dst, getHwRangefinderStatus());
        sbufWriteU8(dst, getHwPitotmeterStatus());
        sbufWriteU8(dst, getHwOpticalFlowStatus());
#ifdef USE_SECONDARY_IMU
        sbufWriteU8(dst, getHwSecondaryImuStatus());
#else
        sbufWriteU8(dst, 0);
#endif
        break;

    case MSP_ACTIVEBOXES:
        {
            boxBitmask_t mspBoxModeFlags;
            packBoxModeFlags(&mspBoxModeFlags);
            sbufWriteData(dst, &mspBoxModeFlags, sizeof(mspBoxModeFlags));
        }
        break;

    case MSP_STATUS_EX:
    case MSP_STATUS:
        {
            boxBitmask_t mspBoxModeFlags;
            packBoxModeFlags(&mspBoxModeFlags);

            sbufWriteU16(dst, (uint16_t)cycleTime);
#ifdef USE_I2C
            sbufWriteU16(dst, i2cGetErrorCounter());
#else
            sbufWriteU16(dst, 0);
#endif
            sbufWriteU16(dst, packSensorStatus());
            sbufWriteData(dst, &mspBoxModeFlags, 4);
            sbufWriteU8(dst, getConfigProfile());

            if (cmdMSP == MSP_STATUS_EX) {
                sbufWriteU16(dst, averageSystemLoadPercent);
                sbufWriteU16(dst, armingFlags);
                sbufWriteU8(dst, accGetCalibrationAxisFlags());
            }
        }
        break;

        case MSP2_INAV_STATUS:
        {
            // Preserves full arming flags and box modes
            boxBitmask_t mspBoxModeFlags;
            packBoxModeFlags(&mspBoxModeFlags);

            sbufWriteU16(dst, (uint16_t)cycleTime);
#ifdef USE_I2C
            sbufWriteU16(dst, i2cGetErrorCounter());
#else
            sbufWriteU16(dst, 0);
#endif
            sbufWriteU16(dst, packSensorStatus());
            sbufWriteU16(dst, averageSystemLoadPercent);
            sbufWriteU8(dst, (getConfigBatteryProfile() << 4) | getConfigProfile());
            sbufWriteU32(dst, armingFlags);
            sbufWriteData(dst, &mspBoxModeFlags, sizeof(mspBoxModeFlags));
        }
        break;

    case MSP_RAW_IMU:
        {
            for (int i = 0; i < 3; i++) {
                sbufWriteU16(dst, (int16_t)lrintf(acc.accADCf[i] * 512));
            }
            for (int i = 0; i < 3; i++) {
                sbufWriteU16(dst, gyroRateDps(i));
            }
            for (int i = 0; i < 3; i++) {
#ifdef USE_MAG
                sbufWriteU16(dst, mag.magADC[i]);
#else
                sbufWriteU16(dst, 0);
#endif
            }
        }
        break;

    case MSP_SERVO:
        sbufWriteData(dst, &servo, MAX_SUPPORTED_SERVOS * 2);
        break;
    case MSP_SERVO_CONFIGURATIONS:
        for (int i = 0; i < MAX_SUPPORTED_SERVOS; i++) {
            sbufWriteU16(dst, servoParams(i)->min);
            sbufWriteU16(dst, servoParams(i)->max);
            sbufWriteU16(dst, servoParams(i)->middle);
            sbufWriteU8(dst, servoParams(i)->rate);
            sbufWriteU8(dst, 0);
            sbufWriteU8(dst, 0);
            sbufWriteU8(dst, 255); // used to be forwardFromChannel, not used anymore, send 0xff for compatibility reasons
            sbufWriteU32(dst, 0); //Input reversing is not required since it can be done on mixer level
        }
        break;
    case MSP_SERVO_MIX_RULES:
        for (int i = 0; i < MAX_SERVO_RULES; i++) {
            sbufWriteU8(dst, customServoMixers(i)->targetChannel);
            sbufWriteU8(dst, customServoMixers(i)->inputSource);
            sbufWriteU16(dst, customServoMixers(i)->rate);
            sbufWriteU8(dst, customServoMixers(i)->speed);
            sbufWriteU8(dst, 0);
            sbufWriteU8(dst, 100);
            sbufWriteU8(dst, 0);
        }
        break;
    case MSP2_INAV_SERVO_MIXER:
        for (int i = 0; i < MAX_SERVO_RULES; i++) {
            sbufWriteU8(dst, customServoMixers(i)->targetChannel);
            sbufWriteU8(dst, customServoMixers(i)->inputSource);
            sbufWriteU16(dst, customServoMixers(i)->rate);
            sbufWriteU8(dst, customServoMixers(i)->speed);
        #ifdef USE_PROGRAMMING_FRAMEWORK
            sbufWriteU8(dst, customServoMixers(i)->conditionId);
        #else
            sbufWriteU8(dst, -1);
        #endif
        }
        break;
#ifdef USE_PROGRAMMING_FRAMEWORK
    case MSP2_INAV_LOGIC_CONDITIONS:
        for (int i = 0; i < MAX_LOGIC_CONDITIONS; i++) {
            sbufWriteU8(dst, logicConditions(i)->enabled);
            sbufWriteU8(dst, logicConditions(i)->activatorId);
            sbufWriteU8(dst, logicConditions(i)->operation);
            sbufWriteU8(dst, logicConditions(i)->operandA.type);
            sbufWriteU32(dst, logicConditions(i)->operandA.value);
            sbufWriteU8(dst, logicConditions(i)->operandB.type);
            sbufWriteU32(dst, logicConditions(i)->operandB.value);
            sbufWriteU8(dst, logicConditions(i)->flags);
        }
        break;
    case MSP2_INAV_LOGIC_CONDITIONS_STATUS:
        for (int i = 0; i < MAX_LOGIC_CONDITIONS; i++) {
            sbufWriteU32(dst, logicConditionGetValue(i));
        }
        break;
    case MSP2_INAV_GVAR_STATUS:
        for (int i = 0; i < MAX_GLOBAL_VARIABLES; i++) {
            sbufWriteU32(dst, gvGet(i));
        }
        break;
    case MSP2_INAV_PROGRAMMING_PID:
        for (int i = 0; i < MAX_PROGRAMMING_PID_COUNT; i++) {
            sbufWriteU8(dst, programmingPids(i)->enabled);
            sbufWriteU8(dst, programmingPids(i)->setpoint.type);
            sbufWriteU32(dst, programmingPids(i)->setpoint.value);
            sbufWriteU8(dst, programmingPids(i)->measurement.type);
            sbufWriteU32(dst, programmingPids(i)->measurement.value);
            sbufWriteU16(dst, programmingPids(i)->gains.P);
            sbufWriteU16(dst, programmingPids(i)->gains.I);
            sbufWriteU16(dst, programmingPids(i)->gains.D);
            sbufWriteU16(dst, programmingPids(i)->gains.FF);
        }
        break;
    case MSP2_INAV_PROGRAMMING_PID_STATUS:
        for (int i = 0; i < MAX_PROGRAMMING_PID_COUNT; i++) {
            sbufWriteU32(dst, programmingPidGetOutput(i));
        }
        break;
#endif
    case MSP2_COMMON_MOTOR_MIXER:
        for (uint8_t i = 0; i < MAX_SUPPORTED_MOTORS; i++) {
            sbufWriteU16(dst, primaryMotorMixer(i)->throttle * 1000);
            sbufWriteU16(dst, constrainf(primaryMotorMixer(i)->roll + 2.0f, 0.0f, 4.0f) * 1000);
            sbufWriteU16(dst, constrainf(primaryMotorMixer(i)->pitch + 2.0f, 0.0f, 4.0f) * 1000);
            sbufWriteU16(dst, constrainf(primaryMotorMixer(i)->yaw + 2.0f, 0.0f, 4.0f) * 1000);
        }
        break;

    case MSP_MOTOR:
        for (unsigned i = 0; i < 8; i++) {
            sbufWriteU16(dst, i < MAX_SUPPORTED_MOTORS ? motor[i] : 0);
        }
        break;

    case MSP_RC:
        for (int i = 0; i < rxRuntimeConfig.channelCount; i++) {
            sbufWriteU16(dst, rxGetChannelValue(i));
        }
        break;

    case MSP_ATTITUDE:
        sbufWriteU16(dst, attitude.values.roll);
        sbufWriteU16(dst, attitude.values.pitch);
        sbufWriteU16(dst, DECIDEGREES_TO_DEGREES(attitude.values.yaw));
        break;

    case MSP_ALTITUDE:
        sbufWriteU32(dst, lrintf(getEstimatedActualPosition(Z)));
        sbufWriteU16(dst, lrintf(getEstimatedActualVelocity(Z)));
#if defined(USE_BARO)
        sbufWriteU32(dst, baroGetLatestAltitude());
#else
        sbufWriteU32(dst, 0);
#endif
        break;

    case MSP_SONAR_ALTITUDE:
#ifdef USE_RANGEFINDER
        sbufWriteU32(dst, rangefinderGetLatestAltitude());
#else
        sbufWriteU32(dst, 0);
#endif
        break;

    case MSP2_INAV_OPTICAL_FLOW:
#ifdef USE_OPFLOW
        sbufWriteU8(dst, opflow.rawQuality);
        sbufWriteU16(dst, RADIANS_TO_DEGREES(opflow.flowRate[X]));
        sbufWriteU16(dst, RADIANS_TO_DEGREES(opflow.flowRate[Y]));
        sbufWriteU16(dst, RADIANS_TO_DEGREES(opflow.bodyRate[X]));
        sbufWriteU16(dst, RADIANS_TO_DEGREES(opflow.bodyRate[Y]));
#else
        sbufWriteU8(dst, 0);
        sbufWriteU16(dst, 0);
        sbufWriteU16(dst, 0);
        sbufWriteU16(dst, 0);
        sbufWriteU16(dst, 0);
#endif
        break;

    case MSP_ANALOG:
        sbufWriteU8(dst, (uint8_t)constrain(getBatteryVoltage() / 10, 0, 255));
        sbufWriteU16(dst, (uint16_t)constrain(getMAhDrawn(), 0, 0xFFFF)); // milliamp hours drawn from battery
        sbufWriteU16(dst, getRSSI());
        sbufWriteU16(dst, (int16_t)constrain(getAmperage(), -0x8000, 0x7FFF)); // send amperage in 0.01 A steps, range is -320A to 320A
        break;

    case MSP2_INAV_ANALOG:
        // Bit 1: battery full, Bit 2: use capacity threshold, Bit 3-4: battery state, Bit 5-8: battery cell count
        sbufWriteU8(dst, batteryWasFullWhenPluggedIn() | (batteryUsesCapacityThresholds() << 1) | (getBatteryState() << 2) | (getBatteryCellCount() << 4));
        sbufWriteU16(dst, getBatteryVoltage());
        sbufWriteU16(dst, getAmperage()); // send amperage in 0.01 A steps
        sbufWriteU32(dst, getPower());    // power draw
        sbufWriteU32(dst, getMAhDrawn()); // milliamp hours drawn from battery
        sbufWriteU32(dst, getMWhDrawn()); // milliWatt hours drawn from battery
        sbufWriteU32(dst, getBatteryRemainingCapacity());
        sbufWriteU8(dst, calculateBatteryPercentage());
        sbufWriteU16(dst, getRSSI());
        break;

    case MSP_ARMING_CONFIG:
        sbufWriteU8(dst, 0);
        sbufWriteU8(dst, armingConfig()->disarm_kill_switch);
        break;

    case MSP_LOOP_TIME:
        sbufWriteU16(dst, gyroConfig()->looptime);
        break;

    case MSP_RC_TUNING:
        sbufWriteU8(dst, 100); //rcRate8 kept for compatibity reasons, this setting is no longer used
        sbufWriteU8(dst, currentControlRateProfile->stabilized.rcExpo8);
        for (int i = 0 ; i < 3; i++) {
            sbufWriteU8(dst, currentControlRateProfile->stabilized.rates[i]); // R,P,Y see flight_dynamics_index_t
        }
        sbufWriteU8(dst, currentControlRateProfile->throttle.dynPID);
        sbufWriteU8(dst, currentControlRateProfile->throttle.rcMid8);
        sbufWriteU8(dst, currentControlRateProfile->throttle.rcExpo8);
        sbufWriteU16(dst, currentControlRateProfile->throttle.pa_breakpoint);
        sbufWriteU8(dst, currentControlRateProfile->stabilized.rcYawExpo8);
        break;

    case MSP2_INAV_RATE_PROFILE:
        // throttle
        sbufWriteU8(dst, currentControlRateProfile->throttle.rcMid8);
        sbufWriteU8(dst, currentControlRateProfile->throttle.rcExpo8);
        sbufWriteU8(dst, currentControlRateProfile->throttle.dynPID);
        sbufWriteU16(dst, currentControlRateProfile->throttle.pa_breakpoint);

        // stabilized
        sbufWriteU8(dst, currentControlRateProfile->stabilized.rcExpo8);
        sbufWriteU8(dst, currentControlRateProfile->stabilized.rcYawExpo8);
        for (uint8_t i = 0 ; i < 3; ++i) {
            sbufWriteU8(dst, currentControlRateProfile->stabilized.rates[i]); // R,P,Y see flight_dynamics_index_t
        }

        // manual
        sbufWriteU8(dst, currentControlRateProfile->manual.rcExpo8);
        sbufWriteU8(dst, currentControlRateProfile->manual.rcYawExpo8);
        for (uint8_t i = 0 ; i < 3; ++i) {
            sbufWriteU8(dst, currentControlRateProfile->manual.rates[i]); // R,P,Y see flight_dynamics_index_t
        }
        break;

    case MSP2_PID:
        for (int i = 0; i < PID_ITEM_COUNT; i++) {
            sbufWriteU8(dst, constrain(pidBank()->pid[i].P, 0, 255));
            sbufWriteU8(dst, constrain(pidBank()->pid[i].I, 0, 255));
            sbufWriteU8(dst, constrain(pidBank()->pid[i].D, 0, 255));
            sbufWriteU8(dst, constrain(pidBank()->pid[i].FF, 0, 255));
        }
        break;

    case MSP_PIDNAMES:
        for (const char *c = pidnames; *c; c++) {
            sbufWriteU8(dst, *c);
        }
        break;

    case MSP_MODE_RANGES:
        for (int i = 0; i < MAX_MODE_ACTIVATION_CONDITION_COUNT; i++) {
            const modeActivationCondition_t *mac = modeActivationConditions(i);
            const box_t *box = findBoxByActiveBoxId(mac->modeId);
            sbufWriteU8(dst, box ? box->permanentId : 0);
            sbufWriteU8(dst, mac->auxChannelIndex);
            sbufWriteU8(dst, mac->range.startStep);
            sbufWriteU8(dst, mac->range.endStep);
        }
        break;

    case MSP_ADJUSTMENT_RANGES:
        for (int i = 0; i < MAX_ADJUSTMENT_RANGE_COUNT; i++) {
            const adjustmentRange_t *adjRange = adjustmentRanges(i);
            sbufWriteU8(dst, adjRange->adjustmentIndex);
            sbufWriteU8(dst, adjRange->auxChannelIndex);
            sbufWriteU8(dst, adjRange->range.startStep);
            sbufWriteU8(dst, adjRange->range.endStep);
            sbufWriteU8(dst, adjRange->adjustmentFunction);
            sbufWriteU8(dst, adjRange->auxSwitchChannelIndex);
        }
        break;

    case MSP_BOXNAMES:
        if (!serializeBoxNamesReply(dst)) {
            return false;
        }
        break;

    case MSP_BOXIDS:
        serializeBoxReply(dst);
        break;

    case MSP_MISC:
        sbufWriteU16(dst, PWM_RANGE_MIDDLE);

        sbufWriteU16(dst, 0); // Was min_throttle
        sbufWriteU16(dst, motorConfig()->maxthrottle);
        sbufWriteU16(dst, motorConfig()->mincommand);

        sbufWriteU16(dst, currentBatteryProfile->failsafe_throttle);

#ifdef USE_GPS
        sbufWriteU8(dst, gpsConfig()->provider); // gps_type
        sbufWriteU8(dst, 0); // TODO gps_baudrate (an index, cleanflight uses a uint32_t
        sbufWriteU8(dst, gpsConfig()->sbasMode); // gps_ubx_sbas
#else
        sbufWriteU8(dst, 0); // gps_type
        sbufWriteU8(dst, 0); // TODO gps_baudrate (an index, cleanflight uses a uint32_t
        sbufWriteU8(dst, 0); // gps_ubx_sbas
#endif
        sbufWriteU8(dst, 0); // multiwiiCurrentMeterOutput
        sbufWriteU8(dst, rxConfig()->rssi_channel);
        sbufWriteU8(dst, 0);

#ifdef USE_MAG
        sbufWriteU16(dst, compassConfig()->mag_declination / 10);
#else
        sbufWriteU16(dst, 0);
#endif

#ifdef USE_ADC
        sbufWriteU8(dst, batteryMetersConfig()->voltage.scale / 10);
        sbufWriteU8(dst, currentBatteryProfile->voltage.cellMin / 10);
        sbufWriteU8(dst, currentBatteryProfile->voltage.cellMax / 10);
        sbufWriteU8(dst, currentBatteryProfile->voltage.cellWarning / 10);
#else
        sbufWriteU8(dst, 0);
        sbufWriteU8(dst, 0);
        sbufWriteU8(dst, 0);
        sbufWriteU8(dst, 0);
#endif
        break;

    case MSP2_INAV_MISC:
        sbufWriteU16(dst, PWM_RANGE_MIDDLE);

        sbufWriteU16(dst, 0); //Was min_throttle
        sbufWriteU16(dst, motorConfig()->maxthrottle);
        sbufWriteU16(dst, motorConfig()->mincommand);

        sbufWriteU16(dst, currentBatteryProfile->failsafe_throttle);

#ifdef USE_GPS
        sbufWriteU8(dst, gpsConfig()->provider); // gps_type
        sbufWriteU8(dst, 0); // TODO gps_baudrate (an index, cleanflight uses a uint32_t
        sbufWriteU8(dst, gpsConfig()->sbasMode); // gps_ubx_sbas
#else
        sbufWriteU8(dst, 0); // gps_type
        sbufWriteU8(dst, 0); // TODO gps_baudrate (an index, cleanflight uses a uint32_t
        sbufWriteU8(dst, 0); // gps_ubx_sbas
#endif
        sbufWriteU8(dst, rxConfig()->rssi_channel);

#ifdef USE_MAG
        sbufWriteU16(dst, compassConfig()->mag_declination / 10);
#else
        sbufWriteU16(dst, 0);
#endif

#ifdef USE_ADC
        sbufWriteU16(dst, batteryMetersConfig()->voltage.scale);
        sbufWriteU8(dst, batteryMetersConfig()->voltageSource);
        sbufWriteU8(dst, currentBatteryProfile->cells);
        sbufWriteU16(dst, currentBatteryProfile->voltage.cellDetect);
        sbufWriteU16(dst, currentBatteryProfile->voltage.cellMin);
        sbufWriteU16(dst, currentBatteryProfile->voltage.cellMax);
        sbufWriteU16(dst, currentBatteryProfile->voltage.cellWarning);
#else
        sbufWriteU16(dst, 0);
        sbufWriteU8(dst, 0);
        sbufWriteU8(dst, 0);
        sbufWriteU16(dst, 0);
        sbufWriteU16(dst, 0);
        sbufWriteU16(dst, 0);
        sbufWriteU16(dst, 0);
#endif

        sbufWriteU32(dst, currentBatteryProfile->capacity.value);
        sbufWriteU32(dst, currentBatteryProfile->capacity.warning);
        sbufWriteU32(dst, currentBatteryProfile->capacity.critical);
        sbufWriteU8(dst, currentBatteryProfile->capacity.unit);
        break;

    case MSP2_INAV_MISC2:
        // Timers
        sbufWriteU32(dst, micros() / 1000000); // On time (seconds)
        sbufWriteU32(dst, getFlightTime()); // Flight time (seconds)

        // Throttle
        sbufWriteU8(dst, getThrottlePercent()); // Throttle Percent
        sbufWriteU8(dst, navigationIsControllingThrottle() ? 1 : 0); // Auto Throttle Flag (0 or 1)

        break;

    case MSP2_INAV_BATTERY_CONFIG:
#ifdef USE_ADC
        sbufWriteU16(dst, batteryMetersConfig()->voltage.scale);
        sbufWriteU8(dst, batteryMetersConfig()->voltageSource);
        sbufWriteU8(dst, currentBatteryProfile->cells);
        sbufWriteU16(dst, currentBatteryProfile->voltage.cellDetect);
        sbufWriteU16(dst, currentBatteryProfile->voltage.cellMin);
        sbufWriteU16(dst, currentBatteryProfile->voltage.cellMax);
        sbufWriteU16(dst, currentBatteryProfile->voltage.cellWarning);
#else
        sbufWriteU16(dst, 0);
        sbufWriteU8(dst, 0);
        sbufWriteU8(dst, 0);
        sbufWriteU16(dst, 0);
        sbufWriteU16(dst, 0);
        sbufWriteU16(dst, 0);
        sbufWriteU16(dst, 0);
#endif

        sbufWriteU16(dst, batteryMetersConfig()->current.offset);
        sbufWriteU16(dst, batteryMetersConfig()->current.scale);

        sbufWriteU32(dst, currentBatteryProfile->capacity.value);
        sbufWriteU32(dst, currentBatteryProfile->capacity.warning);
        sbufWriteU32(dst, currentBatteryProfile->capacity.critical);
        sbufWriteU8(dst, currentBatteryProfile->capacity.unit);
        break;

    case MSP_MOTOR_PINS:
        // FIXME This is hardcoded and should not be.
        for (int i = 0; i < 8; i++) {
            sbufWriteU8(dst, i + 1);
        }
        break;

#ifdef USE_GPS
    case MSP_RAW_GPS:
        sbufWriteU8(dst, gpsSol.fixType);
        sbufWriteU8(dst, gpsSol.numSat);
        sbufWriteU32(dst, gpsSol.llh.lat);
        sbufWriteU32(dst, gpsSol.llh.lon);
        sbufWriteU16(dst, gpsSol.llh.alt/100); // meters
        sbufWriteU16(dst, gpsSol.groundSpeed);
        sbufWriteU16(dst, gpsSol.groundCourse);
        sbufWriteU16(dst, gpsSol.hdop);
        break;

    case MSP_COMP_GPS:
        sbufWriteU16(dst, GPS_distanceToHome);
        sbufWriteU16(dst, GPS_directionToHome);
        sbufWriteU8(dst, gpsSol.flags.gpsHeartbeat ? 1 : 0);
        break;
    case MSP_NAV_STATUS:
        sbufWriteU8(dst, NAV_Status.mode);
        sbufWriteU8(dst, NAV_Status.state);
        sbufWriteU8(dst, NAV_Status.activeWpAction);
        sbufWriteU8(dst, NAV_Status.activeWpNumber);
        sbufWriteU8(dst, NAV_Status.error);
        //sbufWriteU16(dst,  (int16_t)(target_bearing/100));
        sbufWriteU16(dst, getHeadingHoldTarget());
        break;


    case MSP_GPSSVINFO:
        /* Compatibility stub - return zero SVs */
        sbufWriteU8(dst, 1);

        // HDOP
        sbufWriteU8(dst, 0);
        sbufWriteU8(dst, 0);
        sbufWriteU8(dst, gpsSol.hdop / 100);
        sbufWriteU8(dst, gpsSol.hdop / 100);
        break;

    case MSP_GPSSTATISTICS:
        sbufWriteU16(dst, gpsStats.lastMessageDt);
        sbufWriteU32(dst, gpsStats.errors);
        sbufWriteU32(dst, gpsStats.timeouts);
        sbufWriteU32(dst, gpsStats.packetCount);
        sbufWriteU16(dst, gpsSol.hdop);
        sbufWriteU16(dst, gpsSol.eph);
        sbufWriteU16(dst, gpsSol.epv);
        break;
#endif
    case MSP_DEBUG:
        // output some useful QA statistics
        // debug[x] = ((hse_value / 1000000) * 1000) + (SystemCoreClock / 1000000);         // XX0YY [crystal clock : core clock]

        for (int i = 0; i < 4; i++) {
            sbufWriteU16(dst, debug[i]);      // 4 variables are here for general monitoring purpose
        }
        break;

    case MSP2_INAV_DEBUG:
        for (int i = 0; i < DEBUG32_VALUE_COUNT; i++) {
            sbufWriteU32(dst, debug[i]);      // 8 variables are here for general monitoring purpose
        }
        break;

    case MSP_UID:
        sbufWriteU32(dst, U_ID_0);
        sbufWriteU32(dst, U_ID_1);
        sbufWriteU32(dst, U_ID_2);
        break;

    case MSP_FEATURE:
        sbufWriteU32(dst, featureMask());
        break;

    case MSP_BOARD_ALIGNMENT:
        sbufWriteU16(dst, boardAlignment()->rollDeciDegrees);
        sbufWriteU16(dst, boardAlignment()->pitchDeciDegrees);
        sbufWriteU16(dst, boardAlignment()->yawDeciDegrees);
        break;

    case MSP_VOLTAGE_METER_CONFIG:
#ifdef USE_ADC
        sbufWriteU8(dst, batteryMetersConfig()->voltage.scale / 10);
        sbufWriteU8(dst, currentBatteryProfile->voltage.cellMin / 10);
        sbufWriteU8(dst, currentBatteryProfile->voltage.cellMax / 10);
        sbufWriteU8(dst, currentBatteryProfile->voltage.cellWarning / 10);
#else
        sbufWriteU8(dst, 0);
        sbufWriteU8(dst, 0);
        sbufWriteU8(dst, 0);
        sbufWriteU8(dst, 0);
#endif
        break;

    case MSP_CURRENT_METER_CONFIG:
        sbufWriteU16(dst, batteryMetersConfig()->current.scale);
        sbufWriteU16(dst, batteryMetersConfig()->current.offset);
        sbufWriteU8(dst, batteryMetersConfig()->current.type);
        sbufWriteU16(dst, constrain(currentBatteryProfile->capacity.value, 0, 0xFFFF));
        break;

    case MSP_MIXER:
        sbufWriteU8(dst, 3); // mixerMode no longer supported, send 3 (QuadX) as fallback
        break;

    case MSP_RX_CONFIG:
        sbufWriteU8(dst, rxConfig()->serialrx_provider);
        sbufWriteU16(dst, rxConfig()->maxcheck);
        sbufWriteU16(dst, PWM_RANGE_MIDDLE);
        sbufWriteU16(dst, rxConfig()->mincheck);
#ifdef USE_SPEKTRUM_BIND
        sbufWriteU8(dst, rxConfig()->spektrum_sat_bind);
#else
        sbufWriteU8(dst, 0);
#endif
        sbufWriteU16(dst, rxConfig()->rx_min_usec);
        sbufWriteU16(dst, rxConfig()->rx_max_usec);
        sbufWriteU8(dst, 0); // for compatibility with betaflight (rcInterpolation)
        sbufWriteU8(dst, 0); // for compatibility with betaflight (rcInterpolationInterval)
        sbufWriteU16(dst, 0); // for compatibility with betaflight (airModeActivateThreshold)
        sbufWriteU8(dst, 0);
        sbufWriteU32(dst, 0);
        sbufWriteU8(dst, 0);
        sbufWriteU8(dst, 0); // for compatibility with betaflight (fpvCamAngleDegrees)
        sbufWriteU8(dst, rxConfig()->receiverType);
        break;

    case MSP_FAILSAFE_CONFIG:
        sbufWriteU8(dst, failsafeConfig()->failsafe_delay);
        sbufWriteU8(dst, failsafeConfig()->failsafe_off_delay);
        sbufWriteU16(dst, currentBatteryProfile->failsafe_throttle);
        sbufWriteU8(dst, 0);    // was failsafe_kill_switch
        sbufWriteU16(dst, failsafeConfig()->failsafe_throttle_low_delay);
        sbufWriteU8(dst, failsafeConfig()->failsafe_procedure);
        sbufWriteU8(dst, failsafeConfig()->failsafe_recovery_delay);
        sbufWriteU16(dst, failsafeConfig()->failsafe_fw_roll_angle);
        sbufWriteU16(dst, failsafeConfig()->failsafe_fw_pitch_angle);
        sbufWriteU16(dst, failsafeConfig()->failsafe_fw_yaw_rate);
        sbufWriteU16(dst, failsafeConfig()->failsafe_stick_motion_threshold);
        sbufWriteU16(dst, failsafeConfig()->failsafe_min_distance);
        sbufWriteU8(dst, failsafeConfig()->failsafe_min_distance_procedure);
        break;

    case MSP_RSSI_CONFIG:
        sbufWriteU8(dst, rxConfig()->rssi_channel);
        break;

    case MSP_RX_MAP:
        sbufWriteData(dst, rxConfig()->rcmap, MAX_MAPPABLE_RX_INPUTS);
        break;

    case MSP2_COMMON_SERIAL_CONFIG:
        for (int i = 0; i < SERIAL_PORT_COUNT; i++) {
            if (!serialIsPortAvailable(serialConfig()->portConfigs[i].identifier)) {
                continue;
            };
            sbufWriteU8(dst, serialConfig()->portConfigs[i].identifier);
            sbufWriteU32(dst, serialConfig()->portConfigs[i].functionMask);
            sbufWriteU8(dst, serialConfig()->portConfigs[i].msp_baudrateIndex);
            sbufWriteU8(dst, serialConfig()->portConfigs[i].gps_baudrateIndex);
            sbufWriteU8(dst, serialConfig()->portConfigs[i].telemetry_baudrateIndex);
            sbufWriteU8(dst, serialConfig()->portConfigs[i].peripheral_baudrateIndex);
        }
        break;

#ifdef USE_LED_STRIP
    case MSP_LED_COLORS:
        for (int i = 0; i < LED_CONFIGURABLE_COLOR_COUNT; i++) {
            const hsvColor_t *color = &ledStripConfig()->colors[i];
            sbufWriteU16(dst, color->h);
            sbufWriteU8(dst, color->s);
            sbufWriteU8(dst, color->v);
        }
        break;

    case MSP_LED_STRIP_CONFIG:
        for (int i = 0; i < LED_MAX_STRIP_LENGTH; i++) {
            const ledConfig_t *ledConfig = &ledStripConfig()->ledConfigs[i];
            sbufWriteU32(dst, *ledConfig);
        }
        break;

    case MSP_LED_STRIP_MODECOLOR:
        for (int i = 0; i < LED_MODE_COUNT; i++) {
            for (int j = 0; j < LED_DIRECTION_COUNT; j++) {
                sbufWriteU8(dst, i);
                sbufWriteU8(dst, j);
                sbufWriteU8(dst, ledStripConfig()->modeColors[i].color[j]);
            }
        }

        for (int j = 0; j < LED_SPECIAL_COLOR_COUNT; j++) {
            sbufWriteU8(dst, LED_MODE_COUNT);
            sbufWriteU8(dst, j);
            sbufWriteU8(dst, ledStripConfig()->specialColors.color[j]);
        }
        break;
#endif

    case MSP_DATAFLASH_SUMMARY:
        serializeDataflashSummaryReply(dst);
        break;

    case MSP_BLACKBOX_CONFIG:
        sbufWriteU8(dst, 0); // API no longer supported
        sbufWriteU8(dst, 0);
        sbufWriteU8(dst, 0);
        sbufWriteU8(dst, 0);
        break;

    case MSP2_BLACKBOX_CONFIG:
#ifdef USE_BLACKBOX
        sbufWriteU8(dst, 1); //Blackbox supported
        sbufWriteU8(dst, blackboxConfig()->device);
        sbufWriteU16(dst, blackboxConfig()->rate_num);
        sbufWriteU16(dst, blackboxConfig()->rate_denom);
        sbufWriteU32(dst,blackboxConfig()->includeFlags);
#else
        sbufWriteU8(dst, 0); // Blackbox not supported
        sbufWriteU8(dst, 0);
        sbufWriteU16(dst, 0);
        sbufWriteU16(dst, 0);
#endif
        break;

    case MSP_SDCARD_SUMMARY:
        serializeSDCardSummaryReply(dst);
        break;

    case MSP_OSD_CONFIG:
#ifdef USE_OSD
        sbufWriteU8(dst, OSD_DRIVER_MAX7456); // OSD supported
        // send video system (AUTO/PAL/NTSC)
        sbufWriteU8(dst, osdConfig()->video_system);
        sbufWriteU8(dst, osdConfig()->units);
        sbufWriteU8(dst, osdConfig()->rssi_alarm);
        sbufWriteU16(dst, currentBatteryProfile->capacity.warning);
        sbufWriteU16(dst, osdConfig()->time_alarm);
        sbufWriteU16(dst, osdConfig()->alt_alarm);
        sbufWriteU16(dst, osdConfig()->dist_alarm);
        sbufWriteU16(dst, osdConfig()->neg_alt_alarm);
        for (int i = 0; i < OSD_ITEM_COUNT; i++) {
            sbufWriteU16(dst, osdLayoutsConfig()->item_pos[0][i]);
        }
#else
        sbufWriteU8(dst, OSD_DRIVER_NONE); // OSD not supported
#endif
        break;

    case MSP_3D:
        sbufWriteU16(dst, reversibleMotorsConfig()->deadband_low);
        sbufWriteU16(dst, reversibleMotorsConfig()->deadband_high);
        sbufWriteU16(dst, reversibleMotorsConfig()->neutral);
        break;

    case MSP_RC_DEADBAND:
        sbufWriteU8(dst, rcControlsConfig()->deadband);
        sbufWriteU8(dst, rcControlsConfig()->yaw_deadband);
        sbufWriteU8(dst, rcControlsConfig()->alt_hold_deadband);
        sbufWriteU16(dst, rcControlsConfig()->mid_throttle_deadband);
        break;

    case MSP_SENSOR_ALIGNMENT:
        sbufWriteU8(dst, 0); // was gyroConfig()->gyro_align
        sbufWriteU8(dst, 0); // was accelerometerConfig()->acc_align
#ifdef USE_MAG
        sbufWriteU8(dst, compassConfig()->mag_align);
#else
        sbufWriteU8(dst, 0);
#endif
#ifdef USE_OPFLOW
        sbufWriteU8(dst, opticalFlowConfig()->opflow_align);
#else
        sbufWriteU8(dst, 0);
#endif
        break;

    case MSP_ADVANCED_CONFIG:
        sbufWriteU8(dst, 1);    // gyroConfig()->gyroSyncDenominator
        sbufWriteU8(dst, 1);    // BF: masterConfig.pid_process_denom
        sbufWriteU8(dst, 1);    // BF: motorConfig()->useUnsyncedPwm
        sbufWriteU8(dst, motorConfig()->motorPwmProtocol);
        sbufWriteU16(dst, motorConfig()->motorPwmRate);
        sbufWriteU16(dst, servoConfig()->servoPwmRate);
        sbufWriteU8(dst, 0);
        break;

    case MSP_FILTER_CONFIG :
        sbufWriteU8(dst, gyroConfig()->gyro_main_lpf_hz);
        sbufWriteU16(dst, pidProfile()->dterm_lpf_hz);
        sbufWriteU16(dst, pidProfile()->yaw_lpf_hz);
        sbufWriteU16(dst, 0); //Was gyroConfig()->gyro_notch_hz
        sbufWriteU16(dst, 1); //Was  gyroConfig()->gyro_notch_cutoff
        sbufWriteU16(dst, 0); //BF: pidProfile()->dterm_notch_hz
        sbufWriteU16(dst, 1); //pidProfile()->dterm_notch_cutoff

        sbufWriteU16(dst, 0); //BF: masterConfig.gyro_soft_notch_hz_2
        sbufWriteU16(dst, 1); //BF: masterConfig.gyro_soft_notch_cutoff_2

        sbufWriteU16(dst, accelerometerConfig()->acc_notch_hz);
        sbufWriteU16(dst, accelerometerConfig()->acc_notch_cutoff);

        sbufWriteU16(dst, 0);    //Was gyroConfig()->gyro_stage2_lowpass_hz
        break;

    case MSP_PID_ADVANCED:
        sbufWriteU16(dst, 0); // pidProfile()->rollPitchItermIgnoreRate
        sbufWriteU16(dst, 0); // pidProfile()->yawItermIgnoreRate
        sbufWriteU16(dst, 0); //pidProfile()->yaw_p_limit
        sbufWriteU8(dst, 0); //BF: pidProfile()->deltaMethod
        sbufWriteU8(dst, 0); //BF: pidProfile()->vbatPidCompensation
        sbufWriteU8(dst, 0); //BF: pidProfile()->setpointRelaxRatio
        sbufWriteU8(dst, 0);
        sbufWriteU16(dst, pidProfile()->pidSumLimit);
        sbufWriteU8(dst, 0); //BF: pidProfile()->itermThrottleGain

        /*
         * To keep compatibility on MSP frame length level with Betaflight, axis axisAccelerationLimitYaw
         * limit will be sent and received in [dps / 10]
         */
        sbufWriteU16(dst, constrain(pidProfile()->axisAccelerationLimitRollPitch / 10, 0, 65535));
        sbufWriteU16(dst, constrain(pidProfile()->axisAccelerationLimitYaw / 10, 0, 65535));
        break;

    case MSP_INAV_PID:
        sbufWriteU8(dst, 0); //Legacy, no longer in use async processing value
        sbufWriteU16(dst, 0); //Legacy, no longer in use async processing value
        sbufWriteU16(dst, 0); //Legacy, no longer in use async processing value
        sbufWriteU8(dst, pidProfile()->heading_hold_rate_limit);
        sbufWriteU8(dst, HEADING_HOLD_ERROR_LPF_FREQ);
        sbufWriteU16(dst, 0);
        sbufWriteU8(dst, gyroConfig()->gyro_lpf);
        sbufWriteU8(dst, accelerometerConfig()->acc_lpf_hz);
        sbufWriteU8(dst, 0); //reserved
        sbufWriteU8(dst, 0); //reserved
        sbufWriteU8(dst, 0); //reserved
        sbufWriteU8(dst, 0); //reserved
        break;

    case MSP_SENSOR_CONFIG:
        sbufWriteU8(dst, accelerometerConfig()->acc_hardware);
#ifdef USE_BARO
        sbufWriteU8(dst, barometerConfig()->baro_hardware);
#else
        sbufWriteU8(dst, 0);
#endif
#ifdef USE_MAG
        sbufWriteU8(dst, compassConfig()->mag_hardware);
#else
        sbufWriteU8(dst, 0);
#endif
#ifdef USE_PITOT
        sbufWriteU8(dst, pitotmeterConfig()->pitot_hardware);
#else
        sbufWriteU8(dst, 0);
#endif
#ifdef USE_RANGEFINDER
        sbufWriteU8(dst, rangefinderConfig()->rangefinder_hardware);
#else
        sbufWriteU8(dst, 0);
#endif
#ifdef USE_OPFLOW
        sbufWriteU8(dst, opticalFlowConfig()->opflow_hardware);
#else
        sbufWriteU8(dst, 0);
#endif
        break;

    case MSP_NAV_POSHOLD:
        sbufWriteU8(dst, navConfig()->general.flags.user_control_mode);
        sbufWriteU16(dst, navConfig()->general.max_auto_speed);
        sbufWriteU16(dst, navConfig()->general.max_auto_climb_rate);
        sbufWriteU16(dst, navConfig()->general.max_manual_speed);
        sbufWriteU16(dst, navConfig()->general.max_manual_climb_rate);
        sbufWriteU8(dst, navConfig()->mc.max_bank_angle);
        sbufWriteU8(dst, navConfig()->general.flags.use_thr_mid_for_althold);
        sbufWriteU16(dst, currentBatteryProfile->nav.mc.hover_throttle);
        break;

    case MSP_RTH_AND_LAND_CONFIG:
        sbufWriteU16(dst, navConfig()->general.min_rth_distance);
        sbufWriteU8(dst, navConfig()->general.flags.rth_climb_first);
        sbufWriteU8(dst, navConfig()->general.flags.rth_climb_ignore_emerg);
        sbufWriteU8(dst, navConfig()->general.flags.rth_tail_first);
        sbufWriteU8(dst, navConfig()->general.flags.rth_allow_landing);
        sbufWriteU8(dst, navConfig()->general.flags.rth_alt_control_mode);
        sbufWriteU16(dst, navConfig()->general.rth_abort_threshold);
        sbufWriteU16(dst, navConfig()->general.rth_altitude);
        sbufWriteU16(dst, navConfig()->general.land_minalt_vspd);
        sbufWriteU16(dst, navConfig()->general.land_maxalt_vspd);
        sbufWriteU16(dst, navConfig()->general.land_slowdown_minalt);
        sbufWriteU16(dst, navConfig()->general.land_slowdown_maxalt);
        sbufWriteU16(dst, navConfig()->general.emerg_descent_rate);
        break;

    case MSP_FW_CONFIG:
        sbufWriteU16(dst, currentBatteryProfile->nav.fw.cruise_throttle);
        sbufWriteU16(dst, currentBatteryProfile->nav.fw.min_throttle);
        sbufWriteU16(dst, currentBatteryProfile->nav.fw.max_throttle);
        sbufWriteU8(dst, navConfig()->fw.max_bank_angle);
        sbufWriteU8(dst, navConfig()->fw.max_climb_angle);
        sbufWriteU8(dst, navConfig()->fw.max_dive_angle);
        sbufWriteU8(dst, currentBatteryProfile->nav.fw.pitch_to_throttle);
        sbufWriteU16(dst, navConfig()->fw.loiter_radius);
        break;

    case MSP_CALIBRATION_DATA:
        sbufWriteU8(dst, accGetCalibrationAxisFlags());
        sbufWriteU16(dst, accelerometerConfig()->accZero.raw[X]);
        sbufWriteU16(dst, accelerometerConfig()->accZero.raw[Y]);
        sbufWriteU16(dst, accelerometerConfig()->accZero.raw[Z]);
        sbufWriteU16(dst, accelerometerConfig()->accGain.raw[X]);
        sbufWriteU16(dst, accelerometerConfig()->accGain.raw[Y]);
        sbufWriteU16(dst, accelerometerConfig()->accGain.raw[Z]);

    #ifdef USE_MAG
        sbufWriteU16(dst, compassConfig()->magZero.raw[X]);
        sbufWriteU16(dst, compassConfig()->magZero.raw[Y]);
        sbufWriteU16(dst, compassConfig()->magZero.raw[Z]);
    #else
        sbufWriteU16(dst, 0);
        sbufWriteU16(dst, 0);
        sbufWriteU16(dst, 0);
    #endif

    #ifdef USE_OPFLOW
        sbufWriteU16(dst, opticalFlowConfig()->opflow_scale * 256);
    #else
        sbufWriteU16(dst, 0);
    #endif

    #ifdef USE_MAG
        sbufWriteU16(dst, compassConfig()->magGain[X]);
        sbufWriteU16(dst, compassConfig()->magGain[Y]);
        sbufWriteU16(dst, compassConfig()->magGain[Z]);
    #else
        sbufWriteU16(dst, 0);
        sbufWriteU16(dst, 0);
        sbufWriteU16(dst, 0);
    #endif

        break;

    case MSP_POSITION_ESTIMATION_CONFIG:

        sbufWriteU16(dst, positionEstimationConfig()->w_z_baro_p * 100); //     inav_w_z_baro_p float as value * 100
        sbufWriteU16(dst, positionEstimationConfig()->w_z_gps_p * 100);  // 2   inav_w_z_gps_p  float as value * 100
        sbufWriteU16(dst, positionEstimationConfig()->w_z_gps_v * 100);  // 2   inav_w_z_gps_v  float as value * 100
        sbufWriteU16(dst, positionEstimationConfig()->w_xy_gps_p * 100); // 2   inav_w_xy_gps_p float as value * 100
        sbufWriteU16(dst, positionEstimationConfig()->w_xy_gps_v * 100); // 2   inav_w_xy_gps_v float as value * 100
        sbufWriteU8(dst, gpsConfigMutable()->gpsMinSats);                // 1
        sbufWriteU8(dst, positionEstimationConfig()->use_gps_velned);    // 1   inav_use_gps_velned ON/OFF

        break;

    case MSP_REBOOT:
        if (!ARMING_FLAG(ARMED)) {
            if (mspPostProcessFn) {
                *mspPostProcessFn = mspRebootFn;
            }
        }
        break;

    case MSP_WP_GETINFO:
        sbufWriteU8(dst, 0);                        // Reserved for waypoint capabilities
        sbufWriteU8(dst, NAV_MAX_WAYPOINTS);        // Maximum number of waypoints supported
        sbufWriteU8(dst, isWaypointListValid());    // Is current mission valid
        sbufWriteU8(dst, getWaypointCount());       // Number of waypoints in current mission
        break;

    case MSP_TX_INFO:
        sbufWriteU8(dst, getRSSISource());
        uint8_t rtcDateTimeIsSet = 0;
        dateTime_t dt;
        if (rtcGetDateTime(&dt)) {
            rtcDateTimeIsSet = 1;
        }
        sbufWriteU8(dst, rtcDateTimeIsSet);
        break;

    case MSP_RTC:
        {
            int32_t seconds = 0;
            uint16_t millis = 0;
            rtcTime_t t;
            if (rtcGet(&t)) {
                seconds = rtcTimeGetSeconds(&t);
                millis = rtcTimeGetMillis(&t);
            }
            sbufWriteU32(dst, (uint32_t)seconds);
            sbufWriteU16(dst, millis);
        }
        break;

    case MSP_VTX_CONFIG:
        {
            vtxDevice_t *vtxDevice = vtxCommonDevice();
            if (vtxDevice) {

                uint8_t deviceType = vtxCommonGetDeviceType(vtxDevice);

                // Return band, channel and power from vtxSettingsConfig_t
                // since the VTX might be configured but temporarily offline.
                uint8_t pitmode = 0;
                vtxCommonGetPitMode(vtxDevice, &pitmode);

                sbufWriteU8(dst, deviceType);
                sbufWriteU8(dst, vtxSettingsConfig()->band);
                sbufWriteU8(dst, vtxSettingsConfig()->channel);
                sbufWriteU8(dst, vtxSettingsConfig()->power);
                sbufWriteU8(dst, pitmode);

                // Betaflight < 4 doesn't send these fields
                sbufWriteU8(dst, vtxCommonDeviceIsReady(vtxDevice) ? 1 : 0);
                sbufWriteU8(dst, vtxSettingsConfig()->lowPowerDisarm);
                // future extensions here...
            }
            else {
                sbufWriteU8(dst, VTXDEV_UNKNOWN); // no VTX configured
            }
        }
        break;

    case MSP_NAME:
        {
            const char *name = systemConfig()->name;
            while (*name) {
                sbufWriteU8(dst, *name++);
            }
        }
        break;

    case MSP2_COMMON_TZ:
        sbufWriteU16(dst, (uint16_t)timeConfig()->tz_offset);
        sbufWriteU8(dst, (uint8_t)timeConfig()->tz_automatic_dst);
        break;

    case MSP2_INAV_AIR_SPEED:
#ifdef USE_PITOT
        sbufWriteU32(dst, getAirspeedEstimate());
#else
        sbufWriteU32(dst, 0);
#endif
        break;

    case MSP2_INAV_MIXER:
        sbufWriteU8(dst, mixerConfig()->motorDirectionInverted);
        sbufWriteU16(dst, 0);
        sbufWriteU8(dst, mixerConfig()->platformType);
        sbufWriteU8(dst, mixerConfig()->hasFlaps);
        sbufWriteU16(dst, mixerConfig()->appliedMixerPreset);
        sbufWriteU8(dst, MAX_SUPPORTED_MOTORS);
        sbufWriteU8(dst, MAX_SUPPORTED_SERVOS);
        break;

#if defined(USE_OSD)
    case MSP2_INAV_OSD_ALARMS:
        sbufWriteU8(dst, osdConfig()->rssi_alarm);
        sbufWriteU16(dst, osdConfig()->time_alarm);
        sbufWriteU16(dst, osdConfig()->alt_alarm);
        sbufWriteU16(dst, osdConfig()->dist_alarm);
        sbufWriteU16(dst, osdConfig()->neg_alt_alarm);
        sbufWriteU16(dst, osdConfig()->gforce_alarm * 1000);
        sbufWriteU16(dst, (int16_t)(osdConfig()->gforce_axis_alarm_min * 1000));
        sbufWriteU16(dst, (int16_t)(osdConfig()->gforce_axis_alarm_max * 1000));
        sbufWriteU8(dst, osdConfig()->current_alarm);
        sbufWriteU16(dst, osdConfig()->imu_temp_alarm_min);
        sbufWriteU16(dst, osdConfig()->imu_temp_alarm_max);
#ifdef USE_BARO
        sbufWriteU16(dst, osdConfig()->baro_temp_alarm_min);
        sbufWriteU16(dst, osdConfig()->baro_temp_alarm_max);
#else
        sbufWriteU16(dst, 0);
        sbufWriteU16(dst, 0);
#endif
        break;

    case MSP2_INAV_OSD_PREFERENCES:
        sbufWriteU8(dst, osdConfig()->video_system);
        sbufWriteU8(dst, osdConfig()->main_voltage_decimals);
        sbufWriteU8(dst, osdConfig()->ahi_reverse_roll);
        sbufWriteU8(dst, osdConfig()->crosshairs_style);
        sbufWriteU8(dst, osdConfig()->left_sidebar_scroll);
        sbufWriteU8(dst, osdConfig()->right_sidebar_scroll);
        sbufWriteU8(dst, osdConfig()->sidebar_scroll_arrows);
        sbufWriteU8(dst, osdConfig()->units);
        sbufWriteU8(dst, osdConfig()->stats_energy_unit);
        break;

#endif

    case MSP2_INAV_OUTPUT_MAPPING:
        for (uint8_t i = 0; i < timerHardwareCount; ++i)
            if (!(timerHardware[i].usageFlags & (TIM_USE_PPM | TIM_USE_PWM))) {
                sbufWriteU8(dst, timerHardware[i].usageFlags);
            }
        break;

    case MSP2_INAV_MC_BRAKING:
#ifdef USE_MR_BRAKING_MODE
        sbufWriteU16(dst, navConfig()->mc.braking_speed_threshold);
        sbufWriteU16(dst, navConfig()->mc.braking_disengage_speed);
        sbufWriteU16(dst, navConfig()->mc.braking_timeout);
        sbufWriteU8(dst, navConfig()->mc.braking_boost_factor);
        sbufWriteU16(dst, navConfig()->mc.braking_boost_timeout);
        sbufWriteU16(dst, navConfig()->mc.braking_boost_speed_threshold);
        sbufWriteU16(dst, navConfig()->mc.braking_boost_disengage_speed);
        sbufWriteU8(dst, navConfig()->mc.braking_bank_angle);
#endif
        break;

#ifdef USE_TEMPERATURE_SENSOR
    case MSP2_INAV_TEMP_SENSOR_CONFIG:
        for (uint8_t index = 0; index < MAX_TEMP_SENSORS; ++index) {
            const tempSensorConfig_t *sensorConfig = tempSensorConfig(index);
            sbufWriteU8(dst, sensorConfig->type);
            for (uint8_t addrIndex = 0; addrIndex < 8; ++addrIndex)
                sbufWriteU8(dst, ((uint8_t *)&sensorConfig->address)[addrIndex]);
            sbufWriteU16(dst, sensorConfig->alarm_min);
            sbufWriteU16(dst, sensorConfig->alarm_max);
            sbufWriteU8(dst, sensorConfig->osdSymbol);
            for (uint8_t labelIndex = 0; labelIndex < TEMPERATURE_LABEL_LEN; ++labelIndex)
                sbufWriteU8(dst, sensorConfig->label[labelIndex]);
        }
        break;
#endif

#ifdef USE_TEMPERATURE_SENSOR
    case MSP2_INAV_TEMPERATURES:
        for (uint8_t index = 0; index < MAX_TEMP_SENSORS; ++index) {
            int16_t temperature;
            bool valid = getSensorTemperature(index, &temperature);
            sbufWriteU16(dst, valid ? temperature : -1000);
        }
        break;
#endif

#ifdef USE_ESC_SENSOR
    case MSP2_INAV_ESC_RPM:
        {
            uint8_t motorCount = getMotorCount();

            for (uint8_t i = 0; i < motorCount; i++){
                const escSensorData_t *escState = getEscTelemetry(i); //Get ESC telemetry
                sbufWriteU32(dst, escState->rpm);
            }
        }
        break;
#endif

    default:
        return false;
    }
    return true;
}

static mspResult_e mspFcSafeHomeOutCommand(sbuf_t *dst, sbuf_t *src)
{
    const uint8_t safe_home_no = sbufReadU8(src);    // get the home number
    if(safe_home_no < MAX_SAFE_HOMES) {
        sbufWriteU8(dst, safe_home_no);
        sbufWriteU8(dst, safeHomeConfig(safe_home_no)->enabled);
        sbufWriteU32(dst, safeHomeConfig(safe_home_no)->lat);
        sbufWriteU32(dst, safeHomeConfig(safe_home_no)->lon);
        return MSP_RESULT_ACK;
    } else {
         return MSP_RESULT_ERROR;
    }
}

static mspResult_e mspFcLogicConditionCommand(sbuf_t *dst, sbuf_t *src) {
    const uint8_t idx = sbufReadU8(src);
    if (idx < MAX_LOGIC_CONDITIONS) {
        sbufWriteU8(dst, logicConditions(idx)->enabled);
        sbufWriteU8(dst, logicConditions(idx)->activatorId);
        sbufWriteU8(dst, logicConditions(idx)->operation);
        sbufWriteU8(dst, logicConditions(idx)->operandA.type);
        sbufWriteU32(dst, logicConditions(idx)->operandA.value);
        sbufWriteU8(dst, logicConditions(idx)->operandB.type);
        sbufWriteU32(dst, logicConditions(idx)->operandB.value);
        sbufWriteU8(dst, logicConditions(idx)->flags);
        return MSP_RESULT_ACK;
    } else {
        return MSP_RESULT_ERROR;
    }
}

static void mspFcWaypointOutCommand(sbuf_t *dst, sbuf_t *src)
{
    const uint8_t msp_wp_no = sbufReadU8(src);    // get the wp number
    navWaypoint_t msp_wp;
    getWaypoint(msp_wp_no, &msp_wp);
    sbufWriteU8(dst, msp_wp_no);      // wp_no
    sbufWriteU8(dst, msp_wp.action);  // action (WAYPOINT)
    sbufWriteU32(dst, msp_wp.lat);    // lat
    sbufWriteU32(dst, msp_wp.lon);    // lon
    sbufWriteU32(dst, msp_wp.alt);    // altitude (cm)
    sbufWriteU16(dst, msp_wp.p1);     // P1
    sbufWriteU16(dst, msp_wp.p2);     // P2
    sbufWriteU16(dst, msp_wp.p3);     // P3
    sbufWriteU8(dst, msp_wp.flag);    // flags
}

#ifdef USE_FLASHFS
static void mspFcDataFlashReadCommand(sbuf_t *dst, sbuf_t *src)
{
    const unsigned int dataSize = sbufBytesRemaining(src);
    uint16_t readLength;

    const uint32_t readAddress = sbufReadU32(src);

    // Request payload:
    //  uint32_t    - address to read from
    //  uint16_t    - size of block to read (optional)
    if (dataSize == sizeof(uint32_t) + sizeof(uint16_t)) {
        readLength = sbufReadU16(src);
    }
    else {
        readLength = 128;
    }

    serializeDataflashReadReply(dst, readAddress, readLength);
}
#endif

static mspResult_e mspFcProcessInCommand(uint16_t cmdMSP, sbuf_t *src)
{
    uint8_t tmp_u8;
    uint16_t tmp_u16;

    const unsigned int dataSize = sbufBytesRemaining(src);

    switch (cmdMSP) {
    case MSP_SELECT_SETTING:
        if (sbufReadU8Safe(&tmp_u8, src) && (!ARMING_FLAG(ARMED)))
            setConfigProfileAndWriteEEPROM(tmp_u8);
        else
            return MSP_RESULT_ERROR;
        break;

    case MSP_SET_HEAD:
        if (sbufReadU16Safe(&tmp_u16, src))
            updateHeadingHoldTarget(tmp_u16);
        else
            return MSP_RESULT_ERROR;
        break;

#ifdef USE_RX_MSP
    case MSP_SET_RAW_RC:
        {
            uint8_t channelCount = dataSize / sizeof(uint16_t);
            if ((channelCount > MAX_SUPPORTED_RC_CHANNEL_COUNT) || (dataSize > channelCount * sizeof(uint16_t))) {
                return MSP_RESULT_ERROR;
            } else {
                uint16_t frame[MAX_SUPPORTED_RC_CHANNEL_COUNT];
                for (int i = 0; i < channelCount; i++) {
                    frame[i] = sbufReadU16(src);
                }
                rxMspFrameReceive(frame, channelCount);
            }
        }
        break;
#endif

    case MSP_SET_ARMING_CONFIG:
        if (dataSize == 2) {
            sbufReadU8(src); //Swallow the first byte, used to be auto_disarm_delay
            armingConfigMutable()->disarm_kill_switch = !!sbufReadU8(src);
        } else
            return MSP_RESULT_ERROR;
        break;

    case MSP_SET_LOOP_TIME:
        if (sbufReadU16Safe(&tmp_u16, src))
            gyroConfigMutable()->looptime = tmp_u16;
        else
            return MSP_RESULT_ERROR;
        break;

    case MSP2_SET_PID:
        if (dataSize == PID_ITEM_COUNT * 4) {
            for (int i = 0; i < PID_ITEM_COUNT; i++) {
                pidBankMutable()->pid[i].P = sbufReadU8(src);
                pidBankMutable()->pid[i].I = sbufReadU8(src);
                pidBankMutable()->pid[i].D = sbufReadU8(src);
                pidBankMutable()->pid[i].FF = sbufReadU8(src);
            }
            schedulePidGainsUpdate();
            navigationUsePIDs();
        } else
            return MSP_RESULT_ERROR;
        break;

    case MSP_SET_MODE_RANGE:
        sbufReadU8Safe(&tmp_u8, src);
        if ((dataSize == 5) && (tmp_u8 < MAX_MODE_ACTIVATION_CONDITION_COUNT)) {
            modeActivationCondition_t *mac = modeActivationConditionsMutable(tmp_u8);
            tmp_u8 = sbufReadU8(src);
            const box_t *box = findBoxByPermanentId(tmp_u8);
            if (box) {
                mac->modeId = box->boxId;
                mac->auxChannelIndex = sbufReadU8(src);
                mac->range.startStep = sbufReadU8(src);
                mac->range.endStep = sbufReadU8(src);

                updateUsedModeActivationConditionFlags();
            } else {
                return MSP_RESULT_ERROR;
            }
        } else {
            return MSP_RESULT_ERROR;
        }
        break;

    case MSP_SET_ADJUSTMENT_RANGE:
        sbufReadU8Safe(&tmp_u8, src);
        if ((dataSize == 7) && (tmp_u8 < MAX_ADJUSTMENT_RANGE_COUNT)) {
            adjustmentRange_t *adjRange = adjustmentRangesMutable(tmp_u8);
            tmp_u8 = sbufReadU8(src);
            if (tmp_u8 < MAX_SIMULTANEOUS_ADJUSTMENT_COUNT) {
                adjRange->adjustmentIndex = tmp_u8;
                adjRange->auxChannelIndex = sbufReadU8(src);
                adjRange->range.startStep = sbufReadU8(src);
                adjRange->range.endStep = sbufReadU8(src);
                adjRange->adjustmentFunction = sbufReadU8(src);
                adjRange->auxSwitchChannelIndex = sbufReadU8(src);
            } else {
                return MSP_RESULT_ERROR;
            }
        } else {
            return MSP_RESULT_ERROR;
        }
        break;

    case MSP_SET_RC_TUNING:
        if ((dataSize == 10) || (dataSize == 11)) {
            sbufReadU8(src); //Read rcRate8, kept for protocol compatibility reasons
            // need to cast away const to set controlRateProfile
            ((controlRateConfig_t*)currentControlRateProfile)->stabilized.rcExpo8 = sbufReadU8(src);
            for (int i = 0; i < 3; i++) {
                tmp_u8 = sbufReadU8(src);
                if (i == FD_YAW) {
                    ((controlRateConfig_t*)currentControlRateProfile)->stabilized.rates[i] = constrain(tmp_u8, SETTING_YAW_RATE_MIN, SETTING_YAW_RATE_MAX);
                }
                else {
                    ((controlRateConfig_t*)currentControlRateProfile)->stabilized.rates[i] = constrain(tmp_u8, SETTING_CONSTANT_ROLL_PITCH_RATE_MIN, SETTING_CONSTANT_ROLL_PITCH_RATE_MAX);
                }
            }
            tmp_u8 = sbufReadU8(src);
            ((controlRateConfig_t*)currentControlRateProfile)->throttle.dynPID = MIN(tmp_u8, SETTING_TPA_RATE_MAX);
            ((controlRateConfig_t*)currentControlRateProfile)->throttle.rcMid8 = sbufReadU8(src);
            ((controlRateConfig_t*)currentControlRateProfile)->throttle.rcExpo8 = sbufReadU8(src);
            ((controlRateConfig_t*)currentControlRateProfile)->throttle.pa_breakpoint = sbufReadU16(src);
            if (dataSize > 10) {
                ((controlRateConfig_t*)currentControlRateProfile)->stabilized.rcYawExpo8 = sbufReadU8(src);
            }

            schedulePidGainsUpdate();
        } else {
            return MSP_RESULT_ERROR;
        }
        break;

    case MSP2_INAV_SET_RATE_PROFILE:
        if (dataSize == 15) {
            controlRateConfig_t *currentControlRateProfile_p = (controlRateConfig_t*)currentControlRateProfile; // need to cast away const to set controlRateProfile

            // throttle
            currentControlRateProfile_p->throttle.rcMid8 = sbufReadU8(src);
            currentControlRateProfile_p->throttle.rcExpo8 = sbufReadU8(src);
            currentControlRateProfile_p->throttle.dynPID = sbufReadU8(src);
            currentControlRateProfile_p->throttle.pa_breakpoint = sbufReadU16(src);

            // stabilized
            currentControlRateProfile_p->stabilized.rcExpo8 = sbufReadU8(src);
            currentControlRateProfile_p->stabilized.rcYawExpo8 = sbufReadU8(src);
            for (uint8_t i = 0; i < 3; ++i) {
                tmp_u8 = sbufReadU8(src);
                if (i == FD_YAW) {
                    currentControlRateProfile_p->stabilized.rates[i] = constrain(tmp_u8, SETTING_YAW_RATE_MIN, SETTING_YAW_RATE_MAX);
                } else {
                    currentControlRateProfile_p->stabilized.rates[i] = constrain(tmp_u8, SETTING_CONSTANT_ROLL_PITCH_RATE_MIN, SETTING_CONSTANT_ROLL_PITCH_RATE_MAX);
                }
            }

            // manual
            currentControlRateProfile_p->manual.rcExpo8 = sbufReadU8(src);
            currentControlRateProfile_p->manual.rcYawExpo8 = sbufReadU8(src);
            for (uint8_t i = 0; i < 3; ++i) {
                tmp_u8 = sbufReadU8(src);
                if (i == FD_YAW) {
                    currentControlRateProfile_p->manual.rates[i] = constrain(tmp_u8, SETTING_YAW_RATE_MIN, SETTING_YAW_RATE_MAX);
                } else {
                    currentControlRateProfile_p->manual.rates[i] = constrain(tmp_u8, SETTING_CONSTANT_ROLL_PITCH_RATE_MIN, SETTING_CONSTANT_ROLL_PITCH_RATE_MAX);
                }
            }

        } else {
            return MSP_RESULT_ERROR;
        }
        break;

    case MSP_SET_MISC:
        if (dataSize == 22) {
        sbufReadU16(src);   // midrc

        sbufReadU16(src); //Was min_throttle
        motorConfigMutable()->maxthrottle = constrain(sbufReadU16(src), PWM_RANGE_MIN, PWM_RANGE_MAX);
        motorConfigMutable()->mincommand = constrain(sbufReadU16(src), 0, PWM_RANGE_MAX);

        currentBatteryProfileMutable->failsafe_throttle = constrain(sbufReadU16(src), PWM_RANGE_MIN, PWM_RANGE_MAX);

#ifdef USE_GPS
        gpsConfigMutable()->provider = sbufReadU8(src); // gps_type
        sbufReadU8(src); // gps_baudrate
        gpsConfigMutable()->sbasMode = sbufReadU8(src); // gps_ubx_sbas
#else
        sbufReadU8(src); // gps_type
        sbufReadU8(src); // gps_baudrate
        sbufReadU8(src); // gps_ubx_sbas
#endif
        sbufReadU8(src); // multiwiiCurrentMeterOutput
        tmp_u8 = sbufReadU8(src);
        if (tmp_u8 <= MAX_SUPPORTED_RC_CHANNEL_COUNT) {
            rxConfigMutable()->rssi_channel = tmp_u8;
            rxUpdateRSSISource(); // Changing rssi_channel might change the RSSI source
        }
        sbufReadU8(src);

#ifdef USE_MAG
        compassConfigMutable()->mag_declination = sbufReadU16(src) * 10;
#else
        sbufReadU16(src);
#endif

#ifdef USE_ADC
        batteryMetersConfigMutable()->voltage.scale = sbufReadU8(src) * 10;
        currentBatteryProfileMutable->voltage.cellMin = sbufReadU8(src) * 10;         // vbatlevel_warn1 in MWC2.3 GUI
        currentBatteryProfileMutable->voltage.cellMax = sbufReadU8(src) * 10;         // vbatlevel_warn2 in MWC2.3 GUI
        currentBatteryProfileMutable->voltage.cellWarning = sbufReadU8(src) * 10;     // vbatlevel when buzzer starts to alert
#else
        sbufReadU8(src);
        sbufReadU8(src);
        sbufReadU8(src);
        sbufReadU8(src);
#endif
        } else
            return MSP_RESULT_ERROR;
        break;

    case MSP2_INAV_SET_MISC:
        if (dataSize == 41) {
            sbufReadU16(src);       // midrc

            sbufReadU16(src);   // was min_throttle
            motorConfigMutable()->maxthrottle = constrain(sbufReadU16(src), PWM_RANGE_MIN, PWM_RANGE_MAX);
            motorConfigMutable()->mincommand = constrain(sbufReadU16(src), 0, PWM_RANGE_MAX);

            currentBatteryProfileMutable->failsafe_throttle = constrain(sbufReadU16(src), PWM_RANGE_MIN, PWM_RANGE_MAX);

#ifdef USE_GPS
            gpsConfigMutable()->provider = sbufReadU8(src); // gps_type
            sbufReadU8(src); // gps_baudrate
            gpsConfigMutable()->sbasMode = sbufReadU8(src); // gps_ubx_sbas
#else
            sbufReadU8(src); // gps_type
            sbufReadU8(src); // gps_baudrate
            sbufReadU8(src); // gps_ubx_sbas
#endif

            tmp_u8 = sbufReadU8(src);
            if (tmp_u8 <= MAX_SUPPORTED_RC_CHANNEL_COUNT)
                rxConfigMutable()->rssi_channel = tmp_u8;

#ifdef USE_MAG
            compassConfigMutable()->mag_declination = sbufReadU16(src) * 10;
#else
            sbufReadU16(src);
#endif

#ifdef USE_ADC
            batteryMetersConfigMutable()->voltage.scale = sbufReadU16(src);
            batteryMetersConfigMutable()->voltageSource = sbufReadU8(src);
            currentBatteryProfileMutable->cells = sbufReadU8(src);
            currentBatteryProfileMutable->voltage.cellDetect = sbufReadU16(src);
            currentBatteryProfileMutable->voltage.cellMin = sbufReadU16(src);
            currentBatteryProfileMutable->voltage.cellMax = sbufReadU16(src);
            currentBatteryProfileMutable->voltage.cellWarning = sbufReadU16(src);
#else
            sbufReadU16(src);
            sbufReadU8(src);
            sbufReadU8(src);
            sbufReadU16(src);
            sbufReadU16(src);
            sbufReadU16(src);
            sbufReadU16(src);
#endif

            currentBatteryProfileMutable->capacity.value = sbufReadU32(src);
            currentBatteryProfileMutable->capacity.warning = sbufReadU32(src);
            currentBatteryProfileMutable->capacity.critical = sbufReadU32(src);
            currentBatteryProfileMutable->capacity.unit = sbufReadU8(src);
            if ((batteryMetersConfig()->voltageSource != BAT_VOLTAGE_RAW) && (batteryMetersConfig()->voltageSource != BAT_VOLTAGE_SAG_COMP)) {
                batteryMetersConfigMutable()->voltageSource = BAT_VOLTAGE_RAW;
                return MSP_RESULT_ERROR;
            }
            if ((currentBatteryProfile->capacity.unit != BAT_CAPACITY_UNIT_MAH) && (currentBatteryProfile->capacity.unit != BAT_CAPACITY_UNIT_MWH)) {
                currentBatteryProfileMutable->capacity.unit = BAT_CAPACITY_UNIT_MAH;
                return MSP_RESULT_ERROR;
            }
        } else
            return MSP_RESULT_ERROR;
        break;

    case MSP2_INAV_SET_BATTERY_CONFIG:
        if (dataSize == 29) {
#ifdef USE_ADC
            batteryMetersConfigMutable()->voltage.scale = sbufReadU16(src);
            batteryMetersConfigMutable()->voltageSource = sbufReadU8(src);
            currentBatteryProfileMutable->cells = sbufReadU8(src);
            currentBatteryProfileMutable->voltage.cellDetect = sbufReadU16(src);
            currentBatteryProfileMutable->voltage.cellMin = sbufReadU16(src);
            currentBatteryProfileMutable->voltage.cellMax = sbufReadU16(src);
            currentBatteryProfileMutable->voltage.cellWarning = sbufReadU16(src);
#else
            sbufReadU16(src);
            sbufReadU8(src);
            sbufReadU8(src);
            sbufReadU16(src);
            sbufReadU16(src);
            sbufReadU16(src);
            sbufReadU16(src);
#endif

            batteryMetersConfigMutable()->current.offset = sbufReadU16(src);
            batteryMetersConfigMutable()->current.scale = sbufReadU16(src);

            currentBatteryProfileMutable->capacity.value = sbufReadU32(src);
            currentBatteryProfileMutable->capacity.warning = sbufReadU32(src);
            currentBatteryProfileMutable->capacity.critical = sbufReadU32(src);
            currentBatteryProfileMutable->capacity.unit = sbufReadU8(src);
            if ((batteryMetersConfig()->voltageSource != BAT_VOLTAGE_RAW) && (batteryMetersConfig()->voltageSource != BAT_VOLTAGE_SAG_COMP)) {
                batteryMetersConfigMutable()->voltageSource = BAT_VOLTAGE_RAW;
                return MSP_RESULT_ERROR;
            }
            if ((currentBatteryProfile->capacity.unit != BAT_CAPACITY_UNIT_MAH) && (currentBatteryProfile->capacity.unit != BAT_CAPACITY_UNIT_MWH)) {
                currentBatteryProfileMutable->capacity.unit = BAT_CAPACITY_UNIT_MAH;
                return MSP_RESULT_ERROR;
            }
        } else
            return MSP_RESULT_ERROR;
        break;

    case MSP_SET_MOTOR:
        if (dataSize == 8 * sizeof(uint16_t)) {
            for (int i = 0; i < 8; i++) {
                const int16_t disarmed = sbufReadU16(src);
                if (i < MAX_SUPPORTED_MOTORS) {
                    motor_disarmed[i] = disarmed;
                }
            }
        } else
            return MSP_RESULT_ERROR;
        break;

    case MSP_SET_SERVO_CONFIGURATION:
        if (dataSize != (1 + 14)) {
            return MSP_RESULT_ERROR;
        }
        tmp_u8 = sbufReadU8(src);
        if (tmp_u8 >= MAX_SUPPORTED_SERVOS) {
            return MSP_RESULT_ERROR;
        } else {
            servoParamsMutable(tmp_u8)->min = sbufReadU16(src);
            servoParamsMutable(tmp_u8)->max = sbufReadU16(src);
            servoParamsMutable(tmp_u8)->middle = sbufReadU16(src);
            servoParamsMutable(tmp_u8)->rate = sbufReadU8(src);
            sbufReadU8(src);
            sbufReadU8(src);
            sbufReadU8(src); // used to be forwardFromChannel, ignored
            sbufReadU32(src); // used to be reversedSources
            servoComputeScalingFactors(tmp_u8);
        }
        break;

    case MSP_SET_SERVO_MIX_RULE:
        sbufReadU8Safe(&tmp_u8, src);
        if ((dataSize == 9) && (tmp_u8 < MAX_SERVO_RULES)) {
            customServoMixersMutable(tmp_u8)->targetChannel = sbufReadU8(src);
            customServoMixersMutable(tmp_u8)->inputSource = sbufReadU8(src);
            customServoMixersMutable(tmp_u8)->rate = sbufReadU16(src);
            customServoMixersMutable(tmp_u8)->speed = sbufReadU8(src);
            sbufReadU16(src); //Read 2bytes for min/max and ignore it
            sbufReadU8(src); //Read 1 byte for `box` and ignore it
            loadCustomServoMixer();
        } else
            return MSP_RESULT_ERROR;
        break;

    case MSP2_INAV_SET_SERVO_MIXER:
        sbufReadU8Safe(&tmp_u8, src);
        if ((dataSize == 7) && (tmp_u8 < MAX_SERVO_RULES)) {
            customServoMixersMutable(tmp_u8)->targetChannel = sbufReadU8(src);
            customServoMixersMutable(tmp_u8)->inputSource = sbufReadU8(src);
            customServoMixersMutable(tmp_u8)->rate = sbufReadU16(src);
            customServoMixersMutable(tmp_u8)->speed = sbufReadU8(src);
        #ifdef USE_PROGRAMMING_FRAMEWORK
            customServoMixersMutable(tmp_u8)->conditionId = sbufReadU8(src);
        #else
            sbufReadU8(src);
        #endif
            loadCustomServoMixer();
        } else
            return MSP_RESULT_ERROR;
        break;
#ifdef USE_PROGRAMMING_FRAMEWORK
    case MSP2_INAV_SET_LOGIC_CONDITIONS:
        sbufReadU8Safe(&tmp_u8, src);
        if ((dataSize == 15) && (tmp_u8 < MAX_LOGIC_CONDITIONS)) {
            logicConditionsMutable(tmp_u8)->enabled = sbufReadU8(src);
            logicConditionsMutable(tmp_u8)->activatorId = sbufReadU8(src);
            logicConditionsMutable(tmp_u8)->operation = sbufReadU8(src);
            logicConditionsMutable(tmp_u8)->operandA.type = sbufReadU8(src);
            logicConditionsMutable(tmp_u8)->operandA.value = sbufReadU32(src);
            logicConditionsMutable(tmp_u8)->operandB.type = sbufReadU8(src);
            logicConditionsMutable(tmp_u8)->operandB.value = sbufReadU32(src);
            logicConditionsMutable(tmp_u8)->flags = sbufReadU8(src);
        } else
            return MSP_RESULT_ERROR;
        break;

    case MSP2_INAV_SET_PROGRAMMING_PID:
        sbufReadU8Safe(&tmp_u8, src);
        if ((dataSize == 20) && (tmp_u8 < MAX_PROGRAMMING_PID_COUNT)) {
            programmingPidsMutable(tmp_u8)->enabled = sbufReadU8(src);
            programmingPidsMutable(tmp_u8)->setpoint.type = sbufReadU8(src);
            programmingPidsMutable(tmp_u8)->setpoint.value = sbufReadU32(src);
            programmingPidsMutable(tmp_u8)->measurement.type = sbufReadU8(src);
            programmingPidsMutable(tmp_u8)->measurement.value = sbufReadU32(src);
            programmingPidsMutable(tmp_u8)->gains.P = sbufReadU16(src);
            programmingPidsMutable(tmp_u8)->gains.I = sbufReadU16(src);
            programmingPidsMutable(tmp_u8)->gains.D = sbufReadU16(src);
            programmingPidsMutable(tmp_u8)->gains.FF = sbufReadU16(src);
        } else
            return MSP_RESULT_ERROR;
        break;
#endif
    case MSP2_COMMON_SET_MOTOR_MIXER:
        sbufReadU8Safe(&tmp_u8, src);
        if ((dataSize == 9) && (tmp_u8 < MAX_SUPPORTED_MOTORS)) {
            primaryMotorMixerMutable(tmp_u8)->throttle = constrainf(sbufReadU16(src) / 1000.0f, 0.0f, 1.0f);
            primaryMotorMixerMutable(tmp_u8)->roll = constrainf(sbufReadU16(src) / 1000.0f, 0.0f, 4.0f) - 2.0f;
            primaryMotorMixerMutable(tmp_u8)->pitch = constrainf(sbufReadU16(src) / 1000.0f, 0.0f, 4.0f) - 2.0f;
            primaryMotorMixerMutable(tmp_u8)->yaw = constrainf(sbufReadU16(src) / 1000.0f, 0.0f, 4.0f) - 2.0f;
        } else
            return MSP_RESULT_ERROR;
        break;

    case MSP_SET_3D:
        if (dataSize == 6) {
            reversibleMotorsConfigMutable()->deadband_low = sbufReadU16(src);
            reversibleMotorsConfigMutable()->deadband_high = sbufReadU16(src);
            reversibleMotorsConfigMutable()->neutral = sbufReadU16(src);
        } else
            return MSP_RESULT_ERROR;
        break;

    case MSP_SET_RC_DEADBAND:
        if (dataSize == 5) {
            rcControlsConfigMutable()->deadband = sbufReadU8(src);
            rcControlsConfigMutable()->yaw_deadband = sbufReadU8(src);
            rcControlsConfigMutable()->alt_hold_deadband = sbufReadU8(src);
            rcControlsConfigMutable()->mid_throttle_deadband = sbufReadU16(src);
        } else
            return MSP_RESULT_ERROR;
        break;

    case MSP_SET_RESET_CURR_PID:
        PG_RESET_CURRENT(pidProfile);
        break;

    case MSP_SET_SENSOR_ALIGNMENT:
        if (dataSize == 4) {
            sbufReadU8(src); // was gyroConfigMutable()->gyro_align
            sbufReadU8(src); // was accelerometerConfigMutable()->acc_align
#ifdef USE_MAG
            compassConfigMutable()->mag_align = sbufReadU8(src);
#else
            sbufReadU8(src);
#endif
#ifdef USE_OPFLOW
            opticalFlowConfigMutable()->opflow_align = sbufReadU8(src);
#else
            sbufReadU8(src);
#endif
        } else
            return MSP_RESULT_ERROR;
        break;

    case MSP_SET_ADVANCED_CONFIG:
        if (dataSize == 9) {
            sbufReadU8(src);    // gyroConfig()->gyroSyncDenominator
            sbufReadU8(src);    // BF: masterConfig.pid_process_denom
            sbufReadU8(src);    // BF: motorConfig()->useUnsyncedPwm
            motorConfigMutable()->motorPwmProtocol = sbufReadU8(src);
            motorConfigMutable()->motorPwmRate = sbufReadU16(src);
            servoConfigMutable()->servoPwmRate = sbufReadU16(src);
            sbufReadU8(src);    //Was gyroSync
        } else
            return MSP_RESULT_ERROR;
        break;

    case MSP_SET_FILTER_CONFIG :
        if (dataSize >= 5) {
            gyroConfigMutable()->gyro_main_lpf_hz = sbufReadU8(src);
            pidProfileMutable()->dterm_lpf_hz = constrain(sbufReadU16(src), 0, 500);
            pidProfileMutable()->yaw_lpf_hz = constrain(sbufReadU16(src), 0, 255);
            if (dataSize >= 9) {
                sbufReadU16(src); //Was gyroConfigMutable()->gyro_notch_hz
                sbufReadU16(src); //Was gyroConfigMutable()->gyro_notch_cutoff
            } else {
                return MSP_RESULT_ERROR;
            }
            if (dataSize >= 13) {
                sbufReadU16(src);
                sbufReadU16(src);
                pidInitFilters();
            } else {
                return MSP_RESULT_ERROR;
            }
            if (dataSize >= 17) {
                sbufReadU16(src); // Was gyroConfigMutable()->gyro_soft_notch_hz_2
                sbufReadU16(src); // Was gyroConfigMutable()->gyro_soft_notch_cutoff_2
            } else {
                return MSP_RESULT_ERROR;
            }

            if (dataSize >= 21) {
                accelerometerConfigMutable()->acc_notch_hz = constrain(sbufReadU16(src), 0, 255);
                accelerometerConfigMutable()->acc_notch_cutoff = constrain(sbufReadU16(src), 1, 255);
            } else {
                return MSP_RESULT_ERROR;
            }

            if (dataSize >= 22) {
                sbufReadU16(src); //Was gyro_stage2_lowpass_hz
            } else {
                return MSP_RESULT_ERROR;
            }
        } else
            return MSP_RESULT_ERROR;
        break;

    case MSP_SET_PID_ADVANCED:
        if (dataSize == 17) {
            sbufReadU16(src);   // pidProfileMutable()->rollPitchItermIgnoreRate
            sbufReadU16(src);   // pidProfileMutable()->yawItermIgnoreRate
            sbufReadU16(src); //pidProfile()->yaw_p_limit

            sbufReadU8(src); //BF: pidProfileMutable()->deltaMethod
            sbufReadU8(src); //BF: pidProfileMutable()->vbatPidCompensation
            sbufReadU8(src); //BF: pidProfileMutable()->setpointRelaxRatio
            sbufReadU8(src);
            pidProfileMutable()->pidSumLimit = sbufReadU16(src);
            sbufReadU8(src); //BF: pidProfileMutable()->itermThrottleGain

            /*
             * To keep compatibility on MSP frame length level with Betaflight, axis axisAccelerationLimitYaw
             * limit will be sent and received in [dps / 10]
             */
            pidProfileMutable()->axisAccelerationLimitRollPitch = sbufReadU16(src) * 10;
            pidProfileMutable()->axisAccelerationLimitYaw = sbufReadU16(src) * 10;
        } else
            return MSP_RESULT_ERROR;
        break;

    case MSP_SET_INAV_PID:
        if (dataSize == 15) {
            sbufReadU8(src);  //Legacy, no longer in use async processing value
            sbufReadU16(src);  //Legacy, no longer in use async processing value
            sbufReadU16(src);  //Legacy, no longer in use async processing value
            pidProfileMutable()->heading_hold_rate_limit = sbufReadU8(src);
            sbufReadU8(src); //HEADING_HOLD_ERROR_LPF_FREQ
            sbufReadU16(src); //Legacy yaw_jump_prevention_limit
            gyroConfigMutable()->gyro_lpf = sbufReadU8(src);
            accelerometerConfigMutable()->acc_lpf_hz = sbufReadU8(src);
            sbufReadU8(src); //reserved
            sbufReadU8(src); //reserved
            sbufReadU8(src); //reserved
            sbufReadU8(src); //reserved
        } else
            return MSP_RESULT_ERROR;
        break;

    case MSP_SET_SENSOR_CONFIG:
        if (dataSize == 6) {
            accelerometerConfigMutable()->acc_hardware = sbufReadU8(src);
#ifdef USE_BARO
            barometerConfigMutable()->baro_hardware = sbufReadU8(src);
#else
            sbufReadU8(src);
#endif
#ifdef USE_MAG
            compassConfigMutable()->mag_hardware = sbufReadU8(src);
#else
            sbufReadU8(src);
#endif
#ifdef USE_PITOT
            pitotmeterConfigMutable()->pitot_hardware = sbufReadU8(src);
#else
            sbufReadU8(src);
#endif
#ifdef USE_RANGEFINDER
            rangefinderConfigMutable()->rangefinder_hardware = sbufReadU8(src);
#else
            sbufReadU8(src);        // rangefinder hardware
#endif
#ifdef USE_OPFLOW
            opticalFlowConfigMutable()->opflow_hardware = sbufReadU8(src);
#else
            sbufReadU8(src);        // optical flow hardware
#endif
        } else
            return MSP_RESULT_ERROR;
        break;

    case MSP_SET_NAV_POSHOLD:
        if (dataSize == 13) {
            navConfigMutable()->general.flags.user_control_mode = sbufReadU8(src);
            navConfigMutable()->general.max_auto_speed = sbufReadU16(src);
            navConfigMutable()->general.max_auto_climb_rate = sbufReadU16(src);
            navConfigMutable()->general.max_manual_speed = sbufReadU16(src);
            navConfigMutable()->general.max_manual_climb_rate = sbufReadU16(src);
            navConfigMutable()->mc.max_bank_angle = sbufReadU8(src);
            navConfigMutable()->general.flags.use_thr_mid_for_althold = sbufReadU8(src);
            currentBatteryProfileMutable->nav.mc.hover_throttle = sbufReadU16(src);
        } else
            return MSP_RESULT_ERROR;
        break;

    case MSP_SET_RTH_AND_LAND_CONFIG:
        if (dataSize == 21) {
            navConfigMutable()->general.min_rth_distance = sbufReadU16(src);
            navConfigMutable()->general.flags.rth_climb_first = sbufReadU8(src);
            navConfigMutable()->general.flags.rth_climb_ignore_emerg = sbufReadU8(src);
            navConfigMutable()->general.flags.rth_tail_first = sbufReadU8(src);
            navConfigMutable()->general.flags.rth_allow_landing = sbufReadU8(src);
            navConfigMutable()->general.flags.rth_alt_control_mode = sbufReadU8(src);
            navConfigMutable()->general.rth_abort_threshold = sbufReadU16(src);
            navConfigMutable()->general.rth_altitude = sbufReadU16(src);
            navConfigMutable()->general.land_minalt_vspd = sbufReadU16(src);
            navConfigMutable()->general.land_maxalt_vspd = sbufReadU16(src);
            navConfigMutable()->general.land_slowdown_minalt = sbufReadU16(src);
            navConfigMutable()->general.land_slowdown_maxalt = sbufReadU16(src);
            navConfigMutable()->general.emerg_descent_rate = sbufReadU16(src);
        } else
            return MSP_RESULT_ERROR;
        break;

    case MSP_SET_FW_CONFIG:
        if (dataSize == 12) {
            currentBatteryProfileMutable->nav.fw.cruise_throttle = sbufReadU16(src);
            currentBatteryProfileMutable->nav.fw.min_throttle = sbufReadU16(src);
            currentBatteryProfileMutable->nav.fw.max_throttle = sbufReadU16(src);
            navConfigMutable()->fw.max_bank_angle = sbufReadU8(src);
            navConfigMutable()->fw.max_climb_angle = sbufReadU8(src);
            navConfigMutable()->fw.max_dive_angle = sbufReadU8(src);
            currentBatteryProfileMutable->nav.fw.pitch_to_throttle = sbufReadU8(src);
            navConfigMutable()->fw.loiter_radius = sbufReadU16(src);
        } else
            return MSP_RESULT_ERROR;
        break;

    case MSP_SET_CALIBRATION_DATA:
        if (dataSize >= 18) {
            accelerometerConfigMutable()->accZero.raw[X] = sbufReadU16(src);
            accelerometerConfigMutable()->accZero.raw[Y] = sbufReadU16(src);
            accelerometerConfigMutable()->accZero.raw[Z] = sbufReadU16(src);
            accelerometerConfigMutable()->accGain.raw[X] = sbufReadU16(src);
            accelerometerConfigMutable()->accGain.raw[Y] = sbufReadU16(src);
            accelerometerConfigMutable()->accGain.raw[Z] = sbufReadU16(src);

#ifdef USE_MAG
            compassConfigMutable()->magZero.raw[X] = sbufReadU16(src);
            compassConfigMutable()->magZero.raw[Y] = sbufReadU16(src);
            compassConfigMutable()->magZero.raw[Z] = sbufReadU16(src);
#else
            sbufReadU16(src);
            sbufReadU16(src);
            sbufReadU16(src);
#endif
#ifdef USE_OPFLOW
            if (dataSize >= 20) {
                opticalFlowConfigMutable()->opflow_scale = sbufReadU16(src) / 256.0f;
            }
#endif
#ifdef USE_MAG
            if (dataSize >= 22) {
                compassConfigMutable()->magGain[X] = sbufReadU16(src);
                compassConfigMutable()->magGain[Y] = sbufReadU16(src);
                compassConfigMutable()->magGain[Z] = sbufReadU16(src);
            }
#else
            if (dataSize >= 22) {
                sbufReadU16(src);
                sbufReadU16(src);
                sbufReadU16(src);
            }
#endif
        } else
            return MSP_RESULT_ERROR;
        break;

    case MSP_SET_POSITION_ESTIMATION_CONFIG:
        if (dataSize == 12) {
            positionEstimationConfigMutable()->w_z_baro_p = constrainf(sbufReadU16(src) / 100.0f, 0.0f, 10.0f);
            positionEstimationConfigMutable()->w_z_gps_p = constrainf(sbufReadU16(src) / 100.0f, 0.0f, 10.0f);
            positionEstimationConfigMutable()->w_z_gps_v = constrainf(sbufReadU16(src) / 100.0f, 0.0f, 10.0f);
            positionEstimationConfigMutable()->w_xy_gps_p = constrainf(sbufReadU16(src) / 100.0f, 0.0f, 10.0f);
            positionEstimationConfigMutable()->w_xy_gps_v = constrainf(sbufReadU16(src) / 100.0f, 0.0f, 10.0f);
            gpsConfigMutable()->gpsMinSats = constrain(sbufReadU8(src), 5, 10);
            positionEstimationConfigMutable()->use_gps_velned = constrain(sbufReadU8(src), 0, 1);
        } else
            return MSP_RESULT_ERROR;
        break;

    case MSP_RESET_CONF:
        if (!ARMING_FLAG(ARMED)) {
            resetEEPROM();
            readEEPROM();
        } else
            return MSP_RESULT_ERROR;
        break;

    case MSP_ACC_CALIBRATION:
        if (!ARMING_FLAG(ARMED))
            accStartCalibration();
        else
            return MSP_RESULT_ERROR;
        break;

    case MSP_MAG_CALIBRATION:
        if (!ARMING_FLAG(ARMED))
            ENABLE_STATE(CALIBRATE_MAG);
        else
            return MSP_RESULT_ERROR;
        break;

#ifdef USE_OPFLOW
    case MSP2_INAV_OPFLOW_CALIBRATION:
        if (!ARMING_FLAG(ARMED))
            opflowStartCalibration();
        else
            return MSP_RESULT_ERROR;
        break;
#endif

    case MSP_EEPROM_WRITE:
        if (!ARMING_FLAG(ARMED)) {
            writeEEPROM();
            readEEPROM();
        } else
            return MSP_RESULT_ERROR;
        break;

#ifdef USE_BLACKBOX
    case MSP2_SET_BLACKBOX_CONFIG:
        // Don't allow config to be updated while Blackbox is logging
        if ((dataSize == 9) && blackboxMayEditConfig()) {
            blackboxConfigMutable()->device = sbufReadU8(src);
            blackboxConfigMutable()->rate_num = sbufReadU16(src);
            blackboxConfigMutable()->rate_denom = sbufReadU16(src);
            blackboxConfigMutable()->includeFlags = sbufReadU32(src);
        } else
            return MSP_RESULT_ERROR;
        break;
#endif

#ifdef USE_OSD
    case MSP_SET_OSD_CONFIG:
        sbufReadU8Safe(&tmp_u8, src);
        // set all the other settings
        if ((int8_t)tmp_u8 == -1) {
            if (dataSize >= 10) {
                osdConfigMutable()->video_system = sbufReadU8(src);
                osdConfigMutable()->units = sbufReadU8(src);
                osdConfigMutable()->rssi_alarm = sbufReadU8(src);
                currentBatteryProfileMutable->capacity.warning = sbufReadU16(src);
                osdConfigMutable()->time_alarm = sbufReadU16(src);
                osdConfigMutable()->alt_alarm = sbufReadU16(src);
                // Won't be read if they weren't provided
                sbufReadU16Safe(&osdConfigMutable()->dist_alarm, src);
                sbufReadU16Safe(&osdConfigMutable()->neg_alt_alarm, src);
            } else
                return MSP_RESULT_ERROR;
        } else {
            // set a position setting
            if ((dataSize >= 3) && (tmp_u8 < OSD_ITEM_COUNT)) // tmp_u8 == addr
                osdLayoutsConfigMutable()->item_pos[0][tmp_u8] = sbufReadU16(src);
            else
                return MSP_RESULT_ERROR;
        }
        // Either a element position change or a units change needs
        // a full redraw, since an element can change size significantly
        // and the old position or the now unused space due to the
        // size change need to be erased.
        osdStartFullRedraw();
        break;

    case MSP_OSD_CHAR_WRITE:
        if (dataSize >= 55) {
            osdCharacter_t chr;
            size_t osdCharacterBytes;
            uint16_t addr;
            if (dataSize >= OSD_CHAR_VISIBLE_BYTES + 2) {
                if (dataSize >= OSD_CHAR_BYTES + 2) {
                    // 16 bit address, full char with metadata
                    addr = sbufReadU16(src);
                    osdCharacterBytes = OSD_CHAR_BYTES;
                } else if (dataSize >= OSD_CHAR_BYTES + 1) {
                    // 8 bit address, full char with metadata
                    addr = sbufReadU8(src);
                    osdCharacterBytes = OSD_CHAR_BYTES;
                } else {
                    // 16 bit character address, only visible char bytes
                    addr = sbufReadU16(src);
                    osdCharacterBytes = OSD_CHAR_VISIBLE_BYTES;
                }
            } else {
                // 8 bit character address, only visible char bytes
                addr = sbufReadU8(src);
                osdCharacterBytes = OSD_CHAR_VISIBLE_BYTES;
            }
            for (unsigned ii = 0; ii < MIN(osdCharacterBytes, sizeof(chr.data)); ii++) {
                chr.data[ii] = sbufReadU8(src);
            }
            displayPort_t *osdDisplayPort = osdGetDisplayPort();
            if (osdDisplayPort) {
                displayWriteFontCharacter(osdDisplayPort, addr, &chr);
            }
        } else {
            return MSP_RESULT_ERROR;
        }
        break;
#endif // USE_OSD

    case MSP_SET_VTX_CONFIG:
        if (dataSize >= 2) {
            vtxDevice_t *vtxDevice = vtxCommonDevice();
            if (vtxDevice) {
                if (vtxCommonGetDeviceType(vtxDevice) != VTXDEV_UNKNOWN) {
                    uint16_t newFrequency = sbufReadU16(src);
                    if (newFrequency <= VTXCOMMON_MSP_BANDCHAN_CHKVAL) {  //value is band and channel
                        const uint8_t newBand = (newFrequency / 8) + 1;
                        const uint8_t newChannel = (newFrequency % 8) + 1;
                        vtxSettingsConfigMutable()->band = newBand;
                        vtxSettingsConfigMutable()->channel = newChannel;
                    }

                    if (sbufBytesRemaining(src) > 1) {
                        vtxSettingsConfigMutable()->power = sbufReadU8(src);
                        // Delegate pitmode to vtx directly
                        const uint8_t newPitmode = sbufReadU8(src);
                        uint8_t currentPitmode = 0;
                        vtxCommonGetPitMode(vtxDevice, &currentPitmode);
                        if (currentPitmode != newPitmode) {
                            vtxCommonSetPitMode(vtxDevice, newPitmode);
                        }

                        if (sbufBytesRemaining(src) > 0) {
                            vtxSettingsConfigMutable()->lowPowerDisarm = sbufReadU8(src);
                        }
                    }
                }
            }
        } else {
            return MSP_RESULT_ERROR;
        }
        break;

#ifdef USE_FLASHFS
    case MSP_DATAFLASH_ERASE:
        flashfsEraseCompletely();
        break;
#endif

#ifdef USE_GPS
    case MSP_SET_RAW_GPS:
        if (dataSize == 14) {
	    gpsSol.fixType = sbufReadU8(src);
	    if (gpsSol.fixType) {
		ENABLE_STATE(GPS_FIX);
            } else {
                DISABLE_STATE(GPS_FIX);
            }
            gpsSol.flags.validVelNE = 0;
            gpsSol.flags.validVelD = 0;
            gpsSol.flags.validEPE = 0;
            gpsSol.numSat = sbufReadU8(src);
            gpsSol.llh.lat = sbufReadU32(src);
            gpsSol.llh.lon = sbufReadU32(src);
            gpsSol.llh.alt = 100 * sbufReadU16(src); // require cm
            gpsSol.groundSpeed = sbufReadU16(src);
            gpsSol.velNED[X] = 0;
            gpsSol.velNED[Y] = 0;
            gpsSol.velNED[Z] = 0;
            gpsSol.eph = 100;
            gpsSol.epv = 100;
            // Feed data to navigation
            sensorsSet(SENSOR_GPS);
            onNewGPSData();
        } else
            return MSP_RESULT_ERROR;
        break;
#endif

    case MSP_SET_WP:
        if (dataSize == 21) {
            const uint8_t msp_wp_no = sbufReadU8(src);     // get the waypoint number
            navWaypoint_t msp_wp;
            msp_wp.action = sbufReadU8(src);    // action
            msp_wp.lat = sbufReadU32(src);      // lat
            msp_wp.lon = sbufReadU32(src);      // lon
            msp_wp.alt = sbufReadU32(src);      // to set altitude (cm)
            msp_wp.p1 = sbufReadU16(src);       // P1
            msp_wp.p2 = sbufReadU16(src);       // P2
            msp_wp.p3 = sbufReadU16(src);       // P3
            msp_wp.flag = sbufReadU8(src);      // future: to set nav flag
            setWaypoint(msp_wp_no, &msp_wp);
        } else
            return MSP_RESULT_ERROR;
        break;
    case MSP2_COMMON_SET_RADAR_POS:
        if (dataSize == 19) {
            const uint8_t msp_radar_no = MIN(sbufReadU8(src), RADAR_MAX_POIS - 1); // Radar poi number, 0 to 3
            radar_pois[msp_radar_no].state = sbufReadU8(src);                      // 0=undefined, 1=armed, 2=lost
            radar_pois[msp_radar_no].gps.lat = sbufReadU32(src);                   // lat 10E7
            radar_pois[msp_radar_no].gps.lon = sbufReadU32(src);                   // lon 10E7
            radar_pois[msp_radar_no].gps.alt = sbufReadU32(src);                   // altitude (cm)
            radar_pois[msp_radar_no].heading = sbufReadU16(src);                   // °
            radar_pois[msp_radar_no].speed = sbufReadU16(src);                     // cm/s
            radar_pois[msp_radar_no].lq = sbufReadU8(src);                         // Link quality, from 0 to 4
        } else
            return MSP_RESULT_ERROR;
        break;

    case MSP_SET_FEATURE:
        if (dataSize == 4) {
            featureClearAll();
            featureSet(sbufReadU32(src)); // features bitmap
            rxUpdateRSSISource(); // For FEATURE_RSSI_ADC
        } else
            return MSP_RESULT_ERROR;
        break;

    case MSP_SET_BOARD_ALIGNMENT:
        if (dataSize == 6) {
            boardAlignmentMutable()->rollDeciDegrees = sbufReadU16(src);
            boardAlignmentMutable()->pitchDeciDegrees = sbufReadU16(src);
            boardAlignmentMutable()->yawDeciDegrees = sbufReadU16(src);
        } else
            return MSP_RESULT_ERROR;
        break;

    case MSP_SET_VOLTAGE_METER_CONFIG:
        if (dataSize == 4) {
#ifdef USE_ADC
            batteryMetersConfigMutable()->voltage.scale = sbufReadU8(src) * 10;
            currentBatteryProfileMutable->voltage.cellMin = sbufReadU8(src) * 10;
            currentBatteryProfileMutable->voltage.cellMax = sbufReadU8(src) * 10;
            currentBatteryProfileMutable->voltage.cellWarning = sbufReadU8(src) * 10;
#else
            sbufReadU8(src);
            sbufReadU8(src);
            sbufReadU8(src);
            sbufReadU8(src);
#endif
        } else
            return MSP_RESULT_ERROR;
        break;

    case MSP_SET_CURRENT_METER_CONFIG:
        if (dataSize == 7) {
            batteryMetersConfigMutable()->current.scale = sbufReadU16(src);
            batteryMetersConfigMutable()->current.offset = sbufReadU16(src);
            batteryMetersConfigMutable()->current.type = sbufReadU8(src);
            currentBatteryProfileMutable->capacity.value = sbufReadU16(src);
        } else
            return MSP_RESULT_ERROR;
        break;

    case MSP_SET_MIXER:
        if (dataSize == 1) {
            sbufReadU8(src); //This is ignored, no longer supporting mixerMode
            mixerUpdateStateFlags();    // Required for correct preset functionality
        } else
            return MSP_RESULT_ERROR;
        break;

    case MSP_SET_RX_CONFIG:
        if (dataSize == 24) {
            rxConfigMutable()->serialrx_provider = sbufReadU8(src);
            rxConfigMutable()->maxcheck = sbufReadU16(src);
            sbufReadU16(src); // midrc
            rxConfigMutable()->mincheck = sbufReadU16(src);
#ifdef USE_SPEKTRUM_BIND
            rxConfigMutable()->spektrum_sat_bind = sbufReadU8(src);
#else
            sbufReadU8(src);
#endif
            rxConfigMutable()->rx_min_usec = sbufReadU16(src);
            rxConfigMutable()->rx_max_usec = sbufReadU16(src);
            sbufReadU8(src); // for compatibility with betaflight (rcInterpolation)
            sbufReadU8(src); // for compatibility with betaflight (rcInterpolationInterval)
            sbufReadU16(src); // for compatibility with betaflight (airModeActivateThreshold)
            sbufReadU8(src);
            sbufReadU32(src);
            sbufReadU8(src);
            sbufReadU8(src); // for compatibility with betaflight (fpvCamAngleDegrees)
            rxConfigMutable()->receiverType = sbufReadU8(src);              // Won't be modified if buffer is not large enough
        } else
            return MSP_RESULT_ERROR;
        break;

    case MSP_SET_FAILSAFE_CONFIG:
        if (dataSize == 20) {
            failsafeConfigMutable()->failsafe_delay = sbufReadU8(src);
            failsafeConfigMutable()->failsafe_off_delay = sbufReadU8(src);
            currentBatteryProfileMutable->failsafe_throttle = sbufReadU16(src);
            sbufReadU8(src); // was failsafe_kill_switch
            failsafeConfigMutable()->failsafe_throttle_low_delay = sbufReadU16(src);
            failsafeConfigMutable()->failsafe_procedure = sbufReadU8(src);
            failsafeConfigMutable()->failsafe_recovery_delay = sbufReadU8(src);
            failsafeConfigMutable()->failsafe_fw_roll_angle = (int16_t)sbufReadU16(src);
            failsafeConfigMutable()->failsafe_fw_pitch_angle = (int16_t)sbufReadU16(src);
            failsafeConfigMutable()->failsafe_fw_yaw_rate = (int16_t)sbufReadU16(src);
            failsafeConfigMutable()->failsafe_stick_motion_threshold = sbufReadU16(src);
            failsafeConfigMutable()->failsafe_min_distance = sbufReadU16(src);
            failsafeConfigMutable()->failsafe_min_distance_procedure = sbufReadU8(src);
        } else
            return MSP_RESULT_ERROR;
        break;

    case MSP_SET_RSSI_CONFIG:
        sbufReadU8Safe(&tmp_u8, src);
        if ((dataSize == 1) && (tmp_u8 <= MAX_SUPPORTED_RC_CHANNEL_COUNT)) {
            rxConfigMutable()->rssi_channel = tmp_u8;
            rxUpdateRSSISource();
        } else {
            return MSP_RESULT_ERROR;
        }
        break;

    case MSP_SET_RX_MAP:
        if (dataSize == MAX_MAPPABLE_RX_INPUTS) {
            for (int i = 0; i < MAX_MAPPABLE_RX_INPUTS; i++) {
                rxConfigMutable()->rcmap[i] = sbufReadU8(src);
            }
        } else
            return MSP_RESULT_ERROR;
        break;

    case MSP2_COMMON_SET_SERIAL_CONFIG:
        {
            uint8_t portConfigSize = sizeof(uint8_t) + sizeof(uint32_t) + (sizeof(uint8_t) * 4);

            if (dataSize % portConfigSize != 0) {
                return MSP_RESULT_ERROR;
            }

            uint8_t remainingPortsInPacket = dataSize / portConfigSize;

            while (remainingPortsInPacket--) {
                uint8_t identifier = sbufReadU8(src);

                serialPortConfig_t *portConfig = serialFindPortConfiguration(identifier);
                if (!portConfig) {
                    return MSP_RESULT_ERROR;
                }

                portConfig->identifier = identifier;
                portConfig->functionMask = sbufReadU32(src);
                portConfig->msp_baudrateIndex = constrain(sbufReadU8(src), BAUD_MIN, BAUD_MAX);
                portConfig->gps_baudrateIndex = constrain(sbufReadU8(src), BAUD_MIN, BAUD_MAX);
                portConfig->telemetry_baudrateIndex = constrain(sbufReadU8(src), BAUD_MIN, BAUD_MAX);
                portConfig->peripheral_baudrateIndex = constrain(sbufReadU8(src), BAUD_MIN, BAUD_MAX);
            }
        }
        break;

#ifdef USE_LED_STRIP
    case MSP_SET_LED_COLORS:
        if (dataSize == LED_CONFIGURABLE_COLOR_COUNT * 4) {
            for (int i = 0; i < LED_CONFIGURABLE_COLOR_COUNT; i++) {
                hsvColor_t *color = &ledStripConfigMutable()->colors[i];
                color->h = sbufReadU16(src);
                color->s = sbufReadU8(src);
                color->v = sbufReadU8(src);
            }
        } else
            return MSP_RESULT_ERROR;
        break;

    case MSP_SET_LED_STRIP_CONFIG:
        if (dataSize == 5) {
            tmp_u8 = sbufReadU8(src);
            if (tmp_u8 >= LED_MAX_STRIP_LENGTH || dataSize != (1 + 4)) {
                return MSP_RESULT_ERROR;
            }
            ledConfig_t *ledConfig = &ledStripConfigMutable()->ledConfigs[tmp_u8];
            *ledConfig = sbufReadU32(src);
            reevaluateLedConfig();
        } else
            return MSP_RESULT_ERROR;
        break;

    case MSP_SET_LED_STRIP_MODECOLOR:
        if (dataSize == 3) {
            ledModeIndex_e modeIdx = sbufReadU8(src);
            int funIdx = sbufReadU8(src);
            int color = sbufReadU8(src);

            if (!setModeColor(modeIdx, funIdx, color))
                return MSP_RESULT_ERROR;
        } else
            return MSP_RESULT_ERROR;
        break;
#endif

#ifdef NAV_NON_VOLATILE_WAYPOINT_STORAGE
    case MSP_WP_MISSION_LOAD:
        sbufReadU8Safe(NULL, src);    // Mission ID (reserved)
        if ((dataSize != 1) || (!loadNonVolatileWaypointList(false)))
            return MSP_RESULT_ERROR;
        break;

    case MSP_WP_MISSION_SAVE:
        sbufReadU8Safe(NULL, src);    // Mission ID (reserved)
        if ((dataSize != 1) || (!saveNonVolatileWaypointList()))
            return MSP_RESULT_ERROR;
        break;
#endif

    case MSP_SET_RTC:
        if (dataSize == 6) {
            // Use seconds and milliseconds to make senders
            // easier to implement. Generating a 64 bit value
            // might not be trivial in some platforms.
            int32_t secs = (int32_t)sbufReadU32(src);
            uint16_t millis = sbufReadU16(src);
            rtcTime_t t = rtcTimeMake(secs, millis);
            rtcSet(&t);
        } else
            return MSP_RESULT_ERROR;
        break;

    case MSP_SET_TX_INFO:
        {
            // This message will be sent while the aircraft is
            // armed. Better to guard ourselves against potentially
            // malformed requests.
            uint8_t rssi;
            if (sbufReadU8Safe(&rssi, src)) {
                setRSSIFromMSP(rssi);
            }
        }
        break;

    case MSP_SET_NAME:
        if (dataSize <= MAX_NAME_LENGTH) {
            char *name = systemConfigMutable()->name;
            int len = MIN(MAX_NAME_LENGTH, (int)dataSize);
            sbufReadData(src, name, len);
            memset(&name[len], '\0', (MAX_NAME_LENGTH + 1) - len);
        } else
            return MSP_RESULT_ERROR;
        break;

    case MSP2_COMMON_SET_TZ:
        if (dataSize == 2)
            timeConfigMutable()->tz_offset = (int16_t)sbufReadU16(src);
        else if (dataSize == 3) {
            timeConfigMutable()->tz_offset = (int16_t)sbufReadU16(src);
            timeConfigMutable()->tz_automatic_dst = (uint8_t)sbufReadU8(src);
        } else
            return MSP_RESULT_ERROR;
        break;

    case MSP2_INAV_SET_MIXER:
        if (dataSize == 9) {
	    mixerConfigMutable()->motorDirectionInverted = sbufReadU8(src);
	    sbufReadU16(src); // Was yaw_jump_prevention_limit
	    mixerConfigMutable()->platformType = sbufReadU8(src);
	    mixerConfigMutable()->hasFlaps = sbufReadU8(src);
	    mixerConfigMutable()->appliedMixerPreset = sbufReadU16(src);
	    sbufReadU8(src); //Read and ignore MAX_SUPPORTED_MOTORS
	    sbufReadU8(src); //Read and ignore MAX_SUPPORTED_SERVOS
	    mixerUpdateStateFlags();
	} else
            return MSP_RESULT_ERROR;
        break;

#if defined(USE_OSD)
    case MSP2_INAV_OSD_SET_LAYOUT_ITEM:
        {
            uint8_t layout;
            if (!sbufReadU8Safe(&layout, src)) {
                return MSP_RESULT_ERROR;
            }
            uint8_t item;
            if (!sbufReadU8Safe(&item, src)) {
                return MSP_RESULT_ERROR;
            }
            if (!sbufReadU16Safe(&osdLayoutsConfigMutable()->item_pos[layout][item], src)) {
                return MSP_RESULT_ERROR;
            }
            // If the layout is not already overriden and it's different
            // than the layout for the item that was just configured,
            // override it for 10 seconds.
            bool overridden;
            int activeLayout = osdGetActiveLayout(&overridden);
            if (activeLayout != layout && !overridden) {
                osdOverrideLayout(layout, 10000);
            } else {
                osdStartFullRedraw();
            }
        }

        break;

    case MSP2_INAV_OSD_SET_ALARMS:
        {
            if (dataSize == 24) {
                osdConfigMutable()->rssi_alarm = sbufReadU8(src);
                osdConfigMutable()->time_alarm = sbufReadU16(src);
                osdConfigMutable()->alt_alarm = sbufReadU16(src);
                osdConfigMutable()->dist_alarm = sbufReadU16(src);
                osdConfigMutable()->neg_alt_alarm = sbufReadU16(src);
                tmp_u16 = sbufReadU16(src);
                osdConfigMutable()->gforce_alarm = tmp_u16 / 1000.0f;
                tmp_u16 = sbufReadU16(src);
                osdConfigMutable()->gforce_axis_alarm_min = (int16_t)tmp_u16 / 1000.0f;
                tmp_u16 = sbufReadU16(src);
                osdConfigMutable()->gforce_axis_alarm_max = (int16_t)tmp_u16 / 1000.0f;
                osdConfigMutable()->current_alarm = sbufReadU8(src);
                osdConfigMutable()->imu_temp_alarm_min = sbufReadU16(src);
                osdConfigMutable()->imu_temp_alarm_max = sbufReadU16(src);
#ifdef USE_BARO
                osdConfigMutable()->baro_temp_alarm_min = sbufReadU16(src);
                osdConfigMutable()->baro_temp_alarm_max = sbufReadU16(src);
#endif
            } else
                return MSP_RESULT_ERROR;
        }

        break;

    case MSP2_INAV_OSD_SET_PREFERENCES:
        {
            if (dataSize == 9) {
                osdConfigMutable()->video_system = sbufReadU8(src);
                osdConfigMutable()->main_voltage_decimals = sbufReadU8(src);
                osdConfigMutable()->ahi_reverse_roll = sbufReadU8(src);
                osdConfigMutable()->crosshairs_style = sbufReadU8(src);
                osdConfigMutable()->left_sidebar_scroll = sbufReadU8(src);
                osdConfigMutable()->right_sidebar_scroll = sbufReadU8(src);
                osdConfigMutable()->sidebar_scroll_arrows = sbufReadU8(src);
                osdConfigMutable()->units = sbufReadU8(src);
                osdConfigMutable()->stats_energy_unit = sbufReadU8(src);
                osdStartFullRedraw();
            } else
                return MSP_RESULT_ERROR;
        }

        break;
#endif

    case MSP2_INAV_SET_MC_BRAKING:
#ifdef USE_MR_BRAKING_MODE
        if (dataSize == 14) {
            navConfigMutable()->mc.braking_speed_threshold = sbufReadU16(src);
            navConfigMutable()->mc.braking_disengage_speed = sbufReadU16(src);
            navConfigMutable()->mc.braking_timeout = sbufReadU16(src);
            navConfigMutable()->mc.braking_boost_factor = sbufReadU8(src);
            navConfigMutable()->mc.braking_boost_timeout = sbufReadU16(src);
            navConfigMutable()->mc.braking_boost_speed_threshold = sbufReadU16(src);
            navConfigMutable()->mc.braking_boost_disengage_speed = sbufReadU16(src);
            navConfigMutable()->mc.braking_bank_angle = sbufReadU8(src);
        } else
#endif
            return MSP_RESULT_ERROR;
        break;

    case MSP2_INAV_SELECT_BATTERY_PROFILE:
        if (!ARMING_FLAG(ARMED) && sbufReadU8Safe(&tmp_u8, src)) {
                setConfigBatteryProfileAndWriteEEPROM(tmp_u8);
        } else {
            return MSP_RESULT_ERROR;
        }
        break;

#ifdef USE_TEMPERATURE_SENSOR
    case MSP2_INAV_SET_TEMP_SENSOR_CONFIG:
        if (dataSize == sizeof(tempSensorConfig_t) * MAX_TEMP_SENSORS) {
            for (uint8_t index = 0; index < MAX_TEMP_SENSORS; ++index) {
                tempSensorConfig_t *sensorConfig = tempSensorConfigMutable(index);
                sensorConfig->type = sbufReadU8(src);
                for (uint8_t addrIndex = 0; addrIndex < 8; ++addrIndex)
                    ((uint8_t *)&sensorConfig->address)[addrIndex] = sbufReadU8(src);
                sensorConfig->alarm_min = sbufReadU16(src);
                sensorConfig->alarm_max = sbufReadU16(src);
                tmp_u8 = sbufReadU8(src);
                sensorConfig->osdSymbol = tmp_u8 > TEMP_SENSOR_SYM_COUNT ? 0 : tmp_u8;
                for (uint8_t labelIndex = 0; labelIndex < TEMPERATURE_LABEL_LEN; ++labelIndex)
                    sensorConfig->label[labelIndex] = toupper(sbufReadU8(src));
            }
        } else
            return MSP_RESULT_ERROR;
        break;
#endif

#ifdef MSP_FIRMWARE_UPDATE
    case MSP2_INAV_FWUPDT_PREPARE:
        if (!firmwareUpdatePrepare(sbufReadU32(src))) {
            return MSP_RESULT_ERROR;
        }
        break;
    case MSP2_INAV_FWUPDT_STORE:
        if (!firmwareUpdateStore(sbufPtr(src), sbufBytesRemaining(src))) {
            return MSP_RESULT_ERROR;
        }
        break;
    case MSP2_INAV_FWUPDT_EXEC:
        firmwareUpdateExec(sbufReadU8(src));
        return MSP_RESULT_ERROR; // will only be reached if the update is not ready
        break;
    case MSP2_INAV_FWUPDT_ROLLBACK_PREPARE:
        if (!firmwareUpdateRollbackPrepare()) {
            return MSP_RESULT_ERROR;
        }
        break;
    case MSP2_INAV_FWUPDT_ROLLBACK_EXEC:
        firmwareUpdateRollbackExec();
        return MSP_RESULT_ERROR; // will only be reached if the rollback is not ready
        break;
#endif
    case MSP2_INAV_SET_SAFEHOME:
        if (dataSize == 10) {
             uint8_t i;
             if (!sbufReadU8Safe(&i, src) || i >= MAX_SAFE_HOMES) {
                 return MSP_RESULT_ERROR;
             }
             safeHomeConfigMutable(i)->enabled = sbufReadU8(src);
             safeHomeConfigMutable(i)->lat = sbufReadU32(src);
             safeHomeConfigMutable(i)->lon = sbufReadU32(src);
        } else {
            return MSP_RESULT_ERROR;
        }
        break;

    default:
        return MSP_RESULT_ERROR;
    }
    return MSP_RESULT_ACK;
}

static const setting_t *mspReadSetting(sbuf_t *src)
{
    char name[SETTING_MAX_NAME_LENGTH];
    uint16_t id;
    uint8_t c;
    size_t s = 0;
    while (1) {
        if (!sbufReadU8Safe(&c, src)) {
            return NULL;
        }
        name[s++] = c;
        if (c == '\0') {
            if (s == 1) {
                // Payload starts with a zero, setting index
                // as uint16_t follows
                if (sbufReadU16Safe(&id, src)) {
                    return settingGet(id);
                }
                return NULL;
            }
            break;
        }
        if (s == SETTING_MAX_NAME_LENGTH) {
            // Name is too long
            return NULL;
        }
    }
    return settingFind(name);
}

static bool mspSettingCommand(sbuf_t *dst, sbuf_t *src)
{
    const setting_t *setting = mspReadSetting(src);
    if (!setting) {
        return false;
    }

    const void *ptr = settingGetValuePointer(setting);
    size_t size = settingGetValueSize(setting);
    sbufWriteDataSafe(dst, ptr, size);
    return true;
}

static bool mspSetSettingCommand(sbuf_t *dst, sbuf_t *src)
{
    UNUSED(dst);

    const setting_t *setting = mspReadSetting(src);
    if (!setting) {
        return false;
    }

    setting_min_t min = settingGetMin(setting);
    setting_max_t max = settingGetMax(setting);

    void *ptr = settingGetValuePointer(setting);
    switch (SETTING_TYPE(setting)) {
        case VAR_UINT8:
            {
                uint8_t val;
                if (!sbufReadU8Safe(&val, src)) {
                    return false;
                }
                if (val > max) {
                    return false;
                }
                *((uint8_t*)ptr) = val;
            }
            break;
        case VAR_INT8:
            {
                int8_t val;
                if (!sbufReadI8Safe(&val, src)) {
                    return false;
                }
                if (val < min || val > (int8_t)max) {
                    return false;
                }
                *((int8_t*)ptr) = val;
            }
            break;
        case VAR_UINT16:
            {
                uint16_t val;
                if (!sbufReadU16Safe(&val, src)) {
                    return false;
                }
                if (val > max) {
                    return false;
                }
                *((uint16_t*)ptr) = val;
            }
            break;
        case VAR_INT16:
            {
                int16_t val;
                if (!sbufReadI16Safe(&val, src)) {
                    return false;
                }
                if (val < min || val > (int16_t)max) {
                    return false;
                }
                *((int16_t*)ptr) = val;
            }
            break;
        case VAR_UINT32:
            {
                uint32_t val;
                if (!sbufReadU32Safe(&val, src)) {
                    return false;
                }
                if (val > max) {
                    return false;
                }
                *((uint32_t*)ptr) = val;
            }
            break;
        case VAR_FLOAT:
            {
                float val;
                if (!sbufReadDataSafe(src, &val, sizeof(float))) {
                    return false;
                }
                if (val < (float)min || val > (float)max) {
                    return false;
                }
                *((float*)ptr) = val;
            }
            break;
        case VAR_STRING:
            {
                settingSetString(setting, (const char*)sbufPtr(src), sbufBytesRemaining(src));
            }
            break;
    }

    return true;
}

static bool mspSettingInfoCommand(sbuf_t *dst, sbuf_t *src)
{
    const setting_t *setting = mspReadSetting(src);
    if (!setting) {
        return false;
    }

    char name_buf[SETTING_MAX_WORD_LENGTH+1];
    settingGetName(setting, name_buf);
    sbufWriteDataSafe(dst, name_buf, strlen(name_buf) + 1);

    // Parameter Group ID
    sbufWriteU16(dst, settingGetPgn(setting));

    // Type, section and mode
    sbufWriteU8(dst, SETTING_TYPE(setting));
    sbufWriteU8(dst, SETTING_SECTION(setting));
    sbufWriteU8(dst, SETTING_MODE(setting));

    // Min as int32_t
    int32_t min = settingGetMin(setting);
    sbufWriteU32(dst, (uint32_t)min);
    // Max as uint32_t
    uint32_t max = settingGetMax(setting);
    sbufWriteU32(dst, max);

    // Absolute setting index
    sbufWriteU16(dst, settingGetIndex(setting));

    // If the setting is profile based, send the current one
    // and the count, both as uint8_t. For MASTER_VALUE, we
    // send two zeroes, so the MSP client can assume there
    // will always be two bytes.
    switch (SETTING_SECTION(setting)) {
    case MASTER_VALUE:
        sbufWriteU8(dst, 0);
        sbufWriteU8(dst, 0);
        break;
    case PROFILE_VALUE:
        FALLTHROUGH;
    case CONTROL_RATE_VALUE:
        sbufWriteU8(dst, getConfigProfile());
        sbufWriteU8(dst, MAX_PROFILE_COUNT);
        break;
    case BATTERY_CONFIG_VALUE:
        sbufWriteU8(dst, getConfigBatteryProfile());
        sbufWriteU8(dst, MAX_BATTERY_PROFILE_COUNT);
        break;
    }

    // If the setting uses a table, send each possible string (null terminated)
    if (SETTING_MODE(setting) == MODE_LOOKUP) {
        for (int ii = (int)min; ii <= (int)max; ii++) {
            const char *name = settingLookupValueName(setting, ii);
            sbufWriteDataSafe(dst, name, strlen(name) + 1);
        }
    }

    // Finally, include the setting value. This way resource constrained callers
    // (e.g. a script in the radio) don't need to perform another call to retrieve
    // the value.
    const void *ptr = settingGetValuePointer(setting);
    size_t size = settingGetValueSize(setting);
    sbufWriteDataSafe(dst, ptr, size);

    return true;
}

static bool mspParameterGroupsCommand(sbuf_t *dst, sbuf_t *src)
{
    uint16_t first;
    uint16_t last;
    uint16_t start;
    uint16_t end;

    if (sbufReadU16Safe(&first, src)) {
        last = first;
    } else {
        first = PG_ID_FIRST;
        last = PG_ID_LAST;
    }

    for (int ii = first; ii <= last; ii++) {
        if (settingsGetParameterGroupIndexes(ii, &start, &end)) {
            sbufWriteU16(dst, ii);
            sbufWriteU16(dst, start);
            sbufWriteU16(dst, end);
        }
    }
    return true;
}

#ifdef USE_SIMULATOR
bool isOSDTypeSupportedBySimulator(void)
{
	displayPort_t *osdDisplayPort = osdGetDisplayPort();
	return (osdDisplayPort && osdDisplayPort->cols == 30 && (osdDisplayPort->rows == 13 || osdDisplayPort->rows == 16));
}

void mspWriteSimulatorOSD(sbuf_t *dst)
{
	//RLE encoding
	//scan displayBuffer iteratively
	//no more than 80+3+2 bytes output in single run
	//0 and 255 are special symbols
	//255 - font bank switch
	//0  - font bank switch, blink switch and character repeat

	static uint8_t osdPos_y = 0;
	static uint8_t osdPos_x = 0;


	if (isOSDTypeSupportedBySimulator())
	{
		displayPort_t *osdDisplayPort = osdGetDisplayPort();

		sbufWriteU8(dst, osdPos_y | (osdDisplayPort->rows == 16 ? 128: 0));
		sbufWriteU8(dst, osdPos_x);

		int bytesCount = 0;

		uint16_t c = 0;
		textAttributes_t attr = 0;
		bool highBank = false;
		bool blink = false;
		int count = 0;

		int processedRows = 16;

		while (bytesCount < 80) //whole response should be less 155 bytes at worst.
		{
			bool blink1;
			uint16_t lastChar;

			count = 0;
			while ( true )
			{
				displayReadCharWithAttr(osdDisplayPort, osdPos_x, osdPos_y, &c, &attr);
				if (c == 0 || c == 255) c = 32;

				//REVIEW: displayReadCharWithAttr() should return mode with _TEXT_ATTRIBUTES_BLINK_BIT !
				//for max7456 it returns mode with MAX7456_MODE_BLINK instead (wrong)
				//because max7456ReadChar() does not decode from MAX7456_MODE_BLINK to _TEXT_ATTRIBUTES_BLINK_BIT
				//it should!

				//bool blink2 = TEXT_ATTRIBUTES_HAVE_BLINK(attr);
				bool blink2 = attr & (1<<4); //MAX7456_MODE_BLINK

				if (count == 0)
				{
					lastChar = c;
					blink1 = blink2;
				}
				else if (lastChar != c || blink2 != blink1 || count == 63)
				{
					break;
				}

				count++;

				osdPos_x++;
				if (osdPos_x == 30)
				{
					osdPos_x = 0;
					osdPos_y++;
					processedRows--;
					if (osdPos_y == 16)
					{
						osdPos_y = 0;
					}
				}
			}

			uint8_t cmd = 0;
			if (blink1 != blink)
			{
				cmd |= 128;//switch blink attr
				blink = blink1;
			}

			bool highBank1 = lastChar > 255;
			if (highBank1 != highBank)
			{
				cmd |= 64;//switch bank attr
				highBank = highBank1;
			}

			if (count == 1 && cmd == 64)
			{
				sbufWriteU8(dst, 255);  //short command for bank switch
				sbufWriteU8(dst, lastChar & 0xff);
				bytesCount += 2;
			}
			else if (count > 2 || cmd !=0 )
			{
				cmd |= count;  //long command for blink/bank switch and symbol repeat
				sbufWriteU8(dst, 0);
				sbufWriteU8(dst, cmd);
				sbufWriteU8(dst, lastChar & 0xff);
				bytesCount += 3;
			}
			else if (count == 2)  //cmd == 0 here
			{
				sbufWriteU8(dst, lastChar & 0xff);
				sbufWriteU8(dst, lastChar & 0xff);
				bytesCount+=2;
			}
			else
			{
				sbufWriteU8(dst, lastChar & 0xff);
				bytesCount++;
			}

			if ( processedRows <= 0 )
			{
				break;
			}
		}
		sbufWriteU8(dst, 0);  //command 0 with length=0 -> stop
		sbufWriteU8(dst, 0);
	}
	else
	{
		sbufWriteU8(dst, 255);
	}
}
#endif

bool mspFCProcessInOutCommand(uint16_t cmdMSP, sbuf_t *dst, sbuf_t *src, mspResult_e *ret)
{
    uint8_t tmp_u8;
    const unsigned int dataSize = sbufBytesRemaining(src);

    switch (cmdMSP) {

    case MSP_WP:
        mspFcWaypointOutCommand(dst, src);
        *ret = MSP_RESULT_ACK;
        break;

#if defined(USE_FLASHFS)
    case MSP_DATAFLASH_READ:
        mspFcDataFlashReadCommand(dst, src);
        *ret = MSP_RESULT_ACK;
        break;
#endif

    case MSP2_COMMON_SETTING:
        *ret = mspSettingCommand(dst, src) ? MSP_RESULT_ACK : MSP_RESULT_ERROR;
        break;

    case MSP2_COMMON_SET_SETTING:
        *ret = mspSetSettingCommand(dst, src) ? MSP_RESULT_ACK : MSP_RESULT_ERROR;
        break;

    case MSP2_COMMON_SETTING_INFO:
        *ret = mspSettingInfoCommand(dst, src) ? MSP_RESULT_ACK : MSP_RESULT_ERROR;
        break;

    case MSP2_COMMON_PG_LIST:
        *ret = mspParameterGroupsCommand(dst, src) ? MSP_RESULT_ACK : MSP_RESULT_ERROR;
        break;

#if defined(USE_OSD)
    case MSP2_INAV_OSD_LAYOUTS:
        if (sbufBytesRemaining(src) >= 1) {
            uint8_t layout = sbufReadU8(src);
            if (layout >= OSD_LAYOUT_COUNT) {
                *ret = MSP_RESULT_ERROR;
                break;
            }
            if (sbufBytesRemaining(src) >= 2) {
                // Asking for an specific item in a layout
                uint16_t item = sbufReadU16(src);
                if (item >= OSD_ITEM_COUNT) {
                    *ret = MSP_RESULT_ERROR;
                    break;
                }
                sbufWriteU16(dst, osdLayoutsConfig()->item_pos[layout][item]);
            } else {
                // Asking for an specific layout
                for (unsigned ii = 0; ii < OSD_ITEM_COUNT; ii++) {
                    sbufWriteU16(dst, osdLayoutsConfig()->item_pos[layout][ii]);
                }
            }
        } else {
            // Return the number of layouts and items
            sbufWriteU8(dst, OSD_LAYOUT_COUNT);
            sbufWriteU8(dst, OSD_ITEM_COUNT);
        }
        *ret = MSP_RESULT_ACK;
        break;
#endif

#ifdef USE_PROGRAMMING_FRAMEWORK
    case MSP2_INAV_LOGIC_CONDITIONS_SINGLE:
        *ret = mspFcLogicConditionCommand(dst, src);
        break;
#endif
    case MSP2_INAV_SAFEHOME:
        *ret = mspFcSafeHomeOutCommand(dst, src);
        break;

#ifdef USE_SIMULATOR
    case MSP_SIMULATOR:
		tmp_u8 = sbufReadU8(src); // Get the Simulator MSP version
        
        // Check the MSP version of simulator
		if (tmp_u8 != SIMULATOR_MSP_VERSION) {
            break;
        }

		simulatorData.flags = sbufReadU8(src);

        if (!SIMULATOR_HAS_OPTION(HITL_ENABLE)) {

			if (ARMING_FLAG(SIMULATOR_MODE)) { // Just once
				DISABLE_ARMING_FLAG(SIMULATOR_MODE);

#ifdef USE_BARO
				baroStartCalibration();
#endif
#ifdef USE_MAG
				DISABLE_STATE(COMPASS_CALIBRATED);
				compassInit();
#endif
				simulatorData.flags = HITL_RESET_FLAGS;
                // Review: Many states were affected. Reboot?

				disarm(DISARM_SWITCH);  // Disarm to prevent motor output!!!
			}
		} else if (!areSensorsCalibrating()) {
			if (!ARMING_FLAG(SIMULATOR_MODE)) { // Just once
#ifdef USE_BARO
				baroStartCalibration();
<<<<<<< HEAD
#endif			
=======
#endif
>>>>>>> 8ee6d5de
#ifdef USE_MAG
				if (compassConfig()->mag_hardware != MAG_NONE) {
					sensorsSet(SENSOR_MAG);
					ENABLE_STATE(COMPASS_CALIBRATED);
					DISABLE_ARMING_FLAG(ARMING_DISABLED_HARDWARE_FAILURE);
					mag.magADC[X] = 800;
					mag.magADC[Y] = 0;
					mag.magADC[Z] = 0;
				}
#endif
				ENABLE_ARMING_FLAG(SIMULATOR_MODE);
				LOG_D(SYSTEM, "Simulator enabled");
			}

			if (dataSize >= 14) {

				if (feature(FEATURE_GPS) && SIMULATOR_HAS_OPTION(HITL_HAS_NEW_GPS_DATA)) {
					gpsSol.fixType = sbufReadU8(src);
					gpsSol.hdop = gpsSol.fixType == GPS_NO_FIX ? 9999 : 100;
					gpsSol.flags.hasNewData = true;
					gpsSol.numSat = sbufReadU8(src);

					if (gpsSol.fixType != GPS_NO_FIX) {
						gpsSol.flags.validVelNE = 1;
						gpsSol.flags.validVelD = 1;
						gpsSol.flags.validEPE = 1;

						gpsSol.llh.lat = sbufReadU32(src);
						gpsSol.llh.lon = sbufReadU32(src);
						gpsSol.llh.alt = sbufReadU32(src);
						gpsSol.groundSpeed = (int16_t)sbufReadU16(src);
						gpsSol.groundCourse = (int16_t)sbufReadU16(src);

						gpsSol.velNED[X] = (int16_t)sbufReadU16(src);
						gpsSol.velNED[Y] = (int16_t)sbufReadU16(src);
						gpsSol.velNED[Z] = (int16_t)sbufReadU16(src);

						gpsSol.eph = 100;
						gpsSol.epv = 100;

						ENABLE_STATE(GPS_FIX);
					} else {
						sbufAdvance(src, sizeof(uint32_t) + sizeof(uint32_t) + sizeof(uint32_t) + sizeof(uint16_t) + sizeof(uint16_t) + sizeof(uint16_t) * 3);
					}
                    // Feed data to navigation
					gpsProcessNewSolutionData();
				} else {
					sbufAdvance(src, sizeof(uint8_t) + sizeof(uint8_t) + sizeof(uint32_t) + sizeof(uint32_t) + sizeof(uint32_t) + sizeof(uint16_t) + sizeof(uint16_t) + sizeof(uint16_t) * 3);
				}

				if (!SIMULATOR_HAS_OPTION(HITL_USE_IMU)) {
					attitude.values.roll = (int16_t)sbufReadU16(src);
					attitude.values.pitch = (int16_t)sbufReadU16(src);
					attitude.values.yaw = (int16_t)sbufReadU16(src);
				} else {
					sbufAdvance(src, sizeof(uint16_t) * XYZ_AXIS_COUNT);
				}
                
                // Get the acceleration in 1G units
				acc.accADCf[X] = ((int16_t)sbufReadU16(src)) / 1000.0f;
				acc.accADCf[Y] = ((int16_t)sbufReadU16(src)) / 1000.0f;
				acc.accADCf[Z] = ((int16_t)sbufReadU16(src)) / 1000.0f;
				acc.accVibeSq[X] = 0.0f;
				acc.accVibeSq[Y] = 0.0f;
				acc.accVibeSq[Z] = 0.0f;
                
                // Get the angular velocity in DPS
				gyro.gyroADCf[X] = ((int16_t)sbufReadU16(src)) / 16.0f;
				gyro.gyroADCf[Y] = ((int16_t)sbufReadU16(src)) / 16.0f;
				gyro.gyroADCf[Z] = ((int16_t)sbufReadU16(src)) / 16.0f;

				if (sensors(SENSOR_BARO)) {
					baro.baroPressure = (int32_t)sbufReadU32(src);
					baro.baroTemperature = DEGREES_TO_CENTIDEGREES(SIMULATOR_BARO_TEMP);
				} else {
					sbufAdvance(src, sizeof(uint32_t));
				}

				if (sensors(SENSOR_MAG)) {
					mag.magADC[X] = ((int16_t)sbufReadU16(src)) / 20;  // 16000 / 20 = 800uT
					mag.magADC[Y] = ((int16_t)sbufReadU16(src)) / 20;
					mag.magADC[Z] = ((int16_t)sbufReadU16(src)) / 20;
				} else {
					sbufAdvance(src, sizeof(uint16_t) * XYZ_AXIS_COUNT);
				}

                if (SIMULATOR_HAS_OPTION(HITL_EXT_BATTERY_VOLTAGE)) {
                    simulatorData.vbat = sbufReadU8(src);
                } else {
                    simulatorData.vbat = (uint8_t)(SIMULATOR_FULL_BATTERY * 10.0f);
                }

<<<<<<< HEAD
                if (SIMULATOR_HAS_OPTION(HITL_AIRSPEED)) {
                    simulatorData.airSpeed = sbufReadU16(src);   
=======
                if (simulatorData.flags & SIMU_AIRSPEED) {
                     simulatorData.airSpeed = sbufReadU16(src);
>>>>>>> 8ee6d5de
			    }
			} else {
				DISABLE_STATE(GPS_FIX);
			}
		}

		sbufWriteU16(dst, (uint16_t)simulatorData.input[INPUT_STABILIZED_ROLL]);
		sbufWriteU16(dst, (uint16_t)simulatorData.input[INPUT_STABILIZED_PITCH]);
		sbufWriteU16(dst, (uint16_t)simulatorData.input[INPUT_STABILIZED_YAW]);
		sbufWriteU16(dst, (uint16_t)(ARMING_FLAG(ARMED) ? simulatorData.input[INPUT_STABILIZED_THROTTLE] : -500));

		simulatorData.debugIndex++;
		if (simulatorData.debugIndex == 8) {
			simulatorData.debugIndex = 0;
		}

		tmp_u8 = simulatorData.debugIndex |
			((mixerConfig()->platformType == PLATFORM_AIRPLANE) ? 128 : 0) |
			(ARMING_FLAG(ARMED) ? 64 : 0) |
			(!feature(FEATURE_OSD) ? 32: 0) |
			(!isOSDTypeSupportedBySimulator() ? 16 : 0);

		sbufWriteU8(dst, tmp_u8);
		sbufWriteU32(dst, debug[simulatorData.debugIndex]);

		sbufWriteU16(dst, attitude.values.roll);
		sbufWriteU16(dst, attitude.values.pitch);
		sbufWriteU16(dst, attitude.values.yaw);

		mspWriteSimulatorOSD(dst);

        *ret = MSP_RESULT_ACK;
        break;
#endif

    default:
        // Not handled
        return false;
    }
    return true;
}

static mspResult_e mspProcessSensorCommand(uint16_t cmdMSP, sbuf_t *src)
{
    UNUSED(src);

    switch (cmdMSP) {
#if defined(USE_RANGEFINDER_MSP)
        case MSP2_SENSOR_RANGEFINDER:
            mspRangefinderReceiveNewData(sbufPtr(src));
            break;
#endif

#if defined(USE_OPFLOW_MSP)
        case MSP2_SENSOR_OPTIC_FLOW:
            mspOpflowReceiveNewData(sbufPtr(src));
            break;
#endif

#if defined(USE_GPS_PROTO_MSP)
        case MSP2_SENSOR_GPS:
            mspGPSReceiveNewData(sbufPtr(src));
            break;
#endif

#if defined(USE_MAG_MSP)
        case MSP2_SENSOR_COMPASS:
            mspMagReceiveNewData(sbufPtr(src));
            break;
#endif

#if defined(USE_BARO_MSP)
        case MSP2_SENSOR_BAROMETER:
            mspBaroReceiveNewData(sbufPtr(src));
            break;
#endif

#if defined(USE_PITOT_MSP)
        case MSP2_SENSOR_AIRSPEED:
            mspPitotmeterReceiveNewData(sbufPtr(src));
            break;
#endif
    }

    return MSP_RESULT_NO_REPLY;
}

/*
 * Returns MSP_RESULT_ACK, MSP_RESULT_ERROR or MSP_RESULT_NO_REPLY
 */
mspResult_e mspFcProcessCommand(mspPacket_t *cmd, mspPacket_t *reply, mspPostProcessFnPtr *mspPostProcessFn)
{
    mspResult_e ret = MSP_RESULT_ACK;
    sbuf_t *dst = &reply->buf;
    sbuf_t *src = &cmd->buf;
    const uint16_t cmdMSP = cmd->cmd;
    // initialize reply by default
    reply->cmd = cmd->cmd;

    if (MSP2_IS_SENSOR_MESSAGE(cmdMSP)) {
        ret = mspProcessSensorCommand(cmdMSP, src);
    } else if (mspFcProcessOutCommand(cmdMSP, dst, mspPostProcessFn)) {
        ret = MSP_RESULT_ACK;
    } else if (cmdMSP == MSP_SET_PASSTHROUGH) {
        mspFcSetPassthroughCommand(dst, src, mspPostProcessFn);
        ret = MSP_RESULT_ACK;
    } else {
        if (!mspFCProcessInOutCommand(cmdMSP, dst, src, &ret)) {
            ret = mspFcProcessInCommand(cmdMSP, src);
        }
    }

    // Process DONT_REPLY flag
    if (cmd->flags & MSP_FLAG_DONT_REPLY) {
        ret = MSP_RESULT_NO_REPLY;
    }

    reply->result = ret;
    return ret;
}

/*
 * Return a pointer to the process command function
 */
void mspFcInit(void)
{
    initActiveBoxIds();
}<|MERGE_RESOLUTION|>--- conflicted
+++ resolved
@@ -3419,11 +3419,8 @@
 			if (!ARMING_FLAG(SIMULATOR_MODE)) { // Just once
 #ifdef USE_BARO
 				baroStartCalibration();
-<<<<<<< HEAD
 #endif			
-=======
-#endif
->>>>>>> 8ee6d5de
+
 #ifdef USE_MAG
 				if (compassConfig()->mag_hardware != MAG_NONE) {
 					sensorsSet(SENSOR_MAG);
@@ -3516,13 +3513,8 @@
                     simulatorData.vbat = (uint8_t)(SIMULATOR_FULL_BATTERY * 10.0f);
                 }
 
-<<<<<<< HEAD
                 if (SIMULATOR_HAS_OPTION(HITL_AIRSPEED)) {
                     simulatorData.airSpeed = sbufReadU16(src);   
-=======
-                if (simulatorData.flags & SIMU_AIRSPEED) {
-                     simulatorData.airSpeed = sbufReadU16(src);
->>>>>>> 8ee6d5de
 			    }
 			} else {
 				DISABLE_STATE(GPS_FIX);
