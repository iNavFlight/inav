--- conflicted
+++ resolved
@@ -84,20 +84,6 @@
     { .boxId = BOXOSDALT3,          .boxName = "OSD ALT 3",         .permanentId = 44 },
     { .boxId = BOXNAVCOURSEHOLD,    .boxName = "NAV COURSE HOLD",   .permanentId = 45 },
     { .boxId = BOXBRAKING,          .boxName = "MC BRAKING",        .permanentId = 46 },
-<<<<<<< HEAD
-    { .boxId = BOXUSER1,            .boxName = "USER1",             .permanentId = BOX_PERMANENT_ID_USER1 },
-    { .boxId = BOXUSER2,            .boxName = "USER2",             .permanentId = BOX_PERMANENT_ID_USER2 },
-    { .boxId = BOXUSER3,            .boxName = "USER3",             .permanentId = BOX_PERMANENT_ID_USER3 },
-    { .boxId = BOXLOITERDIRCHN,     .boxName = "LOITER CHANGE",     .permanentId = 50 },
-    { .boxId = BOXMSPRCOVERRIDE,    .boxName = "MSP RC OVERRIDE",   .permanentId = 51 },
-    { .boxId = BOXPREARM,           .boxName = "PREARM",            .permanentId = 52 },
-    { .boxId = BOXTURTLE,           .boxName = "TURTLE",            .permanentId = 53 },
-    { .boxId = BOXNAVCRUISE,        .boxName = "NAV CRUISE",        .permanentId = 54 },
-    { .boxId = BOXAUTOLEVEL,        .boxName = "AUTO LEVEL",        .permanentId = 55 },
-    { .boxId = BOXPLANWPMISSION,    .boxName = "WP PLANNER",        .permanentId = 56 },
-    { .boxId = BOXSOARING,          .boxName = "SOARING",           .permanentId = 57 },
-    { .boxId = BOXGPSOFF,           .boxName = "GPS OFF",           .permanentId = 58 },
-=======
     { .boxId = BOXUSER1,            .boxName = "USER1",             .permanentId = BOX_PERMANENT_ID_USER1 }, // 47
     { .boxId = BOXUSER2,            .boxName = "USER2",             .permanentId = BOX_PERMANENT_ID_USER2 }, // 48
     { .boxId = BOXUSER3,            .boxName = "USER3",             .permanentId = BOX_PERMANENT_ID_USER3 }, // 57
@@ -111,7 +97,6 @@
     { .boxId = BOXPLANWPMISSION,    .boxName = "WP PLANNER",        .permanentId = 55 },
     { .boxId = BOXSOARING,          .boxName = "SOARING",           .permanentId = 56 },
     { .boxId = BOXCHANGEMISSION,    .boxName = "MISSION CHANGE",    .permanentId = 59 },
->>>>>>> fd682f43
     { .boxId = CHECKBOX_ITEM_COUNT, .boxName = NULL,                .permanentId = 0xFF }
 };
 
@@ -337,8 +322,6 @@
     ADD_ACTIVE_BOX(BOXUSER3);
     ADD_ACTIVE_BOX(BOXUSER4);
 #endif
-
-   ADD_ACTIVE_BOX(BOXGPSOFF);
 
 #if defined(USE_OSD) && defined(OSD_LAYOUT_COUNT)
 #if OSD_LAYOUT_COUNT > 0
@@ -424,13 +407,9 @@
     CHECK_ACTIVE_BOX(IS_ENABLED(IS_RC_MODE_ACTIVE(BOXAUTOLEVEL)),       BOXAUTOLEVEL);
     CHECK_ACTIVE_BOX(IS_ENABLED(IS_RC_MODE_ACTIVE(BOXPLANWPMISSION)),   BOXPLANWPMISSION);
     CHECK_ACTIVE_BOX(IS_ENABLED(IS_RC_MODE_ACTIVE(BOXSOARING)),         BOXSOARING);
-<<<<<<< HEAD
-    CHECK_ACTIVE_BOX(IS_ENABLED(IS_RC_MODE_ACTIVE(BOXGPSOFF)),          BOXGPSOFF);
-=======
 #ifdef USE_MULTI_MISSION
     CHECK_ACTIVE_BOX(IS_ENABLED(IS_RC_MODE_ACTIVE(BOXCHANGEMISSION)),   BOXCHANGEMISSION);
 #endif
->>>>>>> fd682f43
 
     memset(mspBoxModeFlags, 0, sizeof(boxBitmask_t));
     for (uint32_t i = 0; i < activeBoxIdCount; i++) {
