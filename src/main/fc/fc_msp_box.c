/*
 * This file is part of Cleanflight.
 *
 * Cleanflight is free software: you can redistribute it and/or modify
 * it under the terms of the GNU General Public License as published by
 * the Free Software Foundation, either version 3 of the License, or
 * (at your option) any later version.
 *
 * Cleanflight is distributed in the hope that it will be useful,
 * but WITHOUT ANY WARRANTY; without even the implied warranty of
 * MERCHANTABILITY or FITNESS FOR A PARTICULAR PURPOSE.  See the
 * GNU General Public License for more details.
 *
 * You should have received a copy of the GNU General Public License
 * along with Cleanflight.  If not, see <http://www.gnu.org/licenses/>.
 */

#include <stdbool.h>
#include <stdint.h>
#include <string.h>

#include "platform.h"

#include "common/streambuf.h"
#include "common/utils.h"

#include "config/feature.h"

#include "fc/config.h"
#include "fc/fc_msp_box.h"
#include "fc/runtime_config.h"
#include "flight/mixer.h"

#include "io/osd.h"

#include "drivers/pwm_output.h"

#include "sensors/diagnostics.h"
#include "sensors/sensors.h"

#include "navigation/navigation.h"

#include "telemetry/telemetry.h"

#define BOX_SUFFIX ';'
#define BOX_SUFFIX_LEN 1

static const box_t boxes[CHECKBOX_ITEM_COUNT + 1] = {
    { .boxId = BOXARM,              .boxName = "ARM",               .permanentId = 0 },
    { .boxId = BOXANGLE,            .boxName = "ANGLE",             .permanentId = 1 },
    { .boxId = BOXHORIZON,          .boxName = "HORIZON",           .permanentId = 2 },
    { .boxId = BOXNAVALTHOLD,       .boxName = "NAV ALTHOLD",       .permanentId = 3 },
    { .boxId = BOXHEADINGHOLD,      .boxName = "HEADING HOLD",      .permanentId = 5 },
    { .boxId = BOXHEADFREE,         .boxName = "HEADFREE",          .permanentId = 6 },
    { .boxId = BOXHEADADJ,          .boxName = "HEADADJ",           .permanentId = 7 },
    { .boxId = BOXCAMSTAB,          .boxName = "CAMSTAB",           .permanentId = 8 },
    { .boxId = BOXNAVRTH,           .boxName = "NAV RTH",           .permanentId = 10 },
    { .boxId = BOXNAVPOSHOLD,       .boxName = "NAV POSHOLD",       .permanentId = 11 },
    { .boxId = BOXMANUAL,           .boxName = "MANUAL",            .permanentId = 12 },
    { .boxId = BOXBEEPERON,         .boxName = "BEEPER",            .permanentId = 13 },
    { .boxId = BOXLEDLOW,           .boxName = "LEDS OFF",          .permanentId = 15 },
    { .boxId = BOXLIGHTS,           .boxName = "LIGHTS",            .permanentId = 16 },
    { .boxId = BOXOSD,              .boxName = "OSD OFF",           .permanentId = 19 },
    { .boxId = BOXTELEMETRY,        .boxName = "TELEMETRY",         .permanentId = 20 },
    { .boxId = BOXAUTOTUNE,         .boxName = "AUTO TUNE",         .permanentId = 21 },
    { .boxId = BOXBLACKBOX,         .boxName = "BLACKBOX",          .permanentId = 26 },
    { .boxId = BOXFAILSAFE,         .boxName = "FAILSAFE",          .permanentId = 27 },
    { .boxId = BOXNAVWP,            .boxName = "NAV WP",            .permanentId = 28 },
    { .boxId = BOXAIRMODE,          .boxName = "AIR MODE",          .permanentId = 29 },
    { .boxId = BOXHOMERESET,        .boxName = "HOME RESET",        .permanentId = 30 },
    { .boxId = BOXGCSNAV,           .boxName = "GCS NAV",           .permanentId = 31 },
    { .boxId = BOXFPVANGLEMIX,      .boxName = "FPV ANGLE MIX",     .permanentId = 32 },
    { .boxId = BOXSURFACE,          .boxName = "SURFACE",           .permanentId = 33 },
    { .boxId = BOXFLAPERON,         .boxName = "FLAPERON",          .permanentId = 34 },
    { .boxId = BOXTURNASSIST,       .boxName = "TURN ASSIST",       .permanentId = 35 },
    { .boxId = BOXNAVLAUNCH,        .boxName = "NAV LAUNCH",        .permanentId = 36 },
    { .boxId = BOXAUTOTRIM,         .boxName = "SERVO AUTOTRIM",    .permanentId = 37 },
    { .boxId = BOXKILLSWITCH,       .boxName = "KILLSWITCH",        .permanentId = 38 },
    { .boxId = BOXCAMERA1,          .boxName = "CAMERA CONTROL 1",  .permanentId = 39 },
    { .boxId = BOXCAMERA2,          .boxName = "CAMERA CONTROL 2",  .permanentId = 40 },
    { .boxId = BOXCAMERA3,          .boxName = "CAMERA CONTROL 3",  .permanentId = 41 },
    { .boxId = BOXOSDALT1,          .boxName = "OSD ALT 1",         .permanentId = 42 },
    { .boxId = BOXOSDALT2,          .boxName = "OSD ALT 2",         .permanentId = 43 },
    { .boxId = BOXOSDALT3,          .boxName = "OSD ALT 3",         .permanentId = 44 },
    { .boxId = BOXNAVCOURSEHOLD,    .boxName = "NAV COURSE HOLD",   .permanentId = 45 },
    { .boxId = BOXBRAKING,          .boxName = "MC BRAKING",        .permanentId = 46 },
    { .boxId = BOXUSER1,            .boxName = "USER1",             .permanentId = BOX_PERMANENT_ID_USER1 }, // 47
    { .boxId = BOXUSER2,            .boxName = "USER2",             .permanentId = BOX_PERMANENT_ID_USER2 }, // 48
    { .boxId = BOXUSER3,            .boxName = "USER3",             .permanentId = BOX_PERMANENT_ID_USER3 }, // 57
    { .boxId = BOXUSER4,            .boxName = "USER4",             .permanentId = BOX_PERMANENT_ID_USER4 }, // 58
    { .boxId = BOXLOITERDIRCHN,     .boxName = "LOITER CHANGE",     .permanentId = 49 },
    { .boxId = BOXMSPRCOVERRIDE,    .boxName = "MSP RC OVERRIDE",   .permanentId = 50 },
    { .boxId = BOXPREARM,           .boxName = "PREARM",            .permanentId = 51 },
    { .boxId = BOXTURTLE,           .boxName = "TURTLE",            .permanentId = 52 },
    { .boxId = BOXNAVCRUISE,        .boxName = "NAV CRUISE",        .permanentId = 53 },
    { .boxId = BOXAUTOLEVEL,        .boxName = "AUTO LEVEL",        .permanentId = 54 },
    { .boxId = BOXPLANWPMISSION,    .boxName = "WP PLANNER",        .permanentId = 55 },
    { .boxId = BOXSOARING,          .boxName = "SOARING",           .permanentId = 56 },
<<<<<<< HEAD
=======
    { .boxId = BOXLOITERDIRCHN,     .boxName = "LOITER CHANGE",     .permanentId = 57 },
    { .boxId = BOXCHANGEMISSION,    .boxName = "MISSION CHANGE",    .permanentId = 58 },
>>>>>>> cdbd2b39
    { .boxId = CHECKBOX_ITEM_COUNT, .boxName = NULL,                .permanentId = 0xFF }
};

// this is calculated at startup based on enabled features.
static uint8_t activeBoxIds[CHECKBOX_ITEM_COUNT];
// this is the number of filled indexes in above array
uint8_t activeBoxIdCount = 0;

#define RESET_BOX_ID_COUNT activeBoxIdCount = 0
#define ADD_ACTIVE_BOX(box) activeBoxIds[activeBoxIdCount++] = box

const box_t *findBoxByActiveBoxId(uint8_t activeBoxId)
{
    for (uint8_t boxIndex = 0; boxIndex < sizeof(boxes) / sizeof(box_t); boxIndex++) {
        const box_t *candidate = &boxes[boxIndex];
        if (candidate->boxId == activeBoxId) {
            return candidate;
        }
    }
    return NULL;
}

const box_t *findBoxByPermanentId(uint8_t permenantId)
{
    for (uint8_t boxIndex = 0; boxIndex < sizeof(boxes) / sizeof(box_t); boxIndex++) {
        const box_t *candidate = &boxes[boxIndex];
        if (candidate->permanentId == permenantId) {
            return candidate;
        }
    }
    return NULL;
}

bool serializeBoxNamesReply(sbuf_t *dst)
{
    // First run of the loop - calculate total length of the reply
    int replyLengthTotal = 0;
    for (int i = 0; i < activeBoxIdCount; i++) {
        const box_t *box = findBoxByActiveBoxId(activeBoxIds[i]);
        if (box) {
            replyLengthTotal += strlen(box->boxName) + BOX_SUFFIX_LEN;
        }
    }

    // Check if we have enough space to send a reply
    if (sbufBytesRemaining(dst) < replyLengthTotal) {
        return false;
    }

    for (int i = 0; i < activeBoxIdCount; i++) {
        const int activeBoxId = activeBoxIds[i];
        const box_t *box = findBoxByActiveBoxId(activeBoxId);
        if (box) {
            const int len = strlen(box->boxName);
            sbufWriteData(dst, box->boxName, len);
            sbufWriteU8(dst, BOX_SUFFIX);
        }
    }

    return true;
}

void serializeBoxReply(sbuf_t *dst)
{
    for (int i = 0; i < activeBoxIdCount; i++) {
        const box_t *box = findBoxByActiveBoxId(activeBoxIds[i]);
        if (!box) {
            continue;
        }
        sbufWriteU8(dst, box->permanentId);
    }
}

void initActiveBoxIds(void)
{
    // calculate used boxes based on features and fill availableBoxes[] array
    memset(activeBoxIds, 0xFF, sizeof(activeBoxIds));

    RESET_BOX_ID_COUNT;
    ADD_ACTIVE_BOX(BOXARM);
    ADD_ACTIVE_BOX(BOXPREARM);

    if (sensors(SENSOR_ACC) && STATE(ALTITUDE_CONTROL)) {
        ADD_ACTIVE_BOX(BOXANGLE);
        ADD_ACTIVE_BOX(BOXHORIZON);
        ADD_ACTIVE_BOX(BOXTURNASSIST);
    }

    if (!feature(FEATURE_AIRMODE) && STATE(ALTITUDE_CONTROL)) {
        ADD_ACTIVE_BOX(BOXAIRMODE);
    }

    ADD_ACTIVE_BOX(BOXHEADINGHOLD);

    //Camstab mode is enabled always
    ADD_ACTIVE_BOX(BOXCAMSTAB);

    if (STATE(MULTIROTOR)) {
        if ((sensors(SENSOR_ACC) || sensors(SENSOR_MAG))) {
            ADD_ACTIVE_BOX(BOXHEADFREE);
            ADD_ACTIVE_BOX(BOXHEADADJ);
        }
        if (sensors(SENSOR_BARO) && sensors(SENSOR_RANGEFINDER)) {
            ADD_ACTIVE_BOX(BOXSURFACE);
        }
        ADD_ACTIVE_BOX(BOXFPVANGLEMIX);
    }

    bool navReadyAltControl = sensors(SENSOR_BARO);
#ifdef USE_GPS
    navReadyAltControl = navReadyAltControl || (feature(FEATURE_GPS) && (STATE(AIRPLANE) || positionEstimationConfig()->use_gps_no_baro));

    const bool navFlowDeadReckoning = sensors(SENSOR_OPFLOW) && sensors(SENSOR_ACC) && positionEstimationConfig()->allow_dead_reckoning;
    bool navReadyPosControl = sensors(SENSOR_ACC) && feature(FEATURE_GPS);
    if (STATE(MULTIROTOR)) {
        navReadyPosControl = navReadyPosControl && getHwCompassStatus() != HW_SENSOR_NONE;
    }

    if (STATE(ALTITUDE_CONTROL) && navReadyAltControl && (navReadyPosControl || navFlowDeadReckoning)) {
        ADD_ACTIVE_BOX(BOXNAVPOSHOLD);
        if (STATE(AIRPLANE)) {
            ADD_ACTIVE_BOX(BOXLOITERDIRCHN);
        }
    }

    if (navReadyPosControl) {
        if (!STATE(ALTITUDE_CONTROL) || (STATE(ALTITUDE_CONTROL) && navReadyAltControl)) {
            ADD_ACTIVE_BOX(BOXNAVRTH);
            ADD_ACTIVE_BOX(BOXNAVWP);
            ADD_ACTIVE_BOX(BOXHOMERESET);
            ADD_ACTIVE_BOX(BOXGCSNAV);
            ADD_ACTIVE_BOX(BOXPLANWPMISSION);
#ifdef USE_MULTI_MISSION
            ADD_ACTIVE_BOX(BOXCHANGEMISSION);
#endif
        }

        if (STATE(AIRPLANE)) {
            ADD_ACTIVE_BOX(BOXNAVCRUISE);
            ADD_ACTIVE_BOX(BOXNAVCOURSEHOLD);
            ADD_ACTIVE_BOX(BOXSOARING);
        }
    }

#ifdef USE_MR_BRAKING_MODE
    if (mixerConfig()->platformType == PLATFORM_MULTIROTOR) {
        ADD_ACTIVE_BOX(BOXBRAKING);
    }
#endif
#endif  // GPS
    if (STATE(ALTITUDE_CONTROL) && navReadyAltControl) {
        ADD_ACTIVE_BOX(BOXNAVALTHOLD);
    }

    if (STATE(AIRPLANE) || STATE(ROVER) || STATE(BOAT)) {
        ADD_ACTIVE_BOX(BOXMANUAL);
    }

    if (STATE(AIRPLANE)) {
        if (!feature(FEATURE_FW_LAUNCH)) {
           ADD_ACTIVE_BOX(BOXNAVLAUNCH);
        }

        if (!feature(FEATURE_FW_AUTOTRIM)) {
            ADD_ACTIVE_BOX(BOXAUTOTRIM);
        }

#if defined(USE_AUTOTUNE_FIXED_WING)
        ADD_ACTIVE_BOX(BOXAUTOTUNE);
#endif
        if (sensors(SENSOR_BARO)) {
            ADD_ACTIVE_BOX(BOXAUTOLEVEL);
        }
    }

    /*
     * FLAPERON mode active only in case of airplane and custom airplane. Activating on
     * flying wing can cause bad thing
     */
    if (STATE(FLAPERON_AVAILABLE)) {
        ADD_ACTIVE_BOX(BOXFLAPERON);
    }

    ADD_ACTIVE_BOX(BOXBEEPERON);

#ifdef USE_LIGHTS
    ADD_ACTIVE_BOX(BOXLIGHTS);
#endif

#ifdef USE_LED_STRIP
    if (feature(FEATURE_LED_STRIP)) {
        ADD_ACTIVE_BOX(BOXLEDLOW);
    }
#endif

    ADD_ACTIVE_BOX(BOXOSD);

#ifdef USE_TELEMETRY
    if (feature(FEATURE_TELEMETRY) && telemetryConfig()->telemetry_switch) {
        ADD_ACTIVE_BOX(BOXTELEMETRY);
    }
#endif

#ifdef USE_BLACKBOX
    if (feature(FEATURE_BLACKBOX)) {
        ADD_ACTIVE_BOX(BOXBLACKBOX);
    }
#endif

    ADD_ACTIVE_BOX(BOXKILLSWITCH);
    ADD_ACTIVE_BOX(BOXFAILSAFE);

#ifdef USE_RCDEVICE
    ADD_ACTIVE_BOX(BOXCAMERA1);
    ADD_ACTIVE_BOX(BOXCAMERA2);
    ADD_ACTIVE_BOX(BOXCAMERA3);
#endif

#ifdef USE_PINIOBOX
    // USER modes are only used for PINIO at the moment
    ADD_ACTIVE_BOX(BOXUSER1);
    ADD_ACTIVE_BOX(BOXUSER2);
    ADD_ACTIVE_BOX(BOXUSER3);
    ADD_ACTIVE_BOX(BOXUSER4);
#endif

#if defined(USE_OSD) && defined(OSD_LAYOUT_COUNT)
#if OSD_LAYOUT_COUNT > 0
    ADD_ACTIVE_BOX(BOXOSDALT1);
#if OSD_LAYOUT_COUNT > 1
    ADD_ACTIVE_BOX(BOXOSDALT2);
#if OSD_LAYOUT_COUNT > 2
    ADD_ACTIVE_BOX(BOXOSDALT3);
#endif
#endif
#endif
#endif

#if defined(USE_RX_MSP) && defined(USE_MSP_RC_OVERRIDE)
    ADD_ACTIVE_BOX(BOXMSPRCOVERRIDE);
#endif

#ifdef USE_DSHOT
    if(STATE(MULTIROTOR) && isMotorProtocolDshot()) {
        ADD_ACTIVE_BOX(BOXTURTLE);
    }
#endif
}

#define IS_ENABLED(mask) ((mask) == 0 ? 0 : 1)
#define CHECK_ACTIVE_BOX(condition, index)    do { if (IS_ENABLED(condition)) { activeBoxes[index] = 1; } } while(0)

void packBoxModeFlags(boxBitmask_t * mspBoxModeFlags)
{
    uint8_t activeBoxes[CHECKBOX_ITEM_COUNT];
    memset(activeBoxes, 0, sizeof(activeBoxes));

    // Serialize the flags in the order we delivered them, ignoring BOXNAMES and BOXINDEXES
    // Requires new Multiwii protocol version to fix
    // It would be preferable to setting the enabled bits based on BOXINDEX.
    CHECK_ACTIVE_BOX(IS_ENABLED(FLIGHT_MODE(ANGLE_MODE)),               BOXANGLE);
    CHECK_ACTIVE_BOX(IS_ENABLED(FLIGHT_MODE(HORIZON_MODE)),             BOXHORIZON);
    CHECK_ACTIVE_BOX(IS_ENABLED(FLIGHT_MODE(HEADING_MODE)),             BOXHEADINGHOLD);
    CHECK_ACTIVE_BOX(IS_ENABLED(FLIGHT_MODE(HEADFREE_MODE)),            BOXHEADFREE);
    CHECK_ACTIVE_BOX(IS_ENABLED(IS_RC_MODE_ACTIVE(BOXHEADADJ)),         BOXHEADADJ);
    CHECK_ACTIVE_BOX(IS_ENABLED(IS_RC_MODE_ACTIVE(BOXCAMSTAB)),         BOXCAMSTAB);
    CHECK_ACTIVE_BOX(IS_ENABLED(IS_RC_MODE_ACTIVE(BOXFPVANGLEMIX)),     BOXFPVANGLEMIX);
    CHECK_ACTIVE_BOX(IS_ENABLED(FLIGHT_MODE(MANUAL_MODE)),              BOXMANUAL);
    CHECK_ACTIVE_BOX(IS_ENABLED(IS_RC_MODE_ACTIVE(BOXBEEPERON)),        BOXBEEPERON);
    CHECK_ACTIVE_BOX(IS_ENABLED(IS_RC_MODE_ACTIVE(BOXLEDLOW)),          BOXLEDLOW);
    CHECK_ACTIVE_BOX(IS_ENABLED(IS_RC_MODE_ACTIVE(BOXLIGHTS)),          BOXLIGHTS);
    CHECK_ACTIVE_BOX(IS_ENABLED(IS_RC_MODE_ACTIVE(BOXOSD)),             BOXOSD);
    CHECK_ACTIVE_BOX(IS_ENABLED(IS_RC_MODE_ACTIVE(BOXTELEMETRY)),       BOXTELEMETRY);
    CHECK_ACTIVE_BOX(IS_ENABLED(ARMING_FLAG(ARMED)),                    BOXARM);
    CHECK_ACTIVE_BOX(IS_ENABLED(IS_RC_MODE_ACTIVE(BOXBLACKBOX)),        BOXBLACKBOX);
    CHECK_ACTIVE_BOX(IS_ENABLED(FLIGHT_MODE(FAILSAFE_MODE)),            BOXFAILSAFE);
    CHECK_ACTIVE_BOX(IS_ENABLED(FLIGHT_MODE(NAV_ALTHOLD_MODE)),         BOXNAVALTHOLD);
    CHECK_ACTIVE_BOX(IS_ENABLED(FLIGHT_MODE(NAV_POSHOLD_MODE)),         BOXNAVPOSHOLD);
    CHECK_ACTIVE_BOX(IS_ENABLED(FLIGHT_MODE(NAV_COURSE_HOLD_MODE)),     BOXNAVCOURSEHOLD);
    CHECK_ACTIVE_BOX(IS_ENABLED(FLIGHT_MODE(NAV_COURSE_HOLD_MODE)) && IS_ENABLED(FLIGHT_MODE(NAV_ALTHOLD_MODE)), BOXNAVCRUISE);
    CHECK_ACTIVE_BOX(IS_ENABLED(FLIGHT_MODE(NAV_RTH_MODE)),             BOXNAVRTH);
    CHECK_ACTIVE_BOX(IS_ENABLED(FLIGHT_MODE(NAV_WP_MODE)),              BOXNAVWP);
    CHECK_ACTIVE_BOX(IS_ENABLED(IS_RC_MODE_ACTIVE(BOXAIRMODE)),         BOXAIRMODE);
    CHECK_ACTIVE_BOX(IS_ENABLED(IS_RC_MODE_ACTIVE(BOXGCSNAV)),          BOXGCSNAV);
    CHECK_ACTIVE_BOX(IS_ENABLED(FLIGHT_MODE(FLAPERON)),                 BOXFLAPERON);
    CHECK_ACTIVE_BOX(IS_ENABLED(FLIGHT_MODE(TURN_ASSISTANT)),           BOXTURNASSIST);
    CHECK_ACTIVE_BOX(IS_ENABLED(FLIGHT_MODE(NAV_LAUNCH_MODE)),          BOXNAVLAUNCH);
    CHECK_ACTIVE_BOX(IS_ENABLED(FLIGHT_MODE(AUTO_TUNE)),                BOXAUTOTUNE);
    CHECK_ACTIVE_BOX(IS_ENABLED(IS_RC_MODE_ACTIVE(BOXAUTOTRIM)),        BOXAUTOTRIM);
    CHECK_ACTIVE_BOX(IS_ENABLED(IS_RC_MODE_ACTIVE(BOXKILLSWITCH)),      BOXKILLSWITCH);
    CHECK_ACTIVE_BOX(IS_ENABLED(IS_RC_MODE_ACTIVE(BOXHOMERESET)),       BOXHOMERESET);
    CHECK_ACTIVE_BOX(IS_ENABLED(IS_RC_MODE_ACTIVE(BOXCAMERA1)),         BOXCAMERA1);
    CHECK_ACTIVE_BOX(IS_ENABLED(IS_RC_MODE_ACTIVE(BOXCAMERA2)),         BOXCAMERA2);
    CHECK_ACTIVE_BOX(IS_ENABLED(IS_RC_MODE_ACTIVE(BOXCAMERA3)),         BOXCAMERA3);
    CHECK_ACTIVE_BOX(IS_ENABLED(IS_RC_MODE_ACTIVE(BOXOSDALT1)),         BOXOSDALT1);
    CHECK_ACTIVE_BOX(IS_ENABLED(IS_RC_MODE_ACTIVE(BOXOSDALT2)),         BOXOSDALT2);
    CHECK_ACTIVE_BOX(IS_ENABLED(IS_RC_MODE_ACTIVE(BOXOSDALT3)),         BOXOSDALT3);
    CHECK_ACTIVE_BOX(IS_ENABLED(navigationTerrainFollowingEnabled()),   BOXSURFACE);
    CHECK_ACTIVE_BOX(IS_ENABLED(IS_RC_MODE_ACTIVE(BOXBRAKING)),         BOXBRAKING);
    CHECK_ACTIVE_BOX(IS_ENABLED(IS_RC_MODE_ACTIVE(BOXUSER1)),           BOXUSER1);
    CHECK_ACTIVE_BOX(IS_ENABLED(IS_RC_MODE_ACTIVE(BOXUSER2)),           BOXUSER2);
    CHECK_ACTIVE_BOX(IS_ENABLED(IS_RC_MODE_ACTIVE(BOXUSER3)),           BOXUSER3);
    CHECK_ACTIVE_BOX(IS_ENABLED(IS_RC_MODE_ACTIVE(BOXUSER4)),           BOXUSER4);
    CHECK_ACTIVE_BOX(IS_ENABLED(IS_RC_MODE_ACTIVE(BOXLOITERDIRCHN)),    BOXLOITERDIRCHN);
#if defined(USE_RX_MSP) && defined(USE_MSP_RC_OVERRIDE)
    CHECK_ACTIVE_BOX(IS_ENABLED(IS_RC_MODE_ACTIVE(BOXMSPRCOVERRIDE)),   BOXMSPRCOVERRIDE);
#endif
    CHECK_ACTIVE_BOX(IS_ENABLED(IS_RC_MODE_ACTIVE(BOXAUTOLEVEL)),       BOXAUTOLEVEL);
    CHECK_ACTIVE_BOX(IS_ENABLED(IS_RC_MODE_ACTIVE(BOXPLANWPMISSION)),   BOXPLANWPMISSION);
    CHECK_ACTIVE_BOX(IS_ENABLED(IS_RC_MODE_ACTIVE(BOXSOARING)),         BOXSOARING);
#ifdef USE_MULTI_MISSION
    CHECK_ACTIVE_BOX(IS_ENABLED(IS_RC_MODE_ACTIVE(BOXCHANGEMISSION)),   BOXCHANGEMISSION);
#endif

    memset(mspBoxModeFlags, 0, sizeof(boxBitmask_t));
    for (uint32_t i = 0; i < activeBoxIdCount; i++) {
        if (activeBoxes[activeBoxIds[i]]) {
            bitArraySet(mspBoxModeFlags->bits, i);
        }
    }
}

uint16_t packSensorStatus(void)
{
    // Sensor bits
    uint16_t sensorStatus =
            IS_ENABLED(sensors(SENSOR_ACC))         << 0 |
            IS_ENABLED(sensors(SENSOR_BARO))        << 1 |
            IS_ENABLED(sensors(SENSOR_MAG))         << 2 |
            IS_ENABLED(sensors(SENSOR_GPS))         << 3 |
            IS_ENABLED(sensors(SENSOR_RANGEFINDER)) << 4 |
            IS_ENABLED(sensors(SENSOR_OPFLOW))      << 5 |
            IS_ENABLED(sensors(SENSOR_PITOT))       << 6 |
            IS_ENABLED(sensors(SENSOR_TEMP))        << 7;

    // Hardware failure indication bit
    if (!isHardwareHealthy()) {
        sensorStatus |= 1 << 15;        // Bit 15 of sensor bit field indicates hardware failure
    }

    return sensorStatus;
}<|MERGE_RESOLUTION|>--- conflicted
+++ resolved
@@ -96,11 +96,7 @@
     { .boxId = BOXAUTOLEVEL,        .boxName = "AUTO LEVEL",        .permanentId = 54 },
     { .boxId = BOXPLANWPMISSION,    .boxName = "WP PLANNER",        .permanentId = 55 },
     { .boxId = BOXSOARING,          .boxName = "SOARING",           .permanentId = 56 },
-<<<<<<< HEAD
-=======
-    { .boxId = BOXLOITERDIRCHN,     .boxName = "LOITER CHANGE",     .permanentId = 57 },
-    { .boxId = BOXCHANGEMISSION,    .boxName = "MISSION CHANGE",    .permanentId = 58 },
->>>>>>> cdbd2b39
+    { .boxId = BOXCHANGEMISSION,    .boxName = "MISSION CHANGE",    .permanentId = 57 },
     { .boxId = CHECKBOX_ITEM_COUNT, .boxName = NULL,                .permanentId = 0xFF }
 };
 
