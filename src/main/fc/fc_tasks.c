--- conflicted
+++ resolved
@@ -427,13 +427,12 @@
     setTaskEnabled(TASK_SMARTPORT_MASTER, true);
 #endif
 
-<<<<<<< HEAD
 #ifdef USE_ADAPTIVE_FILTER
     setTaskEnabled(TASK_ADAPTIVE_FILTER, true);
-=======
+#endif
+
 #if defined(SITL_BUILD)
     serialProxyStart();
->>>>>>> e92337a5
 #endif
 }
 
