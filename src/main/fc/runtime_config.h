--- conflicted
+++ resolved
@@ -139,11 +139,8 @@
     FW_HEADING_USE_YAW                  = (1 << 24),
     ANTI_WINDUP_DEACTIVATED             = (1 << 25),
     LANDING_DETECTED                    = (1 << 26),
-<<<<<<< HEAD
-    TAILSITTER                          = (1 << 27), //offset the pitch angle by 90 degrees
-=======
     IN_FLIGHT_EMERG_REARM               = (1 << 27),
->>>>>>> f6ce6739
+    TAILSITTER                          = (1 << 28), //offset the pitch angle by 90 degrees
 } stateFlags_t;
 
 #define DISABLE_STATE(mask) (stateFlags &= ~(mask))
