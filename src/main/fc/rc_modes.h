--- conflicted
+++ resolved
@@ -75,12 +75,8 @@
     BOXPLANWPMISSION = 46,
     BOXSOARING       = 47,
     BOXUSER3         = 48,
-<<<<<<< HEAD
-    BOXGPSOFF        = 49,
-=======
     BOXUSER4         = 49,
     BOXCHANGEMISSION = 50,
->>>>>>> fd682f43
     CHECKBOX_ITEM_COUNT
 } boxId_e;
 
