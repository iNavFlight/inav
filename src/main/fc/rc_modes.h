--- conflicted
+++ resolved
@@ -72,12 +72,9 @@
     BOXTURTLE        = 43,
     BOXNAVCRUISE     = 44,
     BOXAUTOLEVEL     = 45,
-<<<<<<< HEAD
-    BOXPERMOTOR      = 46,
-=======
     BOXPLANWPMISSION = 46,
     BOXSOARING       = 47,
->>>>>>> ab64cc74
+    BOXPERMOTOR      = 48,
     CHECKBOX_ITEM_COUNT
 } boxId_e;
 
