/*
 * This file is part of Cleanflight.
 *
 * Cleanflight is free software: you can redistribute it and/or modify
 * it under the terms of the GNU General Public License as published by
 * the Free Software Foundation, either version 3 of the License, or
 * (at your option) any later version.
 *
 * Cleanflight is distributed in the hope that it will be useful,
 * but WITHOUT ANY WARRANTY; without even the implied warranty of
 * MERCHANTABILITY or FITNESS FOR A PARTICULAR PURPOSE.  See the
 * GNU General Public License for more details.
 *
 * You should have received a copy of the GNU General Public License
 * along with Cleanflight.  If not, see <http://www.gnu.org/licenses/>.
 */

#pragma once

#include <stdbool.h>

#include "common/bitarray.h"

#include "config/parameter_group.h"

#define BOXID_NONE 255

typedef enum {
    BOXARM           = 0,
    BOXANGLE         = 1,
    BOXHORIZON       = 2,
    BOXNAVALTHOLD    = 3,    // old BOXBARO
    BOXHEADINGHOLD   = 4,    // old MAG
    BOXHEADFREE      = 5,
    BOXHEADADJ       = 6,
    BOXCAMSTAB       = 7,
    BOXNAVRTH        = 8,    // old GPSHOME
    BOXNAVPOSHOLD    = 9,    // old GPSHOLD
    BOXMANUAL        = 10,
    BOXBEEPERON      = 11,
    BOXLEDLOW        = 12,
    BOXLIGHTS        = 13,
    BOXNAVLAUNCH     = 14,
    BOXOSD           = 15,
    BOXTELEMETRY     = 16,
    BOXBLACKBOX      = 17,
    BOXFAILSAFE      = 18,
    BOXNAVWP         = 19,
    BOXAIRMODE       = 20,
    BOXHOMERESET     = 21,
    BOXGCSNAV        = 22,
    BOXKILLSWITCH    = 23,   // old HEADING LOCK
    BOXSURFACE       = 24,
    BOXFLAPERON      = 25,
    BOXTURNASSIST    = 26,
    BOXAUTOTRIM      = 27,
    BOXAUTOTUNE      = 28,
    BOXCAMERA1       = 29,
    BOXCAMERA2       = 30,
    BOXCAMERA3       = 31,
    BOXOSDALT1       = 32,
    BOXOSDALT2       = 33,
    BOXOSDALT3       = 34,
    BOXNAVCOURSEHOLD = 35,
    BOXBRAKING       = 36,
    BOXUSER1         = 37,
    BOXUSER2         = 38,
    BOXFPVANGLEMIX   = 39,
    BOXLOITERDIRCHN  = 40,
    BOXMSPRCOVERRIDE = 41,
    BOXPREARM        = 42,
    BOXTURTLE        = 43,
    BOXNAVCRUISE     = 44,
<<<<<<< HEAD
    BOXPLANWPMISSION = 45,
=======
    BOXAUTOLEVEL     = 45,
>>>>>>> 7ccf7a65
    CHECKBOX_ITEM_COUNT
} boxId_e;

// type to hold enough bits for CHECKBOX_ITEM_COUNT. Struct used for value-like behavior
typedef struct boxBitmask_s { BITARRAY_DECLARE(bits, CHECKBOX_ITEM_COUNT); } boxBitmask_t;

#define MAX_MODE_ACTIVATION_CONDITION_COUNT 40

#define CHANNEL_RANGE_MIN 900
#define CHANNEL_RANGE_MAX 2100

#define CHANNEL_RANGE_STEP_WIDTH 25

#define MODE_STEP_TO_CHANNEL_VALUE(step) (CHANNEL_RANGE_MIN + CHANNEL_RANGE_STEP_WIDTH * step)
#define CHANNEL_VALUE_TO_STEP(channelValue) ((constrain(channelValue, CHANNEL_RANGE_MIN, CHANNEL_RANGE_MAX) - CHANNEL_RANGE_MIN) / CHANNEL_RANGE_STEP_WIDTH)

#define MIN_MODE_RANGE_STEP 0
#define MAX_MODE_RANGE_STEP ((CHANNEL_RANGE_MAX - CHANNEL_RANGE_MIN) / CHANNEL_RANGE_STEP_WIDTH)

#define IS_RANGE_USABLE(range) ((range)->startStep < (range)->endStep)

// steps are 25 apart
// a value of 0 corresponds to a channel value of 900 or less
// a value of 48 corresponds to a channel value of 2100 or more
// 48 steps between 900 and 1200
typedef struct channelRange_s {
    uint8_t startStep;
    uint8_t endStep;
} channelRange_t;

typedef struct modeActivationCondition_s {
    boxId_e modeId;
    uint8_t auxChannelIndex;
    channelRange_t range;
} modeActivationCondition_t;

typedef enum {
    MODE_OPERATOR_OR, // default
    MODE_OPERATOR_AND
} modeActivationOperator_e;

typedef struct modeActivationOperatorConfig_s {
    modeActivationOperator_e modeActivationOperator;
} modeActivationOperatorConfig_t;

PG_DECLARE_ARRAY(modeActivationCondition_t, MAX_MODE_ACTIVATION_CONDITION_COUNT, modeActivationConditions);
PG_DECLARE(modeActivationOperatorConfig_t, modeActivationOperatorConfig);

bool IS_RC_MODE_ACTIVE(boxId_e boxId);
void rcModeUpdate(boxBitmask_t *newState);

bool isModeActivationConditionPresent(boxId_e modeId);

void processAirmode(void);
bool isUsingNavigationModes(void);
bool isRangeActive(uint8_t auxChannelIndex, const channelRange_t *range);

void updateActivatedModes(void);
void updateUsedModeActivationConditionFlags(void);
void configureModeActivationCondition(int macIndex, boxId_e modeId, uint8_t auxChannelIndex, uint16_t startPwm, uint16_t endPwm);<|MERGE_RESOLUTION|>--- conflicted
+++ resolved
@@ -71,11 +71,8 @@
     BOXPREARM        = 42,
     BOXTURTLE        = 43,
     BOXNAVCRUISE     = 44,
-<<<<<<< HEAD
-    BOXPLANWPMISSION = 45,
-=======
     BOXAUTOLEVEL     = 45,
->>>>>>> 7ccf7a65
+    BOXPLANWPMISSION = 46,
     CHECKBOX_ITEM_COUNT
 } boxId_e;
 
