--- conflicted
+++ resolved
@@ -65,11 +65,8 @@
     BOXBRAKING      = 36,
     BOXUSER1        = 37,
     BOXUSER2        = 38,
-<<<<<<< HEAD
-=======
     BOXFPVANGLEMIX  = 39,
     BOXLOITERDIRCHN = 40,
->>>>>>> ede4a790
     CHECKBOX_ITEM_COUNT
 } boxId_e;
 
