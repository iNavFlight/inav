--- conflicted
+++ resolved
@@ -3497,11 +3497,6 @@
         min: -36
         max: 36
 
-<<<<<<< HEAD
-      - name: osd_infocycle_interval_time
-        description: Display time for each item in the OSD Info Cycle field (milliseconds).
-        field: infocycle_interval_time
-=======
       - name: osd_esc_rpm_precision
         description: Number of characters used to display the RPM value.
         field: esc_rpm_precision
@@ -3512,7 +3507,13 @@
       - name: osd_system_msg_display_time
         description: System message display cycle time for multiple messages (milliseconds).
         field: system_msg_display_time
->>>>>>> bd9bb984
+        default_value: 1000
+        min: 500
+        max: 5000
+
+      - name: osd_infocycle_interval_time
+        description: Display time for each item in the OSD Info Cycle field (milliseconds).
+        field: infocycle_interval_time
         default_value: 1000
         min: 500
         max: 5000
