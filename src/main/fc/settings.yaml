--- conflicted
+++ resolved
@@ -77,7 +77,7 @@
     enum: videoSystem_e
   - name: osd_telemetry
     values: ["OFF", "ON","TEST"]
-    enum: osd_telemetry_e    
+    enum: osd_telemetry_e
   - name: osd_alignment
     values: ["LEFT", "RIGHT"]
     enum: osd_alignment_e
@@ -3367,14 +3367,13 @@
         min: -36
         max: 36
 
-<<<<<<< HEAD
       - name: osd_infocycle_interval_time
         description: Display time for each item in the OSD Info Cycle field (milliseconds).
         field: infocycle_interval_time
         default_value: 1000
         min: 500
         max: 5000
-=======
+
   - name: PG_OSD_COMMON_CONFIG
     type: osdCommonConfig_t
     headers: ["io/osd_common.h"]
@@ -3386,7 +3385,6 @@
         field: speedSource
         table: osdSpeedSource
         type: uint8_t
->>>>>>> 7ccf7a65
 
   - name: PG_SYSTEM_CONFIG
     type: systemConfig_t
