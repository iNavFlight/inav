tables:
  - name: alignment
    values: ["DEFAULT", "CW0", "CW90", "CW180", "CW270", "CW0FLIP", "CW90FLIP", "CW180FLIP", "CW270FLIP"]
  - name: gyro_lpf
    values: ["256HZ", "188HZ", "98HZ", "42HZ", "20HZ", "10HZ"]
  - name: acc_hardware
    values: ["NONE", "AUTO", "ADXL345", "MPU6050", "MMA845x", "BMA280", "LSM303DLHC", "MPU6000", "MPU6500", "MPU9250", "BMI160", "ICM20689", "FAKE"]
    enum: accelerationSensor_e
  - name: rangefinder_hardware
    values: ["NONE", "HCSR04", "SRF10", "INAV_I2C", "VL53L0X", "MSP", "UIB", "BENEWAKE"]
    enum: rangefinderType_e
  - name: mag_hardware
    values: ["NONE", "AUTO", "HMC5883", "AK8975", "GPSMAG", "MAG3110", "AK8963", "IST8310", "QMC5883", "MPU9250", "IST8308", "LIS3MDL", "FAKE"]
    enum: magSensor_e
  - name: opflow_hardware
    values: ["NONE", "PMW3901", "CXOF", "MSP", "FAKE"]
    enum: opticalFlowSensor_e
  - name: baro_hardware
    values: ["NONE", "AUTO", "BMP085", "MS5611", "BMP280", "MS5607", "LPS25H", "FAKE"]
    enum: baroSensor_e
  - name: pitot_hardware
    values: ["NONE", "AUTO", "MS4525", "ADC", "VIRTUAL", "FAKE"]
    enum: pitotSensor_e
  - name: receiver_type
    values: ["NONE", "PWM", "PPM", "SERIAL", "MSP", "SPI", "UIB"]
    enum: rxReceiverType_e
  - name: serial_rx
    values: ["SPEK1024", "SPEK2048", "SBUS", "SUMD", "SUMH", "XB-B", "XB-B-RJ01", "IBUS", "JETIEXBUS", "CRSF", "FPORT"]
  - name: rx_spi_protocol
    values: ["V202_250K", "V202_1M", "SYMA_X", "SYMA_X5C", "CX10", "CX10A", "H8_3D", "INAV", "ELERES"]
    enum: rx_spi_protocol_e
  - name: blackbox_device
    values: ["SERIAL", "SPIFLASH", "SDCARD"]
  - name: motor_pwm_protocol
    values: ["STANDARD", "ONESHOT125", "ONESHOT42", "MULTISHOT", "BRUSHED", "DSHOT150", "DSHOT300", "DSHOT600", "DSHOT1200"]
  - name: failsafe_procedure
    values: ["SET-THR", "DROP", "RTH", "NONE"]
  - name: current_sensor
    values: ["NONE", "ADC", "VIRTUAL"]
    enum: currentSensor_e
  - name: gps_provider
    values: ["NMEA", "UBLOX", "UNUSED", "NAZA", "UBLOX7", "MTK"]
    enum: gpsProvider_e
  - name: gps_sbas_mode
    values: ["AUTO", "EGNOS", "WAAS", "MSAS", "GAGAN", "NONE"]
    enum: sbasMode_e
  - name: gps_dyn_model
    values: ["PEDESTRIAN", "AIR_1G", "AIR_4G"]
    enum: gpsDynModel_e
  - name: reset_type
    values: ["NEVER", "FIRST_ARM", "EACH_ARM"]
  - name: direction
    values: ["RIGHT", "LEFT", "YAW"]
  - name: nav_user_control_mode
    values: ["ATTI", "CRUISE"]
  - name: nav_rth_alt_mode
    values: ["CURRENT", "EXTRA", "FIXED", "MAX", "AT_LEAST"]
  - name: osd_unit
    values: ["IMPERIAL", "METRIC", "UK"]
    enum: osd_unit_e
  - name: osd_stats_energy_unit
    values: ["MAH", "WH"]
    enum: osd_stats_energy_unit_e
  - name: osd_video_system
    values: ["AUTO", "PAL", "NTSC"]
    enum: videoSystem_e
  - name: osd_alignment
    values: ["LEFT", "RIGHT"]
    enum: osd_alignment_e
  - name: frsky_unit
    values: ["METRIC", "IMPERIAL"]
    enum: frskyUnit_e
  - name: ltm_rates
    values: ["NORMAL", "MEDIUM", "SLOW"]
  - name: i2c_speed
    values: ["400KHZ", "800KHZ", "100KHZ", "200KHZ"]
  - name: debug_modes
    values: ["NONE", "GYRO", "NOTCH", "NAV_LANDING", "FW_ALTITUDE", "AGL", "FLOW_RAW",
      "FLOW", "SBUS", "FPORT", "ALWAYS", "STAGE2", "WIND_ESTIMATOR", "SAG_COMP_VOLTAGE",
      "VIBE", "CRUISE", "REM_FLIGHT_TIME", "SMARTAUDIO", "ACC", "GENERIC", "ITERM_RELAX"]
  - name: async_mode
    values: ["NONE", "GYRO", "ALL"]
  - name: aux_operator
    values: ["OR", "AND"]
    enum: modeActivationOperator_e
  - name: osd_crosshairs_style
    values: ["DEFAULT", "AIRCRAFT"]
    enum: osd_crosshairs_style_e
  - name: osd_sidebar_scroll
    values: ["NONE", "ALTITUDE", "GROUND_SPEED", "HOME_DISTANCE"]
    enum: osd_sidebar_scroll_e
  - name: nav_rth_allow_landing
    values: ["NEVER", "ALWAYS", "FS_ONLY"]
    enum: navRTHAllowLanding_e
  - name: bat_capacity_unit
    values: ["MAH", "MWH"]
    enum: batCapacityUnit_e
  - name: bat_voltage_source
    values: ["RAW", "SAG_COMP"]
    enum: batVoltageSource_e
  - name: smartport_fuel_unit
    values: ["PERCENT", "MAH", "MWH"]
    enum: smartportFuelUnit_e
  - name: platform_type
    values: ["MULTIROTOR", "AIRPLANE", "HELICOPTER", "TRICOPTER", "ROVER", "BOAT"]
    enum: flyingPlatformType_e
  - name: tz_automatic_dst
    values: ["OFF", "EU", "USA"]
    enum: tz_automatic_dst_e
  - name: vtx_low_power_disarm
    values: ["OFF", "ON", "UNTIL_FIRST_ARM"]
    enum: vtxLowerPowerDisarm_e
  - name: filter_type
    values: ["PT1", "BIQUAD"]
  - name: log_level
    values: ["ERROR", "WARNING", "INFO", "VERBOSE", "DEBUG"]
  - name: iterm_relax
    values: ["OFF", "RP", "RPY"]
    enum: itermRelax_e
  - name: iterm_relax_type
    values: ["GYRO", "SETPOINT"]
    enum: itermRelaxType_e
<<<<<<< HEAD
  - name: airmodeHandlingType
    values: ["STICK_CENTER", "THROTTLE_THRESHOLD"]
=======
  - name: nav_extra_arming_safety
    values: ["OFF", "ON", "ALLOW_BYPASS"]
    enum: navExtraArmingSafety_e
>>>>>>> 646206dc

groups:
  - name: PG_GYRO_CONFIG
    type: gyroConfig_t
    headers: ["sensors/gyro.h"]
    members:
      - name: looptime
        max: 9000
      - name: gyro_sync
        field: gyroSync
        type: bool
      - name: align_gyro
        field: gyro_align
        type: uint8_t
        table: alignment
      - name: gyro_hardware_lpf
        field: gyro_lpf
        table: gyro_lpf
      - name: gyro_lpf_hz
        field: gyro_soft_lpf_hz
        max: 200
      - name: gyro_lpf_type
        field: gyro_soft_lpf_type
        table: filter_type
      - name: moron_threshold
        field: gyroMovementCalibrationThreshold
        max: 128
      - name: gyro_notch1_hz
        field: gyro_soft_notch_hz_1
        condition: USE_GYRO_NOTCH_1
        max: 500
      - name: gyro_notch1_cutoff
        field: gyro_soft_notch_cutoff_1
        condition: USE_GYRO_NOTCH_1
        min: 1
        max: 500
      - name: gyro_notch2_hz
        field: gyro_soft_notch_hz_2
        condition: USE_GYRO_NOTCH_2
        max: 500
      - name: gyro_notch2_cutoff
        field: gyro_soft_notch_cutoff_2
        condition: USE_GYRO_NOTCH_2
        min: 1
        max: 500
      - name: gyro_stage2_lowpass_hz
        field: gyro_stage2_lowpass_hz
        condition: USE_GYRO_BIQUAD_RC_FIR2
        min: 0
        max: 500
      - name: gyro_to_use
        condition: USE_DUAL_GYRO
        min: 0
        max: 1

  - name: PG_ADC_CHANNEL_CONFIG
    type: adcChannelConfig_t
    headers: ["fc/config.h"]
    condition: USE_ADC
    members:
      - name: vbat_adc_channel
        field: adcFunctionChannel[ADC_BATTERY]
        min: ADC_CHN_NONE
        max: ADC_CHN_MAX
      - name: rssi_adc_channel
        field: adcFunctionChannel[ADC_RSSI]
        min: ADC_CHN_NONE
        max: ADC_CHN_MAX
      - name: current_adc_channel
        field: adcFunctionChannel[ADC_CURRENT]
        min: ADC_CHN_NONE
        max: ADC_CHN_MAX
      - name: airspeed_adc_channel
        field: adcFunctionChannel[ADC_AIRSPEED]
        min: ADC_CHN_NONE
        max: ADC_CHN_MAX

  - name: PG_ACCELEROMETER_CONFIG
    type: accelerometerConfig_t
    headers: ["sensors/acceleration.h"]
    members:
      - name: acc_notch_hz
        condition: USE_ACC_NOTCH
        min: 0
        max: 255
      - name: acc_notch_cutoff
        condition: USE_ACC_NOTCH
        min: 1
        max: 255
      - name: align_acc
        field: acc_align
        type: uint8_t
        table: alignment
      - name: acc_hardware
        table: acc_hardware
      - name: acc_lpf_hz
        max: 200
      - name: acczero_x
        field: accZero.raw[X]
        min: INT16_MIN
        max: INT16_MAX
      - name: acczero_y
        field: accZero.raw[Y]
        min: INT16_MIN
        max: INT16_MAX
      - name: acczero_z
        field: accZero.raw[Z]
        min: INT16_MIN
        max: INT16_MAX
      - name: accgain_x
        field: accGain.raw[X]
        min: 1
        max: 8192
      - name: accgain_y
        field: accGain.raw[Y]
        min: 1
        max: 8192
      - name: accgain_z
        field: accGain.raw[Z]
        min: 1
        max: 8192

  - name: PG_RANGEFINDER_CONFIG
    type: rangefinderConfig_t
    headers: ["sensors/rangefinder.h"]
    condition: USE_RANGEFINDER
    members:
      - name: rangefinder_hardware
        table: rangefinder_hardware
      - name: rangefinder_median_filter
        field: use_median_filtering
        type: bool

  - name: PG_OPFLOW_CONFIG
    type: opticalFlowConfig_t
    headers: ["sensors/opflow.h"]
    condition: USE_OPTICAL_FLOW
    members:
      - name: opflow_hardware
        table: opflow_hardware
      - name: opflow_scale
        min: 0
        max: 10000
      - name: align_opflow
        field: opflow_align
        type: uint8_t
        table: alignment

  - name: PG_COMPASS_CONFIG
    type: compassConfig_t
    headers: ["sensors/compass.h"]
    condition: USE_MAG
    members:
      - name: align_mag
        field: mag_align
        type: uint8_t
        table: alignment
      - name: mag_hardware
        table: mag_hardware
      - name: mag_declination
        min: -18000
        max: 18000
      - name: magzero_x
        field: magZero.raw[X]
        min: INT16_MIN
        max: INT16_MAX
      - name: magzero_y
        field: magZero.raw[Y]
        min: INT16_MIN
        max: INT16_MAX
      - name: magzero_z
        field: magZero.raw[Z]
        min: INT16_MIN
        max: INT16_MAX
      - name: mag_calibration_time
        field: magCalibrationTimeLimit
        min: 30
        max: 120
      - name: mag_to_use
        condition: USE_DUAL_MAG
        min: 0
        max: 1
      - name: align_mag_roll
        field: rollDeciDegrees
        min: -1800
        max: 3600
      - name: align_mag_pitch
        field: pitchDeciDegrees
        min: -1800
        max: 3600
      - name: align_mag_yaw
        field: yawDeciDegrees
        min: -1800
        max: 3600

  - name: PG_BAROMETER_CONFIG
    type: barometerConfig_t
    headers: ["sensors/barometer.h"]
    condition: USE_BARO
    members:
      - name: baro_hardware
        table: baro_hardware
      - name: baro_median_filter
        field: use_median_filtering
        type: bool
      - name: baro_cal_tolerance
        field: baro_calibration_tolerance
        min: 0
        max: 1000

  - name: PG_PITOTMETER_CONFIG
    type: pitotmeterConfig_t
    headers: ["sensors/pitotmeter.h"]
    condition: USE_PITOT
    members:
      - name: pitot_hardware
        table: pitot_hardware
      - name: pitot_lpf_milli_hz
        min: 0
        max: 10000
      - name: pitot_scale
        min: 0
        max: 100

  - name: PG_RX_CONFIG
    type: rxConfig_t
    headers: ["rx/rx.h", "rx/spektrum.h"]
    members:
      - name: receiver_type
        field: receiverType
        table: receiver_type
      - name: min_check
        field: mincheck
        min: PWM_RANGE_MIN
        max: PWM_RANGE_MAX
      - name: max_check
        field: maxcheck
        min: PWM_RANGE_MIN
        max: PWM_RANGE_MAX
      - name: rssi_channel
        min: 0
        max: MAX_SUPPORTED_RC_CHANNEL_COUNT
      - name: rssi_min
        field: rssiMin
        min: RSSI_VISIBLE_VALUE_MIN
        max: RSSI_VISIBLE_VALUE_MAX
      - name: rssi_max
        field: rssiMax
        min: RSSI_VISIBLE_VALUE_MIN
        max: RSSI_VISIBLE_VALUE_MAX
      - name: sbus_sync_interval
        field: sbusSyncInterval
        min: 500
        max: 10000
      - name: rc_filter_frequency
        field: rcFilterFrequency
        min: 0
        max: 100
      - name: serialrx_provider
        condition: USE_SERIAL_RX
        table: serial_rx
      - name: serialrx_inverted
        condition: USE_SERIAL_RX
        type: bool
      - name: rx_spi_protocol
        condition: USE_RX_SPI
        table: rx_spi_protocol
      - name: rx_spi_id
        condition: USE_RX_SPI
        min: 0
        max: 0
      - name: rx_spi_rf_channel_count
        min: 0
        max: 8
      - name: spektrum_sat_bind
        condition: USE_SPEKTRUM_BIND
        min: SPEKTRUM_SAT_BIND_DISABLED
        max: SPEKTRUM_SAT_BIND_MAX
      - name: rx_min_usec
        min: PWM_PULSE_MIN
        max: PWM_PULSE_MAX
      - name: rx_max_usec
        min: PWM_PULSE_MIN
        max: PWM_PULSE_MAX
      - name: serialrx_halfduplex
        field: halfDuplex
        type: bool

  - name: PG_BLACKBOX_CONFIG
    type: blackboxConfig_t
    headers: ["blackbox/blackbox.h"]
    condition: USE_BLACKBOX
    members:
      - name: blackbox_rate_num
        field: rate_num
        min: 1
        max: 65535
      - name: blackbox_rate_denom
        field: rate_denom
        min: 1
        max: 65535
      - name: blackbox_device
        field: device
        table: blackbox_device
      - name: sdcard_detect_inverted
        field: invertedCardDetection
        condition: USE_SDCARD
        type: bool

  - name: PG_MOTOR_CONFIG
    type: motorConfig_t
    headers: ["flight/mixer.h"]
    members:
      - name: min_throttle
        field: minthrottle
        min: PWM_RANGE_MIN
        max: PWM_RANGE_MAX
      - name: max_throttle
        field: maxthrottle
        min: PWM_RANGE_MIN
        max: PWM_RANGE_MAX
      - name: min_command
        field: mincommand
        min: 0
        max: PWM_RANGE_MAX
      - name: motor_pwm_rate
        field: motorPwmRate
        min: 50
        max: 32000
      - name: motor_accel_time
        field: motorAccelTimeMs
        min: 0
        max: 1000
      - name: motor_decel_time
        field: motorDecelTimeMs
        min: 0
        max: 1000
      - name: motor_pwm_protocol
        field: motorPwmProtocol
        table: motor_pwm_protocol

  - name: PG_FAILSAFE_CONFIG
    type: failsafeConfig_t
    headers: ["flight/failsafe.h"]
    members:
      - name: failsafe_delay
        min: 0
        max: 200
      - name: failsafe_recovery_delay
        min: 0
        max: 200
      - name: failsafe_off_delay
        min: 0
        max: 200
      - name: failsafe_throttle
        min: PWM_RANGE_MIN
        max: PWM_RANGE_MAX
      - name: failsafe_throttle_low_delay
        min: 0
        max: 300
      - name: failsafe_procedure
        table: failsafe_procedure
      - name: failsafe_stick_threshold
        field: failsafe_stick_motion_threshold
        min: 0
        max: 500
      - name: failsafe_fw_roll_angle
        min: -800
        max: 800
      - name: failsafe_fw_pitch_angle
        min: -800
        max: 800
      - name: failsafe_fw_yaw_rate
        min: -1000
        max: 1000
      - name: failsafe_min_distance
        min: 0
        max: 65000
      - name: failsafe_min_distance_procedure
        table: failsafe_procedure

  - name: PG_LIGHTS_CONFIG
    type: lightsConfig_t
    headers: ["io/lights.h"]
    condition: USE_LIGHTS
    members:
      - name: failsafe_lights
        field: failsafe.enabled
        type: bool
      - name: failsafe_lights_flash_period
        field: failsafe.flash_period
        min: 40
        max: 65535
      - name: failsafe_lights_flash_on_time
        field: failsafe.flash_on_time
        min: 20
        max: 65535

  - name: PG_BOARD_ALIGNMENT
    type: boardAlignment_t
    headers: ["sensors/boardalignment.h"]
    members:
      - name: align_board_roll
        field: rollDeciDegrees
        min: -1800
        max: 3600
      - name: align_board_pitch
        field: pitchDeciDegrees
        min: -1800
        max: 3600
      - name: align_board_yaw
        field: yawDeciDegrees
        min: -1800
        max: 3600

  - name: PG_BATTERY_METERS_CONFIG
    type: batteryMetersConfig_t
    headers: ["sensors/battery.h"]
    members:
      - name: vbat_scale
        field: voltage_scale
        condition: USE_ADC
        min: VBAT_SCALE_MIN
        max: VBAT_SCALE_MAX
      - name: current_meter_scale
        field: current.scale
        min: -10000
        max: 10000
      - name: current_meter_offset
        field: current.offset
        min: -32768
        max: 32767
      - name: current_meter_type
        field: current.type
        table: current_sensor
        type: uint8_t
      - name: bat_voltage_src
        field: voltageSource
        table: bat_voltage_source
        type: uint8_t
      - name: cruise_power
        field: cruise_power
        min: 0
        max: 4294967295
      - name: idle_power
        field: idle_power
        min: 0
        max: 65535
      - name: rth_energy_margin
        min: 0
        max: 100
      - name: thr_comp_weight
        field: throttle_compensation_weight
        min: 0
        max: 2

  - name: PG_BATTERY_PROFILES
    type: batteryProfile_t
    headers: ["sensors/battery.h"]
    value_type: BATTERY_CONFIG_VALUE
    members:
      - name: bat_cells
        field: cells
        condition: USE_ADC
        min: 0
        max: 8
      - name: vbat_cell_detect_voltage
        field: voltage.cellDetect
        condition: USE_ADC
        min: 100
        max: 500
      - name: vbat_max_cell_voltage
        field: voltage.cellMax
        condition: USE_ADC
        min: 100
        max: 500
      - name: vbat_min_cell_voltage
        field: voltage.cellMin
        condition: USE_ADC
        min: 100
        max: 500
      - name: vbat_warning_cell_voltage
        field: voltage.cellWarning
        condition: USE_ADC
        min: 100
        max: 500
      - name: battery_capacity
        field: capacity.value
        min: 0
        max: 4294967295
      - name: battery_capacity_warning
        field: capacity.warning
        min: 0
        max: 4294967295
      - name: battery_capacity_critical
        field: capacity.critical
        min: 0
        max: 4294967295
      - name: battery_capacity_unit
        field: capacity.unit
        table: bat_capacity_unit
        type: uint8_t

  - name: PG_MIXER_CONFIG
    type: mixerConfig_t
    members:
      - name: yaw_motor_direction
        min: -1
        max: 1
      - name: yaw_jump_prevention_limit
        min: YAW_JUMP_PREVENTION_LIMIT_LOW
        max: YAW_JUMP_PREVENTION_LIMIT_HIGH
      - name: platform_type
        field: platformType
        type: uint8_t
        table: platform_type
      - name: has_flaps
        field: hasFlaps
        type: bool
      - name: model_preview_type
        field: appliedMixerPreset
        min: -1
        max: INT16_MAX
      - name: fw_min_throttle_down_pitch
        field: fwMinThrottleDownPitchAngle
        min: 0
        max: 450

  - name: PG_MOTOR_3D_CONFIG
    type: flight3DConfig_t
    members:
      - name: 3d_deadband_low
        field: deadband3d_low
        min: PWM_RANGE_MIN
        max: PWM_RANGE_MAX
      - name: 3d_deadband_high
        field: deadband3d_high
        min: PWM_RANGE_MIN
        max: PWM_RANGE_MAX
      - name: 3d_neutral
        field: neutral3d
        min: PWM_RANGE_MIN
        max: PWM_RANGE_MAX

  - name: PG_SERVO_CONFIG
    type: servoConfig_t
    headers: ["flight/servos.h"]
    members:
      - name: servo_center_pulse
        field: servoCenterPulse
        min: PWM_RANGE_MIN
        max: PWM_RANGE_MAX
      - name: servo_pwm_rate
        field: servoPwmRate
        min: 50
        max: 498
      - name: servo_lpf_hz
        field: servo_lowpass_freq
        min: 0
        max: 400
      - name: flaperon_throw_offset
        min: FLAPERON_THROW_MIN
        max: FLAPERON_THROW_MAX
      - name: tri_unarmed_servo
        type: bool

  - name: PG_CONTROL_RATE_PROFILES
    type: controlRateConfig_t
    headers: ["fc/controlrate_profile.h"]
    value_type: CONTROL_RATE_VALUE
    members:
      - name: thr_mid
        field: throttle.rcMid8
        min: 0
        max: 100
      - name: thr_expo
        field: throttle.rcExpo8
        min: 0
        max: 100
      - name: tpa_rate
        field: throttle.dynPID
        min: 0
        max: CONTROL_RATE_CONFIG_TPA_MAX
      - name: tpa_breakpoint
        field: throttle.pa_breakpoint
        min: PWM_RANGE_MIN
        max: PWM_RANGE_MAX
      - name: fw_tpa_time_constant
        field: throttle.fixedWingTauMs
        min: 0
        max: 5000
      - name: rc_expo
        field: stabilized.rcExpo8
        min: 0
        max: 100
      - name: rc_yaw_expo
        field: stabilized.rcYawExpo8
        min: 0
        max: 100
      # New rates are in dps/10. That means, Rate of 20 means 200dps of rotation speed on given axis.
      # Rate 180 (1800dps) is max. value gyro can measure reliably
      - name: roll_rate
        field: stabilized.rates[FD_ROLL]
        min: CONTROL_RATE_CONFIG_ROLL_PITCH_RATE_MIN
        max: CONTROL_RATE_CONFIG_ROLL_PITCH_RATE_MAX
      - name: pitch_rate
        field: stabilized.rates[FD_PITCH]
        min: CONTROL_RATE_CONFIG_ROLL_PITCH_RATE_MIN
        max: CONTROL_RATE_CONFIG_ROLL_PITCH_RATE_MAX
      - name: yaw_rate
        field: stabilized.rates[FD_YAW]
        min: CONTROL_RATE_CONFIG_YAW_RATE_MIN
        max: CONTROL_RATE_CONFIG_YAW_RATE_MAX
      - name: manual_rc_expo
        field: manual.rcExpo8
        min: 0
        max: 100
      - name: manual_rc_yaw_expo
        field: manual.rcYawExpo8
        min: 0
        max: 100
      - name: manual_roll_rate
        field: manual.rates[FD_ROLL]
        min: 0
        max: 100
      - name: manual_pitch_rate
        field: manual.rates[FD_PITCH]
        min: 0
        max: 100
      - name: manual_yaw_rate
        field: manual.rates[FD_YAW]
        min: 0
        max: 100
      - name: fpv_mix_degrees
        field: misc.fpvCamAngleDegrees
        min: 0
        max: 50

  - name: PG_SERIAL_CONFIG
    type: serialConfig_t
    headers: ["io/serial.h"]
    members:
      - name: reboot_character
        min: 48
        max: 126

  - name: PG_IMU_CONFIG
    type: imuConfig_t
    headers: ["flight/imu.h"]
    members:
      - name: imu_dcm_kp
        field: dcm_kp_acc
        max: UINT16_MAX
      - name: imu_dcm_ki
        field: dcm_ki_acc
        max: UINT16_MAX
      - name: imu_dcm_kp_mag
        field: dcm_kp_mag
        max: UINT16_MAX
      - name: imu_dcm_ki_mag
        field: dcm_ki_mag
        max: UINT16_MAX
      - name: small_angle
        min: 0
        max: 180

  - name: PG_ARMING_CONFIG
    type: armingConfig_t
    members:
      - name: fixed_wing_auto_arm
        type: bool
      - name: disarm_kill_switch
        type: bool
      - name: switch_disarm_delay
        field: switchDisarmDelayMs
        min: 0
        max: 1000

  - name: PG_GPS_CONFIG
    type: gpsConfig_t
    condition: USE_GPS
    members:
      - name: gps_provider
        field: provider
        table: gps_provider
        type: uint8_t
      - name: gps_sbas_mode
        field: sbasMode
        table: gps_sbas_mode
        type: uint8_t
      - name: gps_dyn_model
        field: dynModel
        table: gps_dyn_model
        type: uint8_t
      - name: gps_auto_config
        field: autoConfig
        type: bool
      - name: gps_auto_baud
        field: autoBaud
        type: bool
      - name: gps_ublox_use_galileo
        field: ubloxUseGalileo
        type: bool
      - name: gps_min_sats
        field: gpsMinSats
        min: 5
        max: 10

  - name: PG_RC_CONTROLS_CONFIG
    type: rcControlsConfig_t
    headers: ["fc/rc_controls.h"]
    members:
      - name: deadband
        min: 0
        max: 32
      - name: yaw_deadband
        min: 0
        max: 100
      - name: pos_hold_deadband
        min: 10
        max: 250
      - name: alt_hold_deadband
        min: 10
        max: 250
      - name: 3d_deadband_throttle
        field: deadband3d_throttle
        min: 0
        max: 200
      - name: mc_airmode_type
        field: airmodeHandlingType
        table: airmodeHandlingType
      - name: mc_airmode_threshold
        field: airmodeThrottleThreshold
        min: 1000
        max: 2000

  - name: PG_PID_PROFILE
    type: pidProfile_t
    headers: ["flight/pid.h"]
    value_type: PROFILE_VALUE
    members:
      - name: mc_p_pitch
        field: bank_mc.pid[PID_PITCH].P
        min: 0
        max: 200
      - name: mc_i_pitch
        field: bank_mc.pid[PID_PITCH].I
        min: 0
        max: 200
      - name: mc_d_pitch
        field: bank_mc.pid[PID_PITCH].D
        min: 0
        max: 200
      - name: mc_p_roll
        field: bank_mc.pid[PID_ROLL].P
        min: 0
        max: 200
      - name: mc_i_roll
        field: bank_mc.pid[PID_ROLL].I
        min: 0
        max: 200
      - name: mc_d_roll
        field: bank_mc.pid[PID_ROLL].D
        min: 0
        max: 200
      - name: mc_p_yaw
        field: bank_mc.pid[PID_YAW].P
        min: 0
        max: 200
      - name: mc_i_yaw
        field: bank_mc.pid[PID_YAW].I
        min: 0
        max: 200
      - name: mc_d_yaw
        field: bank_mc.pid[PID_YAW].D
        min: 0
        max: 200
      - name: mc_p_level
        field: bank_mc.pid[PID_LEVEL].P
        min: 0
        max: 200
      - name: mc_i_level
        field: bank_mc.pid[PID_LEVEL].I
        min: 0
        max: 200
      - name: mc_d_level
        field: bank_mc.pid[PID_LEVEL].D
        min: 0
        max: 200
      - name: fw_p_pitch
        field: bank_fw.pid[PID_PITCH].P
        min: 0
        max: 200
      - name: fw_i_pitch
        field: bank_fw.pid[PID_PITCH].I
        min: 0
        max: 200
      - name: fw_ff_pitch
        field: bank_fw.pid[PID_PITCH].FF
        min: 0
        max: 200
      - name: fw_p_roll
        field: bank_fw.pid[PID_ROLL].P
        min: 0
        max: 200
      - name: fw_i_roll
        field: bank_fw.pid[PID_ROLL].I
        min: 0
        max: 200
      - name: fw_ff_roll
        field: bank_fw.pid[PID_ROLL].FF
        min: 0
        max: 200
      - name: fw_p_yaw
        field: bank_fw.pid[PID_YAW].P
        min: 0
        max: 200
      - name: fw_i_yaw
        field: bank_fw.pid[PID_YAW].I
        min: 0
        max: 200
      - name: fw_ff_yaw
        field: bank_fw.pid[PID_YAW].FF
        min: 0
        max: 200
      - name: fw_p_level
        field: bank_fw.pid[PID_LEVEL].P
        min: 0
        max: 200
      - name: fw_i_level
        field: bank_fw.pid[PID_LEVEL].I
        min: 0
        max: 200
      - name: fw_d_level
        field: bank_fw.pid[PID_LEVEL].D
        min: 0
        max: 200
      - name: max_angle_inclination_rll
        field: max_angle_inclination[FD_ROLL]
        min: 100
        max: 900
      - name: max_angle_inclination_pit
        field: max_angle_inclination[FD_PITCH]
        min: 100
        max: 900
      - name: dterm_lpf_hz
        min: 0
        max: 200
      - name: use_dterm_fir_filter
        field: use_dterm_fir_filter
        type: bool
      - name: yaw_lpf_hz
        min: 0
        max: 200
      - name: dterm_setpoint_weight
        min: 0
        max: 2
      - name: fw_iterm_throw_limit
        field: fixedWingItermThrowLimit
        min: FW_ITERM_THROW_LIMIT_MIN
        max: FW_ITERM_THROW_LIMIT_MAX
      - name: fw_loiter_direction
        field: loiter_direction
        condition: USE_NAV
        table: direction
      - name: fw_reference_airspeed
        field: fixedWingReferenceAirspeed
        min: 1
        max: 5000
      - name: fw_turn_assist_yaw_gain
        field: fixedWingCoordinatedYawGain
        min: 0
        max: 2
      - name: fw_iterm_limit_stick_position
        field: fixedWingItermLimitOnStickPosition
        min: 0
        max: 1
      - name: dterm_notch_hz
        field: dterm_soft_notch_hz
        condition: USE_DTERM_NOTCH
        min: 0
        max: 500
      - name: dterm_notch_cutoff
        field: dterm_soft_notch_cutoff
        condition: USE_DTERM_NOTCH
        min: 1
        max: 500
      - name: pidsum_limit
        field: pidSumLimit
        min: PID_SUM_LIMIT_MIN
        max: PID_SUM_LIMIT_MAX
      - name: yaw_p_limit
        min: YAW_P_LIMIT_MIN
        max: YAW_P_LIMIT_MAX
      - name: iterm_windup
        field: itermWindupPointPercent
        min: 0
        max: 90
      - name: rate_accel_limit_roll_pitch
        field: axisAccelerationLimitRollPitch
        max: 500000
      - name: rate_accel_limit_yaw
        field: axisAccelerationLimitYaw
        max: 500000
      - name: heading_hold_rate_limit
        min: HEADING_HOLD_RATE_LIMIT_MIN
        max: HEADING_HOLD_RATE_LIMIT_MAX

      - name: nav_mc_pos_z_p
        field: bank_mc.pid[PID_POS_Z].P
        condition: USE_NAV
        min: 0
        max: 255
      - name: nav_mc_vel_z_p
        field: bank_mc.pid[PID_VEL_Z].P
        condition: USE_NAV
        min: 0
        max: 255
      - name: nav_mc_vel_z_i
        field: bank_mc.pid[PID_VEL_Z].I
        condition: USE_NAV
        min: 0
        max: 255
      - name: nav_mc_vel_z_d
        field: bank_mc.pid[PID_VEL_Z].D
        condition: USE_NAV
        min: 0
        max: 255
      - name: nav_mc_pos_xy_p
        field: bank_mc.pid[PID_POS_XY].P
        condition: USE_NAV
        min: 0
        max: 255
      - name: nav_mc_vel_xy_p
        field: bank_mc.pid[PID_VEL_XY].P
        condition: USE_NAV
        min: 0
        max: 255
      - name: nav_mc_vel_xy_i
        field: bank_mc.pid[PID_VEL_XY].I
        condition: USE_NAV
        min: 0
        max: 255
      - name: nav_mc_vel_xy_d
        field: bank_mc.pid[PID_VEL_XY].D
        condition: USE_NAV
        min: 0
        max: 255
      - name: nav_mc_vel_xy_ff
        field: bank_mc.pid[PID_VEL_XY].FF
        condition: USE_NAV
        min: 0
        max: 255
      - name: nav_mc_heading_p
        field: bank_mc.pid[PID_HEADING].P
        condition: USE_NAV
        min: 0
        max: 255
      - name: nav_mc_vel_xy_dterm_lpf_hz
        field: navVelXyDTermLpfHz
        min: 0
        max: 100
      - name: nav_fw_pos_z_p
        field: bank_fw.pid[PID_POS_Z].P
        condition: USE_NAV
        min: 0
        max: 255
      - name: nav_fw_pos_z_i
        field: bank_fw.pid[PID_POS_Z].I
        condition: USE_NAV
        min: 0
        max: 255
      - name: nav_fw_pos_z_d
        field: bank_fw.pid[PID_POS_Z].D
        condition: USE_NAV
        min: 0
        max: 255
      - name: nav_fw_pos_xy_p
        field: bank_fw.pid[PID_POS_XY].P
        condition: USE_NAV
        min: 0
        max: 255
      - name: nav_fw_pos_xy_i
        field: bank_fw.pid[PID_POS_XY].I
        condition: USE_NAV
        min: 0
        max: 255
      - name: nav_fw_pos_xy_d
        field: bank_fw.pid[PID_POS_XY].D
        condition: USE_NAV
        min: 0
        max: 255
      - name: nav_fw_heading_p
        field: bank_fw.pid[PID_HEADING].P
        condition: USE_NAV
        min: 0
        max: 255
      - name: mc_iterm_relax_type
        field: iterm_relax_type
        table: iterm_relax_type
      - name: mc_iterm_relax
        field: iterm_relax
        table: iterm_relax
      - name: mc_iterm_relax_cutoff
        field: iterm_relax_cutoff
        min: 1
        max: 100

  - name: PG_PID_AUTOTUNE_CONFIG
    type: pidAutotuneConfig_t
    condition: USE_NAV && USE_AUTOTUNE_FIXED_WING
    members:
      - name: fw_autotune_overshoot_time
        field: fw_overshoot_time
        min: 50
        max: 500
      - name: fw_autotune_undershoot_time
        field: fw_undershoot_time
        min: 50
        max: 500
      - name: fw_autotune_threshold
        field: fw_max_rate_threshold
        min: 0
        max: 100
      - name: fw_autotune_ff_to_p_gain
        field: fw_ff_to_p_gain
        min: 0
        max: 100
      - name: fw_autotune_ff_to_i_tc
        field: fw_ff_to_i_time_constant
        min: 100
        max: 5000

  - name: PG_POSITION_ESTIMATION_CONFIG
    type: positionEstimationConfig_t
    condition: USE_NAV
    members:
      - name: inav_auto_mag_decl
        field: automatic_mag_declination
        condition: NAV_AUTO_MAG_DECLINATION
        type: bool
      - name: inav_gravity_cal_tolerance
        field: gravity_calibration_tolerance
        min: 0
        max: 255
      - name: inav_use_gps_velned
        field: use_gps_velned
        type: bool
      - name: inav_allow_dead_reckoning
        field: allow_dead_reckoning
        type: bool
      - name: inav_reset_altitude
        field: reset_altitude_type
        table: reset_type
      - name: inav_reset_home
        field: reset_home_type
        table: reset_type
      - name: inav_max_surface_altitude
        field: max_surface_altitude
        min: 0
        max: 1000
      - name: inav_w_z_surface_p
        field: w_z_surface_p
        min: 0
        max: 10
      - name: inav_w_z_surface_v
        field: w_z_surface_v
        min: 0
        max: 10
      - name: inav_w_xy_flow_p
        field: w_xy_flow_p
        min: 0
        max: 10
      - name: inav_w_xy_flow_v
        field: w_xy_flow_v
        min: 0
        max: 10
      - name: inav_w_z_baro_p
        field: w_z_baro_p
        min: 0
        max: 10
      - name: inav_w_z_gps_p
        field: w_z_gps_p
        min: 0
        max: 10
      - name: inav_w_z_gps_v
        field: w_z_gps_v
        min: 0
        max: 10
      - name: inav_w_xy_gps_p
        field: w_xy_gps_p
        min: 0
        max: 10
      - name: inav_w_xy_gps_v
        field: w_xy_gps_v
        min: 0
        max: 10
      - name: inav_w_z_res_v
        field: w_z_res_v
        min: 0
        max: 10
      - name: inav_w_xy_res_v
        field: w_xy_res_v
        min: 0
        max: 10
      - name: inav_w_acc_bias
        field: w_acc_bias
        min: 0
        max: 1
      - name: inav_max_eph_epv
        field: max_eph_epv
        min: 0
        max: 9999
      - name: inav_baro_epv
        field: baro_epv
        min: 0
        max: 9999

  - name: PG_NAV_CONFIG
    type: navConfig_t
    headers: ["navigation/navigation.h"]
    condition: USE_NAV
    members:
      - name: nav_disarm_on_landing
        field: general.flags.disarm_on_landing
        type: bool
      - name: nav_use_midthr_for_althold
        field: general.flags.use_thr_mid_for_althold
        type: bool
      - name: nav_extra_arming_safety
        field: general.flags.extra_arming_safety
        table: nav_extra_arming_safety
      - name: nav_user_control_mode
        field: general.flags.user_control_mode
        table: nav_user_control_mode
      - name: nav_position_timeout
        field: general.pos_failure_timeout
        min: 0
        max: 10
      - name: nav_wp_radius
        field: general.waypoint_radius
        min: 10
        max: 10000
      - name: nav_wp_safe_distance
        field: general.waypoint_safe_distance
        max: 65000
      - name: nav_auto_speed
        field: general.max_auto_speed
        min: 10
        max: 2000
      - name: nav_auto_climb_rate
        field: general.max_auto_climb_rate
        min: 10
        max: 2000
      - name: nav_manual_speed
        field: general.max_manual_speed
        min: 10
        max: 2000
      - name: nav_manual_climb_rate
        field: general.max_manual_climb_rate
        min: 10
        max: 2000
      - name: nav_landing_speed
        field: general.land_descent_rate
        min: 100
        max: 2000
      - name: nav_land_slowdown_minalt
        field: general.land_slowdown_minalt
        min: 50
        max: 1000
      - name: nav_land_slowdown_maxalt
        field: general.land_slowdown_maxalt
        min: 500
        max: 4000
      - name: nav_emerg_landing_speed
        field: general.emerg_descent_rate
        min: 100
        max: 2000
      - name: nav_min_rth_distance
        field: general.min_rth_distance
        min: 0
        max: 5000
      - name: nav_overrides_motor_stop
        field: general.flags.auto_overrides_motor_stop
        type: bool
      - name: nav_rth_climb_first
        field: general.flags.rth_climb_first
        type: bool
      - name: nav_rth_climb_ignore_emerg
        field: general.flags.rth_climb_ignore_emerg
        type: bool
      - name: nav_rth_tail_first
        field: general.flags.rth_tail_first
        type: bool
      - name: nav_rth_allow_landing
        field: general.flags.rth_allow_landing
        table: nav_rth_allow_landing
      - name: nav_rth_alt_mode
        field: general.flags.rth_alt_control_mode
        table: nav_rth_alt_mode
      - name: nav_rth_abort_threshold
        field: general.rth_abort_threshold
        max: 65000
      - name: nav_max_terrain_follow_alt
        field: general.max_terrain_follow_altitude
        max: 1000
      - name: nav_rth_altitude
        field: general.rth_altitude
        max: 65000
      - name: nav_rth_home_altitude
        field: general.rth_home_altitude
        max: 65000

      - name: nav_mc_bank_angle
        field: mc.max_bank_angle
        min: 15
        max: 45
      - name: nav_mc_hover_thr
        field: mc.hover_throttle
        min: 1000
        max: 2000
      - name: nav_mc_auto_disarm_delay
        field: mc.auto_disarm_delay
        min: 100
        max: 10000
      - name: nav_mc_braking_speed_threshold
        field: mc.braking_speed_threshold
        condition: USE_MR_BRAKING_MODE
        min: 0
        max: 1000
      - name: nav_mc_braking_disengage_speed
        field: mc.braking_disengage_speed
        condition: USE_MR_BRAKING_MODE
        min: 0
        max: 1000
      - name: nav_mc_braking_timeout
        field: mc.braking_timeout
        condition: USE_MR_BRAKING_MODE
        min: 100
        max: 5000
      - name: nav_mc_braking_boost_factor
        field: mc.braking_boost_factor
        condition: USE_MR_BRAKING_MODE
        min: 0
        max: 200
      - name: nav_mc_braking_boost_timeout
        field: mc.braking_boost_timeout
        condition: USE_MR_BRAKING_MODE
        min: 0
        max: 5000
      - name: nav_mc_braking_boost_speed_threshold
        field: mc.braking_boost_speed_threshold
        condition: USE_MR_BRAKING_MODE
        min: 100
        max: 1000
      - name: nav_mc_braking_boost_disengage_speed
        field: mc.braking_boost_disengage_speed
        condition: USE_MR_BRAKING_MODE
        min: 0
        max: 1000
      - name: nav_mc_braking_bank_angle
        field: mc.braking_bank_angle
        condition: USE_MR_BRAKING_MODE
        min: 15
        max: 60
      - name: nav_mc_pos_deceleration_time
        field: mc.posDecelerationTime
        condition: USE_NAV
        min: 0
        max: 255
      - name: nav_mc_pos_expo
        field: mc.posResponseExpo
        condition: USE_NAV
        min: 0
        max: 255
      - name: nav_fw_cruise_thr
        field: fw.cruise_throttle
        min: 1000
        max: 2000
      - name: nav_fw_min_thr
        field: fw.min_throttle
        min: 1000
        max: 2000
      - name: nav_fw_max_thr
        field: fw.max_throttle
        min: 1000
        max: 2000
      - name: nav_fw_bank_angle
        field: fw.max_bank_angle
        min: 5
        max: 80
      - name: nav_fw_climb_angle
        field: fw.max_climb_angle
        min: 5
        max: 80
      - name: nav_fw_dive_angle
        field: fw.max_dive_angle
        min: 5
        max: 80
      - name: nav_fw_pitch2thr
        field: fw.pitch_to_throttle
        min: 0
        max: 100
      - name: nav_fw_loiter_radius
        field: fw.loiter_radius
        min: 0
        max: 10000
      - name: nav_fw_cruise_speed
        field: fw.cruise_speed
        min: 0
        max: 65535

      - name: nav_fw_land_dive_angle
        field: fw.land_dive_angle
        condition: NAV_FIXED_WING_LANDING
        min: -20
        max: 20

      - name: nav_fw_launch_velocity
        field: fw.launch_velocity_thresh
        min: 100
        max: 10000
      - name: nav_fw_launch_accel
        field: fw.launch_accel_thresh
        min: 1000
        max: 20000
      - name: nav_fw_launch_max_angle
        field: fw.launch_max_angle
        min: 5
        max: 180
      - name: nav_fw_launch_detect_time
        field: fw.launch_time_thresh
        min: 10
        max: 1000
      - name: nav_fw_launch_thr
        field: fw.launch_throttle
        min: 1000
        max: 2000
      - name: nav_fw_launch_idle_thr
        field: fw.launch_idle_throttle
        min: 1000
        max: 2000
      - name: nav_fw_launch_motor_delay
        field: fw.launch_motor_timer
        min: 0
        max: 5000
      - name: nav_fw_launch_spinup_time
        field: fw.launch_motor_spinup_time
        min: 0
        max: 1000
      - name: nav_fw_launch_min_time
        field: fw.launch_min_time
        min: 0
        max: 60000
      - name: nav_fw_launch_timeout
        field: fw.launch_timeout
        max: 60000
      - name: nav_fw_launch_max_altitude
        field: fw.launch_max_altitude
        min: 0
        max: 60000
      - name: nav_fw_launch_climb_angle
        field: fw.launch_climb_angle
        min: 5
        max: 45
      - name: nav_fw_cruise_yaw_rate
        field: fw.cruise_yaw_rate
        min: 0
        max: 60
      - name: nav_fw_allow_manual_thr_increase
        field: fw.allow_manual_thr_increase
        type: bool

  - name: PG_TELEMETRY_CONFIG
    type: telemetryConfig_t
    headers: ["io/serial.h", "telemetry/telemetry.h", "telemetry/frsky_d.h"]
    condition: USE_TELEMETRY
    members:
      - name: telemetry_switch
        type: bool
      - name: telemetry_inverted
        type: bool
      - name: frsky_default_latitude
        field: gpsNoFixLatitude
        min: -90
        max: 90
      - name: frsky_default_longitude
        field: gpsNoFixLongitude
        min: -180
        max: 180
      - name: frsky_coordinates_format
        field: frsky_coordinate_format
        min: 0
        max: FRSKY_FORMAT_NMEA
        type: uint8_t # TODO: This seems to use an enum, we should use table:
      - name: frsky_unit
        table: frsky_unit
        type: uint8_t
      - name: frsky_vfas_precision
        min: FRSKY_VFAS_PRECISION_LOW
        max: FRSKY_VFAS_PRECISION_HIGH
      - name: frsky_pitch_roll
        type: bool
      - name: report_cell_voltage
        type: bool
      - name: hott_alarm_sound_interval
        field: hottAlarmSoundInterval
        min: 0
        max: 120
      - name: smartport_uart_unidir
        field: smartportUartUnidirectional
        condition: USE_TELEMETRY_SMARTPORT
        type: bool
      - name: smartport_fuel_unit
        field: smartportFuelUnit
        condition: USE_TELEMETRY_SMARTPORT
        type: uint8_t
        table: smartport_fuel_unit
      - name: ibus_telemetry_type
        field: ibusTelemetryType
        min: 0
        max: 255
      - name: ltm_update_rate
        field: ltmUpdateRate
        condition: USE_TELEMETRY_LTM
        table: ltm_rates

  - name: PG_ELERES_CONFIG
    type: eleresConfig_t
    headers: ["rx/eleres.h"]
    condition: USE_RX_ELERES
    members:
      - name: eleres_freq
        field: eleresFreq
        min: 415
        max: 450
      - name: eleres_telemetry_en
        field: eleresTelemetryEn
        type: bool
      - name: eleres_telemetry_power
        field: eleresTelemetryPower
        min: 0
        max: 7
      - name: eleres_loc_en
        field: eleresLocEn
        type: bool
      - name: eleres_loc_power
        field: eleresLocPower
        min: 0
        max: 7
      - name: eleres_loc_delay
        field: eleresLocDelay
        min: 30
        max: 1800
      - name: eleres_signature
        field: eleresSignature
        max: UINT32_MAX

  - name: PG_LED_STRIP_CONFIG
    type: ledStripConfig_t
    headers: ["common/color.h", "io/ledstrip.h"]
    condition: USE_LED_STRIP
    members:
      - name: ledstrip_visual_beeper
        type: bool

  - name: PG_OSD_CONFIG
    type: osdConfig_t
    headers: ["io/osd.h", "drivers/osd.h"]
    condition: USE_OSD
    members:
      - name: osd_video_system
        table: osd_video_system
        field: video_system
        type: uint8_t
      - name: osd_row_shiftdown
        field: row_shiftdown
        min: 0
        max: 1
      - name: osd_units
        field: units
        table: osd_unit
        type: uint8_t
      - name: osd_stats_energy_unit
        field: stats_energy_unit
        table: osd_stats_energy_unit
        type: uint8_t

      - name: osd_rssi_alarm
        field: rssi_alarm
        min: 0
        max: 100
      - name: osd_time_alarm
        field: time_alarm
        min: 0
        max: 600
      - name: osd_alt_alarm
        field: alt_alarm
        min: 0
        max: 10000
      - name: osd_dist_alarm
        field: dist_alarm
        min: 0
        max: 50000
      - name: osd_neg_alt_alarm
        field: neg_alt_alarm
        min: 0
        max: 10000
      - name: osd_imu_temp_alarm_min
        field: imu_temp_alarm_min
        min: -550
        max: 1250
      - name: osd_imu_temp_alarm_max
        field: imu_temp_alarm_max
        min: -550
        max: 1250
      - name: osd_baro_temp_alarm_min
        field: baro_temp_alarm_min
        condition: USE_BARO
        min: -550
        max: 1250
      - name: osd_baro_temp_alarm_max
        field: baro_temp_alarm_max
        condition: USE_BARO
        min: -550
        max: 1250
      - name: osd_temp_label_align
        field: temp_label_align
        condition: USE_TEMPERATURE_SENSOR
        table: osd_alignment
        type: uint8_t

      - name: osd_artificial_horizon_reverse_roll
        field: ahi_reverse_roll
        type: bool
      - name: osd_artificial_horizon_max_pitch
        field: ahi_max_pitch
        min: 10
        max: 90
      - name: osd_crosshairs_style
        field: crosshairs_style
        table: osd_crosshairs_style
        type: uint8_t
      - name: osd_left_sidebar_scroll
        field: left_sidebar_scroll
        table: osd_sidebar_scroll
        type: uint8_t
      - name: osd_right_sidebar_scroll
        field: right_sidebar_scroll
        table: osd_sidebar_scroll
        type: uint8_t
      - name: osd_sidebar_scroll_arrows
        field: sidebar_scroll_arrows
        type: bool
      - name: osd_main_voltage_decimals
        field: main_voltage_decimals
        min: 1
        max: 2
      - name: osd_coordinate_digits
        field: coordinate_digits
        min: 8
        max: 11

      - name: osd_estimations_wind_compensation
        condition: USE_WIND_ESTIMATOR
        field: estimations_wind_compensation
        type: bool

      - name: osd_failsafe_switch_layout
        type: bool

      - name: osd_plus_code_digits
        field: plus_code_digits
        min: 10
        max: 13

  - name: PG_SYSTEM_CONFIG
    type: systemConfig_t
    headers: ["fc/config.h"]
    members:
      - name: i2c_speed
        condition: USE_I2C
        table: i2c_speed
      - name: cpu_underclock
        field: cpuUnderclock
        condition: USE_UNDERCLOCK
        type: bool
      - name: debug_mode
        table: debug_modes
      - name: throttle_tilt_comp_str
        field: throttle_tilt_compensation_strength
        min: 0
        max: 100
      - name: input_filtering_mode
        field: pwmRxInputFilteringMode
        type: bool
      - name: name

  - name: PG_MODE_ACTIVATION_OPERATOR_CONFIG
    type: modeActivationOperatorConfig_t
    headers: ["fc/rc_modes.h"]
    members:
      - name: mode_range_logic_operator
        field: modeActivationOperator
        table: aux_operator
        type: uint8_t

  - name: PG_STATS_CONFIG
    type: statsConfig_t
    headers: ["fc/stats.h"]
    condition: USE_STATS
    members:
      - name: stats
        field: stats_enabled
        type: bool
      - name: stats_total_time
        max: INT32_MAX
      - name: stats_total_dist
        max: INT32_MAX
      - name: stats_total_energy
        max: INT32_MAX
        condition: USE_ADC

  - name: PG_TIME_CONFIG
    type: timeConfig_t
    headers: ["common/time.h"]
    members:
      - name: tz_offset
        min: -1440
        max: 1440
      - name: tz_automatic_dst
        type: uint8_t
        table: tz_automatic_dst

  - name: PG_DISPLAY_CONFIG
    type: displayConfig_t
    headers: ["drivers/display.h"]
    members:
      - name: display_force_sw_blink
        field: force_sw_blink
        type: bool

  - name: PG_VTX_CONFIG
    type: vtxConfig_t
    headers: ["io/vtx_control.h"]
    condition: USE_VTX_CONTROL
    members:
      - name: vtx_halfduplex
        field: halfDuplex
        type: bool

  - name: PG_VTX_SETTINGS_CONFIG
    type: vtxSettingsConfig_t
    headers: ["drivers/vtx_common.h", "io/vtx.h"]
    members:
      - name: vtx_band
        field: band
        min: VTX_SETTINGS_NO_BAND
        max: VTX_SETTINGS_MAX_BAND
      - name: vtx_channel
        field: channel
        min: VTX_SETTINGS_MIN_CHANNEL
        max: VTX_SETTINGS_MAX_CHANNEL
      - name: vtx_power
        field: power
        min: VTX_SETTINGS_MIN_POWER
        max: VTX_SETTINGS_MAX_POWER
      - name: vtx_low_power_disarm
        field: lowPowerDisarm
        table: vtx_low_power_disarm
        type: uint8_t
      - name: vtx_freq
        field: freq
        min: VTX_SETTINGS_MIN_FREQUENCY_MHZ
        max: VTX_SETTINGS_MAX_FREQUENCY_MHZ
        condition: VTX_SETTINGS_FREQCMD
      - name: vtx_pit_mode_freq
        field: pitModeFreq
        min: VTX_SETTINGS_MIN_FREQUENCY_MHZ
        max: VTX_SETTINGS_MAX_FREQUENCY_MHZ
        condition: VTX_SETTINGS_FREQCMD

  - name: PG_PINIOBOX_CONFIG
    type: pinioBoxConfig_t
    headers: ["io/piniobox.h"]
    condition: USE_PINIOBOX
    members:
      - name: pinio_box1
        field: permanentId[0]
        min: 0
        max: 255
        type: uint8_t
      - name: pinio_box2
        field: permanentId[1]
        min: 0
        max: 255
        type: uint8_t
      - name: pinio_box3
        field: permanentId[2]
        min: 0
        max: 255
        type: uint8_t
      - name: pinio_box4
        field: permanentId[3]
        min: 0
        max: 255
        type: uint8_t

  - name: PG_LOG_CONFIG
    type: logConfig_t
    headers: ["common/log.h"]
    condition: USE_LOG
    members:
        - name: log_level
          field: level
          table: log_level
        - name: log_topics
          field: topics
          min: 0,
          max: UINT32_MAX<|MERGE_RESOLUTION|>--- conflicted
+++ resolved
@@ -120,14 +120,11 @@
   - name: iterm_relax_type
     values: ["GYRO", "SETPOINT"]
     enum: itermRelaxType_e
-<<<<<<< HEAD
   - name: airmodeHandlingType
     values: ["STICK_CENTER", "THROTTLE_THRESHOLD"]
-=======
   - name: nav_extra_arming_safety
     values: ["OFF", "ON", "ALLOW_BYPASS"]
     enum: navExtraArmingSafety_e
->>>>>>> 646206dc
 
 groups:
   - name: PG_GYRO_CONFIG
