--- conflicted
+++ resolved
@@ -1489,19 +1489,15 @@
       - name: nav_rth_home_altitude
         field: general.rth_home_altitude
         max: 65000
-<<<<<<< HEAD
       - name: nav_rth_home_wait
         field: general.rth_home_wait
         max: 65000
-
-=======
       - name: nav_rth_home_offset_distance
         field: general.rth_home_offset_distance
         max: 65000
       - name: nav_rth_home_offset_direction
         field: general.rth_home_offset_direction
         max: 359
->>>>>>> 1c31549c
       - name: nav_mc_bank_angle
         field: mc.max_bank_angle
         min: 15
