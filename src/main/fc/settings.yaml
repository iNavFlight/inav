tables:
  - name: alignment
    values: ["DEFAULT", "CW0", "CW90", "CW180", "CW270", "CW0FLIP", "CW90FLIP", "CW180FLIP", "CW270FLIP"]
  - name: gyro_lpf
    values: ["256HZ", "188HZ", "98HZ", "42HZ", "20HZ", "10HZ"]
  - name: acc_hardware
    values: ["NONE", "AUTO", "ADXL345", "MPU6050", "MMA845x", "BMA280", "LSM303DLHC", "MPU6000", "MPU6500", "MPU9250", "BMI160", "ICM20689", "BMI088", "FAKE"]
    enum: accelerationSensor_e
  - name: rangefinder_hardware
    values: ["NONE", "HCSR04", "SRF10", "INAV_I2C", "VL53L0X", "MSP", "UNUSED", "BENEWAKE", "VL53L1X", "US42"]
    enum: rangefinderType_e
  - name: secondary_imu_hardware
    values: ["NONE", "BNO055", "BNO055_SERIAL"]
    enum: secondaryImuType_e
  - name: mag_hardware
    values: ["NONE", "AUTO", "HMC5883", "AK8975", "GPSMAG", "MAG3110", "AK8963", "IST8310", "QMC5883", "MPU9250", "IST8308", "LIS3MDL", "MSP", "RM3100", FAKE"]
    enum: magSensor_e
  - name: opflow_hardware
    values: ["NONE", "CXOF", "MSP", "FAKE"]
    enum: opticalFlowSensor_e
  - name: baro_hardware
    values: ["NONE", "AUTO", "BMP085", "MS5611", "BMP280", "MS5607", "LPS25H", "SPL06", "BMP388", "DPS310", "MSP", "FAKE"]
    enum: baroSensor_e
  - name: pitot_hardware
    values: ["NONE", "AUTO", "MS4525", "ADC", "VIRTUAL", "FAKE", "MSP"]
    enum: pitotSensor_e
  - name: receiver_type
    values: ["NONE", "PPM", "SERIAL", "MSP", "SPI", "UNUSED"]
    enum: rxReceiverType_e
  - name: serial_rx
    values: ["SPEK1024", "SPEK2048", "SBUS", "SUMD", "SUMH", "XB-B", "XB-B-RJ01", "IBUS", "JETIEXBUS", "CRSF", "FPORT", "SBUS_FAST", "FPORT2", "SRXL2", "GHST", "MAVLINK"]
  - name: rx_spi_protocol
    values: ["ELERES"]
    enum: rx_spi_protocol_e
  - name: blackbox_device
    values: ["SERIAL", "SPIFLASH", "SDCARD"]
  - name: motor_pwm_protocol
    values: ["STANDARD", "ONESHOT125", "ONESHOT42", "MULTISHOT", "BRUSHED", "DSHOT150", "DSHOT300", "DSHOT600", "DSHOT1200", "SERIALSHOT"]
  - name: servo_protocol
    values: ["PWM", "SERVO_DRIVER", "SBUS", "SBUS_PWM"]
  - name: failsafe_procedure
    values: ["SET-THR", "DROP", "RTH", "NONE"]
  - name: current_sensor
    values: ["NONE", "ADC", "VIRTUAL", "ESC"]
    enum: currentSensor_e
  - name: voltage_sensor
    values: ["NONE", "ADC", "ESC"]
    enum: voltageSensor_e
  - name: gps_provider
    values: ["NMEA", "UBLOX", "UNUSED", "NAZA", "UBLOX7", "MTK", "MSP"]
    enum: gpsProvider_e
  - name: gps_sbas_mode
    values: ["AUTO", "EGNOS", "WAAS", "MSAS", "GAGAN", "NONE"]
    enum: sbasMode_e
  - name: gps_dyn_model
    values: ["PEDESTRIAN", "AIR_1G", "AIR_4G"]
    enum: gpsDynModel_e
  - name: reset_type
    values: ["NEVER", "FIRST_ARM", "EACH_ARM"]
  - name: direction
    values: ["RIGHT", "LEFT", "YAW"]
  - name: nav_user_control_mode
    values: ["ATTI", "CRUISE"]
  - name: nav_rth_alt_mode
    values: ["CURRENT", "EXTRA", "FIXED", "MAX", "AT_LEAST", "AT_LEAST_LINEAR_DESCENT"]
  - name: osd_unit
    values: ["IMPERIAL", "METRIC", "UK"]
    enum: osd_unit_e
  - name: osd_stats_energy_unit
    values: ["MAH", "WH"]
    enum: osd_stats_energy_unit_e
  - name: osd_stats_min_voltage_unit
    values: ["BATTERY", "CELL"]
    enum: osd_stats_min_voltage_unit_e
  - name: osd_video_system
    values: ["AUTO", "PAL", "NTSC"]
    enum: videoSystem_e
  - name: osd_telemetry
    values: ["OFF", "ON","TEST"]
    enum: osd_telemetry_e    
  - name: osd_alignment
    values: ["LEFT", "RIGHT"]
    enum: osd_alignment_e
  - name: frsky_unit
    values: ["METRIC", "IMPERIAL"]
    enum: frskyUnit_e
  - name: ltm_rates
    values: ["NORMAL", "MEDIUM", "SLOW"]
  - name: i2c_speed
    values: ["400KHZ", "800KHZ", "100KHZ", "200KHZ"]
  - name: debug_modes
    values: ["NONE", "GYRO", "AGL", "FLOW_RAW",
      "FLOW", "SBUS", "FPORT", "ALWAYS", "SAG_COMP_VOLTAGE",
      "VIBE", "CRUISE", "REM_FLIGHT_TIME", "SMARTAUDIO", "ACC",
      "ERPM", "RPM_FILTER", "RPM_FREQ", "NAV_YAW", "DYNAMIC_FILTER", "DYNAMIC_FILTER_FREQUENCY",
      "IRLOCK", "CD", "KALMAN_GAIN", "PID_MEASUREMENT", "SPM_CELLS", "SPM_VS600", "SPM_VARIO", "PCF8574", "DYN_GYRO_LPF", "FW_D", "IMU2", "ALTITUDE",
      "GYRO_ALPHA_BETA_GAMMA", "SMITH_PREDICTOR"]
  - name: async_mode
    values: ["NONE", "GYRO", "ALL"]
  - name: aux_operator
    values: ["OR", "AND"]
    enum: modeActivationOperator_e
  - name: osd_crosshairs_style
    values: ["DEFAULT", "AIRCRAFT", "TYPE3", "TYPE4", "TYPE5", "TYPE6", "TYPE7"]
    enum: osd_crosshairs_style_e
  - name: osd_sidebar_scroll
    values: ["NONE", "ALTITUDE", "GROUND_SPEED", "HOME_DISTANCE"]
    enum: osd_sidebar_scroll_e
  - name: nav_rth_allow_landing
    values: ["NEVER", "ALWAYS", "FS_ONLY"]
    enum: navRTHAllowLanding_e
  - name: bat_capacity_unit
    values: ["MAH", "MWH"]
    enum: batCapacityUnit_e
  - name: bat_voltage_source
    values: ["RAW", "SAG_COMP"]
    enum: batVoltageSource_e
  - name: smartport_fuel_unit
    values: ["PERCENT", "MAH", "MWH"]
    enum: smartportFuelUnit_e
  - name: platform_type
    values: ["MULTIROTOR", "AIRPLANE", "HELICOPTER", "TRICOPTER", "ROVER", "BOAT"]
    enum: flyingPlatformType_e
  - name: tz_automatic_dst
    values: ["OFF", "EU", "USA"]
    enum: tz_automatic_dst_e
  - name: vtx_low_power_disarm
    values: ["OFF", "ON", "UNTIL_FIRST_ARM"]
    enum: vtxLowerPowerDisarm_e
  - name: filter_type
    values: ["PT1", "BIQUAD"]
  - name: log_level
    values: ["ERROR", "WARNING", "INFO", "VERBOSE", "DEBUG"]
  - name: iterm_relax
    values: ["OFF", "RP", "RPY"]
    enum: itermRelax_e
  - name: airmodeHandlingType
    values: ["STICK_CENTER", "THROTTLE_THRESHOLD", "STICK_CENTER_ONCE"]
  - name: nav_extra_arming_safety
    values: ["OFF", "ON", "ALLOW_BYPASS"]
    enum: navExtraArmingSafety_e
  - name: rssi_source
    values: ["NONE", "AUTO", "ADC", "CHANNEL", "PROTOCOL", "MSP"]
    enum: rssiSource_e
  - name: dynamicFilterRangeTable
    values: ["HIGH", "MEDIUM", "LOW"]
    enum: dynamicFilterRange_e
  - name: pidTypeTable
    values: ["NONE", "PID", "PIFF", "AUTO"]
    enum: pidType_e
  - name: osd_ahi_style
    values: ["DEFAULT", "LINE"]
    enum: osd_ahi_style_e
  - name: tristate
    enum: tristate_e
    values: ["AUTO", "ON", "OFF"]
  - name: osd_crsf_lq_format
    enum: osd_crsf_lq_format_e
    values: ["TYPE1", "TYPE2"]
  - name: off_on
    values: ["OFF", "ON"]
  - name: djiOsdTempSource
    values: ["ESC", "IMU", "BARO"]
    enum: djiOsdTempSource_e
  - name: djiOsdSpeedSource
    values: ["GROUND", "3D", "AIR"]
    enum: djiOsdSpeedSource_e
  - name: nav_overrides_motor_stop
    enum: navOverridesMotorStop_e
    values: ["OFF_ALWAYS", "OFF", "AUTO_ONLY", "ALL_NAV"]
  - name: osd_plus_code_short
    values: ["0", "2", "4", "6"]
  - name: safehome_usage_mode
    values: ["OFF", "RTH", "RTH_FS"]
    enum: safehomeUsageMode_e
  - name: nav_rth_climb_first
    enum: navRTHClimbFirst_e
    values: ["OFF", "ON", "ON_FW_SPIRAL"]

constants:
  RPYL_PID_MIN: 0
  RPYL_PID_MAX: 200

  MANUAL_RATE_MIN: 0
  MANUAL_RATE_MAX: 100

  ROLL_PITCH_RATE_MIN: 6
  ROLL_PITCH_RATE_MAX: 180

groups:
  - name: PG_GYRO_CONFIG
    type: gyroConfig_t
    headers: ["sensors/gyro.h"]
    members:
      - name: looptime
        description: "This is the main loop time (in us). Changing this affects PID effect with some PID controllers (see PID section for details). A very conservative value of 3500us/285Hz should work for everyone. Setting it to zero does not limit loop time, so it will go as fast as possible."
        default_value: 1000
        max: 9000
      - name: align_gyro
        description: "When running on non-default hardware or adding support for new sensors/sensor boards, these values are used for sensor orientation. When carefully understood, these values can also be used to rotate (in 90deg steps) or flip the board. Possible values are: DEFAULT, CW0_DEG, CW90_DEG, CW180_DEG, CW270_DEG, CW0_DEG_FLIP, CW90_DEG_FLIP, CW180_DEG_FLIP, CW270_DEG_FLIP."
        default_value: "DEFAULT"
        field: gyro_align
        type: uint8_t
        table: alignment
      - name: gyro_hardware_lpf
        description: "Hardware lowpass filter for gyro. This value should never be changed without a very strong reason! If you have to set gyro lpf below 256HZ, it means the frame is vibrating too much, and that should be fixed first."
        default_value: "256HZ"
        field: gyro_lpf
        table: gyro_lpf
      - name: gyro_anti_aliasing_lpf_hz
        description: "Gyro processing anti-aliasing filter cutoff frequency. In normal operation this filter setting should never be changed. In Hz"
        default_value: 250
        field: gyro_anti_aliasing_lpf_hz
        max: 255
      - name: gyro_anti_aliasing_lpf_type
        description: "Specifies the type of the software LPF of the gyro signals."
        default_value: "PT1"
        field: gyro_anti_aliasing_lpf_type
        table: filter_type
      - name: moron_threshold
        description: "When powering up, gyro bias is calculated. If the model is shaking/moving during this initial calibration, offsets are calculated incorrectly, and could lead to poor flying performance. This threshold means how much average gyro reading could differ before re-calibration is triggered."
        default_value: 32
        field: gyroMovementCalibrationThreshold
        max: 128
      - name: gyro_notch_hz
        field: gyro_notch_hz
        max: 500
        default_value: 0
      - name: gyro_notch_cutoff
        field: gyro_notch_cutoff
        min: 1
        max: 500
        default_value: 1
      - name: gyro_main_lpf_hz
        description: "Software based gyro main lowpass filter. Value is cutoff frequency (Hz)"
        default_value: 60
        field: gyro_main_lpf_hz
        min: 0
        max: 500
      - name: gyro_main_lpf_type
        description: "Defines the type of the main gyro LPF filter. Possible values: `PT1`, `BIQUAD`. `PT1` offers faster filter response while `BIQUAD` better attenuation."
        default_value: BIQUAD
        field: gyro_main_lpf_type
        table: filter_type
      - name: gyro_use_dyn_lpf
        description: "Use Dynamic LPF instead of static gyro stage1 LPF. Dynamic Gyro LPF updates gyro LPF based on the throttle position."
        default_value: OFF
        field: useDynamicLpf
        type: bool
      - name: gyro_dyn_lpf_min_hz
        description: "Minimum frequency of the gyro Dynamic LPF"
        default_value: 200
        field: gyroDynamicLpfMinHz
        min: 40
        max: 400
      - name: gyro_dyn_lpf_max_hz
        description: "Maximum frequency of the gyro Dynamic LPF"
        default_value: 500
        field: gyroDynamicLpfMaxHz
        min: 40
        max: 1000
      - name: gyro_dyn_lpf_curve_expo
        description: "Expo value for the throttle-to-frequency mapping for Dynamic LPF"
        default_value: 5
        field: gyroDynamicLpfCurveExpo
        min: 1
        max: 10
      - name: dynamic_gyro_notch_enabled
        description: "Enable/disable dynamic gyro notch also known as Matrix Filter"
        default_value: OFF
        field: dynamicGyroNotchEnabled
        condition: USE_DYNAMIC_FILTERS
        type: bool
      - name: dynamic_gyro_notch_range
        description: "Range for dynamic gyro notches. `MEDIUM` for 5\", `HIGH` for 3\" and `MEDIUM`/`LOW` for 7\" and bigger propellers"
        default_value: "MEDIUM"
        field: dynamicGyroNotchRange
        condition: USE_DYNAMIC_FILTERS
        table: dynamicFilterRangeTable
      - name: dynamic_gyro_notch_q
        description: "Q factor for dynamic notches"
        default_value: 120
        field: dynamicGyroNotchQ
        condition: USE_DYNAMIC_FILTERS
        min: 1
        max: 1000
      - name: dynamic_gyro_notch_min_hz
        description: "Minimum frequency for dynamic notches. Default value of `150` works best with 5\" multirors. Should be lowered with increased size of propellers. Values around `100` work fine on 7\" drones. 10\" can go down to `60` - `70`"
        default_value: 150
        field: dynamicGyroNotchMinHz
        condition: USE_DYNAMIC_FILTERS
        min: 30
        max: 1000
      - name: gyro_to_use
        condition: USE_DUAL_GYRO
        min: 0
        max: 1
        default_value: 0
      - name: gyro_abg_alpha
        description: "Alpha factor for Gyro Alpha-Beta-Gamma filter"
        default_value: 0
        field: alphaBetaGammaAlpha
        condition: USE_ALPHA_BETA_GAMMA_FILTER
        min: 0
        max: 1
      - name: gyro_abg_boost
        description: "Boost factor for Gyro Alpha-Beta-Gamma filter"
        default_value: 0.35
        field: alphaBetaGammaBoost
        condition: USE_ALPHA_BETA_GAMMA_FILTER
        min: 0
        max: 2
      - name: gyro_abg_half_life
        description: "Sample half-life for Gyro Alpha-Beta-Gamma filter"
        default_value: 0.5
        field: alphaBetaGammaHalfLife
        condition: USE_ALPHA_BETA_GAMMA_FILTER
        min: 0
        max: 10

  - name: PG_ADC_CHANNEL_CONFIG
    type: adcChannelConfig_t
    headers: ["fc/config.h"]
    condition: USE_ADC
    members:
      - name: vbat_adc_channel
        description: "ADC channel to use for battery voltage sensor. Defaults to board VBAT input (if available). 0 = disabled"
        default_value: :target
        field: adcFunctionChannel[ADC_BATTERY]
        min: ADC_CHN_NONE
        max: ADC_CHN_MAX
      - name: rssi_adc_channel
        description: "ADC channel to use for analog RSSI input. Defaults to board RSSI input (if available). 0 = disabled"
        default_value: :target
        field: adcFunctionChannel[ADC_RSSI]
        min: ADC_CHN_NONE
        max: ADC_CHN_MAX
      - name: current_adc_channel
        description: "ADC channel to use for analog current sensor input. Defaults to board CURRENT sensor input (if available). 0 = disabled"
        default_value: :target
        field: adcFunctionChannel[ADC_CURRENT]
        min: ADC_CHN_NONE
        max: ADC_CHN_MAX
      - name: airspeed_adc_channel
        description: "ADC channel to use for analog pitot tube (airspeed) sensor. If board doesn't have a dedicated connector for analog airspeed sensor will default to 0"
        default_value: :target
        field: adcFunctionChannel[ADC_AIRSPEED]
        min: ADC_CHN_NONE
        max: ADC_CHN_MAX

  - name: PG_ACCELEROMETER_CONFIG
    type: accelerometerConfig_t
    headers: ["sensors/acceleration.h"]
    members:
      - name: acc_notch_hz
        min: 0
        max: 255
        default_value: 0
      - name: acc_notch_cutoff
        min: 1
        max: 255
        default_value: 1
      - name: align_acc
        description: "When running on non-default hardware or adding support for new sensors/sensor boards, these values are used for sensor orientation. When carefully understood, these values can also be used to rotate (in 90deg steps) or flip the board. Possible values are: DEFAULT, CW0_DEG, CW90_DEG, CW180_DEG, CW270_DEG, CW0_DEG_FLIP, CW90_DEG_FLIP, CW180_DEG_FLIP, CW270_DEG_FLIP."
        default_value: "DEFAULT"
        field: acc_align
        type: uint8_t
        table: alignment
      - name: acc_hardware
        description: "Selection of acc hardware. See Wiki Sensor auto detect and hardware failure detection for more info"
        default_value: "AUTO"
        table: acc_hardware
      - name: acc_lpf_hz
        description: "Software-based filter to remove mechanical vibrations from the accelerometer measurements. Value is cutoff frequency (Hz). For larger frames with bigger props set to lower value."
        default_value: 15
        min: 0
        max: 200
      - name: acc_lpf_type
        description: "Specifies the type of the software LPF of the acc signals. BIQUAD gives better filtering and more delay, PT1 less filtering and less delay, so use only on clean builds."
        default_value: "BIQUAD"
        field: acc_soft_lpf_type
        table: filter_type
      - name: acczero_x
        description: "Calculated value after '6 position avanced calibration'. See Wiki page."
        default_value: 0
        field: accZero.raw[X]
        min: INT16_MIN
        max: INT16_MAX
      - name: acczero_y
        description: "Calculated value after '6 position avanced calibration'. See Wiki page."
        default_value: 0
        field: accZero.raw[Y]
        min: INT16_MIN
        max: INT16_MAX
      - name: acczero_z
        description: "Calculated value after '6 position avanced calibration'. See Wiki page."
        default_value: 0
        field: accZero.raw[Z]
        min: INT16_MIN
        max: INT16_MAX
      - name: accgain_x
        description: "Calculated value after '6 position avanced calibration'. Uncalibrated value is 4096. See Wiki page."
        default_value: 4096
        field: accGain.raw[X]
        min: 1
        max: 8192
      - name: accgain_y
        description: "Calculated value after '6 position avanced calibration'. Uncalibrated value is 4096. See Wiki page."
        default_value: 4096
        field: accGain.raw[Y]
        min: 1
        max: 8192
      - name: accgain_z
        description: "Calculated value after '6 position avanced calibration'. Uncalibrated value is 4096. See Wiki page."
        default_value: 4096
        field: accGain.raw[Z]
        min: 1
        max: 8192

  - name: PG_RANGEFINDER_CONFIG
    type: rangefinderConfig_t
    headers: ["sensors/rangefinder.h"]
    condition: USE_RANGEFINDER
    members:
      - name: rangefinder_hardware
        table: rangefinder_hardware
        description: "Selection of rangefinder hardware."
        default_value: "NONE"
      - name: rangefinder_median_filter
        description: "3-point median filtering for rangefinder readouts"
        default_value: OFF
        field: use_median_filtering
        type: bool

  - name: PG_OPFLOW_CONFIG
    type: opticalFlowConfig_t
    headers: ["sensors/opflow.h"]
    condition: USE_OPFLOW
    members:
      - name: opflow_hardware
        description: "Selection of OPFLOW hardware."
        default_value: NONE
        table: opflow_hardware
      - name: opflow_scale
        min: 0
        max: 10000
        default_value: 10.5
      - name: align_opflow
        description: "Optical flow module alignment (default CW0_DEG_FLIP)"
        default_value: CW0FLIP
        field: opflow_align
        type: uint8_t
        table: alignment

  - name: PG_SECONDARY_IMU
    type: secondaryImuConfig_t
    headers: ["flight/secondary_imu.h"]
    condition: USE_SECONDARY_IMU
    members:
      - name: imu2_hardware
        description: "Selection of a Secondary IMU hardware type. NONE disables this functionality"
        default_value: "NONE"
        field: hardwareType
        table: secondary_imu_hardware
      - name: imu2_use_for_osd_heading
        description: "If set to ON, Secondary IMU data will be used for Analog OSD heading"
        default_value: OFF
        field: useForOsdHeading
        type: bool
      - name: imu2_use_for_osd_ahi
        description: "If set to ON, Secondary IMU data will be used for Analog OSD Artificial Horizon"
        field: useForOsdAHI
        default_value: OFF
        type: bool
      - name: imu2_use_for_stabilized
        description: "If set to ON, Secondary IMU data will be used for Angle, Horizon and all other modes that control attitude (PosHold, WP, RTH)"
        field: useForStabilized
        default_value: OFF
        type: bool
      - name: imu2_align_roll
        description: "Roll alignment for Secondary IMU. 1/10 of a degree"
        field: rollDeciDegrees
        default_value: 0
        min: -1800
        max: 3600
      - name: imu2_align_pitch
        description: "Pitch alignment for Secondary IMU. 1/10 of a degree"
        field: pitchDeciDegrees
        default_value: 0
        min: -1800
        max: 3600
      - name: imu2_align_yaw
        description: "Yaw alignment for Secondary IMU. 1/10 of a degree"
        field: yawDeciDegrees
        default_value: 0
        min: -1800
        max: 3600
      - name: imu2_gain_acc_x
        description: "Secondary IMU ACC calibration data"
        field: calibrationOffsetAcc[X]
        default_value: 0
        min: INT16_MIN
        max: INT16_MAX
      - name: imu2_gain_acc_y
        field: calibrationOffsetAcc[Y]
        description: "Secondary IMU ACC calibration data"
        default_value: 0
        min: INT16_MIN
        max: INT16_MAX
      - name: imu2_gain_acc_z
        field: calibrationOffsetAcc[Z]
        description: "Secondary IMU ACC calibration data"
        default_value: 0
        min: INT16_MIN
        max: INT16_MAX
      - name: imu2_gain_mag_x
        field: calibrationOffsetMag[X]
        description: "Secondary IMU MAG calibration data"
        default_value: 0
        min: INT16_MIN
        max: INT16_MAX
      - name: imu2_gain_mag_y
        field: calibrationOffsetMag[Y]
        description: "Secondary IMU MAG calibration data"
        default_value: 0
        min: INT16_MIN
        max: INT16_MAX
      - name: imu2_gain_mag_z
        field: calibrationOffsetMag[Z]
        description: "Secondary IMU MAG calibration data"
        default_value: 0
        min: INT16_MIN
        max: INT16_MAX
      - name: imu2_radius_acc
        field: calibrationRadiusAcc
        description: "Secondary IMU MAG calibration data"
        default_value: 0
        min: INT16_MIN
        max: INT16_MAX
      - name: imu2_radius_mag
        field: calibrationRadiusMag
        description: "Secondary IMU MAG calibration data"
        default_value: 0
        min: INT16_MIN
        max: INT16_MAX

  - name: PG_COMPASS_CONFIG
    type: compassConfig_t
    headers: ["sensors/compass.h"]
    condition: USE_MAG
    members:
      - name: align_mag
        description: "When running on non-default hardware or adding support for new sensors/sensor boards, these values are used for sensor orientation. When carefully understood, these values can also be used to rotate (in 90deg steps) or flip the board. Possible values are: DEFAULT, CW0_DEG, CW90_DEG, CW180_DEG, CW270_DEG, CW0_DEG_FLIP, CW90_DEG_FLIP, CW180_DEG_FLIP, CW270_DEG_FLIP."
        default_value: "DEFAULT"
        field: mag_align
        type: uint8_t
        table: alignment
      - name: mag_hardware
        description: "Selection of mag hardware. See Wiki Sensor auto detect and hardware failure detection for more info"
        default_value: "AUTO"
        table: mag_hardware
      - name: mag_declination
        description: "Current location magnetic declination in format. For example, -6deg 37min = -637 for Japan. Leading zero in ddd not required. Get your local magnetic declination here: http://magnetic-declination.com/ . Not in use if inav_auto_mag_decl is turned on and you acquire valid GPS fix."
        default_value: 0
        min: -18000
        max: 18000
      - name: magzero_x
        description: "Magnetometer calibration X offset. If its 0 none offset has been applied and calibration is failed."
        default_value: :zero
        field: magZero.raw[X]
        min: INT16_MIN
        max: INT16_MAX
      - name: magzero_y
        description: "Magnetometer calibration Y offset. If its 0 none offset has been applied and calibration is failed."
        default_value: :zero
        field: magZero.raw[Y]
        min: INT16_MIN
        max: INT16_MAX
      - name: magzero_z
        description: "Magnetometer calibration Z offset. If its 0 none offset has been applied and calibration is failed."
        default_value: :zero
        field: magZero.raw[Z]
        min: INT16_MIN
        max: INT16_MAX
      - name: maggain_x
        description: "Magnetometer calibration X gain. If 1024, no calibration or calibration failed"
        default_value: 1024
        field: magGain[X]
        min: INT16_MIN
        max: INT16_MAX
      - name: maggain_y
        description: "Magnetometer calibration Y gain. If 1024, no calibration or calibration failed"
        default_value: 1024
        field: magGain[Y]
        min: INT16_MIN
        max: INT16_MAX
      - name: maggain_z
        description: "Magnetometer calibration Z gain. If 1024, no calibration or calibration failed"
        default_value: 1024
        field: magGain[Z]
        min: INT16_MIN
        max: INT16_MAX
      - name: mag_calibration_time
        description: "Adjust how long time the Calibration of mag will last."
        default_value: 30
        field: magCalibrationTimeLimit
        min: 20
        max: 120
      - name: mag_to_use
        description: "Allow to chose between built-in and external compass sensor if they are connected to separate buses. Currently only for REVO target"
        condition: USE_DUAL_MAG
        min: 0
        max: 1
        default_value: 0
      - name: align_mag_roll
        description: "Set the external mag alignment on the roll axis (in 0.1 degree steps). If this value is non-zero, the compass is assumed to be externally mounted and both the board and on-board compass alignent (align_mag) are ignored. See also align_mag_pitch and align_mag_yaw."
        default_value: 0
        field: rollDeciDegrees
        min: -1800
        max: 3600
      - name: align_mag_pitch
        description: "Same as align_mag_roll, but for the pitch axis."
        default_value: 0
        field: pitchDeciDegrees
        min: -1800
        max: 3600
      - name: align_mag_yaw
        description: "Same as align_mag_roll, but for the yaw axis."
        default_value: 0
        field: yawDeciDegrees
        min: -1800
        max: 3600

  - name: PG_BAROMETER_CONFIG
    type: barometerConfig_t
    headers: ["sensors/barometer.h"]
    condition: USE_BARO
    members:
      - name: baro_hardware
        description: "Selection of baro hardware. See Wiki Sensor auto detect and hardware failure detection for more info"
        default_value: "AUTO"
        table: baro_hardware
      - name: baro_median_filter
        description: "3-point median filtering for barometer readouts. No reason to change this setting"
        default_value: ON
        field: use_median_filtering
        type: bool
      - name: baro_cal_tolerance
        description: "Baro calibration tolerance in cm. The default should allow the noisiest baro to complete calibration [cm]."
        default_value: 150
        field: baro_calibration_tolerance
        min: 0
        max: 1000

  - name: PG_PITOTMETER_CONFIG
    type: pitotmeterConfig_t
    headers: ["sensors/pitotmeter.h"]
    condition: USE_PITOT
    members:
      - name: pitot_hardware
        description: "Selection of pitot hardware."
        default_value: "NONE"
        table: pitot_hardware
      - name: pitot_lpf_milli_hz
        min: 0
        max: 10000
        default_value: 350
      - name: pitot_scale
        min: 0
        max: 100
        default_value: 1.0

  - name: PG_RX_CONFIG
    type: rxConfig_t
    headers: ["rx/rx.h", "rx/spektrum.h"]
    members:
      - name: receiver_type
        description: "Selection of receiver (RX) type. Additional configuration of a `serialrx_provider` and a UART will be needed for `SERIAL`"
        default_value: :target
        field: receiverType
        table: receiver_type
      - name: min_check
        description: "These are min/max values (in us) which, when a channel is smaller (min) or larger (max) than the value will activate various RC commands, such as arming, or stick configuration. Normally, every RC channel should be set so that min = 1000us, max = 2000us. On most transmitters this usually means 125% endpoints. Default check values are 100us above/below this value."
        default_value: 1100
        field: mincheck
        min: PWM_RANGE_MIN
        max: PWM_RANGE_MAX
      - name: max_check
        description: "These are min/max values (in us) which, when a channel is smaller (min) or larger (max) than the value will activate various RC commands, such as arming, or stick configuration. Normally, every RC channel should be set so that min = 1000us, max = 2000us. On most transmitters this usually means 125% endpoints. Default check values are 100us above/below this value."
        default_value: 1900
        field: maxcheck
        min: PWM_RANGE_MIN
        max: PWM_RANGE_MAX
      - name: rssi_source
        description: "Source of RSSI input. Possible values: `NONE`, `AUTO`, `ADC`, `CHANNEL`, `PROTOCOL`, `MSP`"
        default_value: "AUTO"
        field: rssi_source
        table: rssi_source
      - name: rssi_channel
        description: "RX channel containing the RSSI signal"
        default_value: 0
        min: 0
        max: MAX_SUPPORTED_RC_CHANNEL_COUNT
      - name: rssi_min
        description: "The minimum RSSI value sent by the receiver, in %. For example, if your receiver's minimum RSSI value shows as 42% in the configurator/OSD set this parameter to 42. See also rssi_max. Note that rssi_min can be set to a value bigger than rssi_max to invert the RSSI calculation (i.e. bigger values mean lower RSSI)."
        default_value: 0
        field: rssiMin
        min: RSSI_VISIBLE_VALUE_MIN
        max: RSSI_VISIBLE_VALUE_MAX
      - name: rssi_max
        description: "The maximum RSSI value sent by the receiver, in %. For example, if your receiver's maximum RSSI value shows as 83% in the configurator/OSD set this parameter to 83. See also rssi_min."
        default_value: 100
        field: rssiMax
        min: RSSI_VISIBLE_VALUE_MIN
        max: RSSI_VISIBLE_VALUE_MAX
      - name: sbus_sync_interval
        field: sbusSyncInterval
        min: 500
        max: 10000
        default_value: 3000
      - name: rc_filter_frequency
        description: "RC data biquad filter cutoff frequency. Lower cutoff frequencies result in smoother response at expense of command control delay. Practical values are 20-50. Set to zero to disable entirely and use unsmoothed RC stick values"
        default_value: 50
        field: rcFilterFrequency
        min: 0
        max: 100
      - name: serialrx_provider
        description: "When feature SERIALRX is enabled, this allows connection to several receivers which output data via digital interface resembling serial. See RX section."
        default_value: :target
        condition: USE_SERIAL_RX
        table: serial_rx
      - name: serialrx_inverted
        description: "Reverse the serial inversion of the serial RX protocol. When this value is OFF, each protocol will use its default signal (e.g. SBUS will use an inverted signal). Some OpenLRS receivers produce a non-inverted SBUS signal. This setting supports this type of receivers (including modified FrSKY)."
        default_value: OFF
        condition: USE_SERIAL_RX
        type: bool
      - name: rx_spi_protocol
        condition: USE_RX_SPI
        table: rx_spi_protocol
        default_value: :target
      - name: rx_spi_id
        condition: USE_RX_SPI
        min: 0
        max: 0
        default_value: :zero
      - name: rx_spi_rf_channel_count
        condition: USE_RX_SPI
        min: 0
        max: 8
        default_value: :zero
      - name: spektrum_sat_bind
        description: "0 = disabled. Used to bind the spektrum satellite to RX"
        condition: USE_SPEKTRUM_BIND
        min: SPEKTRUM_SAT_BIND_DISABLED
        max: SPEKTRUM_SAT_BIND_MAX
        default_value: :SPEKTRUM_SAT_BIND_DISABLED
      - name: srxl2_unit_id
        condition: USE_SERIALRX_SRXL2
        min: 0
        max: 15
        default_value: 1
      - name: srxl2_baud_fast
        condition: USE_SERIALRX_SRXL2
        type: bool
        default_value: ON
      - name: rx_min_usec
        description: "Defines the shortest pulse width value used when ensuring the channel value is valid. If the receiver gives a pulse value lower than this value then the channel will be marked as bad and will default to the value of mid_rc."
        default_value: 885
        min: PWM_PULSE_MIN
        max: PWM_PULSE_MAX
      - name: rx_max_usec
        description: "Defines the longest pulse width value used when ensuring the channel value is valid. If the receiver gives a pulse value higher than this value then the channel will be marked as bad and will default to the value of mid_rc."
        default_value: 2115
        min: PWM_PULSE_MIN
        max: PWM_PULSE_MAX
      - name: serialrx_halfduplex
        description: "Allow serial receiver to operate on UART TX pin. With some receivers will allow control and telemetry over a single wire."
        default_value: "AUTO"
        field: halfDuplex
        table: tristate
      - name: msp_override_channels
        description: "Mask of RX channels that may be overridden by MSP `SET_RAW_RC`. Note that this requires custom firmware with `USE_RX_MSP` and `USE_MSP_RC_OVERRIDE` compile options and the `MSP RC Override` flight mode."
        default_value: 0
        field: mspOverrideChannels
        condition: USE_MSP_RC_OVERRIDE
        min: 0
        max: 65535

  - name: PG_BLACKBOX_CONFIG
    type: blackboxConfig_t
    headers: ["blackbox/blackbox.h"]
    condition: USE_BLACKBOX
    members:
      - name: blackbox_rate_num
        description: "Blackbox logging rate numerator. Use num/denom settings to decide if a frame should be logged, allowing control of the portion of logged loop iterations"
        default_value: 1
        field: rate_num
        min: 1
        max: 65535
      - name: blackbox_rate_denom
        description: "Blackbox logging rate denominator. See blackbox_rate_num."
        default_value: 1
        field: rate_denom
        min: 1
        max: 65535
      - name: blackbox_device
        description: "Selection of where to write blackbox data"
        default_value: :target
        field: device
        table: blackbox_device
      - name: sdcard_detect_inverted
        description: "This setting drives the way SD card is detected in card slot. On some targets (AnyFC F7 clone) different card slot was used and depending of hardware revision ON or OFF setting might be required. If card is not detected, change this value."
        default_value: :target
        field: invertedCardDetection
        condition: USE_SDCARD
        type: bool

  - name: PG_MOTOR_CONFIG
    type: motorConfig_t
    headers: ["flight/mixer.h"]
    members:
      - name: max_throttle
        description: "This is the maximum value (in us) sent to esc when armed. Default of 1850 are OK for everyone (legacy). For modern ESCs, higher values (c. 2000) may be more appropriate. If you have brushed motors, the value should be set to 2000."
        default_value: 1850
        field: maxthrottle
        min: PWM_RANGE_MIN
        max: PWM_RANGE_MAX
      - name: min_command
        description: "This is the PWM value sent to ESCs when they are not armed. If ESCs beep slowly when powered up, try decreasing this value. It can also be used for calibrating all ESCs at once."
        default_value: 1000
        field: mincommand
        min: 0
        max: PWM_RANGE_MAX
      - name: motor_pwm_rate
        description: "Output frequency (in Hz) for motor pins. Default is 400Hz for motor with motor_pwm_protocol set to STANDARD. For *SHOT (e.g. ONESHOT125) values of 1000 and 2000 have been tested by the development team and are supported. It may be possible to use higher values. For BRUSHED values of 8000 and above should be used. Setting to 8000 will use brushed mode at 8kHz switching frequency. Up to 32kHz is supported for brushed. Default is 16000 for boards with brushed motors. Note, that in brushed mode, minthrottle is offset to zero. For brushed mode, set max_throttle to 2000."
        default_value: 400
        field: motorPwmRate
        min: 50
        max: 32000
      - name: motor_accel_time
        description: "Minimum time for the motor(s) to accelerate from 0 to 100% throttle (ms) [0-1000]"
        default_value: 0
        field: motorAccelTimeMs
        min: 0
        max: 1000
      - name: motor_decel_time
        description: "Minimum time for the motor(s) to deccelerate from 100 to 0% throttle (ms) [0-1000]"
        default_value: 0
        field: motorDecelTimeMs
        min: 0
        max: 1000
      - name: motor_pwm_protocol
        description: "Protocol that is used to send motor updates to ESCs. Possible values - STANDARD, ONESHOT125, ONESHOT42, MULTISHOT, DSHOT150, DSHOT300, DSHOT600, DSHOT1200, BRUSHED"
        default_value: "ONESHOT125"
        field: motorPwmProtocol
        table: motor_pwm_protocol
      - name: throttle_scale
        description: "Throttle scaling factor. `1` means no throttle scaling. `0.5` means throttle scaled down by 50%"
        default_value: 1.0
        field: throttleScale
        min: 0
        max: 1
      - name: throttle_idle
        description: "The percentage of the throttle range (`max_throttle` - `min_command`) above `min_command` used for minimum / idle throttle."
        default_value: 15
        field: throttleIdle
        min: 0
        max: 30
      - name: motor_poles
        field: motorPoleCount
        description: "The number of motor poles. Required to compute motor RPM"
        min: 4
        max: 255
        default_value: 14
      - name: turtle_mode_power_factor
        field: turtleModePowerFactor
        default_value: 55
        description: "Turtle mode power factor"
        condition: "USE_DSHOT"
        min: 0
        max: 100

  - name: PG_FAILSAFE_CONFIG
    type: failsafeConfig_t
    headers: ["flight/failsafe.h"]
    members:
      - name: failsafe_delay
        description: "Time in deciseconds to wait before activating failsafe when signal is lost. See [Failsafe documentation](Failsafe.md#failsafe_delay)."
        default_value: 5
        min: 0
        max: 200
      - name: failsafe_recovery_delay
        description: "Time in deciseconds to wait before aborting failsafe when signal is recovered. See [Failsafe documentation](Failsafe.md#failsafe_recovery_delay)."
        default_value: 5
        min: 0
        max: 200
      - name: failsafe_off_delay
        description: "Time in deciseconds to wait before turning off motors when failsafe is activated. 0 = No timeout. See [Failsafe documentation](Failsafe.md#failsafe_off_delay)."
        default_value: 200
        min: 0
        max: 200
      - name: failsafe_throttle
        description: "Throttle level used for landing when failsafe is enabled. See [Failsafe documentation](Failsafe.md#failsafe_throttle)."
        default_value: 1000
        min: PWM_RANGE_MIN
        max: PWM_RANGE_MAX
      - name: failsafe_throttle_low_delay
        description: "If failsafe activated when throttle is low for this much time - bypass failsafe and disarm, in 10th of seconds. 0 = No timeout"
        default_value: 0
        min: 0
        max: 300
      - name: failsafe_procedure
        description: "What failsafe procedure to initiate in Stage 2. See [Failsafe documentation](Failsafe.md#failsafe_throttle)."
        default_value: "SET-THR"
        table: failsafe_procedure
      - name: failsafe_stick_threshold
        description: "Threshold for stick motion to consider failsafe condition resolved. If non-zero failsafe won't clear even if RC link is restored - you have to move sticks to exit failsafe."
        default_value: 50
        field: failsafe_stick_motion_threshold
        min: 0
        max: 500
      - name: failsafe_fw_roll_angle
        description: "Amount of banking when `SET-THR` failsafe is active on a fixed-wing machine. In 1/10 deg (deci-degrees). Negative values = left roll"
        default_value: -200
        min: -800
        max: 800
      - name: failsafe_fw_pitch_angle
        description: "Amount of dive/climb when `SET-THR` failsafe is active on a fixed-wing machine. In 1/10 deg (deci-degrees). Negative values = climb"
        default_value: 100
        min: -800
        max: 800
      - name: failsafe_fw_yaw_rate
        description: "Requested yaw rate to execute when `SET-THR` failsafe is active on a fixed-wing machine. In deg/s. Negative values = left turn"
        default_value: -45
        min: -1000
        max: 1000
      - name: failsafe_min_distance
        description: "If failsafe happens when craft is closer than this distance in centimeters from home, failsafe will not execute regular failsafe_procedure, but will execute procedure specified in failsafe_min_distance_procedure instead. 0 = Normal failsafe_procedure always taken."
        default_value: 0
        min: 0
        max: 65000
      - name: failsafe_min_distance_procedure
        description: "What failsafe procedure to initiate in Stage 2 when craft is closer to home than failsafe_min_distance. See [Failsafe documentation](Failsafe.md#failsafe_throttle)."
        default_value: "DROP"
        table: failsafe_procedure
      - name: failsafe_mission
        description: "If set to `OFF` the failsafe procedure won't be triggered and the mission will continue if the FC is in WP (automatic mission) mode"
        default_value: ON
        type: bool

  - name: PG_LIGHTS_CONFIG
    type: lightsConfig_t
    headers: ["io/lights.h"]
    condition: USE_LIGHTS
    members:
      - name: failsafe_lights
        description: "Enable or disable the lights when the `FAILSAFE` flight mode is enabled. The target needs to be compiled with `USE_LIGHTS` [ON/OFF]."
        default_value: ON
        field: failsafe.enabled
        type: bool
      - name: failsafe_lights_flash_period
        description: "Time in milliseconds between two flashes when `failsafe_lights` is ON and `FAILSAFE` flight mode is enabled [40-65535]."
        default_value: 1000
        field: failsafe.flash_period
        min: 40
        max: 65535
      - name: failsafe_lights_flash_on_time
        description: "Flash lights ON time in milliseconds when `failsafe_lights` is ON and `FAILSAFE` flight mode is enabled. [20-65535]."
        default_value: 100
        field: failsafe.flash_on_time
        min: 20
        max: 65535

  - name: PG_BOARD_ALIGNMENT
    type: boardAlignment_t
    headers: ["sensors/boardalignment.h"]
    members:
      - name: align_board_roll
        description: "Arbitrary board rotation in deci-degrees (0.1 degree), to allow mounting it sideways / upside down / rotated etc"
        default_value: :zero
        field: rollDeciDegrees
        min: -1800
        max: 3600
      - name: align_board_pitch
        description: "Arbitrary board rotation in deci-degrees (0.1 degree), to allow mounting it sideways / upside down / rotated etc"
        default_value: :zero
        field: pitchDeciDegrees
        min: -1800
        max: 3600
      - name: align_board_yaw
        description: "Arbitrary board rotation in deci-degrees (0.1 degree), to allow mounting it sideways / upside down / rotated etc"
        default_value: :zero
        field: yawDeciDegrees
        min: -1800
        max: 3600

  - name: PG_BATTERY_METERS_CONFIG
    type: batteryMetersConfig_t
    headers: ["sensors/battery.h"]
    members:
      - name: vbat_meter_type
        description: "Vbat voltage source. Possible values: `NONE`, `ADC`, `ESC`. `ESC` required ESC telemetry enebled and running"
        condition: USE_ADC
        default_value: ADC
        field: voltage.type
        table: voltage_sensor
        type: uint8_t
      - name: vbat_scale
        description: "Battery voltage calibration value. 1100 = 11:1 voltage divider (10k:1k) x 100. Adjust this slightly if reported pack voltage is different from multimeter reading. You can get current voltage by typing \"status\" in cli."
        default_value: :target
        field: voltage.scale
        condition: USE_ADC
        min: VBAT_SCALE_MIN
        max: VBAT_SCALE_MAX
      - name: current_meter_scale
        description: "This sets the output voltage to current scaling for the current sensor in 0.1 mV/A steps. 400 is 40mV/A such as the ACS756 sensor outputs. 183 is the setting for the uberdistro with a 0.25mOhm shunt."
        default_value: :target
        field: current.scale
        min: -10000
        max: 10000
      - name: current_meter_offset
        description: "This sets the output offset voltage of the current sensor in millivolts."
        default_value: :target
        field: current.offset
        min: -32768
        max: 32767
      - name: current_meter_type
        description: "ADC , VIRTUAL, NONE. The virtual current sensor, once calibrated, estimates the current value from throttle position."
        default_value: "ADC"
        field: current.type
        table: current_sensor
        type: uint8_t
      - name: bat_voltage_src
        description: "Chose between raw and sag compensated battery voltage to use for battery alarms and telemetry. Possible values are `RAW` and `SAG_COMP`"
        default_value: "RAW"
        field: voltageSource
        table: bat_voltage_source
        type: uint8_t
      - name: cruise_power
        description: "Power draw at cruise throttle used for remaining flight time/distance estimation in 0.01W unit"
        default_value: 0
        field: cruise_power
        min: 0
        max: 4294967295
      - name: idle_power
        description: "Power draw at zero throttle used for remaining flight time/distance estimation in 0.01W unit"
        default_value: 0
        field: idle_power
        min: 0
        max: 65535
      - name: rth_energy_margin
        description: "Energy margin wanted after getting home (percent of battery energy capacity). Use for the remaining flight time/distance calculation"
        default_value: 5
        min: 0
        max: 100
      - name: thr_comp_weight
        description: "Weight used for the throttle compensation based on battery voltage. See the [battery documentation](Battery.md#automatic-throttle-compensation-based-on-battery-voltage)"
        default_value: 1
        field: throttle_compensation_weight
        min: 0
        max: 2

  - name: PG_BATTERY_PROFILES
    type: batteryProfile_t
    headers: ["sensors/battery.h"]
    value_type: BATTERY_CONFIG_VALUE
    members:
      - name: bat_cells
        description: "Number of cells of the battery (0 = auto-detect), see battery documentation. 7S, 9S and 11S batteries cannot be auto-detected."
        default_value: 0
        field: cells
        condition: USE_ADC
        min: 0
        max: 12
      - name: vbat_cell_detect_voltage
        description: "Maximum voltage per cell, used for auto-detecting the number of cells of the battery in 0.01V units."
        default_value: 425
        field: voltage.cellDetect
        condition: USE_ADC
        min: 100
        max: 500
      - name: vbat_max_cell_voltage
        description: "Maximum voltage per cell in 0.01V units, default is 4.20V"
        default_value: 420
        field: voltage.cellMax
        condition: USE_ADC
        min: 100
        max: 500
      - name: vbat_min_cell_voltage
        description: "Minimum voltage per cell, this triggers battery out alarms, in 0.01V units, default is 330 (3.3V)"
        default_value: 330
        field: voltage.cellMin
        condition: USE_ADC
        min: 100
        max: 500
      - name: vbat_warning_cell_voltage
        description: "Warning voltage per cell, this triggers battery-warning alarms, in 0.01V units, default is 350 (3.5V)"
        default_value: 350
        field: voltage.cellWarning
        condition: USE_ADC
        min: 100
        max: 500
      - name: battery_capacity
        description: "Set the battery capacity in mAh or mWh (see `battery_capacity_unit`). Used to calculate the remaining battery capacity."
        default_value: 0
        field: capacity.value
        min: 0
        max: 4294967295
      - name: battery_capacity_warning
        description: "If the remaining battery capacity goes below this threshold the beeper will emit short beeps and the relevant OSD items will blink."
        default_value: 0
        field: capacity.warning
        min: 0
        max: 4294967295
      - name: battery_capacity_critical
        description: "If the remaining battery capacity goes below this threshold the battery is considered empty and the beeper will emit long beeps."
        default_value: 0
        field: capacity.critical
        min: 0
        max: 4294967295
      - name: battery_capacity_unit
        description: "Unit used for `battery_capacity`, `battery_capacity_warning` and `battery_capacity_critical` [MAH/MWH] (milliAmpere hour / milliWatt hour)."
        default_value: "MAH"
        field: capacity.unit
        table: bat_capacity_unit
        type: uint8_t

  - name: PG_MIXER_CONFIG
    type: mixerConfig_t
    members:
      - name: motor_direction_inverted
        description: "Use if you need to inverse yaw motor direction."
        default_value: OFF
        field: motorDirectionInverted
        type: bool
      - name: platform_type
        description: "Defines UAV platform type. Allowed values: \"MULTIROTOR\", \"AIRPLANE\", \"HELICOPTER\", \"TRICOPTER\", \"ROVER\", \"BOAT\". Currently only MULTIROTOR, AIRPLANE and TRICOPTER types are implemented"
        default_value: "MULTIROTOR"
        field: platformType
        type: uint8_t
        table: platform_type
      - name: has_flaps
        description: "Defines is UAV is capable of having flaps. If ON and AIRPLANE `platform_type` is used, **FLAPERON** flight mode will be available for the pilot"
        default_value: OFF
        field: hasFlaps
        type: bool
      - name: model_preview_type
        description: "ID of mixer preset applied in a Configurator. **Do not modify manually**. Used only for backup/restore reasons."
        default_value: -1
        field: appliedMixerPreset
        min: -1
        max: INT16_MAX
      - name: fw_min_throttle_down_pitch
        description: "Automatic pitch down angle when throttle is at 0 in angle mode. Progressively applied between cruise throttle and zero throttle (decidegrees)"
        default_value: 0
        field: fwMinThrottleDownPitchAngle
        min: 0
        max: 450

  - name: PG_REVERSIBLE_MOTORS_CONFIG
    type: reversibleMotorsConfig_t
    members:
      - name: 3d_deadband_low
        description: "Low value of throttle deadband for 3D mode (when stick is in the 3d_deadband_throttle range, the fixed values of 3d_deadband_low / _high are used instead)"
        default_value: 1406
        field: deadband_low
        min: PWM_RANGE_MIN
        max: PWM_RANGE_MAX
      - name: 3d_deadband_high
        description: "High value of throttle deadband for 3D mode (when stick is in the deadband range, the value in 3d_neutral is used instead)"
        default_value: 1514
        field: deadband_high
        min: PWM_RANGE_MIN
        max: PWM_RANGE_MAX
      - name: 3d_neutral
        description: "Neutral (stop) throttle value for 3D mode"
        default_value: 1460
        field: neutral
        min: PWM_RANGE_MIN
        max: PWM_RANGE_MAX

  - name: PG_SERVO_CONFIG
    type: servoConfig_t
    headers: ["flight/servos.h"]
    members:
      - name: servo_protocol
        description: "An option to chose the protocol/option that would be used to output servo data. Possible options `PWM` (FC servo outputs), `SERVO_DRIVER` (I2C PCA9685 peripheral), `SBUS` (S.Bus protocol output via a configured serial port)"
        default_value: "PWM"
        field: servo_protocol
        table: servo_protocol
      - name: servo_center_pulse
        description: "Servo midpoint"
        default_value: 1500
        field: servoCenterPulse
        min: PWM_RANGE_MIN
        max: PWM_RANGE_MAX
      - name: servo_pwm_rate
        description: "Output frequency (in Hz) servo pins. When using tricopters or gimbal with digital servo, this rate can be increased. Max of 498Hz (for 500Hz pwm period), and min of 50Hz. Most digital servos will support for example 330Hz."
        default_value: 50
        field: servoPwmRate
        min: 50
        max: 498
      - name: servo_lpf_hz
        description: "Selects the servo PWM output cutoff frequency. Value is in [Hz]"
        default_value: 20
        field: servo_lowpass_freq
        min: 0
        max: 400
      - name: flaperon_throw_offset
        description: "Defines throw range in us for both ailerons that will be passed to servo mixer via input source 14 (`FEATURE FLAPS`) when FLAPERON mode is activated."
        default_value: 200
        min: FLAPERON_THROW_MIN
        max: FLAPERON_THROW_MAX
      - name: tri_unarmed_servo
        description: "On tricopter mix only, if this is set to ON, servo will always be correcting regardless of armed state. to disable this, set it to OFF."
        default_value: ON
        type: bool

  - name: PG_CONTROL_RATE_PROFILES
    type: controlRateConfig_t
    headers: ["fc/controlrate_profile.h"]
    value_type: CONTROL_RATE_VALUE
    members:
      - name: thr_mid
        description: "Throttle value when the stick is set to mid-position. Used in the throttle curve calculation."
        default_value: 50
        field: throttle.rcMid8
        min: 0
        max: 100
      - name: thr_expo
        description: "Throttle exposition value"
        default_value: 0
        field: throttle.rcExpo8
        min: 0
        max: 100
      - name: tpa_rate
        description: "Throttle PID attenuation reduces influence of P on ROLL and PITCH as throttle increases. For every 1% throttle after the TPA breakpoint, P is reduced by the TPA rate."
        default_value: 0
        field: throttle.dynPID
        min: 0
        max: 100
      - name: tpa_breakpoint
        description: "See tpa_rate."
        default_value: 1500
        field: throttle.pa_breakpoint
        min: PWM_RANGE_MIN
        max: PWM_RANGE_MAX
      - name: fw_tpa_time_constant
        description: "TPA smoothing and delay time constant to reflect non-instant speed/throttle response of the plane. Planes with low thrust/weight ratio generally need higher time constant. Default is zero for compatibility with old setups"
        default_value: 0
        field: throttle.fixedWingTauMs
        min: 0
        max: 5000
      - name: rc_expo
        description: "Exposition value used for the PITCH/ROLL axes by all the stabilized flights modes (all but `MANUAL`)"
        default_value: 70
        field: stabilized.rcExpo8
        min: 0
        max: 100
      - name: rc_yaw_expo
        description: "Exposition value used for the YAW axis by all the stabilized flights modes (all but `MANUAL`)"
        default_value: 20
        field: stabilized.rcYawExpo8
        min: 0
        max: 100
      # New rates are in dps/10. That means, Rate of 20 means 200dps of rotation speed on given axis.
      # Rate 180 (1800dps) is max. value gyro can measure reliably
      - name: roll_rate
        description: "Defines rotation rate on ROLL axis that UAV will try to archive on max. stick deflection. Rates are defined in tens of degrees (deca-degrees) per second [rate = dps/10]. That means, rate 20 represents 200dps rotation speed. Default 20 (200dps) is more less equivalent of old Cleanflight/Baseflight rate 0. Max. 180 (1800dps) is what gyro can measure."
        default_value: 20
        field: stabilized.rates[FD_ROLL]
        min: ROLL_PITCH_RATE_MIN
        max: ROLL_PITCH_RATE_MAX
      - name: pitch_rate
        description: "Defines rotation rate on PITCH axis that UAV will try to archive on max. stick deflection. Rates are defined in tens of degrees (deca-degrees) per second [rate = dps/10]. That means, rate 20 represents 200dps rotation speed. Default 20 (200dps) is more less equivalent of old Cleanflight/Baseflight rate 0. Max. 180 (1800dps) is what gyro can measure."
        default_value: 20
        field: stabilized.rates[FD_PITCH]
        min: ROLL_PITCH_RATE_MIN
        max: ROLL_PITCH_RATE_MAX
      - name: yaw_rate
        description: "Defines rotation rate on YAW axis that UAV will try to archive on max. stick deflection. Rates are defined in tens of degrees (deca-degrees) per second [rate = dps/10]. That means, rate 20 represents 200dps rotation speed. Default 20 (200dps) is more less equivalent of old Cleanflight/Baseflight rate 0. Max. 180 (1800dps) is what gyro can measure."
        default_value: 20
        field: stabilized.rates[FD_YAW]
        min: 2
        max: 180
      - name: manual_rc_expo
        description: "Exposition value used for the PITCH/ROLL axes by the `MANUAL` flight mode [0-100]"
        default_value: 70
        field: manual.rcExpo8
        min: 0
        max: 100
      - name: manual_rc_yaw_expo
        description: "Exposition value used for the YAW axis by the `MANUAL` flight mode [0-100]"
        default_value: 20
        field: manual.rcYawExpo8
        min: 0
        max: 100
      - name: manual_roll_rate
        description: "Servo travel multiplier for the ROLL axis in `MANUAL` flight mode [0-100]%"
        default_value: 100
        field: manual.rates[FD_ROLL]
        min: MANUAL_RATE_MIN
        max: MANUAL_RATE_MAX
      - name: manual_pitch_rate
        description: "Servo travel multiplier for the PITCH axis in `MANUAL` flight mode [0-100]%"
        default_value: 100
        field: manual.rates[FD_PITCH]
        min: MANUAL_RATE_MIN
        max: MANUAL_RATE_MAX
      - name: manual_yaw_rate
        description: "Servo travel multiplier for the YAW axis in `MANUAL` flight mode [0-100]%"
        default_value: 100
        field: manual.rates[FD_YAW]
        min: MANUAL_RATE_MIN
        max: MANUAL_RATE_MAX
      - name: fpv_mix_degrees
        field: misc.fpvCamAngleDegrees
        min: 0
        max: 50
        default_value: 0

  - name: PG_SERIAL_CONFIG
    type: serialConfig_t
    headers: ["io/serial.h"]
    members:
      - name: reboot_character
        description: "Special character used to trigger reboot"
        default_value: 82
        min: 48
        max: 126

  - name: PG_IMU_CONFIG
    type: imuConfig_t
    headers: ["flight/imu.h"]
    members:
      - name: imu_dcm_kp
        description: "Inertial Measurement Unit KP Gain for accelerometer measurements"
        default_value: 2500
        field: dcm_kp_acc
        max: UINT16_MAX
      - name: imu_dcm_ki
        description: "Inertial Measurement Unit KI Gain for accelerometer measurements"
        default_value: 50
        field: dcm_ki_acc
        max: UINT16_MAX
      - name: imu_dcm_kp_mag
        description: "Inertial Measurement Unit KP Gain for compass measurements"
        default_value: 10000
        field: dcm_kp_mag
        max: UINT16_MAX
      - name: imu_dcm_ki_mag
        description: "Inertial Measurement Unit KI Gain for compass measurements"
        default_value: 0
        field: dcm_ki_mag
        max: UINT16_MAX
      - name: small_angle
        description: "If the aircraft tilt angle exceed this value the copter will refuse to arm."
        default_value: 25
        min: 0
        max: 180
      - name: imu_acc_ignore_rate
        description: "Total gyro rotation rate threshold [deg/s] to consider accelerometer trustworthy on airplanes"
        default_value: 0
        field: acc_ignore_rate
        min: 0
        max: 20
      - name: imu_acc_ignore_slope
        description: "Half-width of the interval to gradually reduce accelerometer weight. Centered at `imu_acc_ignore_rate` (exactly 50% weight)"
        default_value: 0
        field: acc_ignore_slope
        min: 0
        max: 5

  - name: PG_ARMING_CONFIG
    type: armingConfig_t
    members:
      - name: fixed_wing_auto_arm
        description: "Auto-arm fixed wing aircraft on throttle above min_check, and disarming with stick commands are disabled, so power cycle is required to disarm. Requires enabled motorstop and no arm switch configured."
        default_value: OFF
        type: bool
      - name: disarm_kill_switch
        description: "Disarms the motors independently of throttle value. Setting to OFF reverts to the old behaviour of disarming only when the throttle is low. Only applies when arming and disarming with an AUX channel."
        default_value: ON
        type: bool
      - name: switch_disarm_delay
        description: "Delay before disarming when requested by switch (ms) [0-1000]"
        default_value: 250
        field: switchDisarmDelayMs
        min: 0
        max: 1000
      - name: prearm_timeout
        description: "Duration (ms) for which Prearm being activated is valid. after this, Prearm needs to be reset. 0 means Prearm does not timeout."
        default_value: 10000
        field: prearmTimeoutMs
        min: 0
        max: 10000

  - name: PG_GENERAL_SETTINGS
    headers: ["config/general_settings.h"]
    type: generalSettings_t
    members:
      - name: applied_defaults
        description: "Internal (configurator) hint. Should not be changed manually"
        default_value: 0
        field: appliedDefaults
        type: uint8_t
        min: 0
        max: 3

  - name: PG_RPM_FILTER_CONFIG
    headers: ["flight/rpm_filter.h"]
    condition: USE_RPM_FILTER
    type: rpmFilterConfig_t
    members:
      - name: rpm_gyro_filter_enabled
        description: "Enables gyro RPM filtere. Set to `ON` only when ESC telemetry is working and rotation speed of the motors is correctly reported to INAV"
        default_value: OFF
        field: gyro_filter_enabled
        type: bool
      - name: rpm_gyro_harmonics
        description: "Number of harmonic frequences to be covered by gyro RPM filter. Default value of `1` usually works just fine"
        default_value: 1
        field: gyro_harmonics
        type: uint8_t
        min: 1
        max: 3
      - name: rpm_gyro_min_hz
        description: "The lowest frequency for gyro RPM filtere. Default `150` is fine for 5\" mini-quads. On 7-inch drones you can lower even down to `60`-`70`"
        default_value: 100
        field: gyro_min_hz
        type: uint8_t
        min: 30
        max: 200
      - name: rpm_gyro_q
        description: "Q factor for gyro RPM filter. Lower values give softer, wider attenuation. Usually there is no need to change this setting"
        default_value: 500
        field: gyro_q
        type: uint16_t
        min: 1
        max: 3000
  - name: PG_GPS_CONFIG
    type: gpsConfig_t
    condition: USE_GPS
    members:
      - name: gps_provider
        description: "Which GPS protocol to be used, note that UBLOX is 5Hz and UBLOX7 is 10Hz (M8N)."
        default_value: "UBLOX"
        field: provider
        table: gps_provider
        type: uint8_t
      - name: gps_sbas_mode
        description: "Which SBAS mode to be used"
        default_value: "NONE"
        field: sbasMode
        table: gps_sbas_mode
        type: uint8_t
      - name: gps_dyn_model
        description: "GPS navigation model: Pedestrian, Air_1g, Air_4g. Default is AIR_1G. Use pedestrian with caution, can cause flyaways with fast flying."
        default_value: "AIR_1G"
        field: dynModel
        table: gps_dyn_model
        type: uint8_t
      - name: gps_auto_config
        description: "Enable automatic configuration of UBlox GPS receivers."
        default_value: ON
        field: autoConfig
        type: bool
      - name: gps_auto_baud
        description: "Automatic configuration of GPS baudrate(The specified baudrate in configured in ports will be used) when used with UBLOX GPS. When used with NAZA/DJI it will automatic detect GPS baudrate and change to it, ignoring the selected baudrate set in ports"
        default_value: ON
        field: autoBaud
        type: bool
      - name: gps_ublox_use_galileo
        description: "Enable use of Galileo satellites. This is at the expense of other regional constellations, so benefit may also be regional. Requires M8N and Ublox firmware 3.x (or later) [OFF/ON]."
        default_value: OFF
        field: ubloxUseGalileo
        type: bool
      - name: gps_min_sats
        description: "Minimum number of GPS satellites in view to acquire GPS_FIX and consider GPS position valid. Some GPS receivers appeared to be very inaccurate with low satellite count."
        default_value: 6
        field: gpsMinSats
        min: 5
        max: 10

  - name: PG_RC_CONTROLS_CONFIG
    type: rcControlsConfig_t
    headers: ["fc/rc_controls.h"]
    members:
      - name: deadband
        description: "These are values (in us) by how much RC input can be different before it's considered valid. For transmitters with jitter on outputs, this value can be increased. Defaults are zero, but can be increased up to 10 or so if rc inputs twitch while idle."
        default_value: 5
        min: 0
        max: 32
      - name: yaw_deadband
        description: "These are values (in us) by how much RC input can be different before it's considered valid. For transmitters with jitter on outputs, this value can be increased. Defaults are zero, but can be increased up to 10 or so if rc inputs twitch while idle."
        default_value: 5
        min: 0
        max: 100
      - name: pos_hold_deadband
        description: "Stick deadband in [r/c points], applied after r/c deadband and expo"
        default_value: 10
        min: 2
        max: 250
      - name: alt_hold_deadband
        description: "Defines the deadband of throttle during alt_hold [r/c points]"
        default_value: 50
        min: 10
        max: 250
      - name: 3d_deadband_throttle
        description: "Throttle signal will be held to a fixed value when throttle is centered with an error margin defined in this parameter."
        default_value: 50
        field: mid_throttle_deadband
        min: 0
        max: 200
      - name: airmode_type
        description: "Defines the Airmode state handling type. Default **STICK_CENTER** is the classical approach in which Airmode is always active if enabled, but when the throttle is low and ROLL/PITCH/YAW sticks are centered, Iterms is not allowed to grow (ANTI_WINDUP). **THROTTLE_THRESHOLD** is the Airmode behavior known from Betaflight. In this mode, Airmode is active as soon THROTTLE position is above `airmode_throttle_threshold` and stays active until disarm. ANTI_WINDUP is never triggered. For small Multirotors (up to 7-inch propellers) it is suggested to switch to **THROTTLE_THRESHOLD** since it keeps full stabilization no matter what pilot does with the sticks. Fixed Wings always use **STICK_CENTER_ONCE** or **STICK_CENTER** modes."
        default_value: "STICK_CENTER"
        field: airmodeHandlingType
        table: airmodeHandlingType
      - name: airmode_throttle_threshold
        description: "Defines airmode THROTTLE activation threshold when `airmode_type` **THROTTLE_THRESHOLD** is used"
        default_value: 1300
        field: airmodeThrottleThreshold
        min: 1000
        max: 2000

  - name: PG_PID_PROFILE
    type: pidProfile_t
    headers: ["flight/pid.h"]
    value_type: PROFILE_VALUE
    members:
      - name: mc_p_pitch
        description: "Multicopter rate stabilisation P-gain for PITCH"
        default_value: 40
        field: bank_mc.pid[PID_PITCH].P
        min: RPYL_PID_MIN
        max: RPYL_PID_MAX
      - name: mc_i_pitch
        description: "Multicopter rate stabilisation I-gain for PITCH"
        default_value: 30
        field: bank_mc.pid[PID_PITCH].I
        min: RPYL_PID_MIN
        max: RPYL_PID_MAX
      - name: mc_d_pitch
        description: "Multicopter rate stabilisation D-gain for PITCH"
        default_value: 23
        field: bank_mc.pid[PID_PITCH].D
        min: RPYL_PID_MIN
        max: RPYL_PID_MAX
      - name: mc_cd_pitch
        description: "Multicopter Control Derivative gain for PITCH"
        default_value: 60
        field: bank_mc.pid[PID_PITCH].FF
        min: RPYL_PID_MIN
        max: RPYL_PID_MAX
      - name: mc_p_roll
        description: "Multicopter rate stabilisation P-gain for ROLL"
        default_value: 40
        field: bank_mc.pid[PID_ROLL].P
        min: RPYL_PID_MIN
        max: RPYL_PID_MAX
      - name: mc_i_roll
        description: "Multicopter rate stabilisation I-gain for ROLL"
        default_value: 30
        field: bank_mc.pid[PID_ROLL].I
        min: RPYL_PID_MIN
        max: RPYL_PID_MAX
      - name: mc_d_roll
        description: "Multicopter rate stabilisation D-gain for ROLL"
        default_value: 23
        field: bank_mc.pid[PID_ROLL].D
        min: RPYL_PID_MIN
        max: RPYL_PID_MAX
      - name: mc_cd_roll
        description: "Multicopter Control Derivative gain for ROLL"
        default_value: 60
        field: bank_mc.pid[PID_ROLL].FF
        min: RPYL_PID_MIN
        max: RPYL_PID_MAX
      - name: mc_p_yaw
        description: "Multicopter rate stabilisation P-gain for YAW"
        default_value: 85
        field: bank_mc.pid[PID_YAW].P
        min: RPYL_PID_MIN
        max: RPYL_PID_MAX
      - name: mc_i_yaw
        description: "Multicopter rate stabilisation I-gain for YAW"
        default_value: 45
        field: bank_mc.pid[PID_YAW].I
        min: RPYL_PID_MIN
        max: RPYL_PID_MAX
      - name: mc_d_yaw
        description: "Multicopter rate stabilisation D-gain for YAW"
        default_value: 0
        field: bank_mc.pid[PID_YAW].D
        min: RPYL_PID_MIN
        max: RPYL_PID_MAX
      - name: mc_cd_yaw
        description: "Multicopter Control Derivative gain for YAW"
        default_value: 60
        field: bank_mc.pid[PID_YAW].FF
        min: RPYL_PID_MIN
        max: RPYL_PID_MAX
      - name: mc_p_level
        description: "Multicopter attitude stabilisation P-gain"
        default_value: 20
        field: bank_mc.pid[PID_LEVEL].P
        min: RPYL_PID_MIN
        max: RPYL_PID_MAX
      - name: mc_i_level
        description: "Multicopter attitude stabilisation low-pass filter cutoff"
        default_value: 15
        field: bank_mc.pid[PID_LEVEL].I
        min: RPYL_PID_MIN
        max: RPYL_PID_MAX
      - name: mc_d_level
        description: "Multicopter attitude stabilisation HORIZON transition point"
        default_value: 75
        field: bank_mc.pid[PID_LEVEL].D
        min: RPYL_PID_MIN
        max: RPYL_PID_MAX
      - name: fw_p_pitch
        description: "Fixed-wing rate stabilisation P-gain for PITCH"
        default_value: 5
        field: bank_fw.pid[PID_PITCH].P
        min: RPYL_PID_MIN
        max: RPYL_PID_MAX
      - name: fw_i_pitch
        description: "Fixed-wing rate stabilisation I-gain for PITCH"
        default_value: 7
        field: bank_fw.pid[PID_PITCH].I
        min: RPYL_PID_MIN
        max: RPYL_PID_MAX
      - name: fw_d_pitch
        description: "Fixed wing rate stabilisation D-gain for PITCH"
        default_value: 0
        field: bank_fw.pid[PID_PITCH].D
        min: RPYL_PID_MIN
        max: RPYL_PID_MAX
      - name: fw_ff_pitch
        description: "Fixed-wing rate stabilisation FF-gain for PITCH"
        default_value: 50
        field: bank_fw.pid[PID_PITCH].FF
        min: RPYL_PID_MIN
        max: RPYL_PID_MAX
      - name: fw_p_roll
        description: "Fixed-wing rate stabilisation P-gain for ROLL"
        default_value: 5
        field: bank_fw.pid[PID_ROLL].P
        min: RPYL_PID_MIN
        max: RPYL_PID_MAX
      - name: fw_i_roll
        description: "Fixed-wing rate stabilisation I-gain for ROLL"
        default_value: 7
        field: bank_fw.pid[PID_ROLL].I
        min: RPYL_PID_MIN
        max: RPYL_PID_MAX
      - name: fw_d_roll
        description: "Fixed wing rate stabilisation D-gain for ROLL"
        default_value: 0
        field: bank_fw.pid[PID_ROLL].D
        min: RPYL_PID_MIN
        max: RPYL_PID_MAX
      - name: fw_ff_roll
        description: "Fixed-wing rate stabilisation FF-gain for ROLL"
        default_value: 50
        field: bank_fw.pid[PID_ROLL].FF
        min: RPYL_PID_MIN
        max: RPYL_PID_MAX
      - name: fw_p_yaw
        description: "Fixed-wing rate stabilisation P-gain for YAW"
        default_value: 6
        field: bank_fw.pid[PID_YAW].P
        min: RPYL_PID_MIN
        max: RPYL_PID_MAX
      - name: fw_i_yaw
        description: "Fixed-wing rate stabilisation I-gain for YAW"
        default_value: 10
        field: bank_fw.pid[PID_YAW].I
        min: RPYL_PID_MIN
        max: RPYL_PID_MAX
      - name: fw_d_yaw
        description: "Fixed wing rate stabilisation D-gain for YAW"
        default_value: 0
        field: bank_fw.pid[PID_YAW].D
        min: RPYL_PID_MIN
        max: RPYL_PID_MAX
      - name: fw_ff_yaw
        description: "Fixed-wing rate stabilisation FF-gain for YAW"
        default_value: 60
        field: bank_fw.pid[PID_YAW].FF
        min: RPYL_PID_MIN
        max: RPYL_PID_MAX
      - name: fw_p_level
        description: "Fixed-wing attitude stabilisation P-gain"
        default_value: 20
        field: bank_fw.pid[PID_LEVEL].P
        min: RPYL_PID_MIN
        max: RPYL_PID_MAX
      - name: fw_i_level
        description: "Fixed-wing attitude stabilisation low-pass filter cutoff"
        default_value: 5
        field: bank_fw.pid[PID_LEVEL].I
        min: RPYL_PID_MIN
        max: RPYL_PID_MAX
      - name: fw_d_level
        description: "Fixed-wing attitude stabilisation HORIZON transition point"
        default_value: 75
        field: bank_fw.pid[PID_LEVEL].D
        min: RPYL_PID_MIN
        max: RPYL_PID_MAX
      - name: max_angle_inclination_rll
        description: "Maximum inclination in level (angle) mode (ROLL axis). 100=10°"
        default_value: 300
        field: max_angle_inclination[FD_ROLL]
        min: 100
        max: 900
      - name: max_angle_inclination_pit
        description: "Maximum inclination in level (angle) mode (PITCH axis). 100=10°"
        default_value: 300
        field: max_angle_inclination[FD_PITCH]
        min: 100
        max: 900
      - name: dterm_lpf_hz
        description: "Dterm low pass filter cutoff frequency. Default setting is very conservative and small multirotors should use higher value between 80 and 100Hz. 80 seems like a gold spot for 7-inch builds while 100 should work best with 5-inch machines. If motors are getting too hot, lower the value"
        default_value: 40
        min: 0
        max: 500
      - name: dterm_lpf_type
        description: "Defines the type of stage 1 D-term LPF filter. Possible values: `PT1`, `BIQUAD`. `PT1` offers faster filter response while `BIQUAD` better attenuation."
        default_value: "BIQUAD"
        field: dterm_lpf_type
        table: filter_type
      - name: dterm_lpf2_hz
        description: "Cutoff frequency for stage 2 D-term low pass filter"
        default_value: 0
        min: 0
        max: 500
      - name: dterm_lpf2_type
        description: "Defines the type of stage 1 D-term LPF filter. Possible values: `PT1`, `BIQUAD`. `PT1` offers faster filter response while `BIQUAD` better attenuation."
        default_value: "BIQUAD"
        field: dterm_lpf2_type
        table: filter_type
      - name: yaw_lpf_hz
        description: "Yaw low pass filter cutoff frequency. Should be disabled (set to `0`) on small multirotors (7 inches and below)"
        default_value: 0
        min: 0
        max: 200
      - name: fw_iterm_throw_limit
        description: "Limits max/min I-term value in stabilization PID controller in case of Fixed Wing. It solves the problem of servo saturation before take-off/throwing the airplane into the air. By default, error accumulated in I-term can not exceed 1/3 of servo throw (around 165us). Set 0 to disable completely."
        default_value: 165
        field: fixedWingItermThrowLimit
        min: FW_ITERM_THROW_LIMIT_MIN
        max: FW_ITERM_THROW_LIMIT_MAX
      - name: fw_loiter_direction
        description: "Direction of loitering: center point on right wing (clockwise - default), or center point on left wing (counterclockwise). If equal YAW then can be changed in flight using a yaw stick."
        default_value: "RIGHT"
        field: loiter_direction
        condition: USE_NAV
        table: direction
      - name: fw_reference_airspeed
        description: "Reference airspeed. Set this to airspeed at which PIDs were tuned. Usually should be set to cruise airspeed. Also used for coordinated turn calculation if airspeed sensor is not present."
        default_value: 1500
        field: fixedWingReferenceAirspeed
        min: 300
        max: 6000
      - name: fw_turn_assist_yaw_gain
        description: "Gain required to keep the yaw rate consistent with the turn rate for a coordinated turn (in TURN_ASSIST mode). Value significantly different from 1.0 indicates a problem with the airspeed calibration (if present) or value of `fw_reference_airspeed` parameter"
        default_value: 1
        field: fixedWingCoordinatedYawGain
        min: 0
        max: 2
      - name: fw_turn_assist_pitch_gain
        description: "Gain required to keep constant pitch angle during coordinated turns (in TURN_ASSIST mode). Value significantly different from 1.0 indicates a problem with the airspeed calibration (if present) or value of `fw_reference_airspeed` parameter"
        default_value: 1
        field: fixedWingCoordinatedPitchGain
        min: 0
        max: 2
      - name: fw_iterm_limit_stick_position
        description: "Iterm is not allowed to grow when stick position is above threshold. This solves the problem of bounceback or followthrough when full stick deflection is applied on poorely tuned fixed wings. In other words, stabilization is partialy disabled when pilot is actively controlling the aircraft and active when sticks are not touched. `0` mean stick is in center position, `1` means it is fully deflected to either side"
        default_value: 0.5
        field: fixedWingItermLimitOnStickPosition
        min: 0
        max: 1
      - name: fw_yaw_iterm_freeze_bank_angle
        description: "Yaw Iterm is frozen when bank angle is above this threshold [degrees]. This solves the problem of the rudder counteracting turns by partially disabling yaw stabilization when making banked turns. Setting to 0 (the default) disables this feature. Only applies when autopilot is not active and TURN ASSIST is disabled."
        default_value: 0
        field: fixedWingYawItermBankFreeze
        min: 0
        max: 90
      - name: pidsum_limit
        description: "A limitation to overall amount of correction Flight PID can request on each axis (Roll/Pitch). If when doing a hard maneuver on one axis machine looses orientation on other axis - reducing this parameter may help"
        default_value: 500
        field: pidSumLimit
        min: PID_SUM_LIMIT_MIN
        max: PID_SUM_LIMIT_MAX
      - name: pidsum_limit_yaw
        description: "A limitation to overall amount of correction Flight PID can request on each axis (Yaw). If when doing a hard maneuver on one axis machine looses orientation on other axis - reducing this parameter may help"
        default_value: 350
        field: pidSumLimitYaw
        min: PID_SUM_LIMIT_MIN
        max: PID_SUM_LIMIT_MAX
      - name: iterm_windup
        description: "Used to prevent Iterm accumulation on during maneuvers. Iterm will be dampened when motors are reaching it's limit (when requested motor correction range is above percentage specified by this parameter)"
        default_value: 50
        field: itermWindupPointPercent
        min: 0
        max: 90
      - name: rate_accel_limit_roll_pitch
        description: "Limits acceleration of ROLL/PITCH rotation speed that can be requested by stick input. In degrees-per-second-squared. Small and powerful UAV flies great with high acceleration limit ( > 5000 dps^2 and even > 10000 dps^2). Big and heavy multirotors will benefit from low acceleration limit (~ 360 dps^2). When set correctly, it greatly improves stopping performance. Value of 0 disables limiting."
        default_value: 0
        field: axisAccelerationLimitRollPitch
        max: 500000
      - name: rate_accel_limit_yaw
        description: "Limits acceleration of YAW rotation speed that can be requested by stick input. In degrees-per-second-squared. Small and powerful UAV flies great with high acceleration limit ( > 10000 dps^2). Big and heavy multirotors will benefit from low acceleration limit (~ 180 dps^2). When set correctly, it greatly improves stopping performance and general stability during yaw turns. Value of 0 disables limiting."
        default_value: 10000
        field: axisAccelerationLimitYaw
        max: 500000
      - name: heading_hold_rate_limit
        description: "This setting limits yaw rotation rate that HEADING_HOLD controller can request from PID inner loop controller. It is independent from manual yaw rate and used only when HEADING_HOLD flight mode is enabled by pilot, RTH or WAYPOINT modes."
        min: HEADING_HOLD_RATE_LIMIT_MIN
        max: HEADING_HOLD_RATE_LIMIT_MAX
        default_value: 90

      - name: nav_mc_pos_z_p
        description: "P gain of altitude PID controller (Multirotor)"
        field: bank_mc.pid[PID_POS_Z].P
        condition: USE_NAV
        min: 0
        max: 255
        default_value: 50
      - name: nav_mc_vel_z_p
        description: "P gain of velocity PID controller"
        field: bank_mc.pid[PID_VEL_Z].P
        condition: USE_NAV
        min: 0
        max: 255
        default_value: 100
      - name: nav_mc_vel_z_i
        description: "I gain of velocity PID controller"
        field: bank_mc.pid[PID_VEL_Z].I
        condition: USE_NAV
        min: 0
        max: 255
        default_value: 50
      - name: nav_mc_vel_z_d
        description: "D gain of velocity PID controller"
        default_value: 10
        field: bank_mc.pid[PID_VEL_Z].D
        condition: USE_NAV
        min: 0
        max: 255
        default_value: 10
      - name: nav_mc_pos_xy_p
        description: "Controls how fast the drone will fly towards the target position. This is a multiplier to convert displacement to target velocity"
        field: bank_mc.pid[PID_POS_XY].P
        condition: USE_NAV
        min: 0
        max: 255
        default_value: 65
      - name: nav_mc_vel_xy_p
        description: "P gain of Position-Rate (Velocity to Acceleration) PID controller. Higher P means stronger response when position error occurs. Too much P might cause \"nervous\" behavior and oscillations"
        field: bank_mc.pid[PID_VEL_XY].P
        condition: USE_NAV
        min: 0
        max: 255
        default_value: 40
      - name: nav_mc_vel_xy_i
        description: "I gain of Position-Rate (Velocity to Acceleration) PID controller. Used for drift compensation (caused by wind for example). Higher I means stronger response to drift. Too much I gain might cause target overshot"
        field: bank_mc.pid[PID_VEL_XY].I
        condition: USE_NAV
        min: 0
        max: 255
        default_value: 15
      - name: nav_mc_vel_xy_d
        description: "D gain of Position-Rate (Velocity to Acceleration) PID controller. It can damp P and I. Increasing D might help when drone overshoots target."
        field: bank_mc.pid[PID_VEL_XY].D
        condition: USE_NAV
        min: 0
        max: 255
        default_value: 100
      - name: nav_mc_vel_xy_ff
        field: bank_mc.pid[PID_VEL_XY].FF
        condition: USE_NAV
        min: 0
        max: 255
        default_value: 40
      - name: nav_mc_heading_p
        description: "P gain of Heading Hold controller (Multirotor)"
        default_value: 60
        field: bank_mc.pid[PID_HEADING].P
        condition: USE_NAV
        min: 0
        max: 255
      - name: nav_mc_vel_xy_dterm_lpf_hz
        field: navVelXyDTermLpfHz
        min: 0
        max: 100
        default_value: 2
      - name: nav_mc_vel_xy_dterm_attenuation
        description: "Maximum D-term attenution percentage for horizontal velocity PID controller (Multirotor). It allows to smooth the PosHold CRUISE, WP and RTH when Multirotor is traveling at full speed. Dterm is not attenuated at low speeds, breaking and accelerating."
        field: navVelXyDtermAttenuation
        min: 0
        max: 100
        default_value: 90
      - name: nav_mc_vel_xy_dterm_attenuation_start
        description: "A point (in percent of both target and current horizontal velocity) where nav_mc_vel_xy_dterm_attenuation begins"
        default_value: 10
        field: navVelXyDtermAttenuationStart
        min: 0
        max: 100
      - name: nav_mc_vel_xy_dterm_attenuation_end
        description: "A point (in percent of both target and current horizontal velocity) where nav_mc_vel_xy_dterm_attenuation reaches maximum"
        default_value: 60
        field: navVelXyDtermAttenuationEnd
        min: 0
        max: 100
      - name: nav_fw_pos_z_p
        description: "P gain of altitude PID controller (Fixedwing)"
        default_value: 40
        field: bank_fw.pid[PID_POS_Z].P
        condition: USE_NAV
        min: 0
        max: 255
      - name: nav_fw_pos_z_i
        description: "I gain of altitude PID controller (Fixedwing)"
        default_value: 5
        field: bank_fw.pid[PID_POS_Z].I
        condition: USE_NAV
        min: 0
        max: 255
      - name: nav_fw_pos_z_d
        description: "D gain of altitude PID controller (Fixedwing)"
        default_value: 10
        field: bank_fw.pid[PID_POS_Z].D
        condition: USE_NAV
        min: 0
        max: 255
      - name: nav_fw_pos_xy_p
        description: "P gain of 2D trajectory PID controller. Play with this to get a straight line between waypoints or a straight RTH"
        default_value: 75
        field: bank_fw.pid[PID_POS_XY].P
        condition: USE_NAV
        min: 0
        max: 255
      - name: nav_fw_pos_xy_i
        description: "I gain of 2D trajectory PID controller. Too high and there will be overshoot in trajectory. Better start tuning with zero"
        default_value: 5
        field: bank_fw.pid[PID_POS_XY].I
        condition: USE_NAV
        min: 0
        max: 255
      - name: nav_fw_pos_xy_d
        description: "D gain of 2D trajectory PID controller. Too high and there will be overshoot in trajectory. Better start tuning with zero"
        default_value: 8
        field: bank_fw.pid[PID_POS_XY].D
        condition: USE_NAV
        min: 0
        max: 255
      - name: nav_fw_heading_p
        description: "P gain of Heading Hold controller (Fixedwing)"
        default_value: 60
        field: bank_fw.pid[PID_HEADING].P
        condition: USE_NAV
        min: 0
        max: 255
      - name: nav_fw_pos_hdg_p
        description: "P gain of heading PID controller. (Fixedwing, rovers, boats)"
        default_value: 30
        field: bank_fw.pid[PID_POS_HEADING].P
        condition: USE_NAV
        min: 0
        max: 255
      - name: nav_fw_pos_hdg_i
        description: "I gain of heading trajectory PID controller. (Fixedwing, rovers, boats)"
        default_value: 2
        field: bank_fw.pid[PID_POS_HEADING].I
        condition: USE_NAV
        min: 0
        max: 255
      - name: nav_fw_pos_hdg_d
        description: "D gain of heading trajectory PID controller. (Fixedwing, rovers, boats)"
        default_value: 0
        field: bank_fw.pid[PID_POS_HEADING].D
        condition: USE_NAV
        min: 0
        max: 255
      - name: nav_fw_pos_hdg_pidsum_limit
        description: "Output limit for heading trajectory PID controller. (Fixedwing, rovers, boats)"
        default_value: 350
        field: navFwPosHdgPidsumLimit
        min: PID_SUM_LIMIT_MIN
        max: PID_SUM_LIMIT_MAX
      - name: mc_iterm_relax
        field: iterm_relax
        table: iterm_relax
        default_value: RP
      - name: mc_iterm_relax_cutoff
        field: iterm_relax_cutoff
        min: 1
        max: 100
        default_value: 15
      - name: d_boost_factor
        field: dBoostFactor
        condition: USE_D_BOOST
        min: 1
        max: 3
        default_value: 1.25
      - name: d_boost_max_at_acceleration
        field: dBoostMaxAtAlleceleration
        condition: USE_D_BOOST
        min: 1000
        max: 16000
        default_value: 7500
      - name: d_boost_gyro_delta_lpf_hz
        field: dBoostGyroDeltaLpfHz
        condition: USE_D_BOOST
        min: 10
        max: 250
        default_value: 80
      - name: antigravity_gain
        description: "Max Antigravity gain. `1` means Antigravity is disabled, `2` means Iterm is allowed to double during rapid throttle movements"
        default_value: 1
        field: antigravityGain
        condition: USE_ANTIGRAVITY
        min: 1
        max: 20
      - name: antigravity_accelerator
        description: ""
        default_value: 1
        field: antigravityAccelerator
        condition: USE_ANTIGRAVITY
        min: 1
        max: 20
      - name: antigravity_cutoff_lpf_hz
        description: "Antigravity cutoff frequenct for Throtte filter. Antigravity is based on the difference between actual and filtered throttle input. The bigger is the difference, the bigger Antigravity gain"
        default_value: 15
        field: antigravityCutoff
        condition: USE_ANTIGRAVITY
        min: 1
        max: 30
      - name: pid_type
        description: "Allows to set type of PID controller used in control loop. Possible values: `NONE`, `PID`, `PIFF`, `AUTO`. Change only in case of experimental platforms like VTOL, tailsitters, rovers, boats, etc. Airplanes should always use `PIFF` and multirotors `PID`"
        field: pidControllerType
        table: pidTypeTable
        default_value: AUTO
      - name: mc_cd_lpf_hz
        description: "Cutoff frequency for Control Derivative. Lower value smoother reaction on fast stick movements. With higher values, response will be more aggressive, jerky"
        default_value: 30
        field: controlDerivativeLpfHz
        min: 0
        max: 200
      - name: setpoint_kalman_enabled
        description: "Enable Kalman filter on the PID controller setpoint"
        default_value: OFF
        condition: USE_GYRO_KALMAN
        field: kalmanEnabled
        type: bool
      - name: setpoint_kalman_q
        description: "Quality factor of the setpoint Kalman filter. Higher values means less filtering and lower phase delay. On 3-7 inch multirotors can be usually increased to 200-300 or even higher of clean builds"
        default_value: 100
        field: kalman_q
        condition: USE_GYRO_KALMAN
        min: 1
        max: 16000
      - name: setpoint_kalman_w
        description: "Window size for the setpoint Kalman filter. Wider the window, more samples are used to compute variance. In general, wider window results in smoother filter response"
        default_value: 4
        field: kalman_w
        condition: USE_GYRO_KALMAN
        min: 1
        max: 40
      - name: setpoint_kalman_sharpness
        description: "Dynamic factor for the setpoint Kalman filter. In general, the higher the value, the more dynamic Kalman filter gets"
        default_value: 100
        field: kalman_sharpness
        condition: USE_GYRO_KALMAN
        min: 1
        max: 16000
      - name: fw_level_pitch_trim
        description: "Pitch trim for self-leveling flight modes. In degrees. +5 means airplane nose should be raised 5 deg from level"
        default_value: 0
        field: fixedWingLevelTrim
        min: -10
        max: 10
      - name: smith_predictor_strength
        description: "The strength factor of a Smith Predictor of PID measurement. In percents"
        default_value: 0.5
        field: smithPredictorStrength
        condition: USE_SMITH_PREDICTOR
        min: 0
        max: 1
      - name: smith_predictor_delay
        description: "Expected delay of the gyro signal. In milliseconds"
        default_value: 0
        field: smithPredictorDelay
        condition: USE_SMITH_PREDICTOR
        min: 0
        max: 8
      - name: smith_predictor_lpf_hz
        description: "Cutoff frequency for the Smith Predictor Low Pass Filter"
        default_value: 50
        field: smithPredictorFilterHz
        condition: USE_SMITH_PREDICTOR
        min: 1
        max: 500

  - name: PG_PID_AUTOTUNE_CONFIG
    type: pidAutotuneConfig_t
    condition: USE_AUTOTUNE_FIXED_WING
    members:
      - name: fw_autotune_overshoot_time
        description: "Time [ms] to detect sustained overshoot"
        default_value: 100
        field: fw_overshoot_time
        min: 50
        max: 500
      - name: fw_autotune_undershoot_time
        description: "Time [ms] to detect sustained undershoot"
        default_value: 200
        field: fw_undershoot_time
        min: 50
        max: 500
      - name: fw_autotune_threshold
        description: "Threshold [%] of max rate to consider overshoot/undershoot detection"
        default_value: 50
        field: fw_max_rate_threshold
        min: 0
        max: 100
      - name: fw_autotune_ff_to_p_gain
        description: "FF to P gain (strength relationship) [%]"
        default_value: 10
        field: fw_ff_to_p_gain
        min: 0
        max: 100
      - name: fw_autotune_ff_to_i_tc
        description: "FF to I time (defines time for I to reach the same level of response as FF) [ms]"
        default_value: 600
        field: fw_ff_to_i_time_constant
        min: 100
        max: 5000

  - name: PG_POSITION_ESTIMATION_CONFIG
    type: positionEstimationConfig_t
    condition: USE_NAV
    members:
      - name: inav_auto_mag_decl
        description: "Automatic setting of magnetic declination based on GPS position. When used manual magnetic declination is ignored."
        default_value: ON
        field: automatic_mag_declination
        type: bool
      - name: inav_gravity_cal_tolerance
        description: "Unarmed gravity calibration tolerance level. Won't finish the calibration until estimated gravity error falls below this value."
        default_value: 5
        field: gravity_calibration_tolerance
        min: 0
        max: 255
      - name: inav_use_gps_velned
        description: "Defined if iNav should use velocity data provided by GPS module for doing position and speed estimation. If set to OFF iNav will fallback to calculating velocity from GPS coordinates. Using native velocity data may improve performance on some GPS modules. Some GPS modules introduce significant delay and using native velocity may actually result in much worse performance."
        default_value: ON
        field: use_gps_velned
        type: bool
      - name: inav_use_gps_no_baro
        field: use_gps_no_baro
        type: bool
        default_value: OFF
      - name: inav_allow_dead_reckoning
        description: "Defines if inav will dead-reckon over short GPS outages. May also be useful for indoors OPFLOW navigation"
        default_value: OFF
        field: allow_dead_reckoning
        type: bool
      - name: inav_reset_altitude
        description: "Defines when relative estimated altitude is reset to zero. Variants - `NEVER` (once reference is acquired it's used regardless); `FIRST_ARM` (keep altitude at zero until firstly armed), `EACH_ARM` (altitude is reset to zero on each arming)"
        default_value: "FIRST_ARM"
        field: reset_altitude_type
        table: reset_type
      - name: inav_reset_home
        description: "Allows to chose when the home position is reset. Can help prevent resetting home position after accidental mid-air disarm. Possible values are: NEVER, FIRST_ARM and EACH_ARM"
        default_value: "FIRST_ARM"
        field: reset_home_type
        table: reset_type
      - name: inav_max_surface_altitude
        description: "Max allowed altitude for surface following mode. [cm]"
        default_value: 200
        field: max_surface_altitude
        min: 0
        max: 1000
      - name: inav_w_z_surface_p
        field: w_z_surface_p
        min: 0
        max: 100
        default_value: 3.5
      - name: inav_w_z_surface_v
        field: w_z_surface_v
        min: 0
        max: 100
        default_value: 6.1
      - name: inav_w_xy_flow_p
        field: w_xy_flow_p
        min: 0
        max: 100
        default_value: 1.0
      - name: inav_w_xy_flow_v
        field: w_xy_flow_v
        min: 0
        max: 100
        default_value: 2.0
      - name: inav_w_z_baro_p
        description: "Weight of barometer measurements in estimated altitude and climb rate"
        field: w_z_baro_p
        min: 0
        max: 10
        default_value: 0.35
      - name: inav_w_z_gps_p
        description: "Weight of GPS altitude measurements in estimated altitude. Setting is used only of airplanes"
        field: w_z_gps_p
        min: 0
        max: 10
        default_value: 0.2
      - name: inav_w_z_gps_v
        description: "Weight of GPS climb rate measurements in estimated climb rate. Setting is used on both airplanes and multirotors. If GPS doesn't support native climb rate reporting (i.e. NMEA GPS) you may consider setting this to zero"
        field: w_z_gps_v
        min: 0
        max: 10
        default_value: 0.1
      - name: inav_w_xy_gps_p
        description: "Weight of GPS coordinates in estimated UAV position and speed."
        default_value: 1.0
        field: w_xy_gps_p
        min: 0
        max: 10
      - name: inav_w_xy_gps_v
        description: "Weight of GPS velocity data in estimated UAV speed"
        default_value: 2.0
        field: w_xy_gps_v
        min: 0
        max: 10
      - name: inav_w_z_res_v
        description: "Decay coefficient for estimated climb rate when baro/GPS reference for altitude is lost"
        default_value: 0.5
        field: w_z_res_v
        min: 0
        max: 10
      - name: inav_w_xy_res_v
        description: "Decay coefficient for estimated velocity when GPS reference for position is lost"
        default_value: 0.5
        field: w_xy_res_v
        min: 0
        max: 10
      - name: inav_w_xyz_acc_p
        field: w_xyz_acc_p
        min: 0
        max: 1
        default_value: 1.0
      - name: inav_w_acc_bias
        description: "Weight for accelerometer drift estimation"
        default_value: 0.01
        field: w_acc_bias
        min: 0
        max: 1
      - name: inav_max_eph_epv
        description: "Maximum uncertainty value until estimated position is considered valid and is used for navigation [cm]"
        default_value: 1000
        field: max_eph_epv
        min: 0
        max: 9999
      - name: inav_baro_epv
        description: "Uncertainty value for barometric sensor [cm]"
        default_value: 100
        field: baro_epv
        min: 0
        max: 9999

  - name: PG_NAV_CONFIG
    type: navConfig_t
    headers: ["navigation/navigation.h"]
    condition: USE_NAV
    members:
      - name: nav_disarm_on_landing
        description: "If set to ON, iNav disarms the FC after landing"
        default_value: OFF
        field: general.flags.disarm_on_landing
        type: bool
      - name: nav_use_midthr_for_althold
        description: "If set to OFF, the FC remembers your throttle stick position when enabling ALTHOLD and treats it as a neutral midpoint for holding altitude"
        default_value: OFF
        field: general.flags.use_thr_mid_for_althold
        type: bool
      - name: nav_extra_arming_safety
        description: "If set to ON drone won't arm if no GPS fix and any navigation mode like RTH or POSHOLD is configured. ALLOW_BYPASS allows the user to momentarily disable this check by holding yaw high (left stick held at the bottom right in mode 2) when switch arming is used"
        default_value: "ON"
        field: general.flags.extra_arming_safety
        table: nav_extra_arming_safety
      - name: nav_user_control_mode
        description: "Defines how Pitch/Roll input from RC receiver affects flight in POSHOLD mode: ATTI - pitch/roll controls attitude like in ANGLE mode; CRUISE - pitch/roll controls velocity in forward and right direction."
        default_value: "ATTI"
        field: general.flags.user_control_mode
        table: nav_user_control_mode
      - name: nav_position_timeout
        description: "If GPS fails wait for this much seconds before switching to emergency landing mode (0 - disable)"
        default_value: 5
        field: general.pos_failure_timeout
        min: 0
        max: 10
      - name: nav_wp_radius
        description: "Waypoint radius [cm]. Waypoint would be considered reached if machine is within this radius"
        default_value: 100
        field: general.waypoint_radius
        min: 10
        max: 10000
      - name: nav_wp_safe_distance
        description: "First waypoint in the mission should be closer than this value [cm]. A value of 0 disables this check."
        default_value: 10000
        field: general.waypoint_safe_distance
        max: 65000
      - name: nav_auto_speed
        description: "Maximum velocity firmware is allowed in full auto modes (RTH, WP) [cm/s] [Multirotor only]"
        default_value: 300
        field: general.max_auto_speed
        min: 10
        max: 2000
      - name: nav_auto_climb_rate
        description: "Maximum climb/descent rate that UAV is allowed to reach during navigation modes. [cm/s]"
        default_value: 500
        field: general.max_auto_climb_rate
        min: 10
        max: 2000
      - name: nav_manual_speed
        description: "Maximum velocity firmware is allowed when processing pilot input for POSHOLD/CRUISE control mode [cm/s] [Multirotor only]"
        default_value: 500
        field: general.max_manual_speed
        min: 10
        max: 2000
      - name: nav_manual_climb_rate
        description: "Maximum climb/descent rate firmware is allowed when processing pilot input for ALTHOLD control mode [cm/s]"
        default_value: 200
        field: general.max_manual_climb_rate
        min: 10
        max: 2000
      - name: nav_land_minalt_vspd
        description: "Vertical descent velocity under nav_land_slowdown_minalt during the RTH landing phase. [cm/s]"
        default_value: 50
        field: general.land_minalt_vspd
        min: 50
        max: 500
      - name: nav_land_maxalt_vspd
        description: "Vertical descent velocity above nav_land_slowdown_maxalt during the RTH landing phase. [cm/s]"
        default_value: 200
        field: general.land_maxalt_vspd
        min: 100
        max: 2000
      - name: nav_land_slowdown_minalt
        description: "Defines at what altitude the descent velocity should start to be `nav_land_minalt_vspd` [cm]"
        default_value: 500
        field: general.land_slowdown_minalt
        min: 50
        max: 1000
      - name: nav_land_slowdown_maxalt
        description: "Defines at what altitude the descent velocity should start to ramp down from `nav_land_maxalt_vspd` to `nav_land_minalt_vspd` during the RTH landing phase [cm]"
        default_value: 2000
        field: general.land_slowdown_maxalt
        min: 500
        max: 4000
      - name: nav_emerg_landing_speed
        description: "Rate of descent UAV will try to maintain when doing emergency descent sequence [cm/s]"
        default_value: 500
        field: general.emerg_descent_rate
        min: 100
        max: 2000
      - name: nav_min_rth_distance
        description: "Minimum distance from homepoint when RTH full procedure will be activated [cm]. Below this distance, the mode will activate at the current location and the final phase is executed (loiter / land). Above this distance, the full procedure is activated, which may include initial climb and flying directly to the homepoint before entering the loiter / land phase."
        default_value: 500
        field: general.min_rth_distance
        min: 0
        max: 5000
      - name: nav_overrides_motor_stop
        description: "When set to OFF the navigation system will not take over the control of the motor if the throttle is low (motor will stop). When set to OFF_ALWAYS the navigation system will not take over the control of the motor if the throttle was low even when failsafe is triggered. When set to AUTO_ONLY the navigation system will only take over the control of the throttle in autonomous navigation modes (NAV WP and NAV RTH). When set to ALL_NAV (default) the navigation system will take over the control of the motor completely and never allow the motor to stop even when the throttle is low. This setting only has an effect on NAV modes which take control of the throttle when combined with MOTOR_STOP and is likely to cause a stall if fw_min_throttle_down_pitch isn't set correctly or the pitch estimation is wrong for fixed wing models when not set to ALL_NAV"
        default_value: "ALL_NAV"
        field: general.flags.nav_overrides_motor_stop
        table: nav_overrides_motor_stop
      - name: nav_rth_climb_first
        description: "If set to ON or ON_FW_SPIRAL aircraft will climb to nav_rth_altitude first before turning to head home. If set to OFF aircraft will turn and head home immediately climbing on the way. For a fixed wing ON will use a linear climb, ON_FW_SPIRAL will use a loiter turning climb with climb rate set by nav_auto_climb_rate, turn rate set by nav_fw_loiter_radius (ON_FW_SPIRAL is a fixed wing setting and behaves the same as ON for a multirotor)"
        default_value: "ON"
        field: general.flags.rth_climb_first
        table: nav_rth_climb_first
      - name: nav_rth_climb_ignore_emerg
        description: "If set to ON, aircraft will execute initial climb regardless of position sensor (GPS) status."
        default_value: OFF
        field: general.flags.rth_climb_ignore_emerg
        type: bool
      - name: nav_rth_tail_first
        description: "If set to ON drone will return tail-first. Obviously meaningless for airplanes."
        default_value: OFF
        field: general.flags.rth_tail_first
        type: bool
      - name: nav_rth_allow_landing
        description: "If set to ON drone will land as a last phase of RTH."
        default_value: "ALWAYS"
        field: general.flags.rth_allow_landing
        table: nav_rth_allow_landing
      - name: nav_rth_alt_mode
        description: "Configure how the aircraft will manage altitude on the way home, see Navigation modes on wiki for more details"
        default_value: "AT_LEAST"
        field: general.flags.rth_alt_control_mode
        table: nav_rth_alt_mode
      - name: nav_rth_alt_control_override
        description: "If set to ON RTH altitude and CLIMB FIRST settings can be overridden during the RTH climb phase using full pitch or roll stick held for > 1 second. RTH altitude is reset to the current altitude using pitch down stick. RTH CLIMB FIRST is overridden using right roll stick so craft turns and heads directly to home (CLIMB FIRST override only works for fixed wing)"
        default_value: OFF
        field: general.flags.rth_alt_control_override
        type: bool
      - name: nav_rth_abort_threshold
        description: "RTH sanity checking feature will notice if distance to home is increasing during RTH and once amount of increase exceeds the threshold defined by this parameter, instead of continuing RTH machine will enter emergency landing, self-level and go down safely. Default is 500m which is safe enough for both multirotor machines and airplanes. [cm]"
        default_value: 50000
        field: general.rth_abort_threshold
        max: 65000
      - name: nav_max_terrain_follow_alt
        field: general.max_terrain_follow_altitude
        default_value: "100"
        description: "Max allowed above the ground altitude for terrain following mode"
        max: 1000
<<<<<<< HEAD
      - name: nav_max_altitude
        field: general.max_altitude
        max: 65000
=======
        default_value: 100
>>>>>>> 689aa4f0
      - name: nav_rth_altitude
        description: "Used in EXTRA, FIXED and AT_LEAST rth alt modes [cm] (Default 1000 means 10 meters)"
        default_value: 1000
        field: general.rth_altitude
        max: 65000
      - name: nav_rth_home_altitude
        description: "Aircraft will climb/descend to this altitude after reaching home if landing is not enabled. Set to 0 to stay at `nav_rth_altitude` (default) [cm]"
        default_value: 0
        field: general.rth_home_altitude
        max: 65000
      - name: safehome_max_distance
        description: "In order for a safehome to be used, it must be less than this distance (in cm) from the arming point."
        default_value: 20000
        field: general.safehome_max_distance
        min: 0
        max: 65000
      - name: safehome_usage_mode
        description: "Used to control when safehomes will be used. Possible values are `OFF`, `RTH` and `RTH_FS`.  See [Safehome documentation](Safehomes.md#Safehome) for more information."
        default_value: "RTH"
        field: general.flags.safehome_usage_mode
        table: safehome_usage_mode
      - name: nav_mc_bank_angle
        description: "Maximum banking angle (deg) that multicopter navigation is allowed to set. Machine must be able to satisfy this angle without loosing altitude"
        default_value: 30
        field: mc.max_bank_angle
        min: 15
        max: 45
      - name: nav_mc_hover_thr
        description: "Multicopter hover throttle hint for altitude controller. Should be set to approximate throttle value when drone is hovering."
        default_value: 1500
        field: mc.hover_throttle
        min: 1000
        max: 2000
      - name: nav_mc_auto_disarm_delay
        description: "Delay before multi-rotor disarms when `nav_disarm_on_landing` is set (m/s)"
        default_value: 2000
        field: mc.auto_disarm_delay
        min: 100
        max: 10000
      - name: nav_mc_braking_speed_threshold
        description: "min speed in cm/s above which braking can happen"
        default_value: 100
        field: mc.braking_speed_threshold
        condition: USE_MR_BRAKING_MODE
        min: 0
        max: 1000
      - name: nav_mc_braking_disengage_speed
        description: "braking is disabled when speed goes below this value"
        default_value: 75
        field: mc.braking_disengage_speed
        condition: USE_MR_BRAKING_MODE
        min: 0
        max: 1000
      - name: nav_mc_braking_timeout
        description: "timeout in ms for braking"
        default_value: 2000
        field: mc.braking_timeout
        condition: USE_MR_BRAKING_MODE
        min: 100
        max: 5000
      - name: nav_mc_braking_boost_factor
        description: "acceleration factor for BOOST phase"
        default_value: 100
        field: mc.braking_boost_factor
        condition: USE_MR_BRAKING_MODE
        min: 0
        max: 200
      - name: nav_mc_braking_boost_timeout
        description: "how long in ms BOOST phase can happen"
        default_value: 750
        field: mc.braking_boost_timeout
        condition: USE_MR_BRAKING_MODE
        min: 0
        max: 5000
      - name: nav_mc_braking_boost_speed_threshold
        description: "BOOST can be enabled when speed is above this value"
        default_value: 150
        field: mc.braking_boost_speed_threshold
        condition: USE_MR_BRAKING_MODE
        min: 100
        max: 1000
      - name: nav_mc_braking_boost_disengage_speed
        description: "BOOST will be disabled when speed goes below this value"
        default_value: 100
        field: mc.braking_boost_disengage_speed
        condition: USE_MR_BRAKING_MODE
        min: 0
        max: 1000
      - name: nav_mc_braking_bank_angle
        description: "max angle that MR is allowed to bank in BOOST mode"
        default_value: 40
        field: mc.braking_bank_angle
        condition: USE_MR_BRAKING_MODE
        min: 15
        max: 60
      - name: nav_mc_pos_deceleration_time
        description: "Used for stoping distance calculation. Stop position is computed as _speed_ * _nav_mc_pos_deceleration_time_ from the place where sticks are released. Braking mode overrides this setting"
        default_value: 120
        field: mc.posDecelerationTime
        condition: USE_NAV
        min: 0
        max: 255
      - name: nav_mc_pos_expo
        description: "Expo for PosHold control"
        default_value: 10
        field: mc.posResponseExpo
        condition: USE_NAV
        min: 0
        max: 255
      - name: nav_mc_wp_slowdown
        description: "When ON, NAV engine will slow down when switching to the next waypoint. This prioritizes turning over forward movement. When OFF, NAV engine will continue to the next waypoint and turn as it goes."
        default_value: ON
        field: mc.slowDownForTurning
        type: bool
      - name: nav_fw_cruise_thr
        description: "Cruise throttle in GPS assisted modes, this includes RTH. Should be set high enough to avoid stalling. This values gives INAV a base for throttle when flying straight, and it will increase or decrease throttle based on pitch of airplane and the parameters below. In addition it will increase throttle if GPS speed gets below 7m/s ( hardcoded )"
        default_value: 1400
        field: fw.cruise_throttle
        min: 1000
        max: 2000
      - name: nav_fw_min_thr
        description: "Minimum throttle for flying wing in GPS assisted modes"
        default_value: 1200
        field: fw.min_throttle
        min: 1000
        max: 2000
      - name: nav_fw_max_thr
        description: "Maximum throttle for flying wing in GPS assisted modes"
        default_value: 1700
        field: fw.max_throttle
        min: 1000
        max: 2000
      - name: nav_fw_bank_angle
        description: "Max roll angle when rolling / turning in GPS assisted modes, is also restrained by global max_angle_inclination_rll"
        default_value: 35
        field: fw.max_bank_angle
        min: 5
        max: 80
      - name: nav_fw_climb_angle
        description: "Max pitch angle when climbing in GPS assisted modes, is also restrained by global max_angle_inclination_pit"
        default_value: 20
        field: fw.max_climb_angle
        min: 5
        max: 80
      - name: nav_fw_dive_angle
        description: "Max negative pitch angle when diving in GPS assisted modes, is also restrained by global max_angle_inclination_pit"
        default_value: 15
        field: fw.max_dive_angle
        min: 5
        max: 80
      - name: nav_fw_pitch2thr
        description: "Amount of throttle applied related to pitch attitude in GPS assisted modes. Throttle = nav_fw_cruise_throttle - (nav_fw_pitch2thr * pitch_angle). (notice that pitch_angle is in degrees and is negative when climbing and positive when diving, and throttle value is constrained between nav_fw_min_thr and nav_fw_max_thr)"
        default_value: 10
        field: fw.pitch_to_throttle
        min: 0
        max: 100
      - name: nav_fw_pitch2thr_smoothing
        description:  "How smoothly the autopilot makes pitch to throttle correction inside a deadband defined by pitch_to_throttle_thresh."
        default_value: 6
        field: fw.pitch_to_throttle_smooth
        min: 0
        max: 9
      - name: nav_fw_pitch2thr_threshold
        description: "Threshold from average pitch where momentary pitch_to_throttle correction kicks in. [decidegrees]"
        default_value: 50
        field: fw.pitch_to_throttle_thresh
        min: 0
        max: 900
      - name: nav_fw_loiter_radius
        description: "PosHold radius. 3000 to 7500 is a good value (30-75m) [cm]"
        default_value: 7500
        field: fw.loiter_radius
        min: 0
        max: 30000
      - name: nav_fw_cruise_speed
        description: "Speed for the plane/wing at cruise throttle used for remaining flight time/distance estimation in cm/s"
        default_value: 0
        field: fw.cruise_speed
        min: 0
        max: 65535
      - name: nav_fw_control_smoothness
        description: "How smoothly the autopilot controls the airplane to correct the navigation error"
        default_value: 0
        field: fw.control_smoothness
        min: 0
        max: 9

      - name: nav_fw_land_dive_angle
        description: "Dive angle that airplane will use during final landing phase. During dive phase, motor is stopped or IDLE and roll control is locked to 0 degrees"
        default_value: 2
        field: fw.land_dive_angle
        condition: NAV_FIXED_WING_LANDING
        min: -20
        max: 20

      - name: nav_fw_launch_velocity
        description: "Forward velocity threshold for swing-launch detection [cm/s]"
        default_value: 300
        field: fw.launch_velocity_thresh
        min: 100
        max: 10000
      - name: nav_fw_launch_accel
        description: "Forward acceleration threshold for bungee launch of throw launch [cm/s/s], 1G = 981 cm/s/s"
        default_value: 1863
        field: fw.launch_accel_thresh
        min: 1000
        max: 20000
      - name: nav_fw_launch_max_angle
        description: "Max tilt angle (pitch/roll combined) to consider launch successful. Set to 180 to disable completely [deg]"
        default_value: 45
        field: fw.launch_max_angle
        min: 5
        max: 180
      - name: nav_fw_launch_detect_time
        description: "Time for which thresholds have to breached to consider launch happened [ms]"
        default_value: 40
        field: fw.launch_time_thresh
        min: 10
        max: 1000
      - name: nav_fw_launch_thr
        description: "Launch throttle - throttle to be set during launch sequence (pwm units)"
        default_value: 1700
        field: fw.launch_throttle
        min: 1000
        max: 2000
      - name: nav_fw_launch_idle_thr
        description: "Launch idle throttle - throttle to be set before launch sequence is initiated. If set below minimum throttle it will force motor stop or at idle throttle (depending if the MOTOR_STOP is enabled). If set above minimum throttle it will force throttle to this value (if MOTOR_STOP is enabled it will be handled according to throttle stick position)"
        default_value: 1000
        field: fw.launch_idle_throttle
        min: 1000
        max: 2000
      - name: nav_fw_launch_motor_delay
        description: "Delay between detected launch and launch sequence start and throttling up (ms)"
        default_value: 500
        field: fw.launch_motor_timer
        min: 0
        max: 5000
      - name: nav_fw_launch_spinup_time
        description: "Time to bring power from minimum throttle to nav_fw_launch_thr - to avoid big stress on ESC and large torque from propeller"
        default_value: 100
        field: fw.launch_motor_spinup_time
        min: 0
        max: 1000
      - name: nav_fw_launch_end_time
        description: "Time for the transition of throttle and pitch angle, between the launch state and the subsequent flight mode [ms]"
        default_value: 3000
        field: fw.launch_end_time
        min: 0
        max: 5000
      - name: nav_fw_launch_min_time
        description: "Allow launch mode to execute at least this time (ms) and ignore stick movements [0-60000]."
        default_value: 0
        field: fw.launch_min_time
        min: 0
        max: 60000
      - name: nav_fw_launch_timeout
        description: "Maximum time for launch sequence to be executed. After this time LAUNCH mode will be turned off and regular flight mode will take over (ms)"
        default_value: 5000
        field: fw.launch_timeout
        max: 60000
      - name: nav_fw_launch_max_altitude
        description: "Altitude (centimeters) at which LAUNCH mode will be turned off and regular flight mode will take over [0-60000]."
        default_value: 0
        field: fw.launch_max_altitude
        min: 0
        max: 60000
      - name: nav_fw_launch_climb_angle
        description: "Climb angle (attitude of model, not climb slope) for launch sequence (degrees), is also restrained by global max_angle_inclination_pit"
        default_value: 18
        field: fw.launch_climb_angle
        min: 5
        max: 45
      - name: nav_fw_cruise_yaw_rate
        description: "Max YAW rate when NAV CRUISE mode is enabled (0=disable control via yaw stick) [dps]"
        default_value: 20
        field: fw.cruise_yaw_rate
        min: 0
        max: 60
      - name: nav_fw_allow_manual_thr_increase
        description: "Enable the possibility to manually increase the throttle in auto throttle controlled modes for fixed wing"
        default_value: OFF
        field: fw.allow_manual_thr_increase
        type: bool
      - name: nav_use_fw_yaw_control
        description: "Enables or Disables the use of the heading PID controller on fixed wing. Heading PID controller is always enabled for rovers and boats"
        default_value: OFF
        field: fw.useFwNavYawControl
        type: bool
      - name: nav_fw_yaw_deadband
        description: "Deadband for heading trajectory PID controller. When heading error is below the deadband, controller assumes that vehicle is on course"
        default_value: 0
        field: fw.yawControlDeadband
        min: 0
        max: 90

  - name: PG_TELEMETRY_CONFIG
    type: telemetryConfig_t
    headers: ["io/serial.h", "telemetry/telemetry.h", "telemetry/frsky_d.h", "telemetry/sim.h"]
    condition: USE_TELEMETRY
    members:
      - name: telemetry_switch
        description: "Which aux channel to use to change serial output & baud rate (MSP / Telemetry). It disables automatic switching to Telemetry when armed."
        default_value: OFF
        type: bool
      - name: telemetry_inverted
        description: "Determines if the telemetry protocol default signal inversion is reversed. This should be OFF in most cases unless a custom or hacked RX is used."
        default_value: OFF
        type: bool
      - name: frsky_default_latitude
        description: "D-Series telemetry only: OpenTX needs a valid set of coordinates to show compass value. A fake value defined in this setting is sent while no fix is acquired."
        default_value: 0
        field: gpsNoFixLatitude
        min: -90
        max: 90
      - name: frsky_default_longitude
        description: "D-Series telemetry only: OpenTX needs a valid set of coordinates to show compass value. A fake value defined in this setting is sent while no fix is acquired."
        default_value: 0
        field: gpsNoFixLongitude
        min: -180
        max: 180
      - name: frsky_coordinates_format
        description: "D-Series telemetry only: FRSKY_FORMAT_DMS (default), FRSKY_FORMAT_NMEA"
        default_value: 0
        field: frsky_coordinate_format
        min: 0
        max: FRSKY_FORMAT_NMEA
        type: uint8_t # TODO: This seems to use an enum, we should use table:
      - name: frsky_unit
        description: "Not used? [METRIC/IMPERIAL]"
        default_value: "METRIC"
        table: frsky_unit
        type: uint8_t
      - name: frsky_vfas_precision
        description: "D-Series telemetry only: Set to 1 to send raw VBat value in 0.1V resolution for receivers that can handle it, or 0 (default) to use the standard method"
        default_value: 0
        min: FRSKY_VFAS_PRECISION_LOW
        max: FRSKY_VFAS_PRECISION_HIGH
      - name: frsky_pitch_roll
        description: "S.Port and D-Series telemetry: Send pitch and roll degrees*10 instead of raw accelerometer data"
        default_value: OFF
        type: bool
      - name: report_cell_voltage
        description: "S.Port, D-Series, and IBUS telemetry: Send the average cell voltage if set to ON"
        default_value: OFF
        type: bool
      - name: hott_alarm_sound_interval
        description: "Battery alarm delay in seconds for Hott telemetry"
        default_value: 5
        field: hottAlarmSoundInterval
        min: 0
        max: 120
      - name: telemetry_halfduplex
        description: "S.Port telemetry only: Turn UART into UNIDIR for usage on F1 and F4 target. See Telemetry.md for details"
        default_value: ON
        field: halfDuplex
        type: bool
      - name: smartport_fuel_unit
        description: "S.Port telemetry only: Unit of the value sent with the `FUEL` ID (FrSky D-Series always sends percent). [PERCENT/MAH/MWH]"
        default_value: "MAH"
        field: smartportFuelUnit
        condition: USE_TELEMETRY_SMARTPORT
        type: uint8_t
        table: smartport_fuel_unit
      - name: ibus_telemetry_type
        description: "Type compatibility ibus telemetry for transmitters. See Telemetry.md label IBUS for details."
        default_value: 0
        field: ibusTelemetryType
        min: 0
        max: 255
      - name: ltm_update_rate
        description: "Defines the LTM update rate (use of bandwidth [NORMAL/MEDIUM/SLOW]). See Telemetry.md, LTM section for details."
        default_value: "NORMAL"
        field: ltmUpdateRate
        condition: USE_TELEMETRY_LTM
        table: ltm_rates
      - name: sim_ground_station_number
        description: "Number of phone that is used to communicate with SIM module. Messages / calls from other numbers are ignored. If undefined, can be set by calling or sending a message to the module."
        default_value: ""
        field: simGroundStationNumber
        condition: USE_TELEMETRY_SIM
      - name: sim_pin
        description: "PIN code for the SIM module"
        default_value: "0000"
        field: simPin
        condition: USE_TELEMETRY_SIM
      - name: sim_transmit_interval
        description: "Text message transmission interval in seconds for SIM module. Minimum value: 10"
        default_value: 60
        field: simTransmitInterval
        condition: USE_TELEMETRY_SIM
        type: uint16_t
        min: SIM_MIN_TRANSMIT_INTERVAL
        max: 65535
      - name: sim_transmit_flags
        description: "Bitmask specifying text message transmit condition flags for the SIM module. 1: continuous transmission, 2: continuous transmission in failsafe mode, 4: continuous transmission when GPS signal quality is low, 8: acceleration events, 16: continuous transmission when altitude is below `sim_low_altitude`"
        default_value: :SIM_TX_FLAG_FAILSAFE
        field: simTransmitFlags
        condition: USE_TELEMETRY_SIM
        max: 63
      - name: acc_event_threshold_high
        description: "Acceleration threshold [cm/s/s] for impact / high g event text messages sent by SIM module. Acceleration values greater than 4 g can occur in fixed wing flight without an impact, so a setting of 4000 or greater is suggested. 0 = detection off."
        default_value: 0
        field: accEventThresholdHigh
        condition: USE_TELEMETRY_SIM
        type: uint16_t
        min: 0
        max: 65535
      - name: acc_event_threshold_low
        description: "Acceleration threshold [cm/s/s] for low-g / freefall detection text messages sent by SIM module. A setting of less than 100 is suggested. Valid values: [0-900], 0 = detection off."
        default_value: 0
        field: accEventThresholdLow
        condition: USE_TELEMETRY_SIM
        type: uint16_t
        min: 0
        max: 900
      - name: acc_event_threshold_neg_x
        description: "Acceleration threshold [cm/s/s] for backwards acceleration / fixed wing landing detection text messages sent by SIM module. Suggested value for fixed wing: 1100. 0 = detection off."
        default_value: 0
        field: accEventThresholdNegX
        condition: USE_TELEMETRY_SIM
        type: uint16_t
        min: 0
        max: 65535
      - name: sim_low_altitude
        description: "Threshold for low altitude warning messages sent by SIM module when the 'L' transmit flag is set in `sim_transmit_flags`."
        default_value: -32767
        field: simLowAltitude
        condition: USE_TELEMETRY_SIM
        type: int16_t
        min: INT16_MIN
        max: INT16_MAX
      - name: mavlink_ext_status_rate
        field: mavlink.extended_status_rate
        type: uint8_t
        min: 0
        max: 255
        default_value: 2
      - name: mavlink_rc_chan_rate
        field: mavlink.rc_channels_rate
        type: uint8_t
        min: 0
        max: 255
        default_value: 5
      - name: mavlink_pos_rate
        field: mavlink.position_rate
        type: uint8_t
        min: 0
        max: 255
        default_value: 2
      - name: mavlink_extra1_rate
        field: mavlink.extra1_rate
        type: uint8_t
        min: 0
        max: 255
        default_value: 10
      - name: mavlink_extra2_rate
        field: mavlink.extra2_rate
        type: uint8_t
        min: 0
        max: 255
        default_value: 2
      - name: mavlink_extra3_rate
        field: mavlink.extra3_rate
        type: uint8_t
        min: 0
        max: 255
        default_value: 1
      - name: mavlink_version
        field: mavlink.version
        description: "Version of MAVLink to use"
        type: uint8_t
        min: 1
        max: 2
        default_value: 2
  - name: PG_ELERES_CONFIG
    type: eleresConfig_t
    headers: ["rx/eleres.h"]
    condition: USE_RX_ELERES
    members:
      - name: eleres_freq
        field: eleresFreq
        min: 415
        max: 450
        default_value: 435
      - name: eleres_telemetry_en
        field: eleresTelemetryEn
        type: bool
        default_value: OFF
      - name: eleres_telemetry_power
        field: eleresTelemetryPower
        min: 0
        max: 7
        default_value: 7
      - name: eleres_loc_en
        field: eleresLocEn
        type: bool
        default_value: OFF
      - name: eleres_loc_power
        field: eleresLocPower
        min: 0
        max: 7
        default_value: 7
      - name: eleres_loc_delay
        field: eleresLocDelay
        min: 30
        max: 1800
        default_value: 240
      - name: eleres_signature
        field: eleresSignature
        max: UINT32_MAX
        default_value: :zero

  - name: PG_LED_STRIP_CONFIG
    type: ledStripConfig_t
    headers: ["common/color.h", "io/ledstrip.h"]
    condition: USE_LED_STRIP
    members:
      - name: ledstrip_visual_beeper
        description: ""
        default_value: OFF
        type: bool

  - name: PG_OSD_CONFIG
    type: osdConfig_t
    headers: ["io/osd.h", "drivers/osd.h"]
    condition: USE_OSD
    members:
      - name: osd_telemetry
        description: "To enable OSD telemetry for antenna tracker. Possible values are `OFF`, `ON` and `TEST`"
        table: osd_telemetry
        field: telemetry
        type: uint8_t
        default_value: "OFF"
      - name: osd_video_system
        description: "Video system used. Possible values are `AUTO`, `PAL` and `NTSC`"
        default_value: "AUTO"
        table: osd_video_system
        field: video_system
        type: uint8_t
      - name: osd_row_shiftdown
        description: "Number of rows to shift the OSD display (increase if top rows are cut off)"
        default_value: 0
        field: row_shiftdown
        min: 0
        max: 1
      - name: osd_units
        description: "IMPERIAL, METRIC, UK"
        default_value: "METRIC"
        field: units
        table: osd_unit
        type: uint8_t
      - name: osd_stats_energy_unit
        description: "Unit used for the drawn energy in the OSD stats [MAH/WH] (milliAmpere hour/ Watt hour)"
        default_value: "MAH"
        field: stats_energy_unit
        table: osd_stats_energy_unit
        type: uint8_t
      - name: osd_stats_min_voltage_unit
        description: "Display minimum voltage of the `BATTERY` or the average per `CELL` in the OSD stats."
        default_value: "BATTERY"
        field: stats_min_voltage_unit
        table: osd_stats_min_voltage_unit
        type: uint8_t

      - name: osd_rssi_alarm
        description: "Value below which to make the OSD RSSI indicator blink"
        default_value: 20
        field: rssi_alarm
        min: 0
        max: 100
      - name: osd_time_alarm
        description: "Value above which to make the OSD flight time indicator blink (minutes)"
        default_value: 10
        field: time_alarm
        min: 0
        max: 600
      - name: osd_alt_alarm
        description: "Value above which to make the OSD relative altitude indicator blink (meters)"
        default_value: 100
        field: alt_alarm
        min: 0
        max: 10000
      - name: osd_dist_alarm
        description: "Value above which to make the OSD distance from home indicator blink (meters)"
        default_value: 1000
        field: dist_alarm
        min: 0
        max: 50000
      - name: osd_neg_alt_alarm
        description: "Value below which (negative altitude) to make the OSD relative altitude indicator blink (meters)"
        default_value: 5
        field: neg_alt_alarm
        min: 0
        max: 10000
      - name: osd_current_alarm
        description: "Value above which the OSD current consumption element will start blinking. Measured in full Amperes."
        default_value: 0
        field: current_alarm
        min: 0
        max: 255
      - name: osd_gforce_alarm
        description: "Value above which the OSD g force indicator will blink (g)"
        default_value: 5
        field: gforce_alarm
        min: 0
        max: 20
      - name: osd_gforce_axis_alarm_min
        description: "Value under which the OSD axis g force indicators will blink (g)"
        default_value: -5
        field: gforce_axis_alarm_min
        min: -20
        max: 20
      - name: osd_gforce_axis_alarm_max
        description: "Value above which the OSD axis g force indicators will blink (g)"
        default_value: 5
        field: gforce_axis_alarm_max
        min: -20
        max: 20
      - name: osd_imu_temp_alarm_min
        description: "Temperature under which the IMU temperature OSD element will start blinking (decidegrees centigrade)"
        default_value: -200
        field: imu_temp_alarm_min
        min: -550
        max: 1250
      - name: osd_imu_temp_alarm_max
        description: "Temperature above which the IMU temperature OSD element will start blinking (decidegrees centigrade)"
        default_value: 600
        field: imu_temp_alarm_max
        min: -550
        max: 1250
      - name: osd_esc_temp_alarm_max
        description: "Temperature above which the IMU temperature OSD element will start blinking (decidegrees centigrade)"
        default_value: 900
        field: esc_temp_alarm_max
        min: -550
        max: 1500
      - name: osd_esc_temp_alarm_min
        description: "Temperature under which the IMU temperature OSD element will start blinking (decidegrees centigrade)"
        default_value: -200
        field: esc_temp_alarm_min
        min: -550
        max: 1500
      - name: osd_baro_temp_alarm_min
        description: "Temperature under which the baro temperature OSD element will start blinking (decidegrees centigrade)"
        default_value: -200
        field: baro_temp_alarm_min
        condition: USE_BARO
        min: -550
        max: 1250
      - name: osd_baro_temp_alarm_max
        description: "Temperature above which the baro temperature OSD element will start blinking (decidegrees centigrade)"
        default_value: 600
        field: baro_temp_alarm_max
        condition: USE_BARO
        min: -550
        max: 1250
      - name: osd_snr_alarm
        condition: USE_SERIALRX_CRSF
        description: "Value below which Crossfire SNR Alarm pops-up. (dB)"
        default_value: 4
        field: snr_alarm
        min: -20
        max: 10
      - name: osd_link_quality_alarm
        condition: USE_SERIALRX_CRSF
        description: "LQ % indicator blinks below this value. For Crossfire use 70%, for Tracer use 50%"
        default_value: 70
        field: link_quality_alarm
        min: 0
        max: 100
      - name: osd_temp_label_align
        description: "Allows to chose between left and right alignment for the OSD temperature sensor labels. Valid values are `LEFT` and `RIGHT`"
        default_value: "LEFT"
        field: temp_label_align
        condition: USE_TEMPERATURE_SENSOR
        table: osd_alignment
        type: uint8_t

      - name: osd_ahi_reverse_roll
        field: ahi_reverse_roll
        type: bool
        default_value: OFF
      - name: osd_ahi_max_pitch
        description: "Max pitch, in degrees, for OSD artificial horizon"
        default_value: 20
        field: ahi_max_pitch
        min: 10
        max: 90
        default_value: 20
      - name: osd_crosshairs_style
        description: "To set the visual type for the crosshair"
        default_value: "DEFAULT"
        field: crosshairs_style
        table: osd_crosshairs_style
        type: uint8_t
      - name: osd_crsf_lq_format
        description: "To select LQ format"
        default_value: "TYPE1"
        field: crsf_lq_format
        table: osd_crsf_lq_format
        type: uint8_t
      - name: osd_horizon_offset
        description: "To vertically adjust the whole OSD and AHI and scrolling bars"
        default_value: 0
        field: horizon_offset
        min: -2
        max: 2
      - name: osd_camera_uptilt
        description: "Set the camera uptilt for the FPV camera in degres, positive is up, negative is down, relative to the horizontal"
        default_value: 0
        field: camera_uptilt
        min: -40
        max: 80
      - name: osd_camera_fov_h
        description: "Horizontal field of view for the camera in degres"
        default_value: 135
        field: camera_fov_h
        min: 60
        max: 150
      - name: osd_camera_fov_v
        description: "Vertical field of view for the camera in degres"
        default_value: 85
        field: camera_fov_v
        min: 30
        max: 120
      - name: osd_hud_margin_h
        description: "Left and right margins for the hud area"
        default_value: 3
        field: hud_margin_h
        min: 0
        max: 4
      - name: osd_hud_margin_v
        description: "Top and bottom margins for the hud area"
        default_value: 3
        field: hud_margin_v
        min: 1
        max: 3
      - name: osd_hud_homing
        description: "To display little arrows around the crossair showing where the home point is in the hud"
        default_value: OFF
        field: hud_homing
        type: bool
      - name: osd_hud_homepoint
        description: "To 3D-display the home point location in the hud"
        default_value: OFF
        field: hud_homepoint
        type: bool
      - name: osd_hud_radar_disp
        description: "Maximum count of nearby aircrafts or points of interest to display in the hud, as sent from an ESP32 LoRa module. Set to 0 to disable (show nothing). The nearby aircrafts will appear as markers A, B, C, etc"
        default_value: 0
        field: hud_radar_disp
        min: 0
        max: 4
      - name: osd_hud_radar_range_min
        description: "In meters, radar aircrafts closer than this will not be displayed in the hud"
        default_value: 3
        field: hud_radar_range_min
        min: 1
        max: 30
      - name: osd_hud_radar_range_max
        description: "In meters, radar aircrafts further away than this will not be displayed in the hud"
        default_value: 4000
        field: hud_radar_range_max
        min: 100
        max: 9990
      - name: osd_hud_radar_nearest
        description: "To display an extra bar of informations at the bottom of the hud area for the closest radar aircraft found, if closest than the set value, in meters. Shows relative altitude (meters or feet, with an up or down arrow to indicate if above or below), speed (in m/s or f/s), and absolute heading (in °, 0 is north, 90 is east, 180 is south, 270 is west). Set to 0 (zero) to disable."
        default_value: 0
        field: hud_radar_nearest
        min: 0
        max: 4000
      - name: osd_hud_wp_disp
        description: "How many navigation waypoints are displayed, set to 0 (zero) to disable. As sample, if set to 2, and you just passed the 3rd waypoint of the mission, you'll see markers for the 4th waypoint (marked 1) and the 5th waypoint (marked 2)"
        default_value: 0
        field: hud_wp_disp

        min: 0
        max: 3
      - name: osd_left_sidebar_scroll
        field: left_sidebar_scroll
        table: osd_sidebar_scroll
        type: uint8_t
        default_value: NONE
      - name: osd_right_sidebar_scroll
        field: right_sidebar_scroll
        table: osd_sidebar_scroll
        type: uint8_t
        default_value: NONE
      - name: osd_sidebar_scroll_arrows
        field: sidebar_scroll_arrows
        type: bool
        default_value: OFF
      - name: osd_main_voltage_decimals
        description: "Number of decimals for the battery voltages displayed in the OSD [1-2]."
        default_value: 1
        field: main_voltage_decimals
        min: 1
        max: 2
      - name: osd_coordinate_digits
        field: coordinate_digits
        min: 8
        max: 11
        default_value: 9

      - name: osd_estimations_wind_compensation
        description: "Use wind estimation for remaining flight time/distance estimation"
        default_value: ON
        condition: USE_WIND_ESTIMATOR
        field: estimations_wind_compensation
        type: bool

      - name: osd_failsafe_switch_layout
        description: "If enabled the OSD automatically switches to the first layout during failsafe"
        default_value: OFF
        type: bool

      - name: osd_plus_code_digits
        description: "Numer of plus code digits before shortening with `osd_plus_code_short`. Precision at the equator: 10=13.9x13.9m; 11=2.8x3.5m; 12=56x87cm; 13=11x22cm."
        field: plus_code_digits
        default_value: 11
        min: 10
        max: 13
      - name: osd_plus_code_short
        description: "Number of leading digits removed from plus code. Removing 2, 4 and 6 digits requires a reference location within, respectively, ~800km, ~40 km and ~2km to recover the original coordinates."
        field: plus_code_short
        default_value: "0"
        table: osd_plus_code_short

      - name: osd_ahi_style
        description: "Sets OSD Artificial Horizon style \"DEFAULT\" or \"LINE\" for the FrSky Graphical OSD."
        field: ahi_style
        default_value: "DEFAULT"
        table: osd_ahi_style
        type: uint8_t

      - name: osd_force_grid
        field: force_grid
        type: bool
        default_value: OFF
        description: Force OSD to work in grid mode even if the OSD device supports pixel level access (mainly used for development)

      - name: osd_ahi_bordered
        field: ahi_bordered
        type: bool
        description: Shows a border/corners around the AHI region (pixel OSD only)
        default_value: OFF

      - name: osd_ahi_width
        field: ahi_width
        max: 255
        description: AHI width in pixels (pixel OSD only)
        default_value: 132

      - name: osd_ahi_height
        field: ahi_height
        max: 255
        description: AHI height in pixels (pixel OSD only)
        default_value: 162

      - name: osd_ahi_vertical_offset
        field: ahi_vertical_offset
        min: -128
        max: 127
        description: AHI vertical offset from center (pixel OSD only)
        default_value: -18

      - name: osd_sidebar_horizontal_offset
        field: sidebar_horizontal_offset
        min: -128
        max: 127
        default_value: 0
        description: Sidebar horizontal offset from default position. Positive values move the sidebars closer to the edges.

      - name: osd_left_sidebar_scroll_step
        field: left_sidebar_scroll_step
        max: 255
        default_value: 0
        description: How many units each sidebar step represents. 0 means the default value for the scroll type.

      - name: osd_right_sidebar_scroll_step
        field: right_sidebar_scroll_step
        max: 255
        default_value: 0
        description: Same as left_sidebar_scroll_step, but for the right sidebar

      - name: osd_sidebar_height
        field: sidebar_height
        min: 0
        max: 5
        default_value: 3
        description: Height of sidebars in rows. 0 leaves only the level indicator arrows (Not for pixel OSD)

      - name: osd_home_position_arm_screen
        type: bool
        default_value: ON
        description: Should home position coordinates be displayed on the arming screen.

      - name: osd_pan_servo_index
        description: Index of the pan servo to adjust osd home heading direction based on camera pan. Note that this feature does not work with continiously rotating servos.
        field: pan_servo_index
        min: 0
        max: 10
        default_value: 0

      - name: osd_pan_servo_pwm2centideg
        description: Centidegrees of pan servo rotation us PWM signal. A servo with 180 degrees of rotation from 1000 to 2000 us PWM typically needs `18` for this setting. Change sign to inverse direction.
        field: pan_servo_pwm2centideg
        default_value: 0
        min: -36
        max: 36


  - name: PG_SYSTEM_CONFIG
    type: systemConfig_t
    headers: ["fc/config.h"]
    members:
      - name: i2c_speed
        description: "This setting controls the clock speed of I2C bus. 400KHZ is the default that most setups are able to use. Some noise-free setups may be overclocked to 800KHZ. Some sensor chips or setups with long wires may work unreliably at 400KHZ - user can try lowering the clock speed to 200KHZ or even 100KHZ. User need to bear in mind that lower clock speeds might require higher looptimes (lower looptime rate)"
        default_value: "400KHZ"
        condition: USE_I2C
        table: i2c_speed
      - name: cpu_underclock
        description: "This option is only available on certain architectures (F3 CPUs at the moment). It makes CPU clock lower to reduce interference to long-range RC systems working at 433MHz"
        default_value: OFF
        field: cpuUnderclock
        condition: USE_UNDERCLOCK
        type: bool
      - name: debug_mode
        description: "Defines debug values exposed in debug variables (developer / debugging setting)"
        default_value: "NONE"
        table: debug_modes
      - name: throttle_tilt_comp_str
        description: "Can be used in ANGLE and HORIZON mode and will automatically boost throttle when banking. Setting is in percentage, 0=disabled."
        default_value: 0
        field: throttle_tilt_compensation_strength
        min: 0
        max: 100
      - name: name
        description: "Craft name"
        default_value: ""

  - name: PG_MODE_ACTIVATION_OPERATOR_CONFIG
    type: modeActivationOperatorConfig_t
    headers: ["fc/rc_modes.h"]
    members:
      - name: mode_range_logic_operator
        description: "Control how Mode selection works in flight modes. If you example have Angle mode configured on two different Aux channels, this controls if you need both activated ( AND ) or if you only need one activated ( OR ) to active angle mode."
        default_value: "OR"
        field: modeActivationOperator
        table: aux_operator
        type: uint8_t

  - name: PG_STATS_CONFIG
    type: statsConfig_t
    headers: ["fc/stats.h"]
    condition: USE_STATS
    members:
      - name: stats
        description: "General switch of the statistics recording feature (a.k.a. odometer)"
        default_value: OFF
        field: stats_enabled
        type: bool
      - name: stats_total_time
        description: "Total flight time [in seconds]. The value is updated on every disarm when \"stats\" are enabled."
        default_value: 0
        max: INT32_MAX
      - name: stats_total_dist
        description: "Total flight distance [in meters]. The value is updated on every disarm when \"stats\" are enabled."
        default_value: 0
        max: INT32_MAX
      - name: stats_total_energy
        max: INT32_MAX
        condition: USE_ADC
        default_value: 0

  - name: PG_TIME_CONFIG
    type: timeConfig_t
    headers: ["common/time.h"]
    members:
      - name: tz_offset
        description: "Time zone offset from UTC, in minutes. This is applied to the GPS time for logging and time-stamping of Blackbox logs"
        default_value: 0
        min: -1440
        max: 1440
      - name: tz_automatic_dst
        description: "Automatically add Daylight Saving Time to the GPS time when needed or simply ignore it. Includes presets for EU and the USA - if you live outside these areas it is suggested to manage DST manually via `tz_offset`."
        default_value: "OFF"
        type: uint8_t
        table: tz_automatic_dst

  - name: PG_DISPLAY_CONFIG
    type: displayConfig_t
    headers: ["drivers/display.h"]
    members:
      - name: display_force_sw_blink
        description: "OFF = OSD hardware blink / ON = OSD software blink. If OSD warning text/values are invisible, try setting this to ON"
        default_value: OFF
        field: force_sw_blink
        type: bool

  - name: PG_VTX_CONFIG
    type: vtxConfig_t
    headers: ["io/vtx_control.h"]
    condition: USE_VTX_CONTROL
    members:
      - name: vtx_halfduplex
        description: "Use half duplex UART to communicate with the VTX, using only a TX pin in the FC."
        default_value: ON
        field: halfDuplex
        type: bool
      - name: vtx_smartaudio_early_akk_workaround
        description: "Enable workaround for early AKK SAudio-enabled VTX bug."
        default_value: ON
        field: smartAudioEarlyAkkWorkaroundEnable
        type: bool

  - name: PG_VTX_SETTINGS_CONFIG
    type: vtxSettingsConfig_t
    headers: ["drivers/vtx_common.h", "io/vtx.h"]
    condition: USE_VTX_SMARTAUDIO || USE_VTX_TRAMP
    members:
      - name: vtx_band
        description: "Configure the VTX band. Set to zero to use `vtx_freq`. Bands: 1: A, 2: B, 3: E, 4: F, 5: Race."
        default_value: 4
        field: band
        min: VTX_SETTINGS_NO_BAND
        max: VTX_SETTINGS_MAX_BAND
      - name: vtx_channel
        description: "Channel to use within the configured `vtx_band`. Valid values are [1, 8]."
        default_value: 1
        field: channel
        min: VTX_SETTINGS_MIN_CHANNEL
        max: VTX_SETTINGS_MAX_CHANNEL
      - name: vtx_power
        description: "VTX RF power level to use. The exact number of mw depends on the VTX hardware."
        default_value: 1
        field: power
        min: VTX_SETTINGS_MIN_POWER
        max: VTX_SETTINGS_MAX_POWER
      - name: vtx_low_power_disarm
        description: "When the craft is disarmed, set the VTX to its lowest power. `ON` will set the power to its minimum value on startup, increase it to `vtx_power` when arming and change it back to its lowest setting after disarming. `UNTIL_FIRST_ARM` will start with minimum power, but once the craft is armed it will increase to `vtx_power` and it will never decrease until the craft is power cycled."
        default_value: "OFF"
        field: lowPowerDisarm
        table: vtx_low_power_disarm
        type: uint8_t
      - name: vtx_pit_mode_chan
        field: pitModeChan
        min: VTX_SETTINGS_MIN_CHANNEL
        max: VTX_SETTINGS_MAX_CHANNEL
        default_value: 1
      - name: vtx_max_power_override
        description:  "Some VTXes may report max power incorrectly (i.e. 200mW for a 600mW VTX). Use this to override max supported power. 0 to disable and use whatever VTX reports as its capabilities"
        default_value: 0
        field: maxPowerOverride
        min: 0
        max: 10000

  - name: PG_PINIOBOX_CONFIG
    type: pinioBoxConfig_t
    headers: ["io/piniobox.h"]
    condition: USE_PINIOBOX
    members:
      - name: pinio_box1
        field: permanentId[0]
        description: "Mode assignment for PINIO#1"
        default_value: "target specific"
        min: 0
        max: 255
        default_value: :BOX_PERMANENT_ID_NONE
        type: uint8_t
      - name: pinio_box2
        field: permanentId[1]
        default_value: "target specific"
        description: "Mode assignment for PINIO#1"
        min: 0
        max: 255
        default_value: :BOX_PERMANENT_ID_NONE
        type: uint8_t
      - name: pinio_box3
        field: permanentId[2]
        default_value: "target specific"
        description: "Mode assignment for PINIO#1"
        min: 0
        max: 255
        default_value: :BOX_PERMANENT_ID_NONE
        type: uint8_t
      - name: pinio_box4
        field: permanentId[3]
        default_value: "target specific"
        description: "Mode assignment for PINIO#1"
        min: 0
        max: 255
        default_value: :BOX_PERMANENT_ID_NONE
        type: uint8_t

  - name: PG_LOG_CONFIG
    type: logConfig_t
    headers: ["common/log.h"]
    condition: USE_LOG
    members:
        - name: log_level
          field: level
          table: log_level
          description: "Defines serial debugging log level. See `docs/development/serial_printf_debugging.md` for usage."
          default_value: "ERROR"
        - name: log_topics
          field: topics
          min: 0
          max: UINT32_MAX
          description: "Defines serial debugging log topic. See `docs/development/serial_printf_debugging.md` for usage."
          default_value: 0

  - name: PG_ESC_SENSOR_CONFIG
    type: escSensorConfig_t
    headers: ["sensors/esc_sensor.h"]
    condition: USE_ESC_SENSOR
    members:
        - name: esc_sensor_listen_only
          default_value: OFF
          description: "Enable when BLHeli32 Auto Telemetry function is used. Disable in every other case"
          field: listenOnly
          type: bool
          default_value: OFF

  - name: PG_SMARTPORT_MASTER_CONFIG
    type: smartportMasterConfig_t
    headers: ["io/smartport_master.h"]
    condition: USE_SMARTPORT_MASTER
    members:
      - name: smartport_master_halfduplex
        field: halfDuplex
        type: bool
        default_value: ON
      - name: smartport_master_inverted
        field: inverted
        type: bool
        default_value: OFF

  - name: PG_DJI_OSD_CONFIG
    type: djiOsdConfig_t
    headers: ["io/osd_dji_hd.h"]
    condition: USE_DJI_HD_OSD
    members:
        - name: dji_workarounds
          description: "Enables workarounds for different versions of MSP protocol used"
          field: proto_workarounds
          min: 0
          max: UINT8_MAX
          default_value: 1
        - name: dji_use_name_for_messages
          description: "Re-purpose the craft name field for messages. Replace craft name with :WTSED for Warnings|Throttle|Speed|Efficiency|Trip distance"
          default_value: ON
          field: use_name_for_messages
          type: bool
        - name: dji_esc_temp_source
          description: "Re-purpose the ESC temperature field for IMU/BARO temperature"
          default_value: "ESC"
          field: esc_temperature_source
          table: djiOsdTempSource
          type: uint8_t
        - name: dji_speed_source
          description: "Sets the speed type displayed by the DJI OSD: GROUND, 3D, AIR"
          default_value: "GROUND"
          field: speedSource
          table: djiOsdSpeedSource
          type: uint8_t

  - name: PG_BEEPER_CONFIG
    type: beeperConfig_t
    headers: [ "fc/config.h" ]
    members:
      - name: dshot_beeper_enabled
        description: "Whether using DShot motors as beepers is enabled"
        default_value: ON
        field: dshot_beeper_enabled
        type: bool
      - name: dshot_beeper_tone
        description: "Sets the DShot beeper tone"
        min: 1
        max: 5
        default_value: 1
        field: dshot_beeper_tone
        type: uint8_t<|MERGE_RESOLUTION|>--- conflicted
+++ resolved
@@ -2418,13 +2418,13 @@
         default_value: "100"
         description: "Max allowed above the ground altitude for terrain following mode"
         max: 1000
-<<<<<<< HEAD
+        default_value: 100
       - name: nav_max_altitude
         field: general.max_altitude
+        description: "Max allowed altitude (above Home Point) that applies to all NAV modes (including Altitude Hold). 0 means limit is disabled"
+        default_value: 0
         max: 65000
-=======
-        default_value: 100
->>>>>>> 689aa4f0
+        min: 0
       - name: nav_rth_altitude
         description: "Used in EXTRA, FIXED and AT_LEAST rth alt modes [cm] (Default 1000 means 10 meters)"
         default_value: 1000
