--- conflicted
+++ resolved
@@ -1646,7 +1646,6 @@
         field: force_sw_blink
         type: bool
 
-<<<<<<< HEAD
   - name: PG_BRAINFPV_CONFIG
     type: bfOsdConfig_t
     headers: ["brainfpv/brainfpv_osd.h"]
@@ -1723,7 +1722,7 @@
       - name: brainfpv_osd_invert
         field: invert
         type: bool
-=======
+
   - name: PG_VTX_CONFIG
     type: vtxConfig_t
     headers: ["io/vtx_control.h"]
@@ -1762,5 +1761,4 @@
         field: pitModeFreq
         min: VTX_SETTINGS_MIN_FREQUENCY_MHZ
         max: VTX_SETTINGS_MAX_FREQUENCY_MHZ
-        condition: VTX_SETTINGS_FREQCMD
->>>>>>> f2cf315a
+        condition: VTX_SETTINGS_FREQCMD