--- conflicted
+++ resolved
@@ -1161,12 +1161,6 @@
         field: mixer_config.appliedMixerPreset
         min: -1
         max: INT16_MAX
-<<<<<<< HEAD
-      - name: output_mode
-        description: "Output function assignment mode. AUTO assigns outputs according to the default mapping, SERVOS assigns all outputs to servos, MOTORS assigns all outputs to motors"
-        default_value: "AUTO"
-        field: mixer_config.outputMode
-        table: output_mode
       - name: motorstop_on_low
         description: "If enabled, motor will stop when throttle is low on this mixer_profile"
         default_value: OFF
@@ -1190,8 +1184,6 @@
         max: 200
 
       
-=======
->>>>>>> b03fd175
 
   - name: PG_REVERSIBLE_MOTORS_CONFIG
     type: reversibleMotorsConfig_t
