--- conflicted
+++ resolved
@@ -673,13 +673,8 @@
       - name: pitot_lpf_milli_hz
         description: "Pitot tube lowpass filter cutoff frequency in milli Hz(0.001hz). Set as 0 to disable LPF Lower cutoff frequencies result in smoother response at expense of command control delay"
         min: 0
-<<<<<<< HEAD
-        max: 10000
-        default_value: 1000
-=======
         max: 50000
         default_value: 3000
->>>>>>> 59eaaeba
       - name: pitot_scale
         description: "Pitot tube scale factor"
         min: 0
