--- conflicted
+++ resolved
@@ -668,11 +668,7 @@
         default_value: "NONE"
         table: pitot_hardware
       - name: pitot_lpf_milli_hz
-<<<<<<< HEAD
-        description: "LPF cutoff frequency for pitot sensor in milli Hz(0.001hz). set 0 to disable LPF"
-=======
-        description: "Pitot tube lowpass filter cutoff frequency. Lower cutoff frequencies result in smoother response at expense of command control delay"
->>>>>>> c6760754
+        description: "Pitot tube lowpass filter cutoff frequency in milli Hz(0.001hz). Set as 0 to disable LPF Lower cutoff frequencies result in smoother response at expense of command control delay"
         min: 0
         max: 50000
         default_value: 3000
