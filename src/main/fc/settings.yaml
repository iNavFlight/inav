--- conflicted
+++ resolved
@@ -76,13 +76,8 @@
     values: ["400KHZ", "800KHZ", "100KHZ", "200KHZ"]
   - name: debug_modes
     values: ["NONE", "GYRO", "NOTCH", "NAV_LANDING", "FW_ALTITUDE", "AGL", "FLOW_RAW",
-<<<<<<< HEAD
-      "FLOW", "SBUS", "FPORT", "ALWAYS", "STAGE2", "WIND_ESTIMATOR", "SAG_COMP_VOLTAGE",
+      "FLOW", "SBUS", "FPORT", "ALWAYS", "STAGE2", "SAG_COMP_VOLTAGE",
       "VIBE", "CRUISE", "REM_FLIGHT_TIME", "SMARTAUDIO", "ACC", "GENERIC", "ITERM_RELAX", "D_BOOST"]
-=======
-      "FLOW", "SBUS", "FPORT", "ALWAYS", "STAGE2", "SAG_COMP_VOLTAGE",
-      "VIBE", "CRUISE", "REM_FLIGHT_TIME", "SMARTAUDIO", "ACC", "GENERIC", "ITERM_RELAX"]
->>>>>>> 203e4720
   - name: async_mode
     values: ["NONE", "GYRO", "ALL"]
   - name: aux_operator
