--- conflicted
+++ resolved
@@ -187,18 +187,15 @@
   - name: nav_fw_wp_turn_smoothing
     values: ["OFF", "ON", "ON-CUT"]
     enum: wpFwTurnSmoothing_e
-<<<<<<< HEAD
-  - name: led_pin_pwm_mode
-    values: ["SHARED_LOW", "SHARED_HIGH", "LOW", "HIGH"]
-    enum: led_pin_pwm_mode_e
-=======
   - name: gps_auto_baud_max
     values: [ '115200', '57600', '38400', '19200', '9600', '230400', '460800', '921600']
     enum: gpsBaudRate_e
   - name: nav_mc_althold_throttle
     values: ["STICK", "MID_STICK", "HOVER"]
     enum: navMcAltHoldThrottle_e    
->>>>>>> d04536a1
+  - name: led_pin_pwm_mode
+    values: ["SHARED_LOW", "SHARED_HIGH", "LOW", "HIGH"]
+    enum: led_pin_pwm_mode_e
 
 constants:
   RPYL_PID_MIN: 0
