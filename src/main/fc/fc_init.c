/*
 * This file is part of Cleanflight.
 *
 * Cleanflight is free software: you can redistribute it and/or modify
 * it under the terms of the GNU General Public License as published by
 * the Free Software Foundation, either version 3 of the License, or
 * (at your option) any later version.
 *
 * Cleanflight is distributed in the hope that it will be useful,
 * but WITHOUT ANY WARRANTY; without even the implied warranty of
 * MERCHANTABILITY or FITNESS FOR A PARTICULAR PURPOSE.  See the
 * GNU General Public License for more details.
 *
 * You should have received a copy of the GNU General Public License
 * along with Cleanflight.  If not, see <http://www.gnu.org/licenses/>.
 */

#include <stdbool.h>
#include <stdint.h>
#include <string.h>

#include "platform.h"

#include "blackbox/blackbox.h"
#include "blackbox/blackbox_io.h"

#include "build/assert.h"
#include "build/atomic.h"
#include "build/build_config.h"
#include "build/debug.h"

#include "common/axis.h"
#include "common/color.h"
#include "common/log.h"
#include "common/maths.h"
#include "common/memory.h"
#include "common/printf.h"
#include "common/global_variables.h"

#include "config/config_eeprom.h"
#include "config/feature.h"
#include "config/parameter_group.h"
#include "config/parameter_group_ids.h"

#include "cms/cms.h"

#include "drivers/1-wire.h"
#include "drivers/accgyro/accgyro.h"
#include "drivers/adc.h"
#include "drivers/compass/compass.h"
#include "drivers/bus.h"
#include "drivers/dma.h"
#include "drivers/exti.h"
#include "drivers/flash_m25p16.h"
#include "drivers/io.h"
#include "drivers/io_pca9685.h"
#include "drivers/flash.h"
#include "drivers/light_led.h"
#include "drivers/nvic.h"
#include "drivers/osd.h"
#include "drivers/persistent.h"
#include "drivers/pwm_esc_detect.h"
#include "drivers/pwm_mapping.h"
#include "drivers/pwm_output.h"
#include "drivers/pwm_output.h"
#include "drivers/rx_pwm.h"
#include "drivers/sensor.h"
#include "drivers/serial.h"
#include "drivers/serial_softserial.h"
#include "drivers/serial_uart.h"
#include "drivers/serial_usb_vcp.h"
#include "drivers/sound_beeper.h"
#include "drivers/system.h"
#include "drivers/time.h"
#include "drivers/timer.h"
#include "drivers/uart_inverter.h"
#include "drivers/io.h"
#include "drivers/exti.h"
#include "drivers/io_pca9685.h"
#include "drivers/vtx_common.h"
#ifdef USE_USB_MSC
#include "drivers/usb_msc.h"
#include "msc/emfat_file.h"
#endif
#include "drivers/sdcard/sdcard.h"

#include "fc/cli.h"
#include "fc/config.h"
#include "fc/fc_msp.h"
#include "fc/fc_tasks.h"
#include "fc/rc_controls.h"
#include "fc/runtime_config.h"

#include "flight/failsafe.h"
#include "flight/imu.h"
#include "flight/mixer.h"
#include "flight/pid.h"
#include "flight/servos.h"
#include "flight/rpm_filter.h"

#include "io/asyncfatfs/asyncfatfs.h"
#include "io/beeper.h"
#include "io/lights.h"
#include "io/dashboard.h"
#include "io/displayport_frsky_osd.h"
#include "io/displayport_msp.h"
#include "io/displayport_max7456.h"
#include "io/flashfs.h"
#include "io/gps.h"
#include "io/ledstrip.h"
#include "io/pwmdriver_i2c.h"
#include "io/osd.h"
#include "io/osd_dji_hd.h"
#include "io/rcdevice_cam.h"
#include "io/serial.h"
#include "io/displayport_msp.h"
#include "io/vtx.h"
#include "io/vtx_control.h"
#include "io/vtx_smartaudio.h"
#include "io/vtx_tramp.h"
#include "io/vtx_ffpv24g.h"
#include "io/piniobox.h"

#include "msp/msp_serial.h"

#include "navigation/navigation.h"

#include "rx/rx.h"
#include "rx/spektrum.h"

#include "sensors/acceleration.h"
#include "sensors/barometer.h"
#include "sensors/battery.h"
#include "sensors/boardalignment.h"
#include "sensors/compass.h"
#include "sensors/gyro.h"
#include "sensors/initialisation.h"
#include "sensors/pitotmeter.h"
#include "sensors/rangefinder.h"
#include "sensors/sensors.h"
#include "sensors/esc_sensor.h"

#include "scheduler/scheduler.h"

#include "telemetry/telemetry.h"

#include "uav_interconnect/uav_interconnect.h"

#ifdef USE_BRAINFPV_FPGA
#include "fpga_drv.h"
#endif

#ifdef USE_HARDWARE_REVISION_DETECTION
#include "hardware_revision.h"
#endif

#ifdef USE_HARDWARE_PREBOOT_SETUP
extern void initialisePreBootHardware(void);
#endif

extern uint8_t motorControlEnable;

typedef enum {
    SYSTEM_STATE_INITIALISING   = 0,
    SYSTEM_STATE_CONFIG_LOADED  = (1 << 0),
    SYSTEM_STATE_SENSORS_READY  = (1 << 1),
    SYSTEM_STATE_MOTORS_READY   = (1 << 2),
    SYSTEM_STATE_TRANSPONDER_ENABLED = (1 << 3),
    SYSTEM_STATE_READY          = (1 << 7)
} systemState_e;

uint8_t systemState = SYSTEM_STATE_INITIALISING;

void flashLedsAndBeep(void)
{
    LED1_ON;
    LED0_OFF;
    for (uint8_t i = 0; i < 10; i++) {
        LED1_TOGGLE;
        LED0_TOGGLE;
        delay(25);
        if (!(getPreferredBeeperOffMask() & (1 << (BEEPER_SYSTEM_INIT - 1))))
            BEEP_ON;
        delay(25);
        BEEP_OFF;
    }
    LED0_OFF;
    LED1_OFF;
}

void init(void)
{
#if defined(USE_FLASHFS) && defined(USE_FLASH_M25P16)
    bool flashDeviceInitialized = false;
#endif

#ifdef USE_HAL_DRIVER
    HAL_Init();
#endif

    systemState = SYSTEM_STATE_INITIALISING;
    printfSupportInit();

    // Initialize system and CPU clocks to their initial values
    systemInit();

    // initialize IO (needed for all IO operations)
    IOInitGlobal();

#ifdef USE_HARDWARE_REVISION_DETECTION
    detectHardwareRevision();
#endif

#ifdef BRUSHED_ESC_AUTODETECT
    detectBrushedESC();
#endif

    initEEPROM();
    ensureEEPROMContainsValidData();
    readEEPROM();

    // Re-initialize system clock to their final values (if necessary)
    systemClockSetup(systemConfig()->cpuUnderclock);

#ifdef USE_I2C
    i2cSetSpeed(systemConfig()->i2c_speed);
#endif

#ifdef USE_HARDWARE_PREBOOT_SETUP
    initialisePreBootHardware();
#endif

    systemState |= SYSTEM_STATE_CONFIG_LOADED;

    debugMode = systemConfig()->debug_mode;

    // Latch active features to be used for feature() in the remainder of init().
    latchActiveFeatures();

    ledInit(false);

#ifdef USE_EXTI
    EXTIInit();
#endif

#ifdef USE_SPEKTRUM_BIND
    if (rxConfig()->receiverType == RX_TYPE_SERIAL) {
        switch (rxConfig()->serialrx_provider) {
            case SERIALRX_SPEKTRUM1024:
            case SERIALRX_SPEKTRUM2048:
                // Spektrum satellite binding if enabled on startup.
                // Must be called before that 100ms sleep so that we don't lose satellite's binding window after startup.
                // The rest of Spektrum initialization will happen later - via spektrumInit()
                spektrumBind(rxConfigMutable());
                break;
        }
    }
#endif

#ifdef USE_VCP
    // Early initialize USB hardware
    usbVcpInitHardware();
#endif

    timerInit();  // timer must be initialized before any channel is allocated

#if defined(AVOID_UART2_FOR_PWM_PPM)
    serialInit(feature(FEATURE_SOFTSERIAL),
            (rxConfig()->receiverType == RX_TYPE_PPM) ? SERIAL_PORT_USART2 : SERIAL_PORT_NONE);
#elif defined(AVOID_UART3_FOR_PWM_PPM)
    serialInit(feature(FEATURE_SOFTSERIAL),
            (rxConfig()->receiverType == RX_TYPE_PPM) ? SERIAL_PORT_USART3 : SERIAL_PORT_NONE);
#else
    serialInit(feature(FEATURE_SOFTSERIAL), SERIAL_PORT_NONE);
#endif

    // Initialize MSP serial ports here so LOG can share a port with MSP.
    // XXX: Don't call mspFcInit() yet, since it initializes the boxes and needs
    // to run after the sensors have been detected.
    mspSerialInit();

#if defined(USE_DJI_HD_OSD)
    // DJI OSD uses a special flavour of MSP (subset of Betaflight 4.1.1 MSP) - process as part of serial task
    djiOsdSerialInit();
#endif

#if defined(USE_LOG)
    // LOG might use serial output, so we only can init it after serial port is ready
    // From this point on we can use LOG_*() to produce real-time debugging information
    logInit();
#endif

#ifdef USE_LOGIC_CONDITIONS
    gvInit();
#endif

    // Initialize servo and motor mixers
    // This needs to be called early to set up platform type correctly and count required motors & servos
    servosInit();
    mixerUpdateStateFlags();
    mixerInit();

    // Some sanity checking
    if (motorConfig()->motorPwmProtocol == PWM_TYPE_BRUSHED) {
        featureClear(FEATURE_REVERSIBLE_MOTORS);
    }
    if (!STATE(ALTITUDE_CONTROL)) {
        featureClear(FEATURE_AIRMODE);
    }

    // Initialize motor and servo outpus
    if (pwmMotorAndServoInit()) {
        DISABLE_ARMING_FLAG(ARMING_DISABLED_PWM_OUTPUT_ERROR);
    }
    else {
        ENABLE_ARMING_FLAG(ARMING_DISABLED_PWM_OUTPUT_ERROR);
    }

    systemState |= SYSTEM_STATE_MOTORS_READY;

#ifdef USE_ESC_SENSOR
    // DSHOT supports a dedicated wire ESC telemetry. Kick off the ESC-sensor receiver initialization
    // We may, however, do listen_only, so need to init this anyway
    // Initialize escSensor after having done it with outputs
    escSensorInitialize();
#endif

#ifdef BEEPER
    beeperDevConfig_t beeperDevConfig = {
        .ioTag = IO_TAG(BEEPER),
#ifdef BEEPER_INVERTED
        .isOD = false,
        .isInverted = true
#else
        .isOD = true,
        .isInverted = false
#endif
    };

    beeperInit(&beeperDevConfig);
#endif
#ifdef USE_LIGHTS
    lightsInit();
#endif

#ifdef USE_UART_INVERTER
    uartInverterInit();
#endif

    // Initialize buses
    busInit();

#ifdef USE_BRAINFPV_FPGA
    spiInitDevice(SPIDEV_3, false);
    BRAINFPVFPGA_Init(true);
#endif

#ifdef USE_HARDWARE_REVISION_DETECTION
    updateHardwareRevision();
#endif

#if defined(USE_RANGEFINDER_HCSR04) && defined(USE_SOFTSERIAL1)
#if defined(FURYF3) || defined(OMNIBUS) || defined(SPRACINGF3MINI)
    if ((rangefinderConfig()->rangefinder_hardware == RANGEFINDER_HCSR04) && feature(FEATURE_SOFTSERIAL)) {
        serialRemovePort(SERIAL_PORT_SOFTSERIAL1);
    }
#endif
#endif

#if defined(USE_RANGEFINDER_HCSR04) && defined(USE_SOFTSERIAL2) && defined(SPRACINGF3)
    if ((rangefinderConfig()->rangefinder_hardware == RANGEFINDER_HCSR04) && feature(FEATURE_SOFTSERIAL)) {
        serialRemovePort(SERIAL_PORT_SOFTSERIAL2);
    }
#endif

#ifdef USE_USB_MSC
    /* MSC mode will start after init, but will not allow scheduler to run,
     * so there is no bottleneck in reading and writing data
     */
    mscInit();
#if defined(USE_FLASHFS)
        // If the blackbox device is onboard flash, then initialize and scan
        // it to identify the log files *before* starting the USB device to
        // prevent timeouts of the mass storage device.
        if (blackboxConfig()->device == BLACKBOX_DEVICE_FLASH) {
#ifdef USE_FLASH_M25P16
            // Must initialise the device to read _anything_
            /*m25p16_init(0);*/
            if (!flashDeviceInitialized) {
                flashDeviceInitialized = flashInit();
            }
#endif
            emfat_init_files();
        }
#endif

    if (mscCheckBoot() || mscCheckButton()) {
        if (mscStart() == 0) {
             mscWaitForButton();
        } else {
             NVIC_SystemReset();
        }
    }
#endif

#ifdef USE_I2C
#ifdef USE_I2C_DEVICE_1
    #ifdef I2C_DEVICE_1_SHARES_UART3
        if (!doesConfigurationUsePort(SERIAL_PORT_USART3)) {
            i2cInit(I2CDEV_1);
        }
    #else
            i2cInit(I2CDEV_1);
    #endif
#endif

#ifdef USE_I2C_DEVICE_2
    #ifdef I2C_DEVICE_2_SHARES_UART3
        if (!doesConfigurationUsePort(SERIAL_PORT_USART3)) {
            i2cInit(I2CDEV_2);
        }
    #else
            i2cInit(I2CDEV_2);
    #endif
#endif

#ifdef USE_I2C_DEVICE_3
    i2cInit(I2CDEV_3);
#endif

#ifdef USE_I2C_DEVICE_4
    i2cInit(I2CDEV_4);
#endif

#ifdef USE_I2C_DEVICE_EMULATED
    #ifdef I2C_DEVICE_EMULATED_SHARES_UART3
        if (!doesConfigurationUsePort(SERIAL_PORT_USART3)) {
            i2cInit(I2CDEV_EMULATED);
        }
    #else
            i2cInit(I2CDEV_EMULATED);
    #endif
#endif
#endif

#ifdef USE_ADC
    drv_adc_config_t adc_params;
    memset(&adc_params, 0, sizeof(adc_params));

    // Allocate and initialize ADC channels if features are configured - can't rely on sensor detection here, it's done later
    if (feature(FEATURE_VBAT)) {
        adc_params.adcFunctionChannel[ADC_BATTERY] = adcChannelConfig()->adcFunctionChannel[ADC_BATTERY];
    }

    if (feature(FEATURE_RSSI_ADC)) {
        adc_params.adcFunctionChannel[ADC_RSSI] = adcChannelConfig()->adcFunctionChannel[ADC_RSSI];
    }

    if (feature(FEATURE_CURRENT_METER) && batteryMetersConfig()->current.type == CURRENT_SENSOR_ADC) {
        adc_params.adcFunctionChannel[ADC_CURRENT] =  adcChannelConfig()->adcFunctionChannel[ADC_CURRENT];
    }

#if defined(USE_PITOT) && defined(USE_ADC) && defined(USE_PITOT_ADC)
    if (pitotmeterConfig()->pitot_hardware == PITOT_ADC || pitotmeterConfig()->pitot_hardware == PITOT_AUTODETECT) {
        adc_params.adcFunctionChannel[ADC_AIRSPEED] = adcChannelConfig()->adcFunctionChannel[ADC_AIRSPEED];
    }
#endif

    adcInit(&adc_params);
#endif

#ifdef USE_PINIO
    pinioInit();
#endif

#ifdef USE_PINIOBOX
    pinioBoxInit();
#endif

#if defined(USE_GPS) || defined(USE_MAG)
    delay(500);

    /* Extra 500ms delay prior to initialising hardware if board is cold-booting */
    if (!isMPUSoftReset()) {
        LED1_ON;
        LED0_OFF;

        for (int i = 0; i < 5; i++) {
            LED1_TOGGLE;
            LED0_TOGGLE;
            delay(100);
        }

        LED0_OFF;
        LED1_OFF;
    }
#endif

    initBoardAlignment();

#ifdef USE_CMS
    cmsInit();
#endif

#ifdef USE_DASHBOARD
    if (feature(FEATURE_DASHBOARD)) {
        dashboardInit();
    }
#endif

#ifdef USE_GPS
    if (feature(FEATURE_GPS)) {
        gpsPreInit();
    }
#endif

    // 1-Wire IF chip
#ifdef USE_1WIRE
    owInit();
#endif

    if (!sensorsAutodetect()) {
        // if gyro was not detected due to whatever reason, we give up now.
        failureMode(FAILURE_MISSING_ACC);
    }

    systemState |= SYSTEM_STATE_SENSORS_READY;

    flashLedsAndBeep();

    pidInitFilters();

    imuInit();

    // Sensors have now been detected, mspFcInit() can now be called
    // to set the boxes up
    mspFcInit();

    cliInit(serialConfig());

    failsafeInit();

    rxInit();

<<<<<<< HEAD
=======
#if defined(USE_OSD)
    displayPort_t *osdDisplayPort = NULL;
#endif
>>>>>>> 098a574b

#if defined(USE_OSD) && !defined(USE_BRAINFPV_OSD)
    if (feature(FEATURE_OSD)) {
#if defined(USE_FRSKYOSD)
        if (!osdDisplayPort) {
            osdDisplayPort = frskyOSDDisplayPortInit(osdConfig()->video_system);
        }
#endif
#if defined(USE_MAX7456)
        // If there is a max7456 chip for the OSD and we have no
        // external OSD initialized, use it.
        if (!osdDisplayPort) {
            osdDisplayPort = max7456DisplayPortInit(osdConfig()->video_system);
        }
#elif defined(USE_OSD_OVER_MSP_DISPLAYPORT) // OSD over MSP; not supported (yet)
        if (!osdDisplayPort) {
            osdDisplayPort = displayPortMspInit();
        }
#endif
        // osdInit  will register with CMS by itself.
        osdInit(osdDisplayPort);
    }
#endif

<<<<<<< HEAD
#if defined(USE_MSP_DISPLAYPORT) && defined(USE_CMS) && !defined(USE_BRAINFPV_OSD)
    // If OSD is not active, then register MSP_DISPLAYPORT as a CMS device.
    if (!osdDisplayPort) {
        cmsDisplayPortRegister(displayPortMspInit());
    }
#endif

=======
>>>>>>> 098a574b
#ifdef USE_UAV_INTERCONNECT
    uavInterconnectBusInit();
#endif

#ifdef USE_GPS
    if (feature(FEATURE_GPS)) {
        gpsInit();
    }
#endif


#ifdef USE_NAV
    navigationInit();
#endif

#ifdef USE_LED_STRIP
    ledStripInit();

    if (feature(FEATURE_LED_STRIP)) {
        ledStripEnable();
    }
#endif

#ifdef USE_TELEMETRY
    if (feature(FEATURE_TELEMETRY)) {
        telemetryInit();
    }
#endif

#ifdef USE_BLACKBOX
    // SDCARD and FLASHFS are used only for blackbox
    // Make sure we only init what's necessary for blackbox
    switch (blackboxConfig()->device) {
#ifdef USE_FLASHFS
        case BLACKBOX_DEVICE_FLASH:
#ifdef USE_FLASH_M25P16
            if (!flashDeviceInitialized) {
                flashDeviceInitialized = flashInit();
            }
#endif
            flashfsInit();
            break;
#endif

#ifdef USE_SDCARD
        case BLACKBOX_DEVICE_SDCARD:
            sdcardInsertionDetectInit();
            sdcard_init();
            afatfs_init();
            break;
#endif
        default:
            break;
    }

    blackboxInit();
#endif

    gyroStartCalibration();

#ifdef USE_BARO
    baroStartCalibration();
#endif

#ifdef USE_PITOT
    pitotStartCalibration();
#endif

#if defined(USE_VTX_CONTROL)
    vtxControlInit();
    vtxCommonInit();
    vtxInit();

#ifdef USE_VTX_SMARTAUDIO
    vtxSmartAudioInit();
#endif

#ifdef USE_VTX_TRAMP
    vtxTrampInit();
#endif

#ifdef USE_VTX_FFPV
    vtxFuriousFPVInit();
#endif

#endif // USE_VTX_CONTROL

    // Now that everything has powered up the voltage and cell count be determined.
    if (feature(FEATURE_VBAT | FEATURE_CURRENT_METER))
        batteryInit();

#ifdef USE_RCDEVICE
    rcdeviceInit();
#endif // USE_RCDEVICE

    // Latch active features AGAIN since some may be modified by init().
    latchActiveFeatures();
    motorControlEnable = true;
    fcTasksInit();

#if defined(USE_OSD) && !defined(USE_BRAINFPV_OSD)
    if (feature(FEATURE_OSD) && (osdDisplayPort != NULL)) {
        setTaskEnabled(TASK_OSD, feature(FEATURE_OSD));
    }
#endif

#ifdef USE_RPM_FILTER
    disableRpmFilters();
    if (STATE(ESC_SENSOR_ENABLED) && (rpmFilterConfig()->gyro_filter_enabled || rpmFilterConfig()->dterm_filter_enabled)) {
        rpmFiltersInit();
        setTaskEnabled(TASK_RPM_FILTER, true);
    }
#endif

    // Considering that the persistent reset reason is only used during init
    persistentObjectWrite(PERSISTENT_OBJECT_RESET_REASON, RESET_NONE);

    systemState |= SYSTEM_STATE_READY;
}<|MERGE_RESOLUTION|>--- conflicted
+++ resolved
@@ -542,12 +542,9 @@
 
     rxInit();
 
-<<<<<<< HEAD
-=======
 #if defined(USE_OSD)
     displayPort_t *osdDisplayPort = NULL;
 #endif
->>>>>>> 098a574b
 
 #if defined(USE_OSD) && !defined(USE_BRAINFPV_OSD)
     if (feature(FEATURE_OSD)) {
@@ -572,7 +569,6 @@
     }
 #endif
 
-<<<<<<< HEAD
 #if defined(USE_MSP_DISPLAYPORT) && defined(USE_CMS) && !defined(USE_BRAINFPV_OSD)
     // If OSD is not active, then register MSP_DISPLAYPORT as a CMS device.
     if (!osdDisplayPort) {
@@ -580,8 +576,6 @@
     }
 #endif
 
-=======
->>>>>>> 098a574b
 #ifdef USE_UAV_INTERCONNECT
     uavInterconnectBusInit();
 #endif
