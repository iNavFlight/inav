--- conflicted
+++ resolved
@@ -348,34 +348,10 @@
     // Initialize buses
     busInit();
 
-<<<<<<< HEAD
-#ifdef USE_SPI
-#ifdef USE_SPI_DEVICE_1
-    spiInit(SPIDEV_1);
-#endif
-#ifdef USE_SPI_DEVICE_2
-    spiInit(SPIDEV_2);
-#endif
-#ifdef USE_SPI_DEVICE_3
-#ifdef ALIENFLIGHTF3
-    if (hardwareRevision == AFF3_REV_2) {
-        spiInit(SPIDEV_3);
-    }
-#else
-    spiInit(SPIDEV_3);
-#endif
-#endif
-#ifdef USE_SPI_DEVICE_4
-    spiInit(SPIDEV_4);
-#endif
-#endif
-
 #ifdef USE_BRAINFPV_FPGA
     BRAINFPVFPGA_Init(true);
 #endif
 
-=======
->>>>>>> a6d84748
 #ifdef USE_HARDWARE_REVISION_DETECTION
     updateHardwareRevision();
 #endif
