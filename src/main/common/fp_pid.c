--- conflicted
+++ resolved
@@ -95,6 +95,7 @@
     const float outVal = newProportional + (pid->integrator * gainScaler) + newDerivative + newFeedForward;
     const float outValConstrained = constrainf(outVal, outMin, outMax);
     float backCalc = outValConstrained - outVal;//back-calculation anti-windup
+    
     if (SIGN(backCalc) == SIGN(pid->integrator)) {
         //back calculation anti-windup can only shrink integrator, will not push it to the opposite direction
         backCalc = 0.0f;
@@ -107,16 +108,8 @@
     pid->output_constrained = outValConstrained;
 
     /* Update I-term */
-<<<<<<< HEAD
     if (!(pidFlags & PID_ZERO_INTEGRATOR) && !(pidFlags & PID_FREEZE_INTEGRATOR)) {
-        const float newIntegrator = pid->integrator + (pid->error * pid->param.kI * gainScaler * dt) + ((outValConstrained - outVal) * pid->param.kT * dt);
-=======
-    if (
-        !(pidFlags & PID_ZERO_INTEGRATOR) &&
-        !(pidFlags & PID_FREEZE_INTEGRATOR) 
-    ) {
         const float newIntegrator = pid->integrator + (error * pid->param.kI * gainScaler * dt) + (backCalc * pid->param.kT * dt);
->>>>>>> 48584fcb
 
         if (pidFlags & PID_SHRINK_INTEGRATOR) {
             // Only allow integrator to shrink
