--- conflicted
+++ resolved
@@ -62,13 +62,10 @@
 
 #define METERS_TO_CENTIMETERS(m)        (m * 100)
 #define METERS_TO_KILOMETERS(m)         (m / 1000.0f)
-<<<<<<< HEAD
-
-#define MWH_TO_WH(mWh)                  (mWh / 1000.0f)
-=======
 #define METERS_TO_MILES(m)              (m / 1609.344f)
 #define METERS_TO_NAUTICALMILES(m)      (m / 1852.00f)
->>>>>>> ee382be3
+
+#define MWH_TO_WH(mWh)                  (mWh / 1000.0f)
 
 #define CMSEC_TO_CENTIMPH(cms)          (cms * 2.2369363f)
 #define CMSEC_TO_CENTIKPH(cms)          (cms * 3.6f)
