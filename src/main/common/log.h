--- conflicted
+++ resolved
@@ -30,12 +30,8 @@
     LOG_TOPIC_POS_ESTIMATOR,    // 8, mask = 256
     LOG_TOPIC_VTX,              // 9, mask = 512
     LOG_TOPIC_OSD,              // 10, mask = 1024
-<<<<<<< HEAD
     LOG_TOPIC_RX_SPI,           // 11, mask = 2048
-=======
-    LOG_TOPIC_GPS,              // 11, mask = 2048
-
->>>>>>> ce9e5081
+    LOG_TOPIC_GPS,              // 12, mask = 4096
     LOG_TOPIC_COUNT,
 } logTopic_e;
 
