--- conflicted
+++ resolved
@@ -32,20 +32,8 @@
 #define U_ID_2 (*(uint32_t*)0x1ff0f428)
 #endif
 
-<<<<<<< HEAD
-#define STM32F7
-
-
-#elif defined(STM32F40_41xxx) || defined (STM32F411xE) || defined (STM32F427_437xx) || defined (STM32F446xx)
-
-#include "stm32f4xx_conf.h"
-#include "stm32f4xx_rcc.h"
-#include "stm32f4xx_gpio.h"
-#include "core_cm4.h"
-=======
 #elif defined(STM32F4)
 #include "stm32f4xx.h"
->>>>>>> f2cf315a
 
 // Chip Unique ID on F405
 #define U_ID_0 (*(uint32_t*)0x1fff7a10)
