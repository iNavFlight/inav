--- conflicted
+++ resolved
@@ -956,26 +956,17 @@
     // Configure GNSS for M8N and later
     if (gpsState.hwVersion >= UBX_HW_VERSION_UBLOX8) {
         gpsSetProtocolTimeout(GPS_SHORT_TIMEOUT);
-<<<<<<< HEAD
-        if(gpsState.hwVersion >= UBX_HW_VERSION_UBLOX10 || (gpsState.swVersionMajor>=23 && gpsState.swVersionMinor >= 1)) {
-=======
         bool use_VALSET = 0;
         if ( (gpsState.swVersionMajor > 23) || (gpsState.swVersionMajor == 23 && gpsState.swVersionMinor > 1) ) {
             use_VALSET = 1;
         }
 
         if ( use_VALSET && (gpsState.hwVersion >= UBX_HW_VERSION_UBLOX10) ) {
->>>>>>> 019aaffa
             configureGNSS10();
         } else {
             configureGNSS();
         }
-<<<<<<< HEAD
         ptWaitTimeout((_ack_state == UBX_ACK_GOT_ACK || _ack_state == UBX_ACK_GOT_NAK), GPS_CFG_CMD_TIMEOUT_MS);
-=======
-
-         ptWaitTimeout((_ack_state == UBX_ACK_GOT_ACK || _ack_state == UBX_ACK_GOT_NAK), GPS_CFG_CMD_TIMEOUT_MS);
->>>>>>> 019aaffa
 
         if(_ack_state == UBX_ACK_GOT_NAK) {
             gpsConfigMutable()->ubloxUseGalileo = SETTING_GPS_UBLOX_USE_GALILEO_DEFAULT;
