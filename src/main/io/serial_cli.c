--- conflicted
+++ resolved
@@ -209,7 +209,7 @@
 };
 
 #define SENSOR_NAMES_MASK (SENSOR_GYRO | SENSOR_ACC | SENSOR_BARO | SENSOR_MAG | SENSOR_SONAR)
-// sync with gyroSensor_e
+
 static const char * const gyroNames[] = { "", "None", "MPU6050", "L3G4200D", "MPU3050", "L3GD20", "MPU6000", "MPU6500", "FAKE"};
 // sync with accelerationSensor_e
 static const char * const accNames[] = { "None", "", "ADXL345", "MPU6050", "MMA845x", "BMA280", "LSM303DLHC", "MPU6000", "MPU6500", "FAKE"};
@@ -222,15 +222,6 @@
 
 static const char * const *sensorHardwareNames[] = {gyroNames, accNames, baroNames, magNames, rangefinderNames};
 
-<<<<<<< HEAD
-static const char * const sensorHardwareNames[4][11] = {
-    { "", "None", "MPU6050", "L3G4200D", "MPU3050", "L3GD20", "MPU6000", "MPU6500", "FAKE", NULL },
-    { "", "None", "ADXL345", "MPU6050", "MMA845x", "BMA280", "LSM303DLHC", "MPU6000", "MPU6500", "FAKE", NULL },
-    { "", "None", "BMP085", "MS5611", "BMP280", "FAKE", NULL },
-    { "", "None", "HMC5883", "AK8975", "GPS", "FAKE", NULL }
-};
-=======
->>>>>>> 76542198
 #endif
 
 typedef struct {
