--- conflicted
+++ resolved
@@ -38,12 +38,9 @@
     BOXOSD,
     BOXTELEMETRY,
     BOXAUTOTUNE,
-<<<<<<< HEAD
-=======
     BOXSERVO1,
     BOXSERVO2,
     BOXSERVO3,
->>>>>>> f95c0186
     BOXNAVALTHOLD,
     BOXNAVPOSHOLD,
     BOXNAVRTH,
