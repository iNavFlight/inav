/*
 * This file is part of Cleanflight.
 *
 * Cleanflight is free software: you can redistribute it and/or modify
 * it under the terms of the GNU General Public License as published by
 * the Free Software Foundation, either version 3 of the License, or
 * (at your option) any later version.
 *
 * Cleanflight is distributed in the hope that it will be useful,
 * but WITHOUT ANY WARRANTY; without even the implied warranty of
 * MERCHANTABILITY or FITNESS FOR A PARTICULAR PURPOSE.  See the
 * GNU General Public License for more details.
 *
 * You should have received a copy of the GNU General Public License
 * along with Cleanflight.  If not, see <http://www.gnu.org/licenses/>.
 */

#include <stdbool.h>
#include <stdint.h>
#include <stdarg.h>
#include <string.h>

#include "platform.h"

#ifdef USE_DASHBOARD

#include "build/version.h"
#include "build/build_config.h"

#include "drivers/system.h"
#include "drivers/display_ug2864hsweg01.h"

<<<<<<< HEAD
#include "cms/cms.h"
=======
//#include "cms/cms.h"
>>>>>>> 0195224f

#include "common/printf.h"
#include "common/maths.h"
#include "common/axis.h"
#include "common/typeconversion.h"

#include "fc/runtime_config.h"
#include "fc/rc_controls.h"

#include "flight/pid.h"
#include "flight/imu.h"
#include "flight/failsafe.h"
#include "flight/navigation_rewrite.h"

<<<<<<< HEAD
#include "io/displayport_oled.h"

#ifdef GPS
=======
#include "io/dashboard.h"
//#include "io/displayport_oled.h"
>>>>>>> 0195224f
#include "io/gps.h"

#include "sensors/battery.h"
#include "sensors/sensors.h"
#include "sensors/compass.h"
#include "sensors/acceleration.h"
#include "sensors/gyro.h"
#include "sensors/barometer.h"

#include "rx/rx.h"

#include "config/config.h"
#include "config/feature.h"


controlRateConfig_t *getControlRateConfig(uint8_t profileIndex);

#define MICROSECONDS_IN_A_SECOND (1000 * 1000)

#define DASHBOARD_UPDATE_FREQUENCY (MICROSECONDS_IN_A_SECOND / 5)
#define PAGE_CYCLE_FREQUENCY (MICROSECONDS_IN_A_SECOND * 5)

static uint32_t nextDisplayUpdateAt = 0;
static bool displayPresent = false;

static const rxConfig_t *rxConfig;
<<<<<<< HEAD
static displayPort_t *displayPort;
=======
//static displayPort_t *displayPort;
>>>>>>> 0195224f

#define PAGE_TITLE_LINE_COUNT 1

static char lineBuffer[SCREEN_CHARACTER_COLUMN_COUNT + 1];

#define HALF_SCREEN_CHARACTER_COLUMN_COUNT (SCREEN_CHARACTER_COLUMN_COUNT / 2)
#define IS_SCREEN_CHARACTER_COLUMN_COUNT_ODD (SCREEN_CHARACTER_COLUMN_COUNT & 1)

#if defined(DASHBOARD_ARMED_BITMAP)
static uint8_t armedBitmapRLE [] = { 128, 32,
    '\x00','\x00','\x87','\xc0','\xe0','\xf8','\xfc','\xfc', // 0x0008
    '\x02','\x7e','\x3e','\x1f','\x0f','\x0f','\x06','\xcf', // 0x0010
    '\xff','\xff','\x04','\x7f','\x1f','\x8e','\xe0','\xf0', // 0x0018
    '\xfc','\xfe','\x7f','\x3f','\x0f','\x0f','\x06','\x8f', // 0x0020
    '\xcf','\xff','\xff','\x04','\x7f','\x1f','\x8e','\xe0', // 0x0028
    '\xf0','\xfc','\xfe','\x7f','\x3f','\x0f','\x0f','\x06', // 0x0030
    '\xcf','\xef','\xff','\xff','\x03','\x7f','\x1f','\x0f', // 0x0038
    '\x0f','\x06','\xcf','\xff','\xff','\x04','\x7f','\x1f', // 0x0040
    '\x8e','\xe0','\xf0','\xfc','\xfe','\xff','\xbf','\x8f', // 0x0048
    '\x8f','\x05','\x0f','\x0f','\x08','\x07','\x07','\x02', // 0x0050
    '\x83','\xe3','\xf1','\xfd','\xfe','\x7f','\x3f','\x0f', // 0x0058
    '\x0f','\x07','\xcf','\xff','\xff','\x04','\x7f','\x1f', // 0x0060
    '\x0e','\x00','\x00','\x03','\x80','\xc0','\xf0','\xf8', // 0x0068
    '\xfe','\x7f','\x3f','\x1f','\x0f','\x0f','\x06','\x8f', // 0x0070
    '\xef','\xff','\xff','\x03','\x7f','\x3f','\x8f','\xc7', // 0x0078
    '\xf3','\xf8','\xfe','\xff','\x3f','\x1f','\x0f','\x0f', // 0x0080
    '\x06','\x8f','\xcf','\xff','\xff','\x04','\x3f','\x9f', // 0x0088
    '\xc3','\xf1','\xf8','\xfc','\xff','\x3f','\x1f','\x07', // 0x0090
    '\x03','\x00','\x00','\x03','\x80','\xc0','\xf0','\xf8', // 0x0098
    '\xfe','\xff','\x3f','\x1f','\x07','\x03','\x00','\x00', // 0x00a0
    '\x03','\x80','\xc0','\xf0','\xf8','\xfe','\xff','\x3f', // 0x00a8
    '\x9f','\xc7','\xf3','\xf8','\xfc','\xff','\xff','\x03', // 0x00b0
    '\xf7','\xf3','\xf3','\x04','\xf1','\xf1','\x03','\xf0', // 0x00b8
    '\xf0','\x09','\xf8','\xfe','\xff','\xff','\x03','\xf7', // 0x00c0
    '\xf3','\xf0','\xf0','\x06','\xf8','\x7c','\x7e','\x3f', // 0x00c8
    '\x3f','\x02','\x1f','\x07','\x03','\x00','\x00','\x86', // 0x00d0
};
#endif

static const char* const pageTitles[] = {
    FC_NAME,
    "ARMED",
    "STATUS"
};

static const char* const gpsFixTypeText[] = {
    "NO",
    "2D",
    "3D"
};

static const char* tickerCharacters = "|/-\\"; // use 2/4/8 characters so that the divide is optimal.
#define TICKER_CHARACTER_COUNT (sizeof(tickerCharacters) / sizeof(char))

static uint32_t nextPageAt;
static bool forcePageChange;
static pageId_e currentPageId;

static void resetDisplay(void)
{
    displayPresent = ug2864hsweg01InitI2C();
}

static void LCDprint(uint8_t i)
{
   i2c_OLED_send_char(i);
}

static void padLineBufferToChar(uint8_t toChar)
{
    uint8_t length = strlen(lineBuffer);
    while (length < toChar - 1) {
        lineBuffer[length++] = ' ';
    }
    lineBuffer[length] = 0;
}

static void padLineBuffer(void)
{
    padLineBufferToChar(sizeof(lineBuffer));
}

static void padHalfLineBuffer(void)
{
    uint8_t halfLineIndex = sizeof(lineBuffer) / 2;
    padLineBufferToChar(halfLineIndex);
}

// LCDbar(n,v) : draw a bar graph - n number of chars for width, v value in % to display
static void drawHorizonalPercentageBar(uint8_t width,uint8_t percent) {
    uint8_t i, j;

    if (percent > 100)
        percent = 100;

    j = (width * percent) / 100;

    for (i = 0; i < j; i++)
        LCDprint(159); // full

    if (j < width)
        LCDprint(154 + (percent * width * 5 / 100 - 5 * j)); // partial fill

    for (i = j + 1; i < width; i++)
        LCDprint(154); // empty
}

static void updateTicker(void)
{
    static uint8_t tickerIndex = 0;
    i2c_OLED_set_xy(SCREEN_CHARACTER_COLUMN_COUNT - 1, 0);
    i2c_OLED_send_char(tickerCharacters[tickerIndex]);
    tickerIndex++;
    tickerIndex = tickerIndex % TICKER_CHARACTER_COUNT;
}

static void updateRxStatus(void)
{
    i2c_OLED_set_xy(SCREEN_CHARACTER_COLUMN_COUNT - 2, 0);
    char rxStatus = '!';
    if (rxIsReceivingSignal()) {
        rxStatus = 'r';
    } if (rxAreFlightChannelsValid()) {
        rxStatus = 'R';
    }
    i2c_OLED_send_char(rxStatus);
}

static void updateFailsafeStatus(void)
{
    char failsafeIndicator = '?';
    switch (failsafePhase()) {
        case FAILSAFE_IDLE:
            failsafeIndicator = '-';
            break;
        case FAILSAFE_RX_LOSS_DETECTED:
            failsafeIndicator = 'R';
            break;
#if defined(NAV)
        case FAILSAFE_RETURN_TO_HOME:
            failsafeIndicator = 'H';
            break;
#endif
        case FAILSAFE_LANDING:
            failsafeIndicator = 'l';
            break;
        case FAILSAFE_LANDED:
            failsafeIndicator = 'L';
            break;
        case FAILSAFE_RX_LOSS_MONITORING:
            failsafeIndicator = 'M';
            break;
        case FAILSAFE_RX_LOSS_RECOVERED:
            failsafeIndicator = 'r';
            break;
    }
    i2c_OLED_set_xy(SCREEN_CHARACTER_COLUMN_COUNT - 3, 0);
    i2c_OLED_send_char(failsafeIndicator);
}

static void showTitle(void)
{
#if defined(DASHBOARD_ARMED_BITMAP)
    if (currentPageId != PAGE_ARMED) {
        i2c_OLED_set_line(0);
        i2c_OLED_send_string(pageTitles[currentPageId]);
    }
#else 
    i2c_OLED_set_line(0);
    i2c_OLED_send_string(pageTitles[currentPageId]);
#endif
}

static void showWelcomePage(void)
{
    uint8_t rowIndex = PAGE_TITLE_LINE_COUNT;

    tfp_sprintf(lineBuffer, "v%s (%s)", FC_VERSION_STRING, shortGitRevision);
    i2c_OLED_set_line(rowIndex++);
    i2c_OLED_send_string(lineBuffer);

    i2c_OLED_set_line(rowIndex++);
    i2c_OLED_send_string(targetName);
}

#if defined(DASHBOARD_ARMED_BITMAP)
// RLE compressed bitmaps must be 128 width with vertical data orientation, and size included in file.
static void bitmapDecompressAndShow(uint8_t *bitmap)
{
    uint8_t data = 0, count = 0;
    uint16_t i;
    uint8_t width = *bitmap;
    bitmap++;
    uint8_t height = *bitmap;
    bitmap++;
    uint16_t bitmapSize = (width * height) / 8;
    for (i = 0; i < bitmapSize; i++) {
        if(count == 0) {
            data = *bitmap;
            bitmap++;
            if(data == *bitmap) {
                bitmap++;
                count = *bitmap;
                bitmap++;
            }
            else {
                count = 1;
            }
        }
        count--;
        i2c_OLED_send_byte(data);
    }
}

static void showArmedPage(void)
{
    i2c_OLED_set_line(2);
    bitmapDecompressAndShow(armedBitmapRLE);
}
#else
void showArmedPage(void)
{
}
#endif

static void showStatusPage(void)
{
    uint8_t rowIndex = PAGE_TITLE_LINE_COUNT;

    if (feature(FEATURE_VBAT)) {
        i2c_OLED_set_line(rowIndex++);
        tfp_sprintf(lineBuffer, "V: %d.%1d ", vbat / 10, vbat % 10);
        padLineBufferToChar(12);
        i2c_OLED_send_string(lineBuffer);

        uint8_t batteryPercentage = calculateBatteryPercentage();
        drawHorizonalPercentageBar(10, batteryPercentage);
    }

    if (feature(FEATURE_CURRENT_METER)) {
        i2c_OLED_set_line(rowIndex++);
        tfp_sprintf(lineBuffer, "mAh: %d", mAhDrawn);
        padLineBufferToChar(12);
        i2c_OLED_send_string(lineBuffer);

        uint8_t capacityPercentage = calculateBatteryCapacityRemainingPercentage();
        drawHorizonalPercentageBar(10, capacityPercentage);
    }

    rowIndex++;

#ifdef GPS
    if (feature(FEATURE_GPS)) {
        tfp_sprintf(lineBuffer, "Sats: %d", gpsSol.numSat);
        padHalfLineBuffer();
        i2c_OLED_set_line(rowIndex);
        i2c_OLED_send_string(lineBuffer);

        tfp_sprintf(lineBuffer, "Fix: %s", gpsFixTypeText[gpsSol.fixType]);
        padHalfLineBuffer();
        i2c_OLED_set_xy(HALF_SCREEN_CHARACTER_COLUMN_COUNT, rowIndex++);
        i2c_OLED_send_string(lineBuffer);

        tfp_sprintf(lineBuffer, "HDOP: %d.%1d", gpsSol.hdop / 100, gpsSol.hdop % 100);
        padLineBuffer();
        i2c_OLED_set_line(rowIndex++);
        i2c_OLED_send_string(lineBuffer);

        tfp_sprintf(lineBuffer, "La/Lo: %d/%d", gpsSol.llh.lat / GPS_DEGREES_DIVIDER, gpsSol.llh.lon / GPS_DEGREES_DIVIDER);
        padLineBuffer();
        i2c_OLED_set_line(rowIndex++);
        i2c_OLED_send_string(lineBuffer);

    }
#endif

#ifdef MAG
    if (sensors(SENSOR_MAG)) {  
        tfp_sprintf(lineBuffer, "HDG: %d", DECIDEGREES_TO_DEGREES(attitude.values.yaw));
        padHalfLineBuffer();
        i2c_OLED_set_line(rowIndex);
        i2c_OLED_send_string(lineBuffer);
    }
#endif

#ifdef BARO
    if (sensors(SENSOR_BARO)) {  
        int32_t alt = baroCalculateAltitude();
        tfp_sprintf(lineBuffer, "Alt: %d", alt / 100);
        padHalfLineBuffer();
        i2c_OLED_set_xy(HALF_SCREEN_CHARACTER_COLUMN_COUNT, rowIndex);
        i2c_OLED_send_string(lineBuffer);
    }
#endif

}

void dashboardUpdate(uint32_t currentTime)
{
    static uint8_t previousArmedState = 0;

#ifdef CMS
    if (displayIsGrabbed(displayPort)) {
        return;
    }
#endif

    bool pageChanging = false;
    bool updateNow = (int32_t)(currentTime - nextDisplayUpdateAt) >= 0L;

    if (!updateNow) {
        return;
    }

    nextDisplayUpdateAt = currentTime + DASHBOARD_UPDATE_FREQUENCY;

    bool armedState = ARMING_FLAG(ARMED) ? true : false;
    bool armedStateChanged = armedState != previousArmedState;
    previousArmedState = armedState;

    if (armedState) {
        if (!armedStateChanged) {
            return;
        }
        currentPageId = PAGE_ARMED;
        pageChanging = true;
    } else {
        if (armedStateChanged) {
            currentPageId = PAGE_STATUS;
            pageChanging = true;
        }

        if ((currentPageId == PAGE_WELCOME) && ((int32_t)(currentTime - nextPageAt) >= 0L)) {
            currentPageId = PAGE_STATUS;
            pageChanging = true;
        }

        if (forcePageChange) {
            pageChanging = true;
            forcePageChange = false;
        }
    }

    if (pageChanging) {
        // Some OLED displays do not respond on the first initialisation so refresh the display
        // when the page changes in the hopes the hardware responds.  This also allows the
        // user to power off/on the display or connect it while powered.
        if (!displayPresent) {
            resetDisplay();
        }

        if (!displayPresent) {
            return;
        }

        i2c_OLED_clear_display_quick();
        showTitle();
    }

    if (!displayPresent) {
        return;
    }

    switch(currentPageId) {
        case PAGE_WELCOME:
            showWelcomePage();
            break;
        case PAGE_ARMED:
            showArmedPage();
            break;
        case PAGE_STATUS:
            showStatusPage();
            break;
    }

    if (!armedState) {
        updateFailsafeStatus();
        updateRxStatus();
        updateTicker();
    }
}

void dashboardSetPage(pageId_e newPageId)
{
    currentPageId = newPageId;
    forcePageChange = true;
}

void dashboardInit(const rxConfig_t *rxConfigToUse)
{
    rxConfig = rxConfigToUse;

    delay(200);
    resetDisplay();
    delay(200);

<<<<<<< HEAD
    displayPort = displayPortOledInit();
#if defined(CMS)
    cmsDisplayPortRegister(displayPort);
#endif

    rxConfig = rxConfigToUse;
=======
//    displayPort = displayPortOledInit();
#if defined(CMS)
    cmsDisplayPortRegister(displayPort);
#endif
>>>>>>> 0195224f

    dashboardSetPage(PAGE_WELCOME);
    const uint32_t now = micros();
    dashboardSetNextPageChangeAt(now + 5 * MICROSECONDS_IN_A_SECOND);

    dashboardUpdate(now);
}

void dashboardSetNextPageChangeAt(uint32_t futureMicros)
{
    nextPageAt = futureMicros;
}
#endif<|MERGE_RESOLUTION|>--- conflicted
+++ resolved
@@ -30,11 +30,7 @@
 #include "drivers/system.h"
 #include "drivers/display_ug2864hsweg01.h"
 
-<<<<<<< HEAD
 #include "cms/cms.h"
-=======
-//#include "cms/cms.h"
->>>>>>> 0195224f
 
 #include "common/printf.h"
 #include "common/maths.h"
@@ -49,15 +45,12 @@
 #include "flight/failsafe.h"
 #include "flight/navigation_rewrite.h"
 
-<<<<<<< HEAD
+#include "io/dashboard.h"
 #include "io/displayport_oled.h"
 
 #ifdef GPS
-=======
-#include "io/dashboard.h"
-//#include "io/displayport_oled.h"
->>>>>>> 0195224f
 #include "io/gps.h"
+#endif
 
 #include "sensors/battery.h"
 #include "sensors/sensors.h"
@@ -83,11 +76,7 @@
 static bool displayPresent = false;
 
 static const rxConfig_t *rxConfig;
-<<<<<<< HEAD
 static displayPort_t *displayPort;
-=======
-//static displayPort_t *displayPort;
->>>>>>> 0195224f
 
 #define PAGE_TITLE_LINE_COUNT 1
 
@@ -484,19 +473,12 @@
     resetDisplay();
     delay(200);
 
-<<<<<<< HEAD
     displayPort = displayPortOledInit();
 #if defined(CMS)
     cmsDisplayPortRegister(displayPort);
 #endif
 
     rxConfig = rxConfigToUse;
-=======
-//    displayPort = displayPortOledInit();
-#if defined(CMS)
-    cmsDisplayPortRegister(displayPort);
-#endif
->>>>>>> 0195224f
 
     dashboardSetPage(PAGE_WELCOME);
     const uint32_t now = micros();
