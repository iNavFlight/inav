--- conflicted
+++ resolved
@@ -1726,15 +1726,10 @@
             tfp_sprintf(buff, "%5d", (int)getMAhDrawn());   // Use 5 digits to allow packs below 100Ah
             buff[5] = SYM_MAH;
             buff[6] = '\0';
-<<<<<<< HEAD
         } else 
 #endif
         {
-            if (osdFormatCentiNumber(buff, getMAhDrawn() * 100, 1000, 0, (mah_digits - 2), mah_digits)) {
-=======
-        } else {
             if (osdFormatCentiNumber(buff, getMAhDrawn() * 100, 1000, 0, (mah_digits - 2), mah_digits, false)) {
->>>>>>> f5b33a0c
                 // Shown in Ah
                 buff[mah_digits] = SYM_AH;
             } else {
@@ -1763,7 +1758,6 @@
             tfp_sprintf(buff, "  NA");
         else if (!batteryWasFullWhenPluggedIn())
             tfp_sprintf(buff, "  NF");
-<<<<<<< HEAD
         else if (currentBatteryProfile->capacity.unit == BAT_CAPACITY_UNIT_MAH) {
             uint8_t mah_digits = osdConfig()->mAh_precision; // Initialize to config value
             
@@ -1777,7 +1771,7 @@
             } else 
 #endif
             {
-                if (osdFormatCentiNumber(buff, getBatteryRemainingCapacity() * 100, 1000, 0, (mah_digits - 2), mah_digits)) {
+                if (osdFormatCentiNumber(buff, getBatteryRemainingCapacity() * 100, 1000, 0, (mah_digits - 2), mah_digits), false) {
                     // Shown in Ah
                     buff[mah_digits] = SYM_AH;
                 } else {
@@ -1788,13 +1782,7 @@
                 unitsDrawn = true;
             }
         } else // currentBatteryProfile->capacity.unit == BAT_CAPACITY_UNIT_MWH
-            osdFormatCentiNumber(buff + 1, getBatteryRemainingCapacity() / 10, 0, 2, 0, 3);
-=======
-        else if (currentBatteryProfile->capacity.unit == BAT_CAPACITY_UNIT_MAH)
-            tfp_sprintf(buff, "%4lu", (unsigned long)getBatteryRemainingCapacity());
-        else // currentBatteryProfile->capacity.unit == BAT_CAPACITY_UNIT_MWH
             osdFormatCentiNumber(buff + 1, getBatteryRemainingCapacity() / 10, 0, 2, 0, 3, false);
->>>>>>> f5b33a0c
 
         if (!unitsDrawn) {
             buff[4] = currentBatteryProfile->capacity.unit == BAT_CAPACITY_UNIT_MAH ? SYM_MAH : SYM_WH;
