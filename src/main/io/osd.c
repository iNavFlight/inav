/*
 * This file is part of Cleanflight.
 *
 * Cleanflight is free software: you can redistribute it and/or modify
 * it under the terms of the GNU General Public License as published by
 * the Free Software Foundation, either version 3 of the License, or
 * (at your option) any later version.
 *
 * Cleanflight is distributed in the hope that it will be useful,
 * but WITHOUT ANY WARRANTY; without even the implied warranty of
 * MERCHANTABILITY or FITNESS FOR A PARTICULAR PURPOSE.  See the
 * GNU General Public License for more details.
 *
 * You should have received a copy of the GNU General Public License
 * along with Cleanflight.  If not, see <http://www.gnu.org/licenses/>.
 */

/*
 Created by Marcin Baliniak
 some functions based on MinimOSD

 OSD-CMS separation by jflyper
 */

#include <stdbool.h>
#include <stdint.h>
#include <stdlib.h>
#include <string.h>
#include <ctype.h>
#include <math.h>

#include "platform.h"

FILE_COMPILE_FOR_SPEED

#ifdef USE_OSD

#include "build/debug.h"
#include "build/version.h"

#include "cms/cms.h"
#include "cms/cms_types.h"
#include "cms/cms_menu_osd.h"

#include "common/axis.h"
#include "common/constants.h"
#include "common/filter.h"
#include "common/log.h"
#include "common/olc.h"
#include "common/printf.h"
#include "common/string_light.h"
#include "common/time.h"
#include "common/typeconversion.h"
#include "common/utils.h"

#include "config/feature.h"
#include "config/parameter_group.h"
#include "config/parameter_group_ids.h"

#include "drivers/display.h"
#include "drivers/display_canvas.h"
#include "drivers/display_font_metadata.h"
#include "drivers/osd_symbols.h"
#include "drivers/time.h"
#include "drivers/vtx_common.h"

#include "io/flashfs.h"
#include "io/gps.h"
#include "io/osd.h"
#include "io/osd_common.h"
#include "io/osd_hud.h"
#include "io/vtx.h"
#include "io/vtx_string.h"

#include "fc/config.h"
#include "fc/controlrate_profile.h"
#include "fc/fc_core.h"
#include "fc/fc_tasks.h"
#include "fc/rc_adjustments.h"
#include "fc/rc_controls.h"
#include "fc/rc_modes.h"
#include "fc/runtime_config.h"
#include "fc/settings.h"

#include "flight/imu.h"
#include "flight/mixer.h"
#include "flight/pid.h"
#include "flight/power_limits.h"
#include "flight/rth_estimator.h"
#include "flight/secondary_imu.h"
#include "flight/servos.h"
#include "flight/wind_estimator.h"

#include "navigation/navigation.h"
#include "navigation/navigation_private.h"

#include "rx/rx.h"
#include "rx/msp_override.h"

#include "sensors/acceleration.h"
#include "sensors/battery.h"
#include "sensors/boardalignment.h"
#include "sensors/diagnostics.h"
#include "sensors/sensors.h"
#include "sensors/pitotmeter.h"
#include "sensors/temperature.h"
#include "sensors/esc_sensor.h"
#include "sensors/rangefinder.h"

#include "programming/logic_condition.h"
#include "programming/global_variables.h"

#ifdef USE_HARDWARE_REVISION_DETECTION
#include "hardware_revision.h"
#endif

#define VIDEO_BUFFER_CHARS_PAL    480

#define GFORCE_FILTER_TC 0.2

#define DELAYED_REFRESH_RESUME_COMMAND (checkStickPosition(THR_HI) || checkStickPosition(PIT_HI))
#define STATS_PAGE2 (checkStickPosition(ROL_HI))
#define STATS_PAGE1 (checkStickPosition(ROL_LO))

#define SPLASH_SCREEN_DISPLAY_TIME 4000 // ms
#define ARMED_SCREEN_DISPLAY_TIME 1500 // ms
#define STATS_SCREEN_DISPLAY_TIME 60000 // ms

#define EFFICIENCY_UPDATE_INTERVAL (5 * 1000)

// Adjust OSD_MESSAGE's default position when
// changing OSD_MESSAGE_LENGTH
#define OSD_MESSAGE_LENGTH 28
#define OSD_ALTERNATING_CHOICES(ms, num_choices) ((millis() / ms) % num_choices)
#define _CONST_STR_SIZE(s) ((sizeof(s)/sizeof(s[0]))-1) // -1 to avoid counting final '\0'
// Wrap all string constants intenteded for display as messages with
// this macro to ensure compile time length validation.
#define OSD_MESSAGE_STR(x) ({ \
    STATIC_ASSERT(_CONST_STR_SIZE(x) <= OSD_MESSAGE_LENGTH, message_string_ ## __COUNTER__ ## _too_long); \
    x; \
})

#define OSD_CHR_IS_NUM(c) (c >= '0' && c <= '9')

#define OSD_CENTER_LEN(x) ((osdDisplayPort->cols - x) / 2)
#define OSD_CENTER_S(s) OSD_CENTER_LEN(strlen(s))

#define OSD_MIN_FONT_VERSION 3

static unsigned currentLayout = 0;
static int layoutOverride = -1;
static bool hasExtendedFont = false; // Wether the font supports characters > 256
static timeMs_t layoutOverrideUntil = 0;
static pt1Filter_t GForceFilter, GForceFilterAxis[XYZ_AXIS_COUNT];
static float GForce, GForceAxis[XYZ_AXIS_COUNT];

typedef struct statistic_s {
    uint16_t max_speed;
    uint16_t max_3D_speed;
    uint16_t max_air_speed;
    uint16_t min_voltage; // /100
    int16_t max_current;
    int32_t max_power;
    int16_t min_rssi;
    int16_t min_lq; // for CRSF
    int16_t min_rssi_dbm; // for CRSF
    int32_t max_altitude;
    uint32_t max_distance;
} statistic_t;

static statistic_t stats;

static timeUs_t resumeRefreshAt = 0;
static bool refreshWaitForResumeCmdRelease;

static bool fullRedraw = false;

static uint8_t armState;
static uint8_t statsPagesCheck = 0;

typedef struct osdMapData_s {
    uint32_t scale;
    char referenceSymbol;
} osdMapData_t;

static osdMapData_t osdMapData;

static displayPort_t *osdDisplayPort;
static bool osdDisplayIsReady = false;
#if defined(USE_CANVAS)
static displayCanvas_t osdCanvas;
static bool osdDisplayHasCanvas;
#else
#define osdDisplayHasCanvas false
#endif

#define AH_MAX_PITCH_DEFAULT 20 // Specify default maximum AHI pitch value displayed (degrees)

PG_REGISTER_WITH_RESET_TEMPLATE(osdConfig_t, osdConfig, PG_OSD_CONFIG, 5);
PG_REGISTER_WITH_RESET_FN(osdLayoutsConfig_t, osdLayoutsConfig, PG_OSD_LAYOUTS_CONFIG, 0);

static int digitCount(int32_t value)
{
    int digits = 1;
    while(1) {
        value = value / 10;
        if (value == 0) {
            break;
        }
        digits++;
    }
    return digits;
}

bool osdDisplayIsPAL(void)
{
    return displayScreenSize(osdDisplayPort) == VIDEO_BUFFER_CHARS_PAL;
}

/**
 * Formats a number given in cents, to support non integer values
 * without using floating point math. Value is always right aligned
 * and spaces are inserted before the number to always yield a string
 * of the same length. If the value doesn't fit into the provided length
 * it will be divided by scale and true will be returned.
 */
bool osdFormatCentiNumber(char *buff, int32_t centivalue, uint32_t scale, int maxDecimals, int maxScaledDecimals, int length)
{
    char *ptr = buff;
    char *dec;
    int decimals = maxDecimals;
    bool negative = false;
    bool scaled = false;

    buff[length] = '\0';

    if (centivalue < 0) {
        negative = true;
        centivalue = -centivalue;
        length--;
    }

    int32_t integerPart = centivalue / 100;
    // 3 decimal digits
    int32_t millis = (centivalue % 100) * 10;

    int digits = digitCount(integerPart);
    int remaining = length - digits;

    if (remaining < 0 && scale > 0) {
        // Reduce by scale
        scaled = true;
        decimals = maxScaledDecimals;
        integerPart = integerPart / scale;
        // Multiply by 10 to get 3 decimal digits
        millis = ((centivalue % (100 * scale)) * 10) / scale;
        digits = digitCount(integerPart);
        remaining = length - digits;
    }

    // 3 decimals at most
    decimals = MIN(remaining, MIN(decimals, 3));
    remaining -= decimals;

    // Done counting. Time to write the characters.

    // Write spaces at the start
    while (remaining > 0) {
        *ptr = SYM_BLANK;
        ptr++;
        remaining--;
    }

    // Write the minus sign if required
    if (negative) {
        *ptr = '-';
        ptr++;
    }
    // Now write the digits.
    ui2a(integerPart, 10, 0, ptr);
    ptr += digits;
    if (decimals > 0) {
        *(ptr-1) += SYM_ZERO_HALF_TRAILING_DOT - '0';
        dec = ptr;
        int factor = 3; // we're getting the decimal part in millis first
        while (decimals < factor) {
            factor--;
            millis /= 10;
        }
        int decimalDigits = digitCount(millis);
        while (decimalDigits < decimals) {
            decimalDigits++;
            *ptr = '0';
            ptr++;
        }
        ui2a(millis, 10, 0, ptr);
        *dec += SYM_ZERO_HALF_LEADING_DOT - '0';
    }
    return scaled;
}

/*
 * Aligns text to the left side. Adds spaces at the end to keep string length unchanged.
 */
static void osdLeftAlignString(char *buff)
{
    uint8_t sp = 0, ch = 0;
    uint8_t len = strlen(buff);
    while (buff[sp] == ' ') sp++;
    for (ch = 0; ch < (len - sp); ch++) buff[ch] = buff[ch + sp];
    for (sp = ch; sp < len; sp++) buff[sp] = ' ';
}

/**
 * Converts distance into a string based on the current unit system
 * prefixed by a a symbol to indicate the unit used.
 * @param dist Distance in centimeters
 */
static void osdFormatDistanceSymbol(char *buff, int32_t dist, uint8_t decimals)
{
    switch ((osd_unit_e)osdConfig()->units) {
    case OSD_UNIT_UK:
        FALLTHROUGH;
    case OSD_UNIT_IMPERIAL:
        if (osdFormatCentiNumber(buff, CENTIMETERS_TO_CENTIFEET(dist), FEET_PER_MILE, decimals, 3, 3)) {
            buff[3] = SYM_DIST_MI;
        } else {
            buff[3] = SYM_DIST_FT;
        }
        buff[4] = '\0';
        break;
    case OSD_UNIT_METRIC_MPH:
        FALLTHROUGH;
    case OSD_UNIT_METRIC:
        if (osdFormatCentiNumber(buff, dist, METERS_PER_KILOMETER, decimals, 3, 3)) {
            buff[3] = SYM_DIST_KM;
        } else {
            buff[3] = SYM_DIST_M;
        }
        buff[4] = '\0';
        break;
    case OSD_UNIT_GA:
        if (osdFormatCentiNumber(buff, CENTIMETERS_TO_CENTIFEET(dist), FEET_PER_NAUTICALMILE, decimals, 3, 3)) {
            buff[3] = SYM_DIST_NM;
        } else {
            buff[3] = SYM_DIST_FT;
        }
        buff[4] = '\0';
        break;
    }
}

/**
 * Converts distance into a string based on the current unit system.
 * @param dist Distance in centimeters
 */
static void osdFormatDistanceStr(char *buff, int32_t dist)
{
    int32_t centifeet;
    switch ((osd_unit_e)osdConfig()->units) {
    case OSD_UNIT_UK:
        FALLTHROUGH;
    case OSD_UNIT_IMPERIAL:
        centifeet = CENTIMETERS_TO_CENTIFEET(dist);
        if (abs(centifeet) < FEET_PER_MILE * 100 / 2) {
            // Show feet when dist < 0.5mi
            tfp_sprintf(buff, "%d%c", (int)(centifeet / 100), SYM_FT);
        } else {
            // Show miles when dist >= 0.5mi
            tfp_sprintf(buff, "%d.%02d%c", (int)(centifeet / (100*FEET_PER_MILE)),
                (abs(centifeet) % (100 * FEET_PER_MILE)) / FEET_PER_MILE, SYM_MI);
        }
        break;
    case OSD_UNIT_METRIC_MPH:
        FALLTHROUGH;
    case OSD_UNIT_METRIC:
        if (abs(dist) < METERS_PER_KILOMETER * 100) {
            // Show meters when dist < 1km
            tfp_sprintf(buff, "%d%c", (int)(dist / 100), SYM_M);
        } else {
            // Show kilometers when dist >= 1km
            tfp_sprintf(buff, "%d.%02d%c", (int)(dist / (100*METERS_PER_KILOMETER)),
                (abs(dist) % (100 * METERS_PER_KILOMETER)) / METERS_PER_KILOMETER, SYM_KM);
        }
        break;
    case OSD_UNIT_GA:
         centifeet = CENTIMETERS_TO_CENTIFEET(dist);
        if (abs(centifeet) < 100000) {
            // Show feet when dist < 1000ft
            tfp_sprintf(buff, "%d%c", (int)(centifeet / 100), SYM_FT);
        } else {
            // Show nautical miles when dist >= 1000ft
            tfp_sprintf(buff, "%d.%02d%c", (int)(centifeet / (100 * FEET_PER_NAUTICALMILE)),
                (int)((abs(centifeet) % (int)(100 * FEET_PER_NAUTICALMILE)) / FEET_PER_NAUTICALMILE), SYM_NM);
        }
        break;
    }
}

/**
 * Converts velocity based on the current unit system (kmh or mph).
 * @param alt Raw velocity (i.e. as taken from gpsSol.groundSpeed in centimeters/second)
 */
static int32_t osdConvertVelocityToUnit(int32_t vel)
{
    switch ((osd_unit_e)osdConfig()->units) {
    case OSD_UNIT_UK:
        FALLTHROUGH;
    case OSD_UNIT_METRIC_MPH:
        FALLTHROUGH;
    case OSD_UNIT_IMPERIAL:
        return CMSEC_TO_CENTIMPH(vel) / 100; // Convert to mph
    case OSD_UNIT_METRIC:
        return CMSEC_TO_CENTIKPH(vel) / 100;   // Convert to kmh
    case OSD_UNIT_GA:
        return CMSEC_TO_CENTIKNOTS(vel) / 100; // Convert to Knots
    }
    // Unreachable
    return -1;
}

/**
 * Converts velocity into a string based on the current unit system.
 * @param vel Raw velocity (i.e. as taken from gpsSol.groundSpeed in centimeters/seconds)
 * @param _3D is a 3D velocity
 * @param _max is a maximum velocity
 */
void osdFormatVelocityStr(char* buff, int32_t vel, bool _3D, bool _max)
{
    switch ((osd_unit_e)osdConfig()->units) {
    case OSD_UNIT_UK:
        FALLTHROUGH;
    case OSD_UNIT_METRIC_MPH:
        FALLTHROUGH;
    case OSD_UNIT_IMPERIAL:
        if (_max) {
            tfp_sprintf(buff, "%c%3d%c", SYM_MAX, (int)osdConvertVelocityToUnit(vel), (_3D ? SYM_3D_MPH : SYM_MPH));
        } else {
            tfp_sprintf(buff, "%3d%c", (int)osdConvertVelocityToUnit(vel), (_3D ? SYM_3D_MPH : SYM_MPH));
        }
        break;
    case OSD_UNIT_METRIC:
        if (_max) {
            tfp_sprintf(buff, "%c%3d%c", SYM_MAX, (int)osdConvertVelocityToUnit(vel), (_3D ? SYM_3D_KMH : SYM_KMH));
        } else {
            tfp_sprintf(buff, "%3d%c", (int)osdConvertVelocityToUnit(vel), (_3D ? SYM_3D_KMH : SYM_KMH));
        }
        break;
    case OSD_UNIT_GA:
        if (_max) {
            tfp_sprintf(buff, "%c%3d%c", SYM_MAX, (int)osdConvertVelocityToUnit(vel), (_3D ? SYM_3D_KT : SYM_KT));
        } else {
            tfp_sprintf(buff, "%3d%c", (int)osdConvertVelocityToUnit(vel), (_3D ? SYM_3D_KT : SYM_KT));
        }
        break;
    }
}

/**
 * Returns the average velocity. This always uses stats, so can be called as an OSD element later if wanted, to show a real time average
 */
static void osdGenerateAverageVelocityStr(char* buff) {
    uint32_t cmPerSec = getTotalTravelDistance() / getFlightTime();
    osdFormatVelocityStr(buff, cmPerSec, false, false);
}

/**
 * Converts wind speed into a string based on the current unit system, using
 * always 3 digits and an additional character for the unit at the right. buff
 * is null terminated.
 * @param ws Raw wind speed in cm/s
 */
#ifdef USE_WIND_ESTIMATOR
static void osdFormatWindSpeedStr(char *buff, int32_t ws, bool isValid)
{
    int32_t centivalue;
    char suffix;
    switch (osdConfig()->units) {
        case OSD_UNIT_UK:
            FALLTHROUGH;
        case OSD_UNIT_METRIC_MPH:
            FALLTHROUGH;
        case OSD_UNIT_IMPERIAL:
            centivalue = CMSEC_TO_CENTIMPH(ws);
            suffix = SYM_MPH;
            break;
        case OSD_UNIT_GA:
            centivalue = CMSEC_TO_CENTIKNOTS(ws);
            suffix = SYM_KT;
            break;
        default:
        case OSD_UNIT_METRIC:
            centivalue = CMSEC_TO_CENTIKPH(ws);
            suffix = SYM_KMH;
            break;
    }
    if (isValid) {
        osdFormatCentiNumber(buff, centivalue, 0, 2, 0, 3);
    } else {
        buff[0] = buff[1] = buff[2] = '-';
    }
    buff[3] = suffix;
    buff[4] = '\0';
}
#endif

/**
* Converts altitude into a string based on the current unit system
* prefixed by a a symbol to indicate the unit used.
* @param alt Raw altitude/distance (i.e. as taken from baro.BaroAlt in centimeters)
*/
void osdFormatAltitudeSymbol(char *buff, int32_t alt)
{
    int digits;
    if (alt < 0) {
        digits = 4;
    } else {
        digits = 3;
        buff[0] = ' ';
    }
    switch ((osd_unit_e)osdConfig()->units) {
        case OSD_UNIT_UK:
            FALLTHROUGH;
        case OSD_UNIT_GA:
            FALLTHROUGH;
        case OSD_UNIT_IMPERIAL:
            if (osdFormatCentiNumber(buff + 4 - digits, CENTIMETERS_TO_CENTIFEET(alt), 1000, 0, 2, digits)) {
                // Scaled to kft
                buff[4] = SYM_ALT_KFT;
            } else {
                // Formatted in feet
                buff[4] = SYM_ALT_FT;
            }
            buff[5] = '\0';
            break;
        case OSD_UNIT_METRIC_MPH:
            FALLTHROUGH;
        case OSD_UNIT_METRIC:
            // alt is alredy in cm
            if (osdFormatCentiNumber(buff + 4 - digits, alt, 1000, 0, 2, digits)) {
                // Scaled to km
                buff[4] = SYM_ALT_KM;
            } else {
                // Formatted in m
                buff[4] = SYM_ALT_M;
            }
            buff[5] = '\0';
            break;
    }
}

/**
* Converts altitude into a string based on the current unit system.
* @param alt Raw altitude/distance (i.e. as taken from baro.BaroAlt in centimeters)
*/
static void osdFormatAltitudeStr(char *buff, int32_t alt)
{
    int32_t value;
    switch ((osd_unit_e)osdConfig()->units) {
        case OSD_UNIT_UK:
            FALLTHROUGH;
        case OSD_UNIT_GA:
            FALLTHROUGH;
        case OSD_UNIT_IMPERIAL:
            value = CENTIMETERS_TO_FEET(alt);
            tfp_sprintf(buff, "%d%c", (int)value, SYM_FT);
            break;
        case OSD_UNIT_METRIC_MPH:
            FALLTHROUGH;
        case OSD_UNIT_METRIC:
            value = CENTIMETERS_TO_METERS(alt);
            tfp_sprintf(buff, "%d%c", (int)value, SYM_M);
            break;
    }
}

static void osdFormatTime(char *buff, uint32_t seconds, char sym_m, char sym_h)
{
    uint32_t value = seconds;
    char sym = sym_m;
    // Maximum value we can show in minutes is 99 minutes and 59 seconds
    if (seconds > (99 * 60) + 59) {
        sym = sym_h;
        value = seconds / 60;
    }
    buff[0] = sym;
    tfp_sprintf(buff + 1, "%02d:%02d", (int)(value / 60), (int)(value % 60));
}

static inline void osdFormatOnTime(char *buff)
{
    osdFormatTime(buff, micros() / 1000000, SYM_ON_M, SYM_ON_H);
}

static inline void osdFormatFlyTime(char *buff, textAttributes_t *attr)
{
    uint32_t seconds = getFlightTime();
    osdFormatTime(buff, seconds, SYM_FLY_M, SYM_FLY_H);
    if (attr && osdConfig()->time_alarm > 0) {
       if (seconds / 60 >= osdConfig()->time_alarm && ARMING_FLAG(ARMED)) {
            TEXT_ATTRIBUTES_ADD_BLINK(*attr);
        }
    }
}

/**
 * Converts RSSI into a % value used by the OSD.
 */
static uint16_t osdConvertRSSI(void)
{
    // change range to [0, 99]
    return constrain(getRSSI() * 100 / RSSI_MAX_VALUE, 0, 99);
}

static uint16_t osdGetCrsfLQ(void)
{
    int16_t statsLQ = rxLinkStatistics.uplinkLQ;
    int16_t scaledLQ = scaleRange(constrain(statsLQ, 0, 100), 0, 100, 170, 300);
    int16_t displayedLQ;
    switch (osdConfig()->crsf_lq_format) {
        case OSD_CRSF_LQ_TYPE1:
            displayedLQ = statsLQ;
            break;
        case OSD_CRSF_LQ_TYPE2:
            displayedLQ = statsLQ;
            break;
        case OSD_CRSF_LQ_TYPE3:
            displayedLQ = rxLinkStatistics.rfMode >= 2 ? scaledLQ : statsLQ;
            break;
    }
    return displayedLQ;
}

static int16_t osdGetCrsfdBm(void)
{
    return rxLinkStatistics.uplinkRSSI;
}
/**
* Displays a temperature postfixed with a symbol depending on the current unit system
* @param label to display
* @param valid true if measurement is valid
* @param temperature in deciDegrees Celcius
*/
static void osdDisplayTemperature(uint8_t elemPosX, uint8_t elemPosY, uint16_t symbol, const char *label, bool valid, int16_t temperature, int16_t alarm_min, int16_t alarm_max)
{
    char buff[TEMPERATURE_LABEL_LEN + 2 < 6 ? 6 : TEMPERATURE_LABEL_LEN + 2];
    textAttributes_t elemAttr = valid ? TEXT_ATTRIBUTES_NONE : _TEXT_ATTRIBUTES_BLINK_BIT;
    uint8_t valueXOffset = 0;

    if (symbol) {
        buff[0] = symbol;
        buff[1] = '\0';
        displayWriteWithAttr(osdDisplayPort, elemPosX, elemPosY, buff, elemAttr);
        valueXOffset = 1;
    }
#ifdef USE_TEMPERATURE_SENSOR
    else if (label[0] != '\0') {
        uint8_t label_len = strnlen(label, TEMPERATURE_LABEL_LEN);
        memcpy(buff, label, label_len);
        memset(buff + label_len, ' ', TEMPERATURE_LABEL_LEN + 1 - label_len);
        buff[5] = '\0';
        displayWriteWithAttr(osdDisplayPort, elemPosX, elemPosY, buff, elemAttr);
        valueXOffset = osdConfig()->temp_label_align == OSD_ALIGN_LEFT ? 5 : label_len + 1;
    }
#else
    UNUSED(label);
#endif

    if (valid) {

        if ((temperature <= alarm_min) || (temperature >= alarm_max)) TEXT_ATTRIBUTES_ADD_BLINK(elemAttr);
        if (osdConfig()->units == OSD_UNIT_IMPERIAL) temperature = temperature * 9 / 5.0f + 320;
        tfp_sprintf(buff, "%3d", temperature / 10);

    } else
        strcpy(buff, "---");

    buff[3] = osdConfig()->units == OSD_UNIT_IMPERIAL ? SYM_TEMP_F : SYM_TEMP_C;
    buff[4] = '\0';

    displayWriteWithAttr(osdDisplayPort, elemPosX + valueXOffset, elemPosY, buff, elemAttr);
}

#ifdef USE_TEMPERATURE_SENSOR
static void osdDisplayTemperatureSensor(uint8_t elemPosX, uint8_t elemPosY, uint8_t sensorIndex)
{
    int16_t temperature;
    const bool valid = getSensorTemperature(sensorIndex, &temperature);
    const tempSensorConfig_t *sensorConfig = tempSensorConfig(sensorIndex);
    uint16_t symbol = sensorConfig->osdSymbol ? SYM_TEMP_SENSOR_FIRST + sensorConfig->osdSymbol - 1 : 0;
    osdDisplayTemperature(elemPosX, elemPosY, symbol, sensorConfig->label, valid, temperature, sensorConfig->alarm_min, sensorConfig->alarm_max);
}
#endif

static void osdFormatCoordinate(char *buff, char sym, int32_t val)
{
    // up to 4 for number + 1 for the symbol + null terminator + fill the rest with decimals
    const int coordinateLength = osdConfig()->coordinate_digits + 1;

    buff[0] = sym;
    int32_t integerPart = val / GPS_DEGREES_DIVIDER;
    // Latitude maximum integer width is 3 (-90) while
    // longitude maximum integer width is 4 (-180).
    int integerDigits = tfp_sprintf(buff + 1, (integerPart == 0 && val < 0) ? "-%d" : "%d", (int)integerPart);
    // We can show up to 7 digits in decimalPart.
    int32_t decimalPart = abs(val % GPS_DEGREES_DIVIDER);
    STATIC_ASSERT(GPS_DEGREES_DIVIDER == 1e7, adjust_max_decimal_digits);
    int decimalDigits = tfp_sprintf(buff + 1 + integerDigits, "%07d", (int)decimalPart);
    // Embbed the decimal separator
    buff[1 + integerDigits - 1] += SYM_ZERO_HALF_TRAILING_DOT - '0';
    buff[1 + integerDigits] += SYM_ZERO_HALF_LEADING_DOT - '0';
    // Fill up to coordinateLength with zeros
    int total = 1 + integerDigits + decimalDigits;
    while(total < coordinateLength) {
        buff[total] = '0';
        total++;
    }
    buff[coordinateLength] = '\0';
}

static void osdFormatCraftName(char *buff)
{
    if (strlen(systemConfig()->name) == 0)
            strcpy(buff, "CRAFT_NAME");
    else {
        for (int i = 0; i < MAX_NAME_LENGTH; i++) {
            buff[i] = sl_toupper((unsigned char)systemConfig()->name[i]);
            if (systemConfig()->name[i] == 0)
                break;
        }
    }
}

static const char * osdArmingDisabledReasonMessage(void)
{
    const char *message = NULL;
    char messageBuf[MAX(SETTING_MAX_NAME_LENGTH, OSD_MESSAGE_LENGTH+1)];

    switch (isArmingDisabledReason()) {
        case ARMING_DISABLED_FAILSAFE_SYSTEM:
            // See handling of FAILSAFE_RX_LOSS_MONITORING in failsafe.c
            if (failsafePhase() == FAILSAFE_RX_LOSS_MONITORING) {
                if (failsafeIsReceivingRxData()) {
                    // If we're not using sticks, it means the ARM switch
                    // hasn't been off since entering FAILSAFE_RX_LOSS_MONITORING
                    // yet
                    return OSD_MESSAGE_STR(OSD_MSG_TURN_ARM_SW_OFF);
                }
                // Not receiving RX data
                return OSD_MESSAGE_STR(OSD_MSG_RC_RX_LINK_LOST);
            }
            return OSD_MESSAGE_STR(OSD_MSG_DISABLED_BY_FS);
        case ARMING_DISABLED_NOT_LEVEL:
            return OSD_MESSAGE_STR(OSD_MSG_AIRCRAFT_UNLEVEL);
        case ARMING_DISABLED_SENSORS_CALIBRATING:
            return OSD_MESSAGE_STR(OSD_MSG_SENSORS_CAL);
        case ARMING_DISABLED_SYSTEM_OVERLOADED:
            return OSD_MESSAGE_STR(OSD_MSG_SYS_OVERLOADED);
        case ARMING_DISABLED_NAVIGATION_UNSAFE:
            // Check the exact reason
            switch (navigationIsBlockingArming(NULL)) {
                char buf[6];
                case NAV_ARMING_BLOCKER_NONE:
                    break;
                case NAV_ARMING_BLOCKER_MISSING_GPS_FIX:
                    return OSD_MESSAGE_STR(OSD_MSG_WAITING_GPS_FIX);
                case NAV_ARMING_BLOCKER_NAV_IS_ALREADY_ACTIVE:
                    return OSD_MESSAGE_STR(OSD_MSG_DISABLE_NAV_FIRST);
                case NAV_ARMING_BLOCKER_FIRST_WAYPOINT_TOO_FAR:
                    osdFormatDistanceSymbol(buf, distanceToFirstWP(), 0);
                    tfp_sprintf(messageBuf, "FIRST WP TOO FAR (%s)", buf);
                    return message = messageBuf;
                case NAV_ARMING_BLOCKER_JUMP_WAYPOINT_ERROR:
                    return OSD_MESSAGE_STR(OSD_MSG_JUMP_WP_MISCONFIG);
            }
            break;
        case ARMING_DISABLED_COMPASS_NOT_CALIBRATED:
            return OSD_MESSAGE_STR(OSD_MSG_MAG_NOT_CAL);
        case ARMING_DISABLED_ACCELEROMETER_NOT_CALIBRATED:
            return OSD_MESSAGE_STR(OSD_MSG_ACC_NOT_CAL);
        case ARMING_DISABLED_ARM_SWITCH:
            return OSD_MESSAGE_STR(OSD_MSG_DISARM_1ST);
        case ARMING_DISABLED_HARDWARE_FAILURE:
            {
                if (!HW_SENSOR_IS_HEALTHY(getHwGyroStatus())) {
                    return OSD_MESSAGE_STR(OSD_MSG_GYRO_FAILURE);
                }
                if (!HW_SENSOR_IS_HEALTHY(getHwAccelerometerStatus())) {
                    return OSD_MESSAGE_STR(OSD_MSG_ACC_FAIL);
                }
                if (!HW_SENSOR_IS_HEALTHY(getHwCompassStatus())) {
                    return OSD_MESSAGE_STR(OSD_MSG_MAG_FAIL);
                }
                if (!HW_SENSOR_IS_HEALTHY(getHwBarometerStatus())) {
                    return OSD_MESSAGE_STR(OSD_MSG_BARO_FAIL);
                }
                if (!HW_SENSOR_IS_HEALTHY(getHwGPSStatus())) {
                    return OSD_MESSAGE_STR(OSD_MSG_GPS_FAIL);
                }
                if (!HW_SENSOR_IS_HEALTHY(getHwRangefinderStatus())) {
                    return OSD_MESSAGE_STR(OSD_MSG_RANGEFINDER_FAIL);
                }
                if (!HW_SENSOR_IS_HEALTHY(getHwPitotmeterStatus())) {
                    return OSD_MESSAGE_STR(OSD_MSG_PITOT_FAIL);
                }
            }
            return OSD_MESSAGE_STR(OSD_MSG_HW_FAIL);
        case ARMING_DISABLED_BOXFAILSAFE:
            return OSD_MESSAGE_STR(OSD_MSG_FS_EN);
        case ARMING_DISABLED_BOXKILLSWITCH:
            return OSD_MESSAGE_STR(OSD_MSG_KILL_SW_EN);
        case ARMING_DISABLED_RC_LINK:
            return OSD_MESSAGE_STR(OSD_MSG_NO_RC_LINK);
        case ARMING_DISABLED_THROTTLE:
            return OSD_MESSAGE_STR(OSD_MSG_THROTTLE_NOT_LOW);
        case ARMING_DISABLED_ROLLPITCH_NOT_CENTERED:
            return OSD_MESSAGE_STR(OSD_MSG_ROLLPITCH_OFFCENTER);
        case ARMING_DISABLED_SERVO_AUTOTRIM:
            return OSD_MESSAGE_STR(OSD_MSG_AUTOTRIM_ACTIVE);
        case ARMING_DISABLED_OOM:
            return OSD_MESSAGE_STR(OSD_MSG_NOT_ENOUGH_MEMORY);
        case ARMING_DISABLED_INVALID_SETTING:
            return OSD_MESSAGE_STR(OSD_MSG_INVALID_SETTING);
        case ARMING_DISABLED_CLI:
            return OSD_MESSAGE_STR(OSD_MSG_CLI_ACTIVE);
        case ARMING_DISABLED_PWM_OUTPUT_ERROR:
            return OSD_MESSAGE_STR(OSD_MSG_PWM_INIT_ERROR);
        case ARMING_DISABLED_NO_PREARM:
            return OSD_MESSAGE_STR(OSD_MSG_NO_PREARM);
        case ARMING_DISABLED_DSHOT_BEEPER:
            return OSD_MESSAGE_STR(OSD_MSG_DSHOT_BEEPER);
            // Cases without message
        case ARMING_DISABLED_CMS_MENU:
            FALLTHROUGH;
        case ARMING_DISABLED_OSD_MENU:
            FALLTHROUGH;
        case ARMING_DISABLED_ALL_FLAGS:
            FALLTHROUGH;
        case ARMED:
            FALLTHROUGH;
        case WAS_EVER_ARMED:
            break;
    }
    return NULL;
}

static const char * osdFailsafePhaseMessage(void)
{
    // See failsafe.h for each phase explanation
    switch (failsafePhase()) {
        case FAILSAFE_RETURN_TO_HOME:
            // XXX: Keep this in sync with OSD_FLYMODE.
            return OSD_MESSAGE_STR(OSD_MSG_RTH_FS);
        case FAILSAFE_LANDING:
            // This should be considered an emergengy landing
            return OSD_MESSAGE_STR(OSD_MSG_EMERG_LANDING_FS);
        case FAILSAFE_RX_LOSS_MONITORING:
            // Only reachable from FAILSAFE_LANDED, which performs
            // a disarm. Since aircraft has been disarmed, we no
            // longer show failsafe details.
            FALLTHROUGH;
        case FAILSAFE_LANDED:
            // Very brief, disarms and transitions into
            // FAILSAFE_RX_LOSS_MONITORING. Note that it prevents
            // further rearming via ARMING_DISABLED_FAILSAFE_SYSTEM,
            // so we'll show the user how to re-arm in when
            // that flag is the reason to prevent arming.
            FALLTHROUGH;
        case FAILSAFE_RX_LOSS_IDLE:
            // This only happens when user has chosen NONE as FS
            // procedure. The recovery messages should be enough.
            FALLTHROUGH;
        case FAILSAFE_IDLE:
            // Failsafe not active
            FALLTHROUGH;
        case FAILSAFE_RX_LOSS_DETECTED:
            // Very brief, changes to FAILSAFE_RX_LOSS_RECOVERED
            // or the FS procedure immediately.
            FALLTHROUGH;
        case FAILSAFE_RX_LOSS_RECOVERED:
            // Exiting failsafe
            break;
    }
    return NULL;
}

static const char * osdFailsafeInfoMessage(void)
{
    if (failsafeIsReceivingRxData()) {
        // User must move sticks to exit FS mode
        return OSD_MESSAGE_STR(OSD_MSG_MOVE_EXIT_FS);
    }
    return OSD_MESSAGE_STR(OSD_MSG_RC_RX_LINK_LOST);
}
#if defined(USE_SAFE_HOME)
static const char * divertingToSafehomeMessage(void)
{
	if (NAV_Status.state != MW_NAV_STATE_HOVER_ABOVE_HOME && safehome_applied) {
	    return OSD_MESSAGE_STR(OSD_MSG_DIVERT_SAFEHOME);
	}
	return NULL;
}
#endif

static const char * navigationStateMessage(void)
{
    switch (NAV_Status.state) {
        case MW_NAV_STATE_NONE:
            break;
        case MW_NAV_STATE_RTH_START:
            return OSD_MESSAGE_STR(OSD_MSG_STARTING_RTH);
        case MW_NAV_STATE_RTH_CLIMB:
            return OSD_MESSAGE_STR(OSD_MSG_RTH_CLIMB);
        case MW_NAV_STATE_RTH_ENROUTE:
            return OSD_MESSAGE_STR(OSD_MSG_HEADING_HOME);
        case MW_NAV_STATE_HOLD_INFINIT:
            // Used by HOLD flight modes. No information to add.
            break;
        case MW_NAV_STATE_HOLD_TIMED:
            // "HOLDING WP FOR xx S" Countdown added in osdGetSystemMessage
            break;
        case MW_NAV_STATE_WP_ENROUTE:
            // "TO WP" + WP countdown added in osdGetSystemMessage
            break;
        case MW_NAV_STATE_PROCESS_NEXT:
            return OSD_MESSAGE_STR(OSD_MSG_PREPARE_NEXT_WP);
        case MW_NAV_STATE_DO_JUMP:
            // Not used
            break;
        case MW_NAV_STATE_LAND_START:
            // Not used
            break;
        case MW_NAV_STATE_EMERGENCY_LANDING:
            return OSD_MESSAGE_STR(OSD_MSG_EMERG_LANDING);
        case MW_NAV_STATE_LAND_IN_PROGRESS:
            return OSD_MESSAGE_STR(OSD_MSG_LANDING);
        case MW_NAV_STATE_HOVER_ABOVE_HOME:
            if (STATE(FIXED_WING_LEGACY)) {
#if defined(USE_SAFE_HOME)
                if (safehome_applied) {
                    return OSD_MESSAGE_STR(OSD_MSG_LOITERING_SAFEHOME);
                }
#endif
                return OSD_MESSAGE_STR(OSD_MSG_LOITERING_HOME);
            }
            return OSD_MESSAGE_STR(OSD_MSG_HOVERING);
        case MW_NAV_STATE_LANDED:
            return OSD_MESSAGE_STR(OSD_MSG_LANDED);
        case MW_NAV_STATE_LAND_SETTLE:
            return OSD_MESSAGE_STR(OSD_MSG_PREPARING_LAND);
        case MW_NAV_STATE_LAND_START_DESCENT:
            // Not used
            break;
    }
    return NULL;
}

static void osdFormatMessage(char *buff, size_t size, const char *message, bool isCenteredText)
{
    // String is always filled with Blanks
    memset(buff, SYM_BLANK, size);
    if (message) {
        size_t messageLength = strlen(message);
        int rem = isCenteredText ? MAX(0, (int)size - (int)messageLength) : 0;
        strncpy(buff + rem / 2, message, MIN((int)size - rem / 2, (int)messageLength));
    }
    // Ensure buff is zero terminated
    buff[size - 1] = '\0';
}

/**
 * Draws the battery symbol filled in accordingly to the
 * battery voltage to buff[0].
 **/
static void osdFormatBatteryChargeSymbol(char *buff)
{
    uint8_t p = calculateBatteryPercentage();
    p = (100 - p) / 16.6;
    buff[0] = SYM_BATT_FULL + p;
}

static void osdUpdateBatteryCapacityOrVoltageTextAttributes(textAttributes_t *attr)
{
    if ((getBatteryState() != BATTERY_NOT_PRESENT) && ((batteryUsesCapacityThresholds() && (getBatteryRemainingCapacity() <= currentBatteryProfile->capacity.warning - currentBatteryProfile->capacity.critical)) || ((!batteryUsesCapacityThresholds()) && (getBatteryVoltage() <= getBatteryWarningVoltage()))))
        TEXT_ATTRIBUTES_ADD_BLINK(*attr);
}

void osdCrosshairPosition(uint8_t *x, uint8_t *y)
{
    *x = osdDisplayPort->cols / 2;
    *y = osdDisplayPort->rows / 2;
    *y += osdConfig()->horizon_offset;
}

/**
 * Formats throttle position prefixed by its symbol.
 * Shows output to motor, not stick position
 **/
static void osdFormatThrottlePosition(char *buff, bool autoThr, textAttributes_t *elemAttr)
{
    buff[0] = SYM_BLANK;
    buff[1] = SYM_THR;
    if (autoThr && navigationIsControllingThrottle()) {
        buff[0] = SYM_AUTO_THR0;
        buff[1] = SYM_AUTO_THR1;
        if (isFixedWingAutoThrottleManuallyIncreased()) {
            TEXT_ATTRIBUTES_ADD_BLINK(*elemAttr);
        }
    }
#ifdef USE_POWER_LIMITS
    if (powerLimiterIsLimiting()) {
        TEXT_ATTRIBUTES_ADD_BLINK(*elemAttr);
    }
#endif
    tfp_sprintf(buff + 2, "%3d", getThrottlePercent());
}

/**
 * Formats gvars prefixed by its number (0-indexed). If autoThr
 **/
static void osdFormatGVar(char *buff, uint8_t index)
{
    buff[0] = 'G';
    buff[1] = '0'+index;
    buff[2] = ':';
    #ifdef USE_PROGRAMMING_FRAMEWORK
    osdFormatCentiNumber(buff + 3, (int32_t)gvGet(index)*(int32_t)100, 1, 0, 0, 5);
    #endif
}

#if defined(USE_ESC_SENSOR)
static void osdFormatRpm(char *buff, uint32_t rpm)
{
    buff[0] = SYM_RPM;
    if (rpm) {
        if ( digitCount(rpm) > osdConfig()->esc_rpm_precision) {
            uint8_t rpmMaxDecimals = (osdConfig()->esc_rpm_precision - 3);
            osdFormatCentiNumber(buff + 1, rpm / 10, 0, rpmMaxDecimals, rpmMaxDecimals, osdConfig()->esc_rpm_precision-1);
            buff[osdConfig()->esc_rpm_precision] = 'K';
            buff[osdConfig()->esc_rpm_precision+1] = '\0';
        }
        else {
            switch(osdConfig()->esc_rpm_precision) {
                case 6:
                    tfp_sprintf(buff + 1, "%6lu", rpm);
                    break;
                case 5:
                    tfp_sprintf(buff + 1, "%5lu", rpm);
                    break;
                case 4:
                    tfp_sprintf(buff + 1, "%4lu", rpm);
                    break;
                case 3:
                default:
                    tfp_sprintf(buff + 1, "%3lu", rpm);
                    break;
            }


        }
    }
    else {
        uint8_t buffPos = 1;
        while (buffPos <=( osdConfig()->esc_rpm_precision)) {
            strcpy(buff + buffPos++, "-");
        }
    }
}
#endif

int32_t osdGetAltitude(void)
{
    return getEstimatedActualPosition(Z);
}

static inline int32_t osdGetAltitudeMsl(void)
{
    return getEstimatedActualPosition(Z)+GPS_home.alt;
}

static bool osdIsHeadingValid(void)
{
#ifdef USE_SECONDARY_IMU
    if (secondaryImuState.active && secondaryImuConfig()->useForOsdHeading) {
        return true;
    } else {
        return isImuHeadingValid();
    }
#else
    return isImuHeadingValid();
#endif
}

int16_t osdGetHeading(void)
{
#ifdef USE_SECONDARY_IMU
    if (secondaryImuState.active && secondaryImuConfig()->useForOsdHeading) {
        return secondaryImuState.eulerAngles.values.yaw;
    } else {
        return attitude.values.yaw;
    }
#else
    return attitude.values.yaw;
#endif
}

int16_t osdPanServoHomeDirectionOffset(void)
{
    int8_t servoIndex = osdConfig()->pan_servo_index;
    int16_t servoPosition = servo[servoIndex];
    int16_t servoMiddle = servoParams(servoIndex)->middle;
    return (int16_t)CENTIDEGREES_TO_DEGREES((servoPosition - servoMiddle) * osdConfig()->pan_servo_pwm2centideg);
}

// Returns a heading angle in degrees normalized to [0, 360).
int osdGetHeadingAngle(int angle)
{
    while (angle < 0) {
        angle += 360;
    }
    while (angle >= 360) {
        angle -= 360;
    }
    return angle;
}

#if defined(USE_GPS)

/* Draws a map with the given symbol in the center and given point of interest
 * defined by its distance in meters and direction in degrees.
 * referenceHeading indicates the up direction in the map, in degrees, while
 * referenceSym (if non-zero) is drawn at the upper right corner below a small
 * arrow to indicate the map reference to the user. The drawn argument is an
 * in-out used to store the last position where the craft was drawn to avoid
 * erasing all screen on each redraw.
 */
static void osdDrawMap(int referenceHeading, uint16_t referenceSym, uint16_t centerSym,
                       uint32_t poiDistance, int16_t poiDirection, uint16_t poiSymbol,
                       uint16_t *drawn, uint32_t *usedScale)
{
    // TODO: These need to be tested with several setups. We might
    // need to make them configurable.
    const int hMargin = 5;
    const int vMargin = 3;

    // TODO: Get this from the display driver?
    const int charWidth = 12;
    const int charHeight = 18;

    uint8_t minX = hMargin;
    uint8_t maxX = osdDisplayPort->cols - 1 - hMargin;
    uint8_t minY = vMargin;
    uint8_t maxY = osdDisplayPort->rows - 1 - vMargin;
    uint8_t midX = osdDisplayPort->cols / 2;
    uint8_t midY = osdDisplayPort->rows / 2;

    // Fixed marks
    displayWriteChar(osdDisplayPort, midX, midY, centerSym);

    // First, erase the previous drawing.
    if (OSD_VISIBLE(*drawn)) {
        displayWriteChar(osdDisplayPort, OSD_X(*drawn), OSD_Y(*drawn), SYM_BLANK);
        *drawn = 0;
    }

    uint32_t initialScale;
    const unsigned scaleMultiplier = 2;
    // We try to reduce the scale when the POI will be around half the distance
    // between the center and the closers map edge, to avoid too much jumping
    const int scaleReductionMultiplier = MIN(midX - hMargin, midY - vMargin) / 2;

    switch (osdConfig()->units) {
        case OSD_UNIT_UK:
            FALLTHROUGH;
        case OSD_UNIT_IMPERIAL:
            initialScale = 16; // 16m ~= 0.01miles
            break;
        case OSD_UNIT_GA:
            initialScale = 18; // 18m ~= 0.01 nautical miles
            break;
        default:
        case OSD_UNIT_METRIC_MPH:
            FALLTHROUGH;
        case OSD_UNIT_METRIC:
            initialScale = 10; // 10m as initial scale
            break;
    }

    // Try to keep the same scale when getting closer until we draw over the center point
    uint32_t scale = initialScale;
    if (*usedScale) {
        scale = *usedScale;
        if (scale > initialScale && poiDistance < *usedScale * scaleReductionMultiplier) {
            scale /= scaleMultiplier;
        }
    }

    if (STATE(GPS_FIX)) {

        int directionToPoi = osdGetHeadingAngle(poiDirection - referenceHeading);
        float poiAngle = DEGREES_TO_RADIANS(directionToPoi);
        float poiSin = sin_approx(poiAngle);
        float poiCos = cos_approx(poiAngle);

        // Now start looking for a valid scale that lets us draw everything
        int ii;
        for (ii = 0; ii < 50; ii++) {
            // Calculate location of the aircraft in map
            int points = poiDistance / ((float)scale / charHeight);

            float pointsX = points * poiSin;
            int poiX = midX - roundf(pointsX / charWidth);
            if (poiX < minX || poiX > maxX) {
                scale *= scaleMultiplier;
                continue;
            }

            float pointsY = points * poiCos;
            int poiY = midY + roundf(pointsY / charHeight);
            if (poiY < minY || poiY > maxY) {
                scale *= scaleMultiplier;
                continue;
            }

            if (poiX == midX && poiY == midY) {
                // We're over the map center symbol, so we would be drawing
                // over it even if we increased the scale. Alternate between
                // drawing the center symbol or drawing the POI.
                if (centerSym != SYM_BLANK && OSD_ALTERNATING_CHOICES(1000, 2) == 0) {
                    break;
                }
            } else {

                uint16_t c;
                if (displayReadCharWithAttr(osdDisplayPort, poiX, poiY, &c, NULL) && c != SYM_BLANK) {
                    // Something else written here, increase scale. If the display doesn't support reading
                    // back characters, we assume there's nothing.
                    //
                    // If we're close to the center, decrease scale. Otherwise increase it.
                    uint8_t centerDeltaX = (maxX - minX) / (scaleMultiplier * 2);
                    uint8_t centerDeltaY = (maxY - minY) / (scaleMultiplier * 2);
                    if (poiX >= midX - centerDeltaX && poiX <= midX + centerDeltaX &&
                        poiY >= midY - centerDeltaY && poiY <= midY + centerDeltaY &&
                        scale > scaleMultiplier) {

                        scale /= scaleMultiplier;
                    } else {
                        scale *= scaleMultiplier;
                    }
                    continue;
                }
            }

            // Draw the point on the map
            if (poiSymbol == SYM_ARROW_UP) {
                // Drawing aircraft, rotate
                int mapHeading = osdGetHeadingAngle(DECIDEGREES_TO_DEGREES(osdGetHeading()) - referenceHeading);
                poiSymbol += mapHeading * 2 / 45;
            }
            displayWriteChar(osdDisplayPort, poiX, poiY, poiSymbol);

            // Update saved location
            *drawn = OSD_POS(poiX, poiY) | OSD_VISIBLE_FLAG;
            break;
        }
    }

    *usedScale = scale;

    // Update global map data for scale and reference
    osdMapData.scale = scale;
    osdMapData.referenceSymbol = referenceSym;
}

/* Draws a map with the home in the center and the craft moving around.
 * See osdDrawMap() for reference.
 */
static void osdDrawHomeMap(int referenceHeading, uint8_t referenceSym, uint16_t *drawn, uint32_t *usedScale)
{
    osdDrawMap(referenceHeading, referenceSym, SYM_HOME, GPS_distanceToHome, GPS_directionToHome, SYM_ARROW_UP, drawn, usedScale);
}

/* Draws a map with the aircraft in the center and the home moving around.
 * See osdDrawMap() for reference.
 */
static void osdDrawRadar(uint16_t *drawn, uint32_t *usedScale)
{
    int16_t reference = DECIDEGREES_TO_DEGREES(osdGetHeading());
    int16_t poiDirection = osdGetHeadingAngle(GPS_directionToHome + 180);
    osdDrawMap(reference, 0, SYM_ARROW_UP, GPS_distanceToHome, poiDirection, SYM_HOME, drawn, usedScale);
}

static uint16_t crc_accumulate(uint8_t data, uint16_t crcAccum)
{
    uint8_t tmp;
    tmp = data ^ (uint8_t)(crcAccum & 0xff);
    tmp ^= (tmp << 4);
    crcAccum = (crcAccum >> 8) ^ (tmp << 8) ^ (tmp << 3) ^ (tmp >> 4);
    return crcAccum;
}


static void osdDisplayTelemetry(void)
{
    uint32_t          trk_data;
    uint16_t          trk_crc = 0;
    char              trk_buffer[31];
    static int16_t    trk_elevation = 127;
    static uint16_t   trk_bearing   = 0;

    if (ARMING_FLAG(ARMED)) {
      if (STATE(GPS_FIX)){
        if (GPS_distanceToHome > 5) {
          trk_bearing = GPS_directionToHome;
          trk_bearing += 360 + 180;
          trk_bearing %= 360;
          int32_t alt = CENTIMETERS_TO_METERS(osdGetAltitude());
          float at = atan2(alt, GPS_distanceToHome);
          trk_elevation = (float)at * 57.2957795; // 57.2957795 = 1 rad
          trk_elevation += 37; // because elevation in telemetry should be from -37 to 90
          if (trk_elevation < 0) {
            trk_elevation = 0;
          }
        }
      }
    }
    else{
      trk_elevation = 127;
      trk_bearing   = 0;
    }

    trk_data = 0;                                                // bit  0    - packet type 0 = bearing/elevation, 1 = 2 byte data packet
    trk_data = trk_data | (uint32_t)(0x7F & trk_elevation) << 1; // bits 1-7  - elevation angle to target. NOTE number is abused. constrained value of -37 to 90 sent as 0 to 127.
    trk_data = trk_data | (uint32_t)trk_bearing << 8;            // bits 8-17 - bearing angle to target. 0 = true north. 0 to 360
    trk_crc = crc_accumulate(0xFF & trk_data, trk_crc);          // CRC First Byte  bits 0-7
    trk_crc = crc_accumulate(0xFF & trk_bearing, trk_crc);       // CRC Second Byte bits 8-15
    trk_crc = crc_accumulate(trk_bearing >> 8, trk_crc);         // CRC Third Byte  bits  16-17
    trk_data = trk_data | (uint32_t)trk_crc << 17;               // bits 18-29 CRC & 0x3FFFF

    for (uint8_t t_ctr = 0; t_ctr < 30; t_ctr++) {               // Prepare screen buffer and write data line.
      if (trk_data & (uint32_t)1 << t_ctr){
        trk_buffer[29 - t_ctr] = SYM_TELEMETRY_0;
      }
      else{
        trk_buffer[29 - t_ctr] = SYM_TELEMETRY_1;
      }
    }
    trk_buffer[30] = 0;
    displayWrite(osdDisplayPort, 0, 0, trk_buffer);
    if (osdConfig()->telemetry>1){
      displayWrite(osdDisplayPort, 0, 3, trk_buffer);               // Test display because normal telemetry line is not visible
    }
}
#endif

static void osdFormatPidControllerOutput(char *buff, const char *label, const pidController_t *pidController, uint8_t scale, bool showDecimal) {
    strcpy(buff, label);
    for (uint8_t i = strlen(label); i < 5; ++i) buff[i] = ' ';
    uint8_t decimals = showDecimal ? 1 : 0;
    osdFormatCentiNumber(buff + 5, pidController->proportional * scale, 0, decimals, 0, 4);
    buff[9] = ' ';
    osdFormatCentiNumber(buff + 10, pidController->integrator * scale, 0, decimals, 0, 4);
    buff[14] = ' ';
    osdFormatCentiNumber(buff + 15, pidController->derivative * scale, 0, decimals, 0, 4);
    buff[19] = ' ';
    osdFormatCentiNumber(buff + 20, pidController->output_constrained * scale, 0, decimals, 0, 4);
    buff[24] = '\0';
}

static void osdDisplayBatteryVoltage(uint8_t elemPosX, uint8_t elemPosY, uint16_t voltage, uint8_t digits, uint8_t decimals)
{
    char buff[6];
    textAttributes_t elemAttr = TEXT_ATTRIBUTES_NONE;

    osdFormatBatteryChargeSymbol(buff);
    buff[1] = '\0';
    osdUpdateBatteryCapacityOrVoltageTextAttributes(&elemAttr);
    displayWriteWithAttr(osdDisplayPort, elemPosX, elemPosY, buff, elemAttr);

    elemAttr = TEXT_ATTRIBUTES_NONE;
    digits = MIN(digits, 4);
    osdFormatCentiNumber(buff, voltage, 0, decimals, 0, digits);
    buff[digits] = SYM_VOLT;
    buff[digits+1] = '\0';
    if ((getBatteryState() != BATTERY_NOT_PRESENT) && (getBatteryVoltage() <= getBatteryWarningVoltage()))
        TEXT_ATTRIBUTES_ADD_BLINK(elemAttr);
    displayWriteWithAttr(osdDisplayPort, elemPosX + 1, elemPosY, buff, elemAttr);
}

static void osdDisplayFlightPIDValues(uint8_t elemPosX, uint8_t elemPosY, const char *str, pidIndex_e pidIndex, adjustmentFunction_e adjFuncP, adjustmentFunction_e adjFuncI, adjustmentFunction_e adjFuncD, adjustmentFunction_e adjFuncFF)
{
    textAttributes_t elemAttr;
    char buff[4];

    const pid8_t *pid = &pidBank()->pid[pidIndex];
    pidType_e pidType = pidIndexGetType(pidIndex);

    displayWrite(osdDisplayPort, elemPosX, elemPosY, str);

    if (pidType == PID_TYPE_NONE) {
        // PID is not used in this configuration. Draw dashes.
        // XXX: Keep this in sync with the %3d format and spacing used below
        displayWrite(osdDisplayPort, elemPosX + 6, elemPosY, "-   -   -   -");
        return;
    }

    elemAttr = TEXT_ATTRIBUTES_NONE;
    tfp_sprintf(buff, "%3d", pid->P);
    if ((isAdjustmentFunctionSelected(adjFuncP)) || (((adjFuncP == ADJUSTMENT_ROLL_P) || (adjFuncP == ADJUSTMENT_PITCH_P)) && (isAdjustmentFunctionSelected(ADJUSTMENT_PITCH_ROLL_P))))
        TEXT_ATTRIBUTES_ADD_BLINK(elemAttr);
    displayWriteWithAttr(osdDisplayPort, elemPosX + 4, elemPosY, buff, elemAttr);

    elemAttr = TEXT_ATTRIBUTES_NONE;
    tfp_sprintf(buff, "%3d", pid->I);
    if ((isAdjustmentFunctionSelected(adjFuncI)) || (((adjFuncI == ADJUSTMENT_ROLL_I) || (adjFuncI == ADJUSTMENT_PITCH_I)) && (isAdjustmentFunctionSelected(ADJUSTMENT_PITCH_ROLL_I))))
        TEXT_ATTRIBUTES_ADD_BLINK(elemAttr);
    displayWriteWithAttr(osdDisplayPort, elemPosX + 8, elemPosY, buff, elemAttr);

    elemAttr = TEXT_ATTRIBUTES_NONE;
    tfp_sprintf(buff, "%3d", pid->D);
    if ((isAdjustmentFunctionSelected(adjFuncD)) || (((adjFuncD == ADJUSTMENT_ROLL_D) || (adjFuncD == ADJUSTMENT_PITCH_D)) && (isAdjustmentFunctionSelected(ADJUSTMENT_PITCH_ROLL_D))))
        TEXT_ATTRIBUTES_ADD_BLINK(elemAttr);
    displayWriteWithAttr(osdDisplayPort, elemPosX + 12, elemPosY, buff, elemAttr);

    elemAttr = TEXT_ATTRIBUTES_NONE;
    tfp_sprintf(buff, "%3d", pid->FF);
    if ((isAdjustmentFunctionSelected(adjFuncFF)) || (((adjFuncFF == ADJUSTMENT_ROLL_FF) || (adjFuncFF == ADJUSTMENT_PITCH_FF)) && (isAdjustmentFunctionSelected(ADJUSTMENT_PITCH_ROLL_FF))))
        TEXT_ATTRIBUTES_ADD_BLINK(elemAttr);
    displayWriteWithAttr(osdDisplayPort, elemPosX + 16, elemPosY, buff, elemAttr);
}

static void osdDisplayNavPIDValues(uint8_t elemPosX, uint8_t elemPosY, const char *str, pidIndex_e pidIndex, adjustmentFunction_e adjFuncP, adjustmentFunction_e adjFuncI, adjustmentFunction_e adjFuncD)
{
    textAttributes_t elemAttr;
    char buff[4];

    const pid8_t *pid = &pidBank()->pid[pidIndex];
    pidType_e pidType = pidIndexGetType(pidIndex);

    displayWrite(osdDisplayPort, elemPosX, elemPosY, str);

    if (pidType == PID_TYPE_NONE) {
        // PID is not used in this configuration. Draw dashes.
        // XXX: Keep this in sync with the %3d format and spacing used below
        displayWrite(osdDisplayPort, elemPosX + 6, elemPosY, "-   -   -");
        return;
    }

    elemAttr = TEXT_ATTRIBUTES_NONE;
    tfp_sprintf(buff, "%3d", pid->P);
    if ((isAdjustmentFunctionSelected(adjFuncP)) || (((adjFuncP == ADJUSTMENT_ROLL_P) || (adjFuncP == ADJUSTMENT_PITCH_P)) && (isAdjustmentFunctionSelected(ADJUSTMENT_PITCH_ROLL_P))))
        TEXT_ATTRIBUTES_ADD_BLINK(elemAttr);
    displayWriteWithAttr(osdDisplayPort, elemPosX + 4, elemPosY, buff, elemAttr);

    elemAttr = TEXT_ATTRIBUTES_NONE;
    tfp_sprintf(buff, "%3d", pid->I);
    if ((isAdjustmentFunctionSelected(adjFuncI)) || (((adjFuncI == ADJUSTMENT_ROLL_I) || (adjFuncI == ADJUSTMENT_PITCH_I)) && (isAdjustmentFunctionSelected(ADJUSTMENT_PITCH_ROLL_I))))
        TEXT_ATTRIBUTES_ADD_BLINK(elemAttr);
    displayWriteWithAttr(osdDisplayPort, elemPosX + 8, elemPosY, buff, elemAttr);

    elemAttr = TEXT_ATTRIBUTES_NONE;
    tfp_sprintf(buff, "%3d", pidType == PID_TYPE_PIFF ? pid->FF : pid->D);
    if ((isAdjustmentFunctionSelected(adjFuncD)) || (((adjFuncD == ADJUSTMENT_ROLL_D) || (adjFuncD == ADJUSTMENT_PITCH_D)) && (isAdjustmentFunctionSelected(ADJUSTMENT_PITCH_ROLL_D))))
        TEXT_ATTRIBUTES_ADD_BLINK(elemAttr);
    displayWriteWithAttr(osdDisplayPort, elemPosX + 12, elemPosY, buff, elemAttr);
}

static void osdDisplayAdjustableDecimalValue(uint8_t elemPosX, uint8_t elemPosY, const char *str, const uint8_t valueOffset, const float value, const uint8_t valueLength, const uint8_t maxDecimals, adjustmentFunction_e adjFunc) {
    char buff[8];
    textAttributes_t elemAttr;
    displayWrite(osdDisplayPort, elemPosX, elemPosY, str);

    elemAttr = TEXT_ATTRIBUTES_NONE;
    osdFormatCentiNumber(buff, value * 100, 0, maxDecimals, 0, MIN(valueLength, 8));
    if (isAdjustmentFunctionSelected(adjFunc))
        TEXT_ATTRIBUTES_ADD_BLINK(elemAttr);
    displayWriteWithAttr(osdDisplayPort, elemPosX + strlen(str) + 1 + valueOffset, elemPosY, buff, elemAttr);
}

int8_t getGeoWaypointNumber(int8_t waypointIndex)
{
    static int8_t lastWaypointIndex = 1;
    static int8_t geoWaypointIndex;

    if (waypointIndex != lastWaypointIndex) {
        lastWaypointIndex = geoWaypointIndex = waypointIndex;
        for (uint8_t i = 0; i <= waypointIndex; i++) {
            if (posControl.waypointList[i].action == NAV_WP_ACTION_SET_POI ||
                posControl.waypointList[i].action == NAV_WP_ACTION_SET_HEAD ||
                posControl.waypointList[i].action == NAV_WP_ACTION_JUMP) {
                    geoWaypointIndex -= 1;
            }
        }
    }

    return geoWaypointIndex + 1;
}

static bool osdDrawSingleElement(uint8_t item)
{
    uint16_t pos = osdLayoutsConfig()->item_pos[currentLayout][item];
    if (!OSD_VISIBLE(pos)) {
        return false;
    }
    uint8_t elemPosX = OSD_X(pos);
    uint8_t elemPosY = OSD_Y(pos);
    textAttributes_t elemAttr = TEXT_ATTRIBUTES_NONE;
    char buff[32] = {0};

    switch (item) {
    case OSD_RSSI_VALUE:
        {
            uint16_t osdRssi = osdConvertRSSI();
            buff[0] = SYM_RSSI;
            tfp_sprintf(buff + 1, "%2d", osdRssi);
            if (osdRssi < osdConfig()->rssi_alarm) {
                TEXT_ATTRIBUTES_ADD_BLINK(elemAttr);
            }
            break;
        }

    case OSD_MAIN_BATT_VOLTAGE:
        osdDisplayBatteryVoltage(elemPosX, elemPosY, getBatteryRawVoltage(), 2 + osdConfig()->main_voltage_decimals, osdConfig()->main_voltage_decimals);
        return true;

    case OSD_SAG_COMPENSATED_MAIN_BATT_VOLTAGE:
        osdDisplayBatteryVoltage(elemPosX, elemPosY, getBatterySagCompensatedVoltage(), 2 + osdConfig()->main_voltage_decimals, osdConfig()->main_voltage_decimals);
        return true;

    case OSD_CURRENT_DRAW:
        osdFormatCentiNumber(buff, getAmperage(), 0, 2, 0, 3);
        buff[3] = SYM_AMP;
        buff[4] = '\0';

        uint8_t current_alarm = osdConfig()->current_alarm;
        if ((current_alarm > 0) && ((getAmperage() / 100.0f) > current_alarm)) {
            TEXT_ATTRIBUTES_ADD_BLINK(elemAttr);
        }
        break;

    case OSD_MAH_DRAWN:
        tfp_sprintf(buff, "%4d", (int)getMAhDrawn());
        buff[4] = SYM_MAH;
        buff[5] = '\0';
        osdUpdateBatteryCapacityOrVoltageTextAttributes(&elemAttr);
        break;

    case OSD_WH_DRAWN:
        osdFormatCentiNumber(buff, getMWhDrawn() / 10, 0, 2, 0, 3);
        osdUpdateBatteryCapacityOrVoltageTextAttributes(&elemAttr);
        buff[3] = SYM_WH;
        buff[4] = '\0';
        break;

    case OSD_BATTERY_REMAINING_CAPACITY:

        if (currentBatteryProfile->capacity.value == 0)
            tfp_sprintf(buff, "  NA");
        else if (!batteryWasFullWhenPluggedIn())
            tfp_sprintf(buff, "  NF");
        else if (currentBatteryProfile->capacity.unit == BAT_CAPACITY_UNIT_MAH)
            tfp_sprintf(buff, "%4lu", getBatteryRemainingCapacity());
        else // currentBatteryProfile->capacity.unit == BAT_CAPACITY_UNIT_MWH
            osdFormatCentiNumber(buff + 1, getBatteryRemainingCapacity() / 10, 0, 2, 0, 3);

        buff[4] = currentBatteryProfile->capacity.unit == BAT_CAPACITY_UNIT_MAH ? SYM_MAH : SYM_WH;
        buff[5] = '\0';

        if ((getBatteryState() != BATTERY_NOT_PRESENT) && batteryUsesCapacityThresholds() && (getBatteryRemainingCapacity() <= currentBatteryProfile->capacity.warning - currentBatteryProfile->capacity.critical))
            TEXT_ATTRIBUTES_ADD_BLINK(elemAttr);

        break;

    case OSD_BATTERY_REMAINING_PERCENT:
        osdFormatBatteryChargeSymbol(buff);
        tfp_sprintf(buff + 1, "%3d%%", calculateBatteryPercentage());
        osdUpdateBatteryCapacityOrVoltageTextAttributes(&elemAttr);
        break;

    case OSD_POWER_SUPPLY_IMPEDANCE:
        if (isPowerSupplyImpedanceValid())
            tfp_sprintf(buff, "%3d", getPowerSupplyImpedance());
        else
            strcpy(buff, "---");
        buff[3] = SYM_MILLIOHM;
        buff[4] = '\0';
        break;

#ifdef USE_GPS
    case OSD_GPS_SATS:
        buff[0] = SYM_SAT_L;
        buff[1] = SYM_SAT_R;
        tfp_sprintf(buff + 2, "%2d", gpsSol.numSat);
        if (!STATE(GPS_FIX)) {
            if (getHwGPSStatus() == HW_SENSOR_UNAVAILABLE || getHwGPSStatus() == HW_SENSOR_UNHEALTHY) {
                strcpy(buff + 2, "X!");
            }
            TEXT_ATTRIBUTES_ADD_BLINK(elemAttr);
        }
        break;

    case OSD_GPS_SPEED:
        osdFormatVelocityStr(buff, gpsSol.groundSpeed, false, false);
        break;

    case OSD_GPS_MAX_SPEED:
        osdFormatVelocityStr(buff, stats.max_speed, false, true);
        break;

    case OSD_3D_SPEED:
        osdFormatVelocityStr(buff, osdGet3DSpeed(), true, false);
        break;

    case OSD_3D_MAX_SPEED:
        osdFormatVelocityStr(buff, stats.max_3D_speed, true, true);
        break;

    case OSD_GLIDESLOPE:
        {
            float horizontalSpeed = gpsSol.groundSpeed;
            float sinkRate = -getEstimatedActualVelocity(Z);
            static pt1Filter_t gsFilterState;
            const timeMs_t currentTimeMs = millis();
            static timeMs_t gsUpdatedTimeMs;
            float glideSlope = horizontalSpeed / sinkRate;
            glideSlope = pt1FilterApply4(&gsFilterState, isnormal(glideSlope) ? glideSlope : 200, 0.5, MS2S(currentTimeMs - gsUpdatedTimeMs));
            gsUpdatedTimeMs = currentTimeMs;

            buff[0] = SYM_GLIDESLOPE;
            if (glideSlope > 0.0f && glideSlope < 100.0f) {
                osdFormatCentiNumber(buff + 1, glideSlope * 100.0f, 0, 2, 0, 3);
            } else {
                buff[1] = buff[2] = buff[3] = '-';
            }
            buff[4] = '\0';
            break;
        }

    case OSD_GPS_LAT:
        osdFormatCoordinate(buff, SYM_LAT, gpsSol.llh.lat);
        break;

    case OSD_GPS_LON:
        osdFormatCoordinate(buff, SYM_LON, gpsSol.llh.lon);
        break;

    case OSD_HOME_DIR:
        {
            if (STATE(GPS_FIX) && STATE(GPS_FIX_HOME) && isImuHeadingValid()) {
                if (GPS_distanceToHome < (navConfig()->general.min_rth_distance / 100) ) {
                    displayWriteChar(osdDisplayPort, elemPosX, elemPosY, SYM_HOME_NEAR);
                }
                else
                {
                    int16_t panHomeDirOffset = 0;
                    if (!(osdConfig()->pan_servo_pwm2centideg == 0)){
                        panHomeDirOffset = osdPanServoHomeDirectionOffset();
                    }
                    int homeDirection = GPS_directionToHome - DECIDEGREES_TO_DEGREES(osdGetHeading()) + panHomeDirOffset;
                    osdDrawDirArrow(osdDisplayPort, osdGetDisplayPortCanvas(), OSD_DRAW_POINT_GRID(elemPosX, elemPosY), homeDirection);
                }
            } else {
                // No home or no fix or unknown heading, blink.
                // If we're unarmed, show the arrow pointing up so users can see the arrow
                // while configuring the OSD. If we're armed, show a '-' indicating that
                // we don't know the direction to home.
                TEXT_ATTRIBUTES_ADD_BLINK(elemAttr);
                displayWriteCharWithAttr(osdDisplayPort, elemPosX, elemPosY, ARMING_FLAG(ARMED) ? '-' : SYM_ARROW_UP, elemAttr);
            }
            return true;
        }

    case OSD_HOME_HEADING_ERROR:
        {
            buff[0] = SYM_HOME;
            buff[1] = SYM_HEADING;

            if (isImuHeadingValid() && navigationPositionEstimateIsHealthy()) {
                int16_t h = lrintf(CENTIDEGREES_TO_DEGREES((float)wrap_18000(DEGREES_TO_CENTIDEGREES((int32_t)GPS_directionToHome) - DECIDEGREES_TO_CENTIDEGREES((int32_t)osdGetHeading()))));
                tfp_sprintf(buff + 2, "%4d", h);
            } else {
                strcpy(buff + 2, "----");
            }

            buff[6] = SYM_DEGREES;
            buff[7] = '\0';
            break;
        }

    case OSD_HOME_DIST:
        {
            buff[0] = SYM_HOME;
            osdFormatDistanceSymbol(&buff[1], GPS_distanceToHome * 100, 0);
            uint16_t dist_alarm = osdConfig()->dist_alarm;
            if (dist_alarm > 0 && GPS_distanceToHome > dist_alarm) {
                TEXT_ATTRIBUTES_ADD_BLINK(elemAttr);
            }
        }
        break;

    case OSD_TRIP_DIST:
        buff[0] = SYM_TOTAL;
        osdFormatDistanceSymbol(buff + 1, getTotalTravelDistance(), 0);
        break;

    case OSD_HEADING:
        {
            buff[0] = SYM_HEADING;
            if (osdIsHeadingValid()) {
                int16_t h = DECIDEGREES_TO_DEGREES(osdGetHeading());
                if (h < 0) {
                    h += 360;
                }
                tfp_sprintf(&buff[1], "%3d", h);
            } else {
                buff[1] = buff[2] = buff[3] = '-';
            }
            buff[4] = SYM_DEGREES;
            buff[5] = '\0';
            break;
        }

    case OSD_COURSE_HOLD_ERROR:
        {
            if (ARMING_FLAG(ARMED) && !FLIGHT_MODE(NAV_COURSE_HOLD_MODE)) {
                displayWrite(osdDisplayPort, elemPosX, elemPosY, "     ");
                return true;
            }

            buff[0] = SYM_HEADING;

            if ((!ARMING_FLAG(ARMED)) || (FLIGHT_MODE(NAV_COURSE_HOLD_MODE) && isAdjustingPosition())) {
                buff[1] = buff[2] = buff[3] = '-';
            } else if (FLIGHT_MODE(NAV_COURSE_HOLD_MODE)) {
                int16_t herr = lrintf(CENTIDEGREES_TO_DEGREES((float)navigationGetHeadingError()));
                if (ABS(herr) > 99)
                    strcpy(buff + 1, ">99");
                else
                    tfp_sprintf(buff + 1, "%3d", herr);
            }

            buff[4] = SYM_DEGREES;
            buff[5] = '\0';
            break;
        }

    case OSD_COURSE_HOLD_ADJUSTMENT:
        {
            int16_t heading_adjust = lrintf(CENTIDEGREES_TO_DEGREES((float)getCruiseHeadingAdjustment()));

            if (ARMING_FLAG(ARMED) && ((!FLIGHT_MODE(NAV_COURSE_HOLD_MODE)) || !(isAdjustingPosition() || isAdjustingHeading() || (heading_adjust != 0)))) {
                displayWrite(osdDisplayPort, elemPosX, elemPosY, "      ");
                return true;
            }

            buff[0] = SYM_HEADING;

            if (!ARMING_FLAG(ARMED)) {
                buff[1] = buff[2] = buff[3] = buff[4] = '-';
            } else if (FLIGHT_MODE(NAV_COURSE_HOLD_MODE)) {
                tfp_sprintf(buff + 1, "%4d", heading_adjust);
            }

            buff[5] = SYM_DEGREES;
            buff[6] = '\0';
            break;
        }

    case OSD_GPS_HDOP:
        {
            buff[0] = SYM_HDP_L;
            buff[1] = SYM_HDP_R;
            int32_t centiHDOP = 100 * gpsSol.hdop / HDOP_SCALE;
            osdFormatCentiNumber(&buff[2], centiHDOP, 0, 1, 0, 2);
            break;
        }

    case OSD_MAP_NORTH:
        {
            static uint16_t drawn = 0;
            static uint32_t scale = 0;
            osdDrawHomeMap(0, 'N', &drawn, &scale);
            return true;
        }
    case OSD_MAP_TAKEOFF:
        {
            static uint16_t drawn = 0;
            static uint32_t scale = 0;
            osdDrawHomeMap(CENTIDEGREES_TO_DEGREES(navigationGetHomeHeading()), 'T', &drawn, &scale);
            return true;
        }
    case OSD_RADAR:
        {
            static uint16_t drawn = 0;
            static uint32_t scale = 0;
            osdDrawRadar(&drawn, &scale);
            return true;
        }
#endif // GPS

    case OSD_ALTITUDE:
        {
            int32_t alt = osdGetAltitude();
            osdFormatAltitudeSymbol(buff, alt);
            uint16_t alt_alarm = osdConfig()->alt_alarm;
            uint16_t neg_alt_alarm = osdConfig()->neg_alt_alarm;
            if ((alt_alarm > 0 && CENTIMETERS_TO_METERS(alt) > alt_alarm) ||
                (neg_alt_alarm > 0 && alt < 0 && -CENTIMETERS_TO_METERS(alt) > neg_alt_alarm)) {

                TEXT_ATTRIBUTES_ADD_BLINK(elemAttr);
            }
            break;
        }

    case OSD_ALTITUDE_MSL:
        {
            int32_t alt = osdGetAltitudeMsl();
            osdFormatAltitudeSymbol(buff, alt);
            break;
        }

#ifdef USE_RANGEFINDER
    case OSD_RANGEFINDER:
        {
            int32_t range = rangefinderGetLatestRawAltitude();
            if (range < 0) {
                buff[0] = '-';
            } else {
                osdFormatDistanceSymbol(buff, range, 1);
            }
        }
        break;
#endif

    case OSD_ONTIME:
        {
            osdFormatOnTime(buff);
            break;
        }

    case OSD_FLYTIME:
        {
            osdFormatFlyTime(buff, &elemAttr);
            break;
        }

    case OSD_ONTIME_FLYTIME:
        {
            if (ARMING_FLAG(ARMED)) {
                osdFormatFlyTime(buff, &elemAttr);
            } else {
                osdFormatOnTime(buff);
            }
            break;
        }

    case OSD_REMAINING_FLIGHT_TIME_BEFORE_RTH:
        {
            /*static int32_t updatedTimeSeconds = 0;*/
            static int32_t timeSeconds = -1;
#if defined(USE_ADC) && defined(USE_GPS)
            static timeUs_t updatedTimestamp = 0;
            timeUs_t currentTimeUs = micros();
            if (cmpTimeUs(currentTimeUs, updatedTimestamp) >= MS2US(1000)) {
#ifdef USE_WIND_ESTIMATOR
                timeSeconds = calculateRemainingFlightTimeBeforeRTH(osdConfig()->estimations_wind_compensation);
#else
                timeSeconds = calculateRemainingFlightTimeBeforeRTH(false);
#endif
                updatedTimestamp = currentTimeUs;
            }
#endif
            if ((!ARMING_FLAG(ARMED)) || (timeSeconds == -1)) {
                buff[0] = SYM_FLY_M;
                strcpy(buff + 1, "--:--");
#if defined(USE_ADC) && defined(USE_GPS)
                updatedTimestamp = 0;
#endif
            } else if (timeSeconds == -2) {
                // Wind is too strong to come back with cruise throttle
                buff[0] = SYM_FLY_M;
                buff[1] = buff[2] = buff[4] = buff[5] = SYM_WIND_HORIZONTAL;
                buff[3] = ':';
                buff[6] = '\0';
                TEXT_ATTRIBUTES_ADD_BLINK(elemAttr);
            } else {
                osdFormatTime(buff, timeSeconds, SYM_FLY_M, SYM_FLY_H);
                if (timeSeconds == 0)
                    TEXT_ATTRIBUTES_ADD_BLINK(elemAttr);
            }
        }
        break;

    case OSD_REMAINING_DISTANCE_BEFORE_RTH:;
        static int32_t distanceMeters = -1;
#if defined(USE_ADC) && defined(USE_GPS)
        static timeUs_t updatedTimestamp = 0;
        timeUs_t currentTimeUs = micros();
        if (cmpTimeUs(currentTimeUs, updatedTimestamp) >= MS2US(1000)) {
#ifdef USE_WIND_ESTIMATOR
            distanceMeters = calculateRemainingDistanceBeforeRTH(osdConfig()->estimations_wind_compensation);
#else
            distanceMeters = calculateRemainingDistanceBeforeRTH(false);
#endif
            updatedTimestamp = currentTimeUs;
        }
#endif
        buff[0] = SYM_TRIP_DIST;
        if ((!ARMING_FLAG(ARMED)) || (distanceMeters == -1)) {
            buff[4] = SYM_BLANK;
            buff[5] = '\0';
            strcpy(buff + 1, "---");
        } else if (distanceMeters == -2) {
            // Wind is too strong to come back with cruise throttle
            buff[1] = buff[2] = buff[3] = SYM_WIND_HORIZONTAL;
            switch ((osd_unit_e)osdConfig()->units){
                case OSD_UNIT_UK:
                    FALLTHROUGH;
                case OSD_UNIT_IMPERIAL:
                    buff[4] = SYM_DIST_MI;
                    break;
                case OSD_UNIT_METRIC_MPH:
                    FALLTHROUGH;
                case OSD_UNIT_METRIC:
                    buff[4] = SYM_DIST_KM;
                    break;
                case OSD_UNIT_GA:
                    buff[4] = SYM_DIST_NM;
                    break;
            }
            buff[5] = '\0';
            TEXT_ATTRIBUTES_ADD_BLINK(elemAttr);
        } else {
            osdFormatDistanceSymbol(buff + 1, distanceMeters * 100, 0);
            if (distanceMeters == 0)
                TEXT_ATTRIBUTES_ADD_BLINK(elemAttr);
        }
        break;

    case OSD_FLYMODE:
        {
            char *p = "ACRO";

            if (FLIGHT_MODE(FAILSAFE_MODE))
                p = "!FS!";
            else if (FLIGHT_MODE(MANUAL_MODE))
                p = "MANU";
            else if (FLIGHT_MODE(TURTLE_MODE))
                p = "TURT";
            else if (FLIGHT_MODE(NAV_RTH_MODE))
                p = isWaypointMissionRTHActive() ? "WRTH" : "RTH ";
            else if (FLIGHT_MODE(NAV_POSHOLD_MODE))
                p = "HOLD";
            else if (FLIGHT_MODE(NAV_COURSE_HOLD_MODE) && FLIGHT_MODE(NAV_ALTHOLD_MODE))
                p = "CRUZ";
            else if (FLIGHT_MODE(NAV_COURSE_HOLD_MODE))
                p = "CRSH";
            else if (FLIGHT_MODE(NAV_WP_MODE))
                p = " WP ";
            else if (FLIGHT_MODE(NAV_ALTHOLD_MODE) && navigationRequiresAngleMode()) {
                // If navigationRequiresAngleMode() returns false when ALTHOLD is active,
                // it means it can be combined with ANGLE, HORIZON, ACRO, etc...
                // and its display is handled by OSD_MESSAGES rather than OSD_FLYMODE.
                p = " AH ";
            }
            else if (FLIGHT_MODE(ANGLE_MODE))
                p = "ANGL";
            else if (FLIGHT_MODE(HORIZON_MODE))
                p = "HOR ";

            displayWrite(osdDisplayPort, elemPosX, elemPosY, p);
            return true;
        }

    case OSD_CRAFT_NAME:
        osdFormatCraftName(buff);
        break;

    case OSD_THROTTLE_POS:
    {
        osdFormatThrottlePosition(buff, false, &elemAttr);
        break;
    }

    case OSD_VTX_CHANNEL:
        {
            vtxDeviceOsdInfo_t osdInfo;
            vtxCommonGetOsdInfo(vtxCommonDevice(), &osdInfo);

            tfp_sprintf(buff, "CH:%c%s:", osdInfo.bandLetter, osdInfo.channelName);
            displayWrite(osdDisplayPort, elemPosX, elemPosY, buff);

            tfp_sprintf(buff, "%c", osdInfo.powerIndexLetter);
            if (isAdjustmentFunctionSelected(ADJUSTMENT_VTX_POWER_LEVEL)) TEXT_ATTRIBUTES_ADD_BLINK(elemAttr);
            displayWriteWithAttr(osdDisplayPort, elemPosX + 6, elemPosY, buff, elemAttr);
            return true;
        }
        break;

    case OSD_VTX_POWER:
        {
            vtxDeviceOsdInfo_t osdInfo;
            vtxCommonGetOsdInfo(vtxCommonDevice(), &osdInfo);

            tfp_sprintf(buff, "%c", SYM_VTX_POWER);
            displayWrite(osdDisplayPort, elemPosX, elemPosY, buff);

            tfp_sprintf(buff, "%c", osdInfo.powerIndexLetter);
            if (isAdjustmentFunctionSelected(ADJUSTMENT_VTX_POWER_LEVEL)) TEXT_ATTRIBUTES_ADD_BLINK(elemAttr);
            displayWriteWithAttr(osdDisplayPort, elemPosX+1, elemPosY, buff, elemAttr);
            return true;
        }

#if defined(USE_SERIALRX_CRSF)
    case OSD_CRSF_RSSI_DBM:
        {
            int16_t rssi = rxLinkStatistics.uplinkRSSI;
            buff[0] = (rxLinkStatistics.activeAnt == 0) ? SYM_RSSI : SYM_2RSS; // Separate symbols for each antenna
            if (rssi <= -100) {
                tfp_sprintf(buff + 1, "%4d%c", rssi, SYM_DBM);
            } else {
                tfp_sprintf(buff + 1, "%3d%c%c", rssi, SYM_DBM, ' ');
            }
            if (!failsafeIsReceivingRxData()){
                TEXT_ATTRIBUTES_ADD_BLINK(elemAttr);
            } else if (osdConfig()->rssi_dbm_alarm && rssi < osdConfig()->rssi_dbm_alarm) {
                TEXT_ATTRIBUTES_ADD_BLINK(elemAttr);
            }
            break;
        }
    case OSD_CRSF_LQ:
        {
            buff[0] = SYM_LQ;
            int16_t statsLQ = rxLinkStatistics.uplinkLQ;
            int16_t scaledLQ = scaleRange(constrain(statsLQ, 0, 100), 0, 100, 170, 300);
            switch (osdConfig()->crsf_lq_format) {
                case OSD_CRSF_LQ_TYPE1:
                    if (!failsafeIsReceivingRxData()) {
                        tfp_sprintf(buff+1, "%3d", 0);
                    } else {
                        tfp_sprintf(buff+1, "%3d", rxLinkStatistics.uplinkLQ);
                    }
                    break;
                case OSD_CRSF_LQ_TYPE2:
                    if (!failsafeIsReceivingRxData()) {
                        tfp_sprintf(buff+1, "%s:%3d", " ", 0);
                    } else {
                        tfp_sprintf(buff+1, "%d:%3d", rxLinkStatistics.rfMode, rxLinkStatistics.uplinkLQ);
                    }
                    break;
                case OSD_CRSF_LQ_TYPE3:
                    if (!failsafeIsReceivingRxData()) {
                        tfp_sprintf(buff+1, "%3d", 0);
                    } else {
                        tfp_sprintf(buff+1, "%3d", rxLinkStatistics.rfMode >= 2 ? scaledLQ : rxLinkStatistics.uplinkLQ);
                    }
                    break;
            }
            if (!failsafeIsReceivingRxData()) {
                TEXT_ATTRIBUTES_ADD_BLINK(elemAttr);
            } else if (rxLinkStatistics.uplinkLQ < osdConfig()->link_quality_alarm) {
                TEXT_ATTRIBUTES_ADD_BLINK(elemAttr);
            }
            break;
        }

    case OSD_CRSF_SNR_DB:
        {
            static pt1Filter_t snrFilterState;
            static timeMs_t snrUpdated = 0;
            int8_t snrFiltered = pt1FilterApply4(&snrFilterState, rxLinkStatistics.uplinkSNR, 0.5f, MS2S(millis() - snrUpdated));
            snrUpdated = millis();

            const char* showsnr = "-20";
            const char* hidesnr = "   ";
            if (snrFiltered > osdConfig()->snr_alarm) {
                if (cmsInMenu) {
                    buff[0] = SYM_SNR;
                    tfp_sprintf(buff + 1, "%s%c", showsnr, SYM_DB);
                } else {
                    buff[0] = SYM_BLANK;
                    tfp_sprintf(buff + 1, "%s%c", hidesnr, SYM_BLANK);
                }
            } else if (snrFiltered <= osdConfig()->snr_alarm) {
                buff[0] = SYM_SNR;
                if (snrFiltered <= -10) {
                    tfp_sprintf(buff + 1, "%3d%c", snrFiltered, SYM_DB);
                } else {
                    tfp_sprintf(buff + 1, "%2d%c%c", snrFiltered, SYM_DB, ' ');
                }
            }
            break;
        }

    case OSD_CRSF_TX_POWER:
        {
            if (!failsafeIsReceivingRxData())
                tfp_sprintf(buff, "%s%c", "    ", SYM_BLANK);
            else
                tfp_sprintf(buff, "%4d%c", rxLinkStatistics.uplinkTXPower, SYM_MW);
            break;
        }
#endif

    case OSD_CROSSHAIRS: // Hud is a sub-element of the crosshair

        osdCrosshairPosition(&elemPosX, &elemPosY);
        osdHudDrawCrosshair(osdGetDisplayPortCanvas(), elemPosX, elemPosY);

        if (osdConfig()->hud_homing && STATE(GPS_FIX) && STATE(GPS_FIX_HOME) && isImuHeadingValid()) {
            osdHudDrawHoming(elemPosX, elemPosY);
        }

        if (STATE(GPS_FIX) && isImuHeadingValid()) {

            if (osdConfig()->hud_homepoint || osdConfig()->hud_radar_disp > 0 || osdConfig()->hud_wp_disp > 0) {
                    osdHudClear();
            }

            // -------- POI : Home point

            if (osdConfig()->hud_homepoint) { // Display the home point (H)
                osdHudDrawPoi(GPS_distanceToHome, GPS_directionToHome, -osdGetAltitude() / 100, 0, SYM_HOME, 0 , 0);
            }

            // -------- POI : Nearby aircrafts from ESP32 radar

            if (osdConfig()->hud_radar_disp > 0) { // Display the POI from the radar
                for (uint8_t i = 0; i < osdConfig()->hud_radar_disp; i++) {
                    if (radar_pois[i].gps.lat != 0 && radar_pois[i].gps.lon != 0 && radar_pois[i].state < 2) { // state 2 means POI has been lost and must be skipped
                        fpVector3_t poi;
                        geoConvertGeodeticToLocal(&poi, &posControl.gpsOrigin, &radar_pois[i].gps, GEO_ALT_RELATIVE);
                        radar_pois[i].distance = calculateDistanceToDestination(&poi) / 100; // In meters

                        if (radar_pois[i].distance >= osdConfig()->hud_radar_range_min && radar_pois[i].distance <= osdConfig()->hud_radar_range_max) {
                            radar_pois[i].direction = calculateBearingToDestination(&poi) / 100; // In °
                            radar_pois[i].altitude = (radar_pois[i].gps.alt - osdGetAltitudeMsl()) / 100;
                            osdHudDrawPoi(radar_pois[i].distance, osdGetHeadingAngle(radar_pois[i].direction), radar_pois[i].altitude, 1, 65 + i, radar_pois[i].heading, radar_pois[i].lq);
                        }
                    }
                }
            }

            // -------- POI : Next waypoints from navigation

            if (osdConfig()->hud_wp_disp > 0 && posControl.waypointListValid && posControl.waypointCount > 0) { // Display the next waypoints
                gpsLocation_t wp2;
                int j;

                for (int i = osdConfig()->hud_wp_disp - 1; i >= 0 ; i--) { // Display in reverse order so the next WP is always written on top
                    j = posControl.activeWaypointIndex + i;
                    if (j > posControl.waypointCount - 1) { // limit to max WP index for mission
                        break;
                    }
                    if (posControl.waypointList[j].lat != 0 && posControl.waypointList[j].lon != 0) {
                        wp2.lat = posControl.waypointList[j].lat;
                        wp2.lon = posControl.waypointList[j].lon;
                        wp2.alt = posControl.waypointList[j].alt;
                        fpVector3_t poi;
                        geoConvertGeodeticToLocal(&poi, &posControl.gpsOrigin, &wp2, waypointMissionAltConvMode(posControl.waypointList[j].p3));
                        int32_t altConvModeAltitude = waypointMissionAltConvMode(posControl.waypointList[j].p3) == GEO_ALT_ABSOLUTE ? osdGetAltitudeMsl() : osdGetAltitude();
                        j = getGeoWaypointNumber(j);
                        while (j > 9) j -= 10; // Only the last digit displayed if WP>=10, no room for more (48 = ascii 0)
                        osdHudDrawPoi(calculateDistanceToDestination(&poi) / 100, osdGetHeadingAngle(calculateBearingToDestination(&poi) / 100), (posControl.waypointList[j].alt - altConvModeAltitude)/ 100, 2, SYM_WAYPOINT, 48 + j, i);
                    }
                }
            }
        }

        return true;
        break;

    case OSD_ATTITUDE_ROLL:
        buff[0] = SYM_ROLL_LEVEL;
        if (ABS(attitude.values.roll) >= 1)
            buff[0] += (attitude.values.roll < 0 ? -1 : 1);
        osdFormatCentiNumber(buff + 1, DECIDEGREES_TO_CENTIDEGREES(ABS(attitude.values.roll)), 0, 1, 0, 3);
        break;

    case OSD_ATTITUDE_PITCH:
        if (ABS(attitude.values.pitch) < 1)
            buff[0] = 'P';
        else if (attitude.values.pitch > 0)
            buff[0] = SYM_PITCH_DOWN;
        else if (attitude.values.pitch < 0)
            buff[0] = SYM_PITCH_UP;
        osdFormatCentiNumber(buff + 1, DECIDEGREES_TO_CENTIDEGREES(ABS(attitude.values.pitch)), 0, 1, 0, 3);
        break;

    case OSD_ARTIFICIAL_HORIZON:
        {
            float rollAngle;
            float pitchAngle;

#ifdef USE_SECONDARY_IMU
            if (secondaryImuState.active && secondaryImuConfig()->useForOsdAHI) {
                rollAngle = DECIDEGREES_TO_RADIANS(secondaryImuState.eulerAngles.values.roll);
                pitchAngle = DECIDEGREES_TO_RADIANS(secondaryImuState.eulerAngles.values.pitch);
            } else {
                rollAngle = DECIDEGREES_TO_RADIANS(attitude.values.roll);
                pitchAngle = DECIDEGREES_TO_RADIANS(attitude.values.pitch);
            }
#else
            rollAngle = DECIDEGREES_TO_RADIANS(attitude.values.roll);
            pitchAngle = DECIDEGREES_TO_RADIANS(attitude.values.pitch);
#endif
            pitchAngle -= osdConfig()->ahi_camera_uptilt_comp ? DEGREES_TO_RADIANS(osdConfig()->camera_uptilt) : 0;
            pitchAngle += DEGREES_TO_RADIANS(getFixedWingLevelTrim());
            if (osdConfig()->ahi_reverse_roll) {
                rollAngle = -rollAngle;
            }
            osdDrawArtificialHorizon(osdDisplayPort, osdGetDisplayPortCanvas(),
                 OSD_DRAW_POINT_GRID(elemPosX, elemPosY), rollAngle, pitchAngle);
            osdDrawSingleElement(OSD_HORIZON_SIDEBARS);
            osdDrawSingleElement(OSD_CROSSHAIRS);

            return true;
        }

    case OSD_HORIZON_SIDEBARS:
        {
            osdDrawSidebars(osdDisplayPort, osdGetDisplayPortCanvas());
            return true;
        }

#if defined(USE_BARO) || defined(USE_GPS)
    case OSD_VARIO:
        {
            float zvel = getEstimatedActualVelocity(Z);
            osdDrawVario(osdDisplayPort, osdGetDisplayPortCanvas(), OSD_DRAW_POINT_GRID(elemPosX, elemPosY), zvel);
            return true;
        }

    case OSD_VARIO_NUM:
        {
            int16_t value = getEstimatedActualVelocity(Z);
            char sym;
            switch ((osd_unit_e)osdConfig()->units) {
                case OSD_UNIT_UK:
                    FALLTHROUGH;
                case OSD_UNIT_IMPERIAL:
                    // Convert to centifeet/s
                    value = CENTIMETERS_TO_CENTIFEET(value);
                    sym = SYM_FTS;
                    break;
                case OSD_UNIT_GA:
                    // Convert to centi-100feet/min
                    value = CENTIMETERS_TO_FEET(value * 60);
                    sym = SYM_100FTM;
                    break;
                default:
                case OSD_UNIT_METRIC_MPH:
                    FALLTHROUGH;
                case OSD_UNIT_METRIC:
                    // Already in cm/s
                    sym = SYM_MS;
                    break;
            }

            osdFormatCentiNumber(buff, value, 0, 1, 0, 3);
            buff[3] = sym;
            buff[4] = '\0';
            break;
        }
#endif

    case OSD_ACTIVE_PROFILE:
        tfp_sprintf(buff, "%c%u", SYM_PROFILE, (getConfigProfile() + 1));
        displayWrite(osdDisplayPort, elemPosX, elemPosY, buff);
        break;

    case OSD_ROLL_PIDS:
        osdDisplayFlightPIDValues(elemPosX, elemPosY, "ROL", PID_ROLL, ADJUSTMENT_ROLL_P, ADJUSTMENT_ROLL_I, ADJUSTMENT_ROLL_D, ADJUSTMENT_ROLL_FF);
        return true;

    case OSD_PITCH_PIDS:
        osdDisplayFlightPIDValues(elemPosX, elemPosY, "PIT", PID_PITCH, ADJUSTMENT_PITCH_P, ADJUSTMENT_PITCH_I, ADJUSTMENT_PITCH_D, ADJUSTMENT_PITCH_FF);
        return true;

    case OSD_YAW_PIDS:
        osdDisplayFlightPIDValues(elemPosX, elemPosY, "YAW", PID_YAW, ADJUSTMENT_YAW_P, ADJUSTMENT_YAW_I, ADJUSTMENT_YAW_D, ADJUSTMENT_YAW_FF);
        return true;

    case OSD_LEVEL_PIDS:
        osdDisplayNavPIDValues(elemPosX, elemPosY, "LEV", PID_LEVEL, ADJUSTMENT_LEVEL_P, ADJUSTMENT_LEVEL_I, ADJUSTMENT_LEVEL_D);
        return true;

    case OSD_POS_XY_PIDS:
        osdDisplayNavPIDValues(elemPosX, elemPosY, "PXY", PID_POS_XY, ADJUSTMENT_POS_XY_P, ADJUSTMENT_POS_XY_I, ADJUSTMENT_POS_XY_D);
        return true;

    case OSD_POS_Z_PIDS:
        osdDisplayNavPIDValues(elemPosX, elemPosY, "PZ", PID_POS_Z, ADJUSTMENT_POS_Z_P, ADJUSTMENT_POS_Z_I, ADJUSTMENT_POS_Z_D);
        return true;

    case OSD_VEL_XY_PIDS:
        osdDisplayNavPIDValues(elemPosX, elemPosY, "VXY", PID_VEL_XY, ADJUSTMENT_VEL_XY_P, ADJUSTMENT_VEL_XY_I, ADJUSTMENT_VEL_XY_D);
        return true;

    case OSD_VEL_Z_PIDS:
        osdDisplayNavPIDValues(elemPosX, elemPosY, "VZ", PID_VEL_Z, ADJUSTMENT_VEL_Z_P, ADJUSTMENT_VEL_Z_I, ADJUSTMENT_VEL_Z_D);
        return true;

    case OSD_HEADING_P:
        osdDisplayAdjustableDecimalValue(elemPosX, elemPosY, "HP", 0, pidBank()->pid[PID_HEADING].P, 3, 0, ADJUSTMENT_HEADING_P);
        return true;

    case OSD_BOARD_ALIGN_ROLL:
        osdDisplayAdjustableDecimalValue(elemPosX, elemPosY, "AR", 0, DECIDEGREES_TO_DEGREES((float)boardAlignment()->rollDeciDegrees), 4, 1, ADJUSTMENT_ROLL_BOARD_ALIGNMENT);
        return true;

    case OSD_BOARD_ALIGN_PITCH:
        osdDisplayAdjustableDecimalValue(elemPosX, elemPosY, "AP", 0, DECIDEGREES_TO_DEGREES((float)boardAlignment()->pitchDeciDegrees), 4, 1, ADJUSTMENT_PITCH_BOARD_ALIGNMENT);
        return true;

    case OSD_RC_EXPO:
        osdDisplayAdjustableDecimalValue(elemPosX, elemPosY, "EXP", 0, currentControlRateProfile->stabilized.rcExpo8, 3, 0, ADJUSTMENT_RC_EXPO);
        return true;

    case OSD_RC_YAW_EXPO:
        osdDisplayAdjustableDecimalValue(elemPosX, elemPosY, "YEX", 0, currentControlRateProfile->stabilized.rcYawExpo8, 3, 0, ADJUSTMENT_RC_YAW_EXPO);
        return true;

    case OSD_THROTTLE_EXPO:
        osdDisplayAdjustableDecimalValue(elemPosX, elemPosY, "TEX", 0, currentControlRateProfile->throttle.rcExpo8, 3, 0, ADJUSTMENT_THROTTLE_EXPO);
        return true;

    case OSD_PITCH_RATE:
        displayWrite(osdDisplayPort, elemPosX, elemPosY, "SPR");

        elemAttr = TEXT_ATTRIBUTES_NONE;
        tfp_sprintf(buff, "%3d", currentControlRateProfile->stabilized.rates[FD_PITCH]);
        if (isAdjustmentFunctionSelected(ADJUSTMENT_PITCH_RATE) || isAdjustmentFunctionSelected(ADJUSTMENT_PITCH_ROLL_RATE))
            TEXT_ATTRIBUTES_ADD_BLINK(elemAttr);
        displayWriteWithAttr(osdDisplayPort, elemPosX + 4, elemPosY, buff, elemAttr);
        return true;

    case OSD_ROLL_RATE:
        displayWrite(osdDisplayPort, elemPosX, elemPosY, "SRR");

        elemAttr = TEXT_ATTRIBUTES_NONE;
        tfp_sprintf(buff, "%3d", currentControlRateProfile->stabilized.rates[FD_ROLL]);
        if (isAdjustmentFunctionSelected(ADJUSTMENT_ROLL_RATE) || isAdjustmentFunctionSelected(ADJUSTMENT_PITCH_ROLL_RATE))
            TEXT_ATTRIBUTES_ADD_BLINK(elemAttr);
        displayWriteWithAttr(osdDisplayPort, elemPosX + 4, elemPosY, buff, elemAttr);
        return true;

    case OSD_YAW_RATE:
        osdDisplayAdjustableDecimalValue(elemPosX, elemPosY, "SYR", 0, currentControlRateProfile->stabilized.rates[FD_YAW], 3, 0, ADJUSTMENT_YAW_RATE);
        return true;

    case OSD_MANUAL_RC_EXPO:
        osdDisplayAdjustableDecimalValue(elemPosX, elemPosY, "MEX", 0, currentControlRateProfile->manual.rcExpo8, 3, 0, ADJUSTMENT_MANUAL_RC_EXPO);
        return true;

    case OSD_MANUAL_RC_YAW_EXPO:
        osdDisplayAdjustableDecimalValue(elemPosX, elemPosY, "MYX", 0, currentControlRateProfile->manual.rcYawExpo8, 3, 0, ADJUSTMENT_MANUAL_RC_YAW_EXPO);
        return true;

    case OSD_MANUAL_PITCH_RATE:
        displayWrite(osdDisplayPort, elemPosX, elemPosY, "MPR");

        elemAttr = TEXT_ATTRIBUTES_NONE;
        tfp_sprintf(buff, "%3d", currentControlRateProfile->manual.rates[FD_PITCH]);
        if (isAdjustmentFunctionSelected(ADJUSTMENT_MANUAL_PITCH_RATE) || isAdjustmentFunctionSelected(ADJUSTMENT_MANUAL_PITCH_ROLL_RATE))
            TEXT_ATTRIBUTES_ADD_BLINK(elemAttr);
        displayWriteWithAttr(osdDisplayPort, elemPosX + 4, elemPosY, buff, elemAttr);
        return true;

    case OSD_MANUAL_ROLL_RATE:
        displayWrite(osdDisplayPort, elemPosX, elemPosY, "MRR");

        elemAttr = TEXT_ATTRIBUTES_NONE;
        tfp_sprintf(buff, "%3d", currentControlRateProfile->manual.rates[FD_ROLL]);
        if (isAdjustmentFunctionSelected(ADJUSTMENT_MANUAL_ROLL_RATE) || isAdjustmentFunctionSelected(ADJUSTMENT_MANUAL_PITCH_ROLL_RATE))
            TEXT_ATTRIBUTES_ADD_BLINK(elemAttr);
        displayWriteWithAttr(osdDisplayPort, elemPosX + 4, elemPosY, buff, elemAttr);
        return true;

    case OSD_MANUAL_YAW_RATE:
        osdDisplayAdjustableDecimalValue(elemPosX, elemPosY, "MYR", 0, currentControlRateProfile->stabilized.rates[FD_YAW], 3, 0, ADJUSTMENT_YAW_RATE);
        return true;

    case OSD_NAV_FW_CRUISE_THR:
        osdDisplayAdjustableDecimalValue(elemPosX, elemPosY, "CRZ", 0, currentBatteryProfile->nav.fw.cruise_throttle, 4, 0, ADJUSTMENT_NAV_FW_CRUISE_THR);
        return true;

    case OSD_NAV_FW_PITCH2THR:
        osdDisplayAdjustableDecimalValue(elemPosX, elemPosY, "P2T", 0, currentBatteryProfile->nav.fw.pitch_to_throttle, 3, 0, ADJUSTMENT_NAV_FW_PITCH2THR);
        return true;

    case OSD_FW_MIN_THROTTLE_DOWN_PITCH_ANGLE:
        osdDisplayAdjustableDecimalValue(elemPosX, elemPosY, "0TP", 0, (float)currentBatteryProfile->fwMinThrottleDownPitchAngle / 10, 3, 1, ADJUSTMENT_FW_MIN_THROTTLE_DOWN_PITCH_ANGLE);
        return true;

    case OSD_FW_ALT_PID_OUTPUTS:
        {
            const navigationPIDControllers_t *nav_pids = getNavigationPIDControllers();
            osdFormatPidControllerOutput(buff, "PZO", &nav_pids->fw_alt, 10, true); // display requested pitch degrees
            break;
        }

    case OSD_FW_POS_PID_OUTPUTS:
        {
            const navigationPIDControllers_t *nav_pids = getNavigationPIDControllers(); // display requested roll degrees
            osdFormatPidControllerOutput(buff, "PXYO", &nav_pids->fw_nav, 1, true);
            break;
        }

    case OSD_MC_VEL_Z_PID_OUTPUTS:
        {
            const navigationPIDControllers_t *nav_pids = getNavigationPIDControllers();
            osdFormatPidControllerOutput(buff, "VZO", &nav_pids->vel[Z], 100, false); // display throttle adjustment µs
            break;
        }

    case OSD_MC_VEL_X_PID_OUTPUTS:
        {
            const navigationPIDControllers_t *nav_pids = getNavigationPIDControllers();
            osdFormatPidControllerOutput(buff, "VXO", &nav_pids->vel[X], 100, false); // display requested acceleration cm/s^2
            break;
        }

    case OSD_MC_VEL_Y_PID_OUTPUTS:
        {
            const navigationPIDControllers_t *nav_pids = getNavigationPIDControllers();
            osdFormatPidControllerOutput(buff, "VYO", &nav_pids->vel[Y], 100, false); // display requested acceleration cm/s^2
            break;
        }

    case OSD_MC_POS_XYZ_P_OUTPUTS:
        {
            const navigationPIDControllers_t *nav_pids = getNavigationPIDControllers();
            strcpy(buff, "POSO ");
            // display requested velocity cm/s
            tfp_sprintf(buff + 5, "%4d", (int)lrintf(nav_pids->pos[X].output_constrained * 100));
            buff[9] = ' ';
            tfp_sprintf(buff + 10, "%4d", (int)lrintf(nav_pids->pos[Y].output_constrained * 100));
            buff[14] = ' ';
            tfp_sprintf(buff + 15, "%4d", (int)lrintf(nav_pids->pos[Z].output_constrained * 100));
            buff[19] = '\0';
            break;
        }

    case OSD_POWER:
        {
            bool kiloWatt = osdFormatCentiNumber(buff, getPower(), 1000, 2, 2, 3);
            buff[3] = kiloWatt ? SYM_KILOWATT : SYM_WATT;
            buff[4] = '\0';

            uint8_t current_alarm = osdConfig()->current_alarm;
            if ((current_alarm > 0) && ((getAmperage() / 100.0f) > current_alarm)) {
                TEXT_ATTRIBUTES_ADD_BLINK(elemAttr);
            }
            break;
        }

    case OSD_AIR_SPEED:
        {
        #ifdef USE_PITOT
            buff[0] = SYM_AIR;
            osdFormatVelocityStr(buff + 1, pitot.airSpeed, false, false);

            if ((osdConfig()->airspeed_alarm_min != 0 && pitot.airSpeed < osdConfig()->airspeed_alarm_min) ||
                (osdConfig()->airspeed_alarm_max != 0 && pitot.airSpeed > osdConfig()->airspeed_alarm_max)) {
                TEXT_ATTRIBUTES_ADD_BLINK(elemAttr);
            }
        #else
            return false;
        #endif
            break;
        }

    case OSD_AIR_MAX_SPEED:
        {
        #ifdef USE_PITOT
            buff[0] = SYM_MAX;
            buff[1] = SYM_AIR;
            osdFormatVelocityStr(buff + 2, stats.max_air_speed, false, false);
        #else
            return false;
        #endif
            break;
        }

    case OSD_RTC_TIME:
        {
            // RTC not configured will show 00:00
            dateTime_t dateTime;
            rtcGetDateTimeLocal(&dateTime);
            buff[0] = SYM_CLOCK;
            tfp_sprintf(buff + 1, "%02u:%02u:%02u", dateTime.hours, dateTime.minutes, dateTime.seconds);
            break;
        }

    case OSD_MESSAGES:
        {
            elemAttr = osdGetSystemMessage(buff, OSD_MESSAGE_LENGTH, true);
            break;
        }

    case OSD_VERSION:
        {
            tfp_sprintf(buff, "INAV %s", FC_VERSION_STRING);
            displayWrite(osdDisplayPort, elemPosX, elemPosY, buff);
            break;
        }

    case OSD_MAIN_BATT_CELL_VOLTAGE:
        {
            osdDisplayBatteryVoltage(elemPosX, elemPosY, getBatteryRawAverageCellVoltage(), 3, 2);
            return true;
        }

    case OSD_MAIN_BATT_SAG_COMPENSATED_CELL_VOLTAGE:
        {
            osdDisplayBatteryVoltage(elemPosX, elemPosY, getBatterySagCompensatedAverageCellVoltage(), 3, 2);
            return true;
        }

    case OSD_THROTTLE_POS_AUTO_THR:
        {
            osdFormatThrottlePosition(buff, true, &elemAttr);
            break;
        }

    case OSD_HEADING_GRAPH:
        {
            if (osdIsHeadingValid()) {
                osdDrawHeadingGraph(osdDisplayPort, osdGetDisplayPortCanvas(), OSD_DRAW_POINT_GRID(elemPosX, elemPosY), osdGetHeading());
                return true;
            } else {
                buff[0] = buff[2] = buff[4] = buff[6] = buff[8] = SYM_HEADING_LINE;
                buff[1] = buff[3] = buff[5] = buff[7] = SYM_HEADING_DIVIDED_LINE;
                buff[OSD_HEADING_GRAPH_WIDTH] = '\0';
            }
            break;
        }

    case OSD_EFFICIENCY_MAH_PER_KM:
        {
            // amperage is in centi amps, speed is in cms/s. We want
            // mah/km. Only show when ground speed > 1m/s.
            static pt1Filter_t eFilterState;
            static timeUs_t efficiencyUpdated = 0;
            int32_t value = 0;
            bool moreThanAh = false;
            timeUs_t currentTimeUs = micros();
            timeDelta_t efficiencyTimeDelta = cmpTimeUs(currentTimeUs, efficiencyUpdated);
            if (STATE(GPS_FIX) && gpsSol.groundSpeed > 0) {
                if (efficiencyTimeDelta >= EFFICIENCY_UPDATE_INTERVAL) {
                    value = pt1FilterApply4(&eFilterState, ((float)getAmperage() / gpsSol.groundSpeed) / 0.0036f,
                        1, US2S(efficiencyTimeDelta));

                    efficiencyUpdated = currentTimeUs;
                } else {
                    value = eFilterState.state;
                }
            }
            bool efficiencyValid = (value > 0) && (gpsSol.groundSpeed > 100);
            switch (osdConfig()->units) {
                case OSD_UNIT_UK:
                    FALLTHROUGH;
                case OSD_UNIT_IMPERIAL:
                    moreThanAh = osdFormatCentiNumber(buff, value * METERS_PER_MILE / 10, 1000, 0, 2, 3);
                    if (!moreThanAh) {
                        tfp_sprintf(buff, "%s%c%c", buff, SYM_MAH_MI_0, SYM_MAH_MI_1);
                    } else {
                        tfp_sprintf(buff, "%s%c", buff, SYM_AH_MI);
                    }
                    if (!efficiencyValid) {
                        buff[0] = buff[1] = buff[2] = '-';
                        buff[3] = SYM_MAH_MI_0;
                        buff[4] = SYM_MAH_MI_1;
                        buff[5] = '\0';
                    }
                    break;
                case OSD_UNIT_GA:
                     moreThanAh = osdFormatCentiNumber(buff, value * METERS_PER_NAUTICALMILE / 10, 1000, 0, 2, 3);
                    if (!moreThanAh) {
                        tfp_sprintf(buff, "%s%c%c", buff, SYM_MAH_NM_0, SYM_MAH_NM_1);
                    } else {
                        tfp_sprintf(buff, "%s%c", buff, SYM_AH_NM);
                    }
                    if (!efficiencyValid) {
                        buff[0] = buff[1] = buff[2] = '-';
                        buff[3] = SYM_MAH_NM_0;
                        buff[4] = SYM_MAH_NM_1;
                        buff[5] = '\0';
                    }
                    break;
                case OSD_UNIT_METRIC_MPH:
                    FALLTHROUGH;
                case OSD_UNIT_METRIC:
                    moreThanAh = osdFormatCentiNumber(buff, value * 100, 1000, 0, 2, 3);
                    if (!moreThanAh) {
                        tfp_sprintf(buff, "%s%c%c", buff, SYM_MAH_KM_0, SYM_MAH_KM_1);
                    } else {
                        tfp_sprintf(buff, "%s%c", buff, SYM_AH_KM);
                    }
                    if (!efficiencyValid) {
                        buff[0] = buff[1] = buff[2] = '-';
                        buff[3] = SYM_MAH_KM_0;
                        buff[4] = SYM_MAH_KM_1;
                        buff[5] = '\0';
                    }
                    break;
            }
            break;
        }

    case OSD_EFFICIENCY_WH_PER_KM:
        {
            // amperage is in centi amps, speed is in cms/s. We want
            // mWh/km. Only show when ground speed > 1m/s.
            static pt1Filter_t eFilterState;
            static timeUs_t efficiencyUpdated = 0;
            int32_t value = 0;
            timeUs_t currentTimeUs = micros();
            timeDelta_t efficiencyTimeDelta = cmpTimeUs(currentTimeUs, efficiencyUpdated);
            if (STATE(GPS_FIX) && gpsSol.groundSpeed > 0) {
                if (efficiencyTimeDelta >= EFFICIENCY_UPDATE_INTERVAL) {
                    value = pt1FilterApply4(&eFilterState, ((float)getPower() / gpsSol.groundSpeed) / 0.0036f,
                        1, US2S(efficiencyTimeDelta));

                    efficiencyUpdated = currentTimeUs;
                } else {
                    value = eFilterState.state;
                }
            }
            bool efficiencyValid = (value > 0) && (gpsSol.groundSpeed > 100);
            switch (osdConfig()->units) {
                case OSD_UNIT_UK:
                    FALLTHROUGH;
                case OSD_UNIT_IMPERIAL:
                    osdFormatCentiNumber(buff, value * METERS_PER_MILE / 10000, 0, 2, 0, 3);
                    buff[3] = SYM_WH_MI;
                    break;
                case OSD_UNIT_GA:
                    osdFormatCentiNumber(buff, value * METERS_PER_NAUTICALMILE / 10000, 0, 2, 0, 3);
                    buff[3] = SYM_WH_NM;
                    break;
                case OSD_UNIT_METRIC_MPH:
                    FALLTHROUGH;
                case OSD_UNIT_METRIC:
                    osdFormatCentiNumber(buff, value / 10, 0, 2, 0, 3);
                    buff[3] = SYM_WH_KM;
                    break;
            }
            buff[4] = '\0';
            if (!efficiencyValid) {
                buff[0] = buff[1] = buff[2] = '-';
            }
            break;
        }

    case OSD_GFORCE:
        {
            buff[0] = SYM_GFORCE;
            osdFormatCentiNumber(buff + 1, GForce, 0, 2, 0, 3);
            if (GForce > osdConfig()->gforce_alarm * 100) {
                TEXT_ATTRIBUTES_ADD_BLINK(elemAttr);
            }
            break;
        }

    case OSD_GFORCE_X:
    case OSD_GFORCE_Y:
    case OSD_GFORCE_Z:
        {
            float GForceValue = GForceAxis[item - OSD_GFORCE_X];
            buff[0] = SYM_GFORCE_X + item - OSD_GFORCE_X;
            osdFormatCentiNumber(buff + 1, GForceValue, 0, 2, 0, 4);
            if ((GForceValue < osdConfig()->gforce_axis_alarm_min * 100) || (GForceValue > osdConfig()->gforce_axis_alarm_max * 100)) {
                TEXT_ATTRIBUTES_ADD_BLINK(elemAttr);
            }
            break;
        }
    case OSD_DEBUG:
        {
            /*
             * Longest representable string is -2147483648 does not fit in the screen.
             * Only 7 digits for negative and 8 digits for positive values allowed
             */
            for (uint8_t bufferIndex = 0; bufferIndex < DEBUG32_VALUE_COUNT; ++elemPosY, bufferIndex += 2) {
                tfp_sprintf(
                    buff,
                    "[%u]=%8ld [%u]=%8ld",
                    bufferIndex,
                    constrain(debug[bufferIndex], -9999999, 99999999),
                    bufferIndex+1,
                    constrain(debug[bufferIndex+1], -9999999, 99999999)
                );
                displayWrite(osdDisplayPort, elemPosX, elemPosY, buff);
            }
            break;
        }

    case OSD_IMU_TEMPERATURE:
        {
            int16_t temperature;
            const bool valid = getIMUTemperature(&temperature);
            osdDisplayTemperature(elemPosX, elemPosY, SYM_IMU_TEMP, NULL, valid, temperature, osdConfig()->imu_temp_alarm_min, osdConfig()->imu_temp_alarm_max);
            return true;
        }

    case OSD_BARO_TEMPERATURE:
        {
            int16_t temperature;
            const bool valid = getBaroTemperature(&temperature);
            osdDisplayTemperature(elemPosX, elemPosY, SYM_BARO_TEMP, NULL, valid, temperature, osdConfig()->imu_temp_alarm_min, osdConfig()->imu_temp_alarm_max);
            return true;
        }

#ifdef USE_TEMPERATURE_SENSOR
    case OSD_TEMP_SENSOR_0_TEMPERATURE:
    case OSD_TEMP_SENSOR_1_TEMPERATURE:
    case OSD_TEMP_SENSOR_2_TEMPERATURE:
    case OSD_TEMP_SENSOR_3_TEMPERATURE:
    case OSD_TEMP_SENSOR_4_TEMPERATURE:
    case OSD_TEMP_SENSOR_5_TEMPERATURE:
    case OSD_TEMP_SENSOR_6_TEMPERATURE:
    case OSD_TEMP_SENSOR_7_TEMPERATURE:
        {
            osdDisplayTemperatureSensor(elemPosX, elemPosY, item - OSD_TEMP_SENSOR_0_TEMPERATURE);
            return true;
        }
#endif /* ifdef USE_TEMPERATURE_SENSOR */

    case OSD_WIND_SPEED_HORIZONTAL:
#ifdef USE_WIND_ESTIMATOR
        {
            bool valid = isEstimatedWindSpeedValid();
            float horizontalWindSpeed;
            if (valid) {
                uint16_t angle;
                horizontalWindSpeed = getEstimatedHorizontalWindSpeed(&angle);
                int16_t windDirection = osdGetHeadingAngle((int)angle - DECIDEGREES_TO_DEGREES(attitude.values.yaw));
                buff[1] = SYM_DIRECTION + (windDirection * 2 / 90);
            } else {
                horizontalWindSpeed = 0;
                buff[1] = SYM_BLANK;
            }
            buff[0] = SYM_WIND_HORIZONTAL;
            osdFormatWindSpeedStr(buff + 2, horizontalWindSpeed, valid);
            break;
        }
#else
        return false;
#endif

    case OSD_WIND_SPEED_VERTICAL:
#ifdef USE_WIND_ESTIMATOR
        {
            buff[0] = SYM_WIND_VERTICAL;
            buff[1] = SYM_BLANK;
            bool valid = isEstimatedWindSpeedValid();
            float verticalWindSpeed;
            if (valid) {
                verticalWindSpeed = getEstimatedWindSpeed(Z);
                if (verticalWindSpeed < 0) {
                    buff[1] = SYM_AH_DECORATION_DOWN;
                    verticalWindSpeed = -verticalWindSpeed;
                } else if (verticalWindSpeed > 0) {
                    buff[1] = SYM_AH_DECORATION_UP;
                }
            } else {
                verticalWindSpeed = 0;
            }
            osdFormatWindSpeedStr(buff + 2, verticalWindSpeed, valid);
            break;
        }
#else
        return false;
#endif

    case OSD_PLUS_CODE:
        {
            STATIC_ASSERT(GPS_DEGREES_DIVIDER == OLC_DEG_MULTIPLIER, invalid_olc_deg_multiplier);
            int digits = osdConfig()->plus_code_digits;
            int digitsRemoved = osdConfig()->plus_code_short * 2;
            if (STATE(GPS_FIX)) {
                olc_encode(gpsSol.llh.lat, gpsSol.llh.lon, digits, buff, sizeof(buff));
            } else {
                // +codes with > 8 digits have a + at the 9th digit
                // and we only support 10 and up.
                memset(buff, '-', digits + 1);
                buff[8] = '+';
                buff[digits + 1] = '\0';
            }
            // Optionally trim digits from the left
            memmove(buff, buff+digitsRemoved, strlen(buff) + digitsRemoved);
            buff[digits + 1 - digitsRemoved] = '\0';
            break;
        }

    case OSD_AZIMUTH:
        {

            buff[0] = SYM_AZIMUTH;
            if (osdIsHeadingValid()) {
                int16_t h = GPS_directionToHome;
                if (h < 0) {
                    h += 360;
                }
                if(h >= 180)
                    h = h - 180;
                else
                    h = h + 180;

                tfp_sprintf(&buff[1], "%3d", h);
            } else {
                buff[1] = buff[2] = buff[3] = '-';
            }
            buff[4] = SYM_DEGREES;
            buff[5] = '\0';
            break;
        }

    case OSD_MAP_SCALE:
        {
            float scaleToUnit;
            int scaleUnitDivisor;
            char symUnscaled;
            char symScaled;
            int maxDecimals;

            switch (osdConfig()->units) {
            case OSD_UNIT_UK:
                FALLTHROUGH;
            case OSD_UNIT_IMPERIAL:
                scaleToUnit = 100 / 1609.3440f; // scale to 0.01mi for osdFormatCentiNumber()
                scaleUnitDivisor = 0;
                symUnscaled = SYM_MI;
                symScaled = SYM_MI;
                maxDecimals = 2;
                break;
            case OSD_UNIT_GA:
                scaleToUnit = 100 / 1852.0010f; // scale to 0.01mi for osdFormatCentiNumber()
                scaleUnitDivisor = 0;
                symUnscaled = SYM_NM;
                symScaled = SYM_NM;
                maxDecimals = 2;
                break;
            default:
            case OSD_UNIT_METRIC_MPH:
                FALLTHROUGH;
            case OSD_UNIT_METRIC:
                scaleToUnit = 100; // scale to cm for osdFormatCentiNumber()
                scaleUnitDivisor = 1000; // Convert to km when scale gets bigger than 999m
                symUnscaled = SYM_M;
                symScaled = SYM_KM;
                maxDecimals = 0;
                break;
            }
            buff[0] = SYM_SCALE;
            if (osdMapData.scale > 0) {
                bool scaled = osdFormatCentiNumber(&buff[1], osdMapData.scale * scaleToUnit, scaleUnitDivisor, maxDecimals, 2, 3);
                buff[4] = scaled ? symScaled : symUnscaled;
                // Make sure this is cleared if the map stops being drawn
                osdMapData.scale = 0;
            } else {
                memset(&buff[1], '-', 4);
            }
            buff[5] = '\0';
            break;
        }
    case OSD_MAP_REFERENCE:
        {
            char referenceSymbol;
            if (osdMapData.referenceSymbol) {
                referenceSymbol = osdMapData.referenceSymbol;
                // Make sure this is cleared if the map stops being drawn
                osdMapData.referenceSymbol = 0;
            } else {
                referenceSymbol = '-';
            }
            displayWriteChar(osdDisplayPort, elemPosX, elemPosY, SYM_DIRECTION);
            displayWriteChar(osdDisplayPort, elemPosX, elemPosY + 1, referenceSymbol);
            return true;
        }

    case OSD_GVAR_0:
    {
        osdFormatGVar(buff, 0);
        break;
    }
    case OSD_GVAR_1:
    {
        osdFormatGVar(buff, 1);
        break;
    }
    case OSD_GVAR_2:
    {
        osdFormatGVar(buff, 2);
        break;
    }
    case OSD_GVAR_3:
    {
        osdFormatGVar(buff, 3);
        break;
    }

#if defined(USE_RX_MSP) && defined(USE_MSP_RC_OVERRIDE)
    case OSD_RC_SOURCE:
        {
            const char *source_text = IS_RC_MODE_ACTIVE(BOXMSPRCOVERRIDE) && !mspOverrideIsInFailsafe() ? "MSP" : "STD";
            if (IS_RC_MODE_ACTIVE(BOXMSPRCOVERRIDE) && mspOverrideIsInFailsafe()) TEXT_ATTRIBUTES_ADD_BLINK(elemAttr);
            displayWriteWithAttr(osdDisplayPort, elemPosX, elemPosY, source_text, elemAttr);
            return true;
        }
#endif

#if defined(USE_ESC_SENSOR)
    case OSD_ESC_RPM:
        {
            escSensorData_t * escSensor = escSensorGetData();
            if (escSensor && escSensor->dataAge <= ESC_DATA_MAX_AGE) {
                osdFormatRpm(buff, escSensor->rpm);
            }
            else {
                osdFormatRpm(buff, 0);
            }
            break;
        }
    case OSD_ESC_TEMPERATURE:
        {
            escSensorData_t * escSensor = escSensorGetData();
            bool escTemperatureValid = escSensor && escSensor->dataAge <= ESC_DATA_MAX_AGE;
            osdDisplayTemperature(elemPosX, elemPosY, SYM_ESC_TEMP, NULL, escTemperatureValid, (escSensor->temperature)*10, osdConfig()->esc_temp_alarm_min, osdConfig()->esc_temp_alarm_max);
            return true;
        }
#endif
    case OSD_TPA:
        {
            char buff[4];
            textAttributes_t attr;

            displayWrite(osdDisplayPort, elemPosX, elemPosY, "TPA");
            attr = TEXT_ATTRIBUTES_NONE;
            tfp_sprintf(buff, "%3d", currentControlRateProfile->throttle.dynPID);
            if (isAdjustmentFunctionSelected(ADJUSTMENT_TPA)) {
                TEXT_ATTRIBUTES_ADD_BLINK(attr);
            }
            displayWriteWithAttr(osdDisplayPort, elemPosX + 5, elemPosY, buff, attr);

            displayWrite(osdDisplayPort, elemPosX, elemPosY + 1, "BP");
            attr = TEXT_ATTRIBUTES_NONE;
            tfp_sprintf(buff, "%4d", currentControlRateProfile->throttle.pa_breakpoint);
            if (isAdjustmentFunctionSelected(ADJUSTMENT_TPA_BREAKPOINT)) {
                TEXT_ATTRIBUTES_ADD_BLINK(attr);
            }
            displayWriteWithAttr(osdDisplayPort, elemPosX + 4, elemPosY + 1, buff, attr);

            return true;
        }

    case OSD_NAV_FW_CONTROL_SMOOTHNESS:
        osdDisplayAdjustableDecimalValue(elemPosX, elemPosY, "CTL S", 0, navConfig()->fw.control_smoothness, 1, 0, ADJUSTMENT_NAV_FW_CONTROL_SMOOTHNESS);
        return true;

    case OSD_MISSION:
        {
            if (IS_RC_MODE_ACTIVE(BOXPLANWPMISSION)) {
                char buf[5];
                switch (posControl.wpMissionPlannerStatus) {
                case WP_PLAN_WAIT:
                    strcpy(buf, "WAIT");
                    break;
                case WP_PLAN_SAVE:
                    strcpy(buf, "SAVE");
                    break;
                case WP_PLAN_OK:
                    strcpy(buf, " OK ");
                    break;
                case WP_PLAN_FULL:
                    strcpy(buf, "FULL");
                }
                tfp_sprintf(buff, "%s>%2uWP", buf, posControl.wpPlannerActiveWPIndex);
            } else if (posControl.wpPlannerActiveWPIndex){
                tfp_sprintf(buff, "PLAN>%2uWP", posControl.waypointCount);  // mission planner mision active
            }
#ifdef USE_MULTI_MISSION
            else {
                if (ARMING_FLAG(ARMED)){
                    // Limit field size when Armed, only show selected mission
                    tfp_sprintf(buff, "M%u       ", posControl.loadedMultiMissionIndex);
                } else if (posControl.multiMissionCount && navConfig()->general.waypoint_multi_mission_index){
                    if (navConfig()->general.waypoint_multi_mission_index != posControl.loadedMultiMissionIndex) {
                        tfp_sprintf(buff, "M%u/%u>LOAD", navConfig()->general.waypoint_multi_mission_index, posControl.multiMissionCount);
                    } else {
                        // wpCount source for selected mission changes after Arming (until next mission load)
                        int8_t wpCount = posControl.loadedMultiMissionWPCount ? posControl.loadedMultiMissionWPCount : posControl.waypointCount;
                        if (posControl.waypointListValid && wpCount > 0) {
                            tfp_sprintf(buff, "M%u/%u>%2uWP", posControl.loadedMultiMissionIndex, posControl.multiMissionCount, wpCount);
                        } else {
                            tfp_sprintf(buff, "M0/%u> 0WP", posControl.multiMissionCount);
                        }
                    }
                } else {    // multi_mission_index 0 - show active WP count
                    tfp_sprintf(buff, "WP CNT>%2u", posControl.waypointCount);
                }
            }
#endif
            displayWrite(osdDisplayPort, elemPosX, elemPosY, buff);
            return true;
        }

#ifdef USE_POWER_LIMITS
    case OSD_PLIMIT_REMAINING_BURST_TIME:
        osdFormatCentiNumber(buff, powerLimiterGetRemainingBurstTime() * 100, 0, 1, 0, 3);
        buff[3] = 'S';
        buff[4] = '\0';
        break;

    case OSD_PLIMIT_ACTIVE_CURRENT_LIMIT:
        if (currentBatteryProfile->powerLimits.continuousCurrent) {
            osdFormatCentiNumber(buff, powerLimiterGetActiveCurrentLimit(), 0, 2, 0, 3);
            buff[3] = SYM_AMP;
            buff[4] = '\0';

            if (powerLimiterIsLimitingCurrent()) {
                TEXT_ATTRIBUTES_ADD_BLINK(elemAttr);
            }
        }
        break;

#ifdef USE_ADC
    case OSD_PLIMIT_ACTIVE_POWER_LIMIT:
        {
            if (currentBatteryProfile->powerLimits.continuousPower) {
                bool kiloWatt = osdFormatCentiNumber(buff, powerLimiterGetActivePowerLimit(), 1000, 2, 2, 3);
                buff[3] = kiloWatt ? SYM_KILOWATT : SYM_WATT;
                buff[4] = '\0';

                if (powerLimiterIsLimitingPower()) {
                    TEXT_ATTRIBUTES_ADD_BLINK(elemAttr);
                }
            }
            break;
        }
#endif // USE_ADC
#endif // USE_POWER_LIMITS

    default:
        return false;
    }

    displayWriteWithAttr(osdDisplayPort, elemPosX, elemPosY, buff, elemAttr);
    return true;
}

static uint8_t osdIncElementIndex(uint8_t elementIndex)
{
    ++elementIndex;

    if (elementIndex == OSD_ARTIFICIAL_HORIZON)
        ++elementIndex;

#ifndef USE_TEMPERATURE_SENSOR
    if (elementIndex == OSD_TEMP_SENSOR_0_TEMPERATURE)
        elementIndex = OSD_ALTITUDE_MSL;
#endif

    if (!sensors(SENSOR_ACC)) {
        if (elementIndex == OSD_CROSSHAIRS) {
            elementIndex = OSD_ONTIME;
        }
    }

    if (!feature(FEATURE_VBAT)) {
        if (elementIndex == OSD_SAG_COMPENSATED_MAIN_BATT_VOLTAGE) {
            elementIndex = OSD_LEVEL_PIDS;
        }
    }

    if (!feature(FEATURE_CURRENT_METER)) {
        if (elementIndex == OSD_CURRENT_DRAW) {
            elementIndex = OSD_GPS_SPEED;
        }
        if (elementIndex == OSD_EFFICIENCY_MAH_PER_KM) {
            elementIndex = OSD_TRIP_DIST;
        }
        if (elementIndex == OSD_REMAINING_FLIGHT_TIME_BEFORE_RTH) {
            elementIndex = OSD_HOME_HEADING_ERROR;
        }
        if (elementIndex == OSD_SAG_COMPENSATED_MAIN_BATT_VOLTAGE) {
            elementIndex = OSD_LEVEL_PIDS;
        }
    }

    if (!feature(FEATURE_GPS)) {
        if (elementIndex == OSD_GPS_SPEED) {
            elementIndex = OSD_ALTITUDE;
        }
        if (elementIndex == OSD_GPS_LON) {
            elementIndex = OSD_VARIO;
        }
        if (elementIndex == OSD_GPS_HDOP) {
            elementIndex = OSD_MAIN_BATT_CELL_VOLTAGE;
        }
        if (elementIndex == OSD_TRIP_DIST) {
            elementIndex = OSD_ATTITUDE_PITCH;
        }
        if (elementIndex == OSD_WIND_SPEED_HORIZONTAL) {
            elementIndex = OSD_SAG_COMPENSATED_MAIN_BATT_VOLTAGE;
        }
        if (elementIndex == OSD_3D_SPEED) {
            elementIndex++;
        }
    }

    if (!STATE(ESC_SENSOR_ENABLED)) {
        if (elementIndex == OSD_ESC_RPM) {
            elementIndex++;
        }
    }

#ifndef USE_POWER_LIMITS
    if (elementIndex == OSD_NAV_FW_CONTROL_SMOOTHNESS) {
        elementIndex = OSD_ITEM_COUNT;
    }
#endif

    if (elementIndex == OSD_ITEM_COUNT) {
        elementIndex = 0;
    }
    return elementIndex;
}

void osdDrawNextElement(void)
{
    static uint8_t elementIndex = 0;
    // Prevent infinite loop when no elements are enabled
    uint8_t index = elementIndex;
    do {
        elementIndex = osdIncElementIndex(elementIndex);
    } while(!osdDrawSingleElement(elementIndex) && index != elementIndex);

    // Draw artificial horizon + tracking telemtry last
    osdDrawSingleElement(OSD_ARTIFICIAL_HORIZON);
    if (osdConfig()->telemetry>0){
      osdDisplayTelemetry();
    }
}

PG_RESET_TEMPLATE(osdConfig_t, osdConfig,
    .rssi_alarm = SETTING_OSD_RSSI_ALARM_DEFAULT,
    .time_alarm = SETTING_OSD_TIME_ALARM_DEFAULT,
    .alt_alarm = SETTING_OSD_ALT_ALARM_DEFAULT,
    .dist_alarm = SETTING_OSD_DIST_ALARM_DEFAULT,
    .neg_alt_alarm = SETTING_OSD_NEG_ALT_ALARM_DEFAULT,
    .current_alarm = SETTING_OSD_CURRENT_ALARM_DEFAULT,
    .imu_temp_alarm_min = SETTING_OSD_IMU_TEMP_ALARM_MIN_DEFAULT,
    .imu_temp_alarm_max = SETTING_OSD_IMU_TEMP_ALARM_MAX_DEFAULT,
    .esc_temp_alarm_min = SETTING_OSD_ESC_TEMP_ALARM_MIN_DEFAULT,
    .esc_temp_alarm_max = SETTING_OSD_ESC_TEMP_ALARM_MAX_DEFAULT,
    .gforce_alarm = SETTING_OSD_GFORCE_ALARM_DEFAULT,
    .gforce_axis_alarm_min = SETTING_OSD_GFORCE_AXIS_ALARM_MIN_DEFAULT,
    .gforce_axis_alarm_max = SETTING_OSD_GFORCE_AXIS_ALARM_MAX_DEFAULT,
#ifdef USE_BARO
    .baro_temp_alarm_min = SETTING_OSD_BARO_TEMP_ALARM_MIN_DEFAULT,
    .baro_temp_alarm_max = SETTING_OSD_BARO_TEMP_ALARM_MAX_DEFAULT,
#endif
#ifdef USE_SERIALRX_CRSF
    .snr_alarm = SETTING_OSD_SNR_ALARM_DEFAULT,
    .crsf_lq_format = SETTING_OSD_CRSF_LQ_FORMAT_DEFAULT,
    .link_quality_alarm = SETTING_OSD_LINK_QUALITY_ALARM_DEFAULT,
    .rssi_dbm_alarm = SETTING_OSD_RSSI_DBM_ALARM_DEFAULT,
    .rssi_dbm_max = SETTING_OSD_RSSI_DBM_MAX_DEFAULT,
    .rssi_dbm_min = SETTING_OSD_RSSI_DBM_MIN_DEFAULT,
#endif
#ifdef USE_TEMPERATURE_SENSOR
    .temp_label_align = SETTING_OSD_TEMP_LABEL_ALIGN_DEFAULT,
#endif
#ifdef USE_PITOT
    .airspeed_alarm_min = SETTING_OSD_AIRSPEED_ALARM_MIN_DEFAULT,
    .airspeed_alarm_max = SETTING_OSD_AIRSPEED_ALARM_MAX_DEFAULT,
#endif

    .video_system = SETTING_OSD_VIDEO_SYSTEM_DEFAULT,
    .row_shiftdown = SETTING_OSD_ROW_SHIFTDOWN_DEFAULT,

    .ahi_reverse_roll = SETTING_OSD_AHI_REVERSE_ROLL_DEFAULT,
    .ahi_max_pitch = SETTING_OSD_AHI_MAX_PITCH_DEFAULT,
    .crosshairs_style = SETTING_OSD_CROSSHAIRS_STYLE_DEFAULT,
    .horizon_offset = SETTING_OSD_HORIZON_OFFSET_DEFAULT,
    .camera_uptilt = SETTING_OSD_CAMERA_UPTILT_DEFAULT,
    .ahi_camera_uptilt_comp = SETTING_OSD_AHI_CAMERA_UPTILT_COMP_DEFAULT,
    .camera_fov_h = SETTING_OSD_CAMERA_FOV_H_DEFAULT,
    .camera_fov_v = SETTING_OSD_CAMERA_FOV_V_DEFAULT,
    .hud_margin_h = SETTING_OSD_HUD_MARGIN_H_DEFAULT,
    .hud_margin_v = SETTING_OSD_HUD_MARGIN_V_DEFAULT,
    .hud_homing = SETTING_OSD_HUD_HOMING_DEFAULT,
    .hud_homepoint = SETTING_OSD_HUD_HOMEPOINT_DEFAULT,
    .hud_radar_disp = SETTING_OSD_HUD_RADAR_DISP_DEFAULT,
    .hud_radar_range_min = SETTING_OSD_HUD_RADAR_RANGE_MIN_DEFAULT,
    .hud_radar_range_max = SETTING_OSD_HUD_RADAR_RANGE_MAX_DEFAULT,
    .hud_wp_disp = SETTING_OSD_HUD_WP_DISP_DEFAULT,
    .left_sidebar_scroll = SETTING_OSD_LEFT_SIDEBAR_SCROLL_DEFAULT,
    .right_sidebar_scroll = SETTING_OSD_RIGHT_SIDEBAR_SCROLL_DEFAULT,
    .sidebar_scroll_arrows = SETTING_OSD_SIDEBAR_SCROLL_ARROWS_DEFAULT,
    .sidebar_horizontal_offset = SETTING_OSD_SIDEBAR_HORIZONTAL_OFFSET_DEFAULT,
    .left_sidebar_scroll_step = SETTING_OSD_LEFT_SIDEBAR_SCROLL_STEP_DEFAULT,
    .right_sidebar_scroll_step = SETTING_OSD_RIGHT_SIDEBAR_SCROLL_STEP_DEFAULT,
    .sidebar_height = SETTING_OSD_SIDEBAR_HEIGHT_DEFAULT,
    .osd_home_position_arm_screen = SETTING_OSD_HOME_POSITION_ARM_SCREEN_DEFAULT,
    .pan_servo_index = SETTING_OSD_PAN_SERVO_INDEX_DEFAULT,
    .pan_servo_pwm2centideg = SETTING_OSD_PAN_SERVO_PWM2CENTIDEG_DEFAULT,
<<<<<<< HEAD
    .system_msg_display_time = SETTING_OSD_SYSTEM_MSG_DISPLAY_TIME_DEFAULT,
=======
    .esc_rpm_precision = SETTING_OSD_ESC_RPM_PRECISION_DEFAULT,

>>>>>>> a8016edd
    .units = SETTING_OSD_UNITS_DEFAULT,
    .main_voltage_decimals = SETTING_OSD_MAIN_VOLTAGE_DECIMALS_DEFAULT,

#ifdef USE_WIND_ESTIMATOR
    .estimations_wind_compensation = SETTING_OSD_ESTIMATIONS_WIND_COMPENSATION_DEFAULT,
#endif

    .coordinate_digits = SETTING_OSD_COORDINATE_DIGITS_DEFAULT,

    .osd_failsafe_switch_layout = SETTING_OSD_FAILSAFE_SWITCH_LAYOUT_DEFAULT,

    .plus_code_digits = SETTING_OSD_PLUS_CODE_DIGITS_DEFAULT,
    .plus_code_short = SETTING_OSD_PLUS_CODE_SHORT_DEFAULT,

    .ahi_width = SETTING_OSD_AHI_WIDTH_DEFAULT,
    .ahi_height = SETTING_OSD_AHI_HEIGHT_DEFAULT,
    .ahi_vertical_offset = SETTING_OSD_AHI_VERTICAL_OFFSET_DEFAULT,
    .ahi_bordered = SETTING_OSD_AHI_BORDERED_DEFAULT,
    .ahi_style = SETTING_OSD_AHI_STYLE_DEFAULT,

    .force_grid = SETTING_OSD_FORCE_GRID_DEFAULT,

    .stats_energy_unit = SETTING_OSD_STATS_ENERGY_UNIT_DEFAULT,
    .stats_min_voltage_unit = SETTING_OSD_STATS_MIN_VOLTAGE_UNIT_DEFAULT,
    .stats_page_auto_swap_time = SETTING_OSD_STATS_PAGE_AUTO_SWAP_TIME_DEFAULT
);

void pgResetFn_osdLayoutsConfig(osdLayoutsConfig_t *osdLayoutsConfig)
{
    osdLayoutsConfig->item_pos[0][OSD_ALTITUDE] = OSD_POS(1, 0) | OSD_VISIBLE_FLAG;
    osdLayoutsConfig->item_pos[0][OSD_MAIN_BATT_VOLTAGE] = OSD_POS(12, 0) | OSD_VISIBLE_FLAG;
    osdLayoutsConfig->item_pos[0][OSD_SAG_COMPENSATED_MAIN_BATT_VOLTAGE] = OSD_POS(12, 1);

    osdLayoutsConfig->item_pos[0][OSD_RSSI_VALUE] = OSD_POS(23, 0) | OSD_VISIBLE_FLAG;
    //line 2
    osdLayoutsConfig->item_pos[0][OSD_HOME_DIST] = OSD_POS(1, 1);
    osdLayoutsConfig->item_pos[0][OSD_TRIP_DIST] = OSD_POS(1, 2);
    osdLayoutsConfig->item_pos[0][OSD_MAIN_BATT_CELL_VOLTAGE] = OSD_POS(12, 1);
    osdLayoutsConfig->item_pos[0][OSD_MAIN_BATT_SAG_COMPENSATED_CELL_VOLTAGE] = OSD_POS(12, 1);
    osdLayoutsConfig->item_pos[0][OSD_GPS_SPEED] = OSD_POS(23, 1);
    osdLayoutsConfig->item_pos[0][OSD_3D_SPEED] = OSD_POS(23, 1);
    osdLayoutsConfig->item_pos[0][OSD_GLIDESLOPE] = OSD_POS(23, 2);

    osdLayoutsConfig->item_pos[0][OSD_THROTTLE_POS] = OSD_POS(1, 2) | OSD_VISIBLE_FLAG;
    osdLayoutsConfig->item_pos[0][OSD_THROTTLE_POS_AUTO_THR] = OSD_POS(6, 2);
    osdLayoutsConfig->item_pos[0][OSD_HEADING] = OSD_POS(12, 2);
    osdLayoutsConfig->item_pos[0][OSD_COURSE_HOLD_ERROR] = OSD_POS(12, 2);
    osdLayoutsConfig->item_pos[0][OSD_COURSE_HOLD_ADJUSTMENT] = OSD_POS(12, 2);
    osdLayoutsConfig->item_pos[0][OSD_HEADING_GRAPH] = OSD_POS(18, 2);
    osdLayoutsConfig->item_pos[0][OSD_CURRENT_DRAW] = OSD_POS(2, 3) | OSD_VISIBLE_FLAG;
    osdLayoutsConfig->item_pos[0][OSD_MAH_DRAWN] = OSD_POS(1, 4) | OSD_VISIBLE_FLAG;
    osdLayoutsConfig->item_pos[0][OSD_WH_DRAWN] = OSD_POS(1, 5);
    osdLayoutsConfig->item_pos[0][OSD_BATTERY_REMAINING_CAPACITY] = OSD_POS(1, 6);
    osdLayoutsConfig->item_pos[0][OSD_BATTERY_REMAINING_PERCENT] = OSD_POS(1, 7);
    osdLayoutsConfig->item_pos[0][OSD_POWER_SUPPLY_IMPEDANCE] = OSD_POS(1, 8);

    osdLayoutsConfig->item_pos[0][OSD_EFFICIENCY_MAH_PER_KM] = OSD_POS(1, 5);
    osdLayoutsConfig->item_pos[0][OSD_EFFICIENCY_WH_PER_KM] = OSD_POS(1, 5);

    osdLayoutsConfig->item_pos[0][OSD_ATTITUDE_ROLL] = OSD_POS(1, 7);
    osdLayoutsConfig->item_pos[0][OSD_ATTITUDE_PITCH] = OSD_POS(1, 8);

    // avoid OSD_VARIO under OSD_CROSSHAIRS
    osdLayoutsConfig->item_pos[0][OSD_VARIO] = OSD_POS(23, 5);
    // OSD_VARIO_NUM at the right of OSD_VARIO
    osdLayoutsConfig->item_pos[0][OSD_VARIO_NUM] = OSD_POS(24, 7);
    osdLayoutsConfig->item_pos[0][OSD_HOME_DIR] = OSD_POS(14, 11);
    osdLayoutsConfig->item_pos[0][OSD_ARTIFICIAL_HORIZON] = OSD_POS(8, 6);
    osdLayoutsConfig->item_pos[0][OSD_HORIZON_SIDEBARS] = OSD_POS(8, 6);

    osdLayoutsConfig->item_pos[0][OSD_CRAFT_NAME] = OSD_POS(20, 2);
    osdLayoutsConfig->item_pos[0][OSD_VTX_CHANNEL] = OSD_POS(8, 6);

#ifdef USE_SERIALRX_CRSF
    osdLayoutsConfig->item_pos[0][OSD_CRSF_RSSI_DBM] = OSD_POS(23, 12);
    osdLayoutsConfig->item_pos[0][OSD_CRSF_LQ] = OSD_POS(23, 11);
    osdLayoutsConfig->item_pos[0][OSD_CRSF_SNR_DB] = OSD_POS(24, 9);
    osdLayoutsConfig->item_pos[0][OSD_CRSF_TX_POWER] = OSD_POS(24, 10);
#endif

    osdLayoutsConfig->item_pos[0][OSD_ONTIME] = OSD_POS(23, 8);
    osdLayoutsConfig->item_pos[0][OSD_FLYTIME] = OSD_POS(23, 9);
    osdLayoutsConfig->item_pos[0][OSD_ONTIME_FLYTIME] = OSD_POS(23, 11) | OSD_VISIBLE_FLAG;
    osdLayoutsConfig->item_pos[0][OSD_RTC_TIME] = OSD_POS(23, 12);
    osdLayoutsConfig->item_pos[0][OSD_REMAINING_FLIGHT_TIME_BEFORE_RTH] = OSD_POS(23, 7);
    osdLayoutsConfig->item_pos[0][OSD_REMAINING_DISTANCE_BEFORE_RTH] = OSD_POS(23, 6);

    osdLayoutsConfig->item_pos[0][OSD_MISSION] = OSD_POS(0, 10);
    osdLayoutsConfig->item_pos[0][OSD_GPS_SATS] = OSD_POS(0, 11) | OSD_VISIBLE_FLAG;
    osdLayoutsConfig->item_pos[0][OSD_GPS_HDOP] = OSD_POS(0, 10);

    osdLayoutsConfig->item_pos[0][OSD_GPS_LAT] = OSD_POS(0, 12);
    // Put this on top of the latitude, since it's very unlikely
    // that users will want to use both at the same time.
    osdLayoutsConfig->item_pos[0][OSD_PLUS_CODE] = OSD_POS(0, 12);
    osdLayoutsConfig->item_pos[0][OSD_FLYMODE] = OSD_POS(13, 12) | OSD_VISIBLE_FLAG;
    osdLayoutsConfig->item_pos[0][OSD_GPS_LON] = OSD_POS(18, 12);

    osdLayoutsConfig->item_pos[0][OSD_AZIMUTH] = OSD_POS(2, 12);

    osdLayoutsConfig->item_pos[0][OSD_ROLL_PIDS] = OSD_POS(2, 10);
    osdLayoutsConfig->item_pos[0][OSD_PITCH_PIDS] = OSD_POS(2, 11);
    osdLayoutsConfig->item_pos[0][OSD_YAW_PIDS] = OSD_POS(2, 12);
    osdLayoutsConfig->item_pos[0][OSD_LEVEL_PIDS] = OSD_POS(2, 12);
    osdLayoutsConfig->item_pos[0][OSD_POS_XY_PIDS] = OSD_POS(2, 12);
    osdLayoutsConfig->item_pos[0][OSD_POS_Z_PIDS] = OSD_POS(2, 12);
    osdLayoutsConfig->item_pos[0][OSD_VEL_XY_PIDS] = OSD_POS(2, 12);
    osdLayoutsConfig->item_pos[0][OSD_VEL_Z_PIDS] = OSD_POS(2, 12);
    osdLayoutsConfig->item_pos[0][OSD_HEADING_P] = OSD_POS(2, 12);
    osdLayoutsConfig->item_pos[0][OSD_BOARD_ALIGN_ROLL] = OSD_POS(2, 10);
    osdLayoutsConfig->item_pos[0][OSD_BOARD_ALIGN_PITCH] = OSD_POS(2, 11);
    osdLayoutsConfig->item_pos[0][OSD_RC_EXPO] = OSD_POS(2, 12);
    osdLayoutsConfig->item_pos[0][OSD_RC_YAW_EXPO] = OSD_POS(2, 12);
    osdLayoutsConfig->item_pos[0][OSD_THROTTLE_EXPO] = OSD_POS(2, 12);
    osdLayoutsConfig->item_pos[0][OSD_PITCH_RATE] = OSD_POS(2, 12);
    osdLayoutsConfig->item_pos[0][OSD_ROLL_RATE] = OSD_POS(2, 12);
    osdLayoutsConfig->item_pos[0][OSD_YAW_RATE] = OSD_POS(2, 12);
    osdLayoutsConfig->item_pos[0][OSD_MANUAL_RC_EXPO] = OSD_POS(2, 12);
    osdLayoutsConfig->item_pos[0][OSD_MANUAL_RC_YAW_EXPO] = OSD_POS(2, 12);
    osdLayoutsConfig->item_pos[0][OSD_MANUAL_PITCH_RATE] = OSD_POS(2, 12);
    osdLayoutsConfig->item_pos[0][OSD_MANUAL_ROLL_RATE] = OSD_POS(2, 12);
    osdLayoutsConfig->item_pos[0][OSD_MANUAL_YAW_RATE] = OSD_POS(2, 12);
    osdLayoutsConfig->item_pos[0][OSD_NAV_FW_CRUISE_THR] = OSD_POS(2, 12);
    osdLayoutsConfig->item_pos[0][OSD_NAV_FW_PITCH2THR] = OSD_POS(2, 12);
    osdLayoutsConfig->item_pos[0][OSD_FW_MIN_THROTTLE_DOWN_PITCH_ANGLE] = OSD_POS(2, 12);
    osdLayoutsConfig->item_pos[0][OSD_FW_ALT_PID_OUTPUTS] = OSD_POS(2, 12);
    osdLayoutsConfig->item_pos[0][OSD_FW_POS_PID_OUTPUTS] = OSD_POS(2, 12);
    osdLayoutsConfig->item_pos[0][OSD_MC_VEL_X_PID_OUTPUTS] = OSD_POS(2, 12);
    osdLayoutsConfig->item_pos[0][OSD_MC_VEL_Y_PID_OUTPUTS] = OSD_POS(2, 12);
    osdLayoutsConfig->item_pos[0][OSD_MC_VEL_Z_PID_OUTPUTS] = OSD_POS(2, 12);
    osdLayoutsConfig->item_pos[0][OSD_MC_POS_XYZ_P_OUTPUTS] = OSD_POS(2, 12);

    osdLayoutsConfig->item_pos[0][OSD_POWER] = OSD_POS(15, 1);

    osdLayoutsConfig->item_pos[0][OSD_IMU_TEMPERATURE] = OSD_POS(19, 2);
    osdLayoutsConfig->item_pos[0][OSD_BARO_TEMPERATURE] = OSD_POS(19, 3);
    osdLayoutsConfig->item_pos[0][OSD_TEMP_SENSOR_0_TEMPERATURE] = OSD_POS(19, 4);
    osdLayoutsConfig->item_pos[0][OSD_TEMP_SENSOR_1_TEMPERATURE] = OSD_POS(19, 5);
    osdLayoutsConfig->item_pos[0][OSD_TEMP_SENSOR_2_TEMPERATURE] = OSD_POS(19, 6);
    osdLayoutsConfig->item_pos[0][OSD_TEMP_SENSOR_3_TEMPERATURE] = OSD_POS(19, 7);
    osdLayoutsConfig->item_pos[0][OSD_TEMP_SENSOR_4_TEMPERATURE] = OSD_POS(19, 8);
    osdLayoutsConfig->item_pos[0][OSD_TEMP_SENSOR_5_TEMPERATURE] = OSD_POS(19, 9);
    osdLayoutsConfig->item_pos[0][OSD_TEMP_SENSOR_6_TEMPERATURE] = OSD_POS(19, 10);
    osdLayoutsConfig->item_pos[0][OSD_TEMP_SENSOR_7_TEMPERATURE] = OSD_POS(19, 11);

    osdLayoutsConfig->item_pos[0][OSD_AIR_SPEED] = OSD_POS(3, 5);
    osdLayoutsConfig->item_pos[0][OSD_WIND_SPEED_HORIZONTAL] = OSD_POS(3, 6);
    osdLayoutsConfig->item_pos[0][OSD_WIND_SPEED_VERTICAL] = OSD_POS(3, 7);

    osdLayoutsConfig->item_pos[0][OSD_GFORCE] = OSD_POS(12, 4);
    osdLayoutsConfig->item_pos[0][OSD_GFORCE_X] = OSD_POS(12, 5);
    osdLayoutsConfig->item_pos[0][OSD_GFORCE_Y] = OSD_POS(12, 6);
    osdLayoutsConfig->item_pos[0][OSD_GFORCE_Z] = OSD_POS(12, 7);

    osdLayoutsConfig->item_pos[0][OSD_VTX_POWER] = OSD_POS(3, 5);

    osdLayoutsConfig->item_pos[0][OSD_GVAR_0] = OSD_POS(1, 1);
    osdLayoutsConfig->item_pos[0][OSD_GVAR_1] = OSD_POS(1, 2);
    osdLayoutsConfig->item_pos[0][OSD_GVAR_2] = OSD_POS(1, 3);
    osdLayoutsConfig->item_pos[0][OSD_GVAR_3] = OSD_POS(1, 4);

#if defined(USE_ESC_SENSOR)
    osdLayoutsConfig->item_pos[0][OSD_ESC_RPM] = OSD_POS(1, 2);
    osdLayoutsConfig->item_pos[0][OSD_ESC_TEMPERATURE] = OSD_POS(1, 3);
#endif

#if defined(USE_RX_MSP) && defined(USE_MSP_RC_OVERRIDE)
    osdLayoutsConfig->item_pos[0][OSD_RC_SOURCE] = OSD_POS(3, 4);
#endif

#ifdef USE_POWER_LIMITS
    osdLayoutsConfig->item_pos[0][OSD_PLIMIT_REMAINING_BURST_TIME] = OSD_POS(3, 4);
    osdLayoutsConfig->item_pos[0][OSD_PLIMIT_ACTIVE_CURRENT_LIMIT] = OSD_POS(3, 5);
    osdLayoutsConfig->item_pos[0][OSD_PLIMIT_ACTIVE_POWER_LIMIT] = OSD_POS(3, 6);
#endif

    // Under OSD_FLYMODE. TODO: Might not be visible on NTSC?
    osdLayoutsConfig->item_pos[0][OSD_MESSAGES] = OSD_POS(1, 13) | OSD_VISIBLE_FLAG;

    for (unsigned ii = 1; ii < OSD_LAYOUT_COUNT; ii++) {
        for (unsigned jj = 0; jj < ARRAYLEN(osdLayoutsConfig->item_pos[0]); jj++) {
            osdLayoutsConfig->item_pos[ii][jj] = osdLayoutsConfig->item_pos[0][jj] & ~OSD_VISIBLE_FLAG;
        }
    }
}

static void osdSetNextRefreshIn(uint32_t timeMs) {
    resumeRefreshAt = micros() + timeMs * 1000;
    refreshWaitForResumeCmdRelease = true;
}

static void osdCompleteAsyncInitialization(void)
{
    if (!displayIsReady(osdDisplayPort)) {
        // Update the display.
        // XXX: Rename displayDrawScreen() and associated functions
        // to displayUpdate()
        displayDrawScreen(osdDisplayPort);
        return;
    }

    osdDisplayIsReady = true;

#if defined(USE_CANVAS)
    if (osdConfig()->force_grid) {
        osdDisplayHasCanvas = false;
    } else {
        osdDisplayHasCanvas = displayGetCanvas(&osdCanvas, osdDisplayPort);
    }
#endif

    displayBeginTransaction(osdDisplayPort, DISPLAY_TRANSACTION_OPT_RESET_DRAWING);
    displayClearScreen(osdDisplayPort);

    uint8_t y = 1;
    displayFontMetadata_t metadata;
    bool fontHasMetadata = displayGetFontMetadata(&metadata, osdDisplayPort);
    LOG_D(OSD, "Font metadata version %s: %u (%u chars)",
        fontHasMetadata ? "Y" : "N", metadata.version, metadata.charCount);

    if (fontHasMetadata && metadata.charCount > 256) {
        hasExtendedFont = true;
        unsigned logo_c = SYM_LOGO_START;
        unsigned logo_x = OSD_CENTER_LEN(SYM_LOGO_WIDTH);
        for (unsigned ii = 0; ii < SYM_LOGO_HEIGHT; ii++) {
            for (unsigned jj = 0; jj < SYM_LOGO_WIDTH; jj++) {
                displayWriteChar(osdDisplayPort, logo_x + jj, y, logo_c++);
            }
            y++;
        }
        y++;
    } else if (!fontHasMetadata) {
        const char *m = "INVALID FONT";
        displayWrite(osdDisplayPort, OSD_CENTER_S(m), 3, m);
        y = 4;
    }

    if (fontHasMetadata && metadata.version < OSD_MIN_FONT_VERSION) {
        const char *m = "INVALID FONT VERSION";
        displayWrite(osdDisplayPort, OSD_CENTER_S(m), y++, m);
    }

    char string_buffer[30];
    tfp_sprintf(string_buffer, "INAV VERSION: %s", FC_VERSION_STRING);
    displayWrite(osdDisplayPort, 5, y++, string_buffer);
#ifdef USE_CMS
    displayWrite(osdDisplayPort, 7, y++,  CMS_STARTUP_HELP_TEXT1);
    displayWrite(osdDisplayPort, 11, y++, CMS_STARTUP_HELP_TEXT2);
    displayWrite(osdDisplayPort, 11, y++, CMS_STARTUP_HELP_TEXT3);
#endif

#ifdef USE_STATS
#define STATS_LABEL_X_POS 4
#define STATS_VALUE_X_POS 24
    if (statsConfig()->stats_enabled) {
        displayWrite(osdDisplayPort, STATS_LABEL_X_POS, ++y, "ODOMETER:");
        switch (osdConfig()->units) {
            case OSD_UNIT_UK:
                FALLTHROUGH;
            case OSD_UNIT_IMPERIAL:
                tfp_sprintf(string_buffer, "%5d", (int)(statsConfig()->stats_total_dist / METERS_PER_MILE));
                string_buffer[5] = SYM_MI;
                break;
            default:
            case OSD_UNIT_GA:
                tfp_sprintf(string_buffer, "%5d", (int)(statsConfig()->stats_total_dist / METERS_PER_NAUTICALMILE));
                string_buffer[5] = SYM_NM;
                break;
            case OSD_UNIT_METRIC_MPH:
                FALLTHROUGH;
            case OSD_UNIT_METRIC:
                tfp_sprintf(string_buffer, "%5d", (int)(statsConfig()->stats_total_dist / METERS_PER_KILOMETER));
                string_buffer[5] = SYM_KM;
                break;
        }
        string_buffer[6] = '\0';
        displayWrite(osdDisplayPort, STATS_VALUE_X_POS-5, y,  string_buffer);

        displayWrite(osdDisplayPort, STATS_LABEL_X_POS, ++y, "TOTAL TIME:");
        uint32_t tot_mins = statsConfig()->stats_total_time / 60;
        tfp_sprintf(string_buffer, "%2d:%02dHM", (int)(tot_mins / 60), (int)(tot_mins % 60));
        displayWrite(osdDisplayPort, STATS_VALUE_X_POS-5, y,  string_buffer);

#ifdef USE_ADC
        if (feature(FEATURE_VBAT) && feature(FEATURE_CURRENT_METER)) {
            displayWrite(osdDisplayPort, STATS_LABEL_X_POS, ++y, "TOTAL ENERGY:");
            osdFormatCentiNumber(string_buffer, statsConfig()->stats_total_energy / 10, 0, 2, 0, 4);
            strcat(string_buffer, "\xAB"); // SYM_WH
            displayWrite(osdDisplayPort, STATS_VALUE_X_POS-4, y,  string_buffer);

            displayWrite(osdDisplayPort, STATS_LABEL_X_POS, ++y, "AVG EFFICIENCY:");
            if (statsConfig()->stats_total_dist) {
                uint32_t avg_efficiency = statsConfig()->stats_total_energy / (statsConfig()->stats_total_dist / METERS_PER_KILOMETER); // mWh/km
                switch (osdConfig()->units) {
                    case OSD_UNIT_UK:
                        FALLTHROUGH;
                    case OSD_UNIT_IMPERIAL:
                        osdFormatCentiNumber(string_buffer, avg_efficiency / 10, 0, 2, 0, 3);
                        string_buffer[3] = SYM_WH_MI;
                        break;
                    case OSD_UNIT_GA:
                        osdFormatCentiNumber(string_buffer, avg_efficiency / 10, 0, 2, 0, 3);
                        string_buffer[3] = SYM_WH_NM;
                        break;
                    default:
                    case OSD_UNIT_METRIC_MPH:
                        FALLTHROUGH;
                    case OSD_UNIT_METRIC:
                        osdFormatCentiNumber(string_buffer, avg_efficiency / 10000 * METERS_PER_MILE, 0, 2, 0, 3);
                        string_buffer[3] = SYM_WH_KM;
                        break;
                }
            } else {
                string_buffer[0] = string_buffer[1] = string_buffer[2] = '-';
            }
            string_buffer[4] = '\0';
            displayWrite(osdDisplayPort, STATS_VALUE_X_POS-3, y,  string_buffer);
        }
#endif // USE_ADC
    }
#endif

    displayCommitTransaction(osdDisplayPort);
    displayResync(osdDisplayPort);
    osdSetNextRefreshIn(SPLASH_SCREEN_DISPLAY_TIME);
}

void osdInit(displayPort_t *osdDisplayPortToUse)
{
    if (!osdDisplayPortToUse)
        return;

    BUILD_BUG_ON(OSD_POS_MAX != OSD_POS(31,31));

    osdDisplayPort = osdDisplayPortToUse;

#ifdef USE_CMS
    cmsDisplayPortRegister(osdDisplayPort);
#endif

    armState = ARMING_FLAG(ARMED);
    osdCompleteAsyncInitialization();
}

static void osdResetStats(void)
{
    stats.max_current = 0;
    stats.max_power = 0;
    stats.max_speed = 0;
    stats.max_3D_speed = 0;
    stats.max_air_speed = 0;
    stats.min_voltage = 5000;
    stats.min_rssi = 99;
    stats.min_lq = 300;
    stats.min_rssi_dbm = 0;
    stats.max_altitude = 0;
}

static void osdUpdateStats(void)
{
    int32_t value;

    if (feature(FEATURE_GPS)) {
        value = osdGet3DSpeed();
        if (stats.max_3D_speed < value)
            stats.max_3D_speed = value;

        if (stats.max_speed < gpsSol.groundSpeed)
            stats.max_speed = gpsSol.groundSpeed;

        if (stats.max_air_speed < pitot.airSpeed)
            stats.max_air_speed = pitot.airSpeed;

        if (stats.max_distance < GPS_distanceToHome)
            stats.max_distance = GPS_distanceToHome;
    }

    value = getBatteryVoltage();
    if (stats.min_voltage > value)
        stats.min_voltage = value;

    value = abs(getAmperage());
    if (stats.max_current < value)
        stats.max_current = value;

    value = labs(getPower());
    if (stats.max_power < value)
        stats.max_power = value;

    value = osdConvertRSSI();
    if (stats.min_rssi > value)
        stats.min_rssi = value;

    value = osdGetCrsfLQ();
    if (stats.min_lq > value)
        stats.min_lq = value;

    if (!failsafeIsReceivingRxData())
        stats.min_lq = 0;

    value = osdGetCrsfdBm();
    if (stats.min_rssi_dbm > value)
        stats.min_rssi_dbm = value;

    stats.max_altitude = MAX(stats.max_altitude, osdGetAltitude());
}

static void osdShowStatsPage1(void)
{
    const char * disarmReasonStr[DISARM_REASON_COUNT] = { "UNKNOWN", "TIMEOUT", "STICKS", "SWITCH", "SWITCH", "KILLSW", "FAILSAFE", "NAV SYS" };
    uint8_t top = 1;    /* first fully visible line */
    const uint8_t statNameX = 1;
    const uint8_t statValuesX = 20;
    char buff[10];
    statsPagesCheck = 1;

    displayBeginTransaction(osdDisplayPort, DISPLAY_TRANSACTION_OPT_RESET_DRAWING);
    displayClearScreen(osdDisplayPort);

    displayWrite(osdDisplayPort, statNameX, top++, "--- STATS ---      1/2 ->");

    if (feature(FEATURE_GPS)) {
        displayWrite(osdDisplayPort, statNameX, top, "MAX SPEED        :");
        osdFormatVelocityStr(buff, stats.max_3D_speed, true, false);
        osdLeftAlignString(buff);
        displayWrite(osdDisplayPort, statValuesX, top++, buff);

        displayWrite(osdDisplayPort, statNameX, top, "AVG SPEED        :");
        osdGenerateAverageVelocityStr(buff);
        osdLeftAlignString(buff);
        displayWrite(osdDisplayPort, statValuesX, top++, buff);

        displayWrite(osdDisplayPort, statNameX, top, "MAX DISTANCE     :");
        osdFormatDistanceStr(buff, stats.max_distance*100);
        displayWrite(osdDisplayPort, statValuesX, top++, buff);

        displayWrite(osdDisplayPort, statNameX, top, "TRAVELED DISTANCE:");
        osdFormatDistanceStr(buff, getTotalTravelDistance());
        displayWrite(osdDisplayPort, statValuesX, top++, buff);
    }

    displayWrite(osdDisplayPort, statNameX, top, "MAX ALTITUDE     :");
    osdFormatAltitudeStr(buff, stats.max_altitude);
    displayWrite(osdDisplayPort, statValuesX, top++, buff);

    switch (rxConfig()->serialrx_provider) {
        case SERIALRX_CRSF:
            displayWrite(osdDisplayPort, statNameX, top, "MIN RSSI %       :");
            itoa(stats.min_rssi, buff, 10);
            strcat(buff, "%");
            displayWrite(osdDisplayPort, statValuesX, top++, buff);

            displayWrite(osdDisplayPort, statNameX, top, "MIN RSSI DBM     :");
            itoa(stats.min_rssi_dbm, buff, 10);
            tfp_sprintf(buff, "%s%c", buff, SYM_DBM);
            displayWrite(osdDisplayPort, statValuesX, top++, buff);

            displayWrite(osdDisplayPort, statNameX, top, "MIN LQ           :");
            itoa(stats.min_lq, buff, 10);
            strcat(buff, "%");
            displayWrite(osdDisplayPort, statValuesX, top++, buff);
            break;
        default:
            displayWrite(osdDisplayPort, statNameX, top, "MIN RSSI         :");
            itoa(stats.min_rssi, buff, 10);
            strcat(buff, "%");
            displayWrite(osdDisplayPort, statValuesX, top++, buff);
        }

    displayWrite(osdDisplayPort, statNameX, top, "FLY TIME         :");
    uint16_t flySeconds = getFlightTime();
    uint16_t flyMinutes = flySeconds / 60;
    flySeconds %= 60;
    uint16_t flyHours = flyMinutes / 60;
    flyMinutes %= 60;
    tfp_sprintf(buff, "%02u:%02u:%02u", flyHours, flyMinutes, flySeconds);
    displayWrite(osdDisplayPort, statValuesX, top++, buff);

    displayWrite(osdDisplayPort, statNameX, top, "DISARMED BY      :");
    displayWrite(osdDisplayPort, statValuesX, top++, disarmReasonStr[getDisarmReason()]);
    displayCommitTransaction(osdDisplayPort);
}

static void osdShowStatsPage2(void)
{
    uint8_t top = 1;    /* first fully visible line */
    const uint8_t statNameX = 1;
    const uint8_t statValuesX = 20;
    char buff[10];
    statsPagesCheck = 1;

    displayBeginTransaction(osdDisplayPort, DISPLAY_TRANSACTION_OPT_RESET_DRAWING);
    displayClearScreen(osdDisplayPort);

    displayWrite(osdDisplayPort, statNameX, top++, "--- STATS ---   <- 2/2");

    if (osdConfig()->stats_min_voltage_unit == OSD_STATS_MIN_VOLTAGE_UNIT_BATTERY) {
        displayWrite(osdDisplayPort, statNameX, top, "MIN BATTERY VOLT :");
        osdFormatCentiNumber(buff, stats.min_voltage, 0, osdConfig()->main_voltage_decimals, 0, osdConfig()->main_voltage_decimals + 2);
    } else {
        displayWrite(osdDisplayPort, statNameX, top, "MIN CELL VOLTAGE :");
        osdFormatCentiNumber(buff, stats.min_voltage/getBatteryCellCount(), 0, 2, 0, 3);
    }
    tfp_sprintf(buff, "%s%c", buff, SYM_VOLT);
    displayWrite(osdDisplayPort, statValuesX, top++, buff);

    if (feature(FEATURE_CURRENT_METER)) {
        displayWrite(osdDisplayPort, statNameX, top, "MAX CURRENT      :");
        osdFormatCentiNumber(buff, stats.max_current, 0, 2, 0, 3);
        tfp_sprintf(buff, "%s%c", buff, SYM_AMP);
        displayWrite(osdDisplayPort, statValuesX, top++, buff);

        displayWrite(osdDisplayPort, statNameX, top, "MAX POWER        :");
        bool kiloWatt = osdFormatCentiNumber(buff, stats.max_power, 1000, 2, 2, 3);
        buff[3] = kiloWatt ? SYM_KILOWATT : SYM_WATT;
        buff[4] = '\0';
        displayWrite(osdDisplayPort, statValuesX, top++, buff);

        displayWrite(osdDisplayPort, statNameX, top, "USED CAPACITY    :");
        if (osdConfig()->stats_energy_unit == OSD_STATS_ENERGY_UNIT_MAH) {
            tfp_sprintf(buff, "%d%c", (int)getMAhDrawn(), SYM_MAH);
        } else {
            osdFormatCentiNumber(buff, getMWhDrawn() / 10, 0, 2, 0, 3);
            tfp_sprintf(buff, "%s%c", buff, SYM_WH);
        }
        displayWrite(osdDisplayPort, statValuesX, top++, buff);

        int32_t totalDistance = getTotalTravelDistance();
        bool moreThanAh = false;
        bool efficiencyValid = totalDistance >= 10000;
        if (feature(FEATURE_GPS)) {
            displayWrite(osdDisplayPort, statNameX, top, "AVG EFFICIENCY   :");
            switch (osdConfig()->units) {
                case OSD_UNIT_UK:
                    FALLTHROUGH;
                case OSD_UNIT_IMPERIAL:
                    if (osdConfig()->stats_energy_unit == OSD_STATS_ENERGY_UNIT_MAH) {
                        moreThanAh = osdFormatCentiNumber(buff, (int32_t)(getMAhDrawn() * 10000.0f * METERS_PER_MILE / totalDistance), 1000, 0, 2, 3);
                        if (!moreThanAh) {
                            tfp_sprintf(buff, "%s%c%c", buff, SYM_MAH_MI_0, SYM_MAH_MI_1);
                        } else {
                            tfp_sprintf(buff, "%s%c", buff, SYM_AH_MI);
                        }
                        if (!efficiencyValid) {
                            buff[0] = buff[1] = buff[2] = '-';
                            buff[3] = SYM_MAH_MI_0;
                            buff[4] = SYM_MAH_MI_1;
                            buff[5] = '\0';
                        }
                    } else {
                        osdFormatCentiNumber(buff, (int32_t)(getMWhDrawn() * 10.0f * METERS_PER_MILE / totalDistance), 0, 2, 0, 3);
                        tfp_sprintf(buff, "%s%c", buff, SYM_WH_MI);
                        if (!efficiencyValid) {
                            buff[0] = buff[1] = buff[2] = '-';
                        }
                    }
                    break;
                case OSD_UNIT_GA:
                    if (osdConfig()->stats_energy_unit == OSD_STATS_ENERGY_UNIT_MAH) {
                        moreThanAh = osdFormatCentiNumber(buff, (int32_t)(getMAhDrawn() * 10000.0f * METERS_PER_NAUTICALMILE / totalDistance), 1000, 0, 2, 3);
                        if (!moreThanAh) {
                            tfp_sprintf(buff, "%s%c%c", buff, SYM_MAH_NM_0, SYM_MAH_NM_1);
                        } else {
                            tfp_sprintf(buff, "%s%c", buff, SYM_AH_NM);
                        }
                        if (!efficiencyValid) {
                            buff[0] = buff[1] = buff[2] = '-';
                            buff[3] = SYM_MAH_NM_0;
                            buff[4] = SYM_MAH_NM_1;
                            buff[5] = '\0';
                        }
                    } else {
                        osdFormatCentiNumber(buff, (int32_t)(getMWhDrawn() * 10.0f * METERS_PER_NAUTICALMILE / totalDistance), 0, 2, 0, 3);
                        tfp_sprintf(buff, "%s%c", buff, SYM_WH_NM);
                        if (!efficiencyValid) {
                            buff[0] = buff[1] = buff[2] = '-';
                        }
                    }
                    break;
                case OSD_UNIT_METRIC_MPH:
                    FALLTHROUGH;
                case OSD_UNIT_METRIC:
                    if (osdConfig()->stats_energy_unit == OSD_STATS_ENERGY_UNIT_MAH) {
                        moreThanAh = osdFormatCentiNumber(buff, (int32_t)(getMAhDrawn() * 10000000.0f / totalDistance), 1000, 0, 2, 3);
                        if (!moreThanAh) {
                            tfp_sprintf(buff, "%s%c%c", buff, SYM_MAH_KM_0, SYM_MAH_KM_1);
                        } else {
                            tfp_sprintf(buff, "%s%c", buff, SYM_AH_KM);
                        }
                        if (!efficiencyValid) {
                            buff[0] = buff[1] = buff[2] = '-';
                            buff[3] = SYM_MAH_KM_0;
                            buff[4] = SYM_MAH_KM_1;
                            buff[5] = '\0';
                        }
                    } else {
                        osdFormatCentiNumber(buff, (int32_t)(getMWhDrawn() * 10000.0f / totalDistance), 0, 2, 0, 3);
                        tfp_sprintf(buff, "%s%c", buff, SYM_WH_KM);
                        if (!efficiencyValid) {
                            buff[0] = buff[1] = buff[2] = '-';
                        }
                    }
                    break;
            }
            osdLeftAlignString(buff);
            displayWrite(osdDisplayPort, statValuesX, top++, buff);
        }
    }

    const float max_gforce = accGetMeasuredMaxG();
    displayWrite(osdDisplayPort, statNameX, top, "MAX G-FORCE      :");
    osdFormatCentiNumber(buff, max_gforce * 100, 0, 2, 0, 3);
    displayWrite(osdDisplayPort, statValuesX, top++, buff);

    const acc_extremes_t *acc_extremes = accGetMeasuredExtremes();
    displayWrite(osdDisplayPort, statNameX, top, "MIN/MAX Z G-FORCE:");
    osdFormatCentiNumber(buff, acc_extremes[Z].min * 100, 0, 2, 0, 4);
    strcat(buff,"/");
    displayWrite(osdDisplayPort, statValuesX - 1, top, buff);
    osdFormatCentiNumber(buff, acc_extremes[Z].max * 100, 0, 2, 0, 3);
    displayWrite(osdDisplayPort, statValuesX + 4, top++, buff);
    displayCommitTransaction(osdDisplayPort);
}

// called when motors armed
static void osdShowArmed(void)
{
    dateTime_t dt;
    char buf[MAX(32, FORMATTED_DATE_TIME_BUFSIZE)];
    char craftNameBuf[MAX_NAME_LENGTH];
    char versionBuf[30];
    char *date;
    char *time;
    // We need 12 visible rows, start row never < first fully visible row 1
    uint8_t y = osdDisplayPort->rows > 13 ? (osdDisplayPort->rows - 12) / 2 : 1;

    displayClearScreen(osdDisplayPort);
    displayWrite(osdDisplayPort, 12, y, "ARMED");
    y += 2;

    if (strlen(systemConfig()->name) > 0) {
        osdFormatCraftName(craftNameBuf);
        displayWrite(osdDisplayPort, (osdDisplayPort->cols - strlen(systemConfig() -> name)) / 2, y, craftNameBuf );
        y += 1;
    }
    if (posControl.waypointListValid && posControl.waypointCount > 0) {
#ifdef USE_MULTI_MISSION
        tfp_sprintf(buf, "MISSION %u/%u (%u WP)", posControl.loadedMultiMissionIndex, posControl.multiMissionCount, posControl.waypointCount);
        displayWrite(osdDisplayPort, 6, y, buf);
#else
        displayWrite(osdDisplayPort, 7, y, "*MISSION LOADED*");
#endif
    }
    y += 1;

#if defined(USE_GPS)
    if (feature(FEATURE_GPS)) {
        if (STATE(GPS_FIX_HOME)) {
            if (osdConfig()->osd_home_position_arm_screen){
                osdFormatCoordinate(buf, SYM_LAT, GPS_home.lat);
                displayWrite(osdDisplayPort, (osdDisplayPort->cols - strlen(buf)) / 2, y, buf);
                osdFormatCoordinate(buf, SYM_LON, GPS_home.lon);
                displayWrite(osdDisplayPort, (osdDisplayPort->cols - strlen(buf)) / 2, y + 1, buf);
                int digits = osdConfig()->plus_code_digits;
                olc_encode(GPS_home.lat, GPS_home.lon, digits, buf, sizeof(buf));
                displayWrite(osdDisplayPort, (osdDisplayPort->cols - strlen(buf)) / 2, y + 2, buf);
            }
            y += 4;
#if defined (USE_SAFE_HOME)
            if (safehome_distance) { // safehome found during arming
                if (navConfig()->general.flags.safehome_usage_mode == SAFEHOME_USAGE_OFF) {
                    strcpy(buf, "SAFEHOME FOUND; MODE OFF");
				} else {
					char buf2[12]; // format the distance first
					osdFormatDistanceStr(buf2, safehome_distance);
					tfp_sprintf(buf, "%c - %s -> SAFEHOME %u", SYM_HOME, buf2, safehome_index);
				}
				textAttributes_t elemAttr = _TEXT_ATTRIBUTES_BLINK_BIT;
				// write this message above the ARMED message to make it obvious
				displayWriteWithAttr(osdDisplayPort, (osdDisplayPort->cols - strlen(buf)) / 2, y - 8, buf, elemAttr);
            }
#endif
        } else {
            strcpy(buf, "!NO HOME POSITION!");
            displayWrite(osdDisplayPort, (osdDisplayPort->cols - strlen(buf)) / 2, y, buf);
            y += 1;
        }
    }
#endif

    if (rtcGetDateTime(&dt)) {
        dateTimeFormatLocal(buf, &dt);
        dateTimeSplitFormatted(buf, &date, &time);

        displayWrite(osdDisplayPort, (osdDisplayPort->cols - strlen(date)) / 2, y, date);
        displayWrite(osdDisplayPort, (osdDisplayPort->cols - strlen(time)) / 2, y + 1, time);
        y += 3;
    }

    tfp_sprintf(versionBuf, "INAV VERSION: %s", FC_VERSION_STRING);
    displayWrite(osdDisplayPort, (osdDisplayPort->cols - strlen(versionBuf)) / 2, y, versionBuf);
}

static void osdFilterData(timeUs_t currentTimeUs) {
    static timeUs_t lastRefresh = 0;
    float refresh_dT = US2S(cmpTimeUs(currentTimeUs, lastRefresh));

    GForce = fast_fsqrtf(vectorNormSquared(&imuMeasuredAccelBF)) / GRAVITY_MSS;
    for (uint8_t axis = 0; axis < XYZ_AXIS_COUNT; ++axis) GForceAxis[axis] = imuMeasuredAccelBF.v[axis] / GRAVITY_MSS;

    if (lastRefresh) {
        GForce = pt1FilterApply3(&GForceFilter, GForce, refresh_dT);
        for (uint8_t axis = 0; axis < XYZ_AXIS_COUNT; ++axis) pt1FilterApply3(GForceFilterAxis + axis, GForceAxis[axis], refresh_dT);
    } else {
        pt1FilterInitRC(&GForceFilter, GFORCE_FILTER_TC, 0);
        pt1FilterReset(&GForceFilter, GForce);

        for (uint8_t axis = 0; axis < XYZ_AXIS_COUNT; ++axis) {
            pt1FilterInitRC(GForceFilterAxis + axis, GFORCE_FILTER_TC, 0);
            pt1FilterReset(GForceFilterAxis + axis, GForceAxis[axis]);
        }
    }

    lastRefresh = currentTimeUs;
}

static void osdRefresh(timeUs_t currentTimeUs)
{
    osdFilterData(currentTimeUs);

#ifdef USE_CMS
    if (IS_RC_MODE_ACTIVE(BOXOSD) && (!cmsInMenu) && !(osdConfig()->osd_failsafe_switch_layout && FLIGHT_MODE(FAILSAFE_MODE))) {
#else
    if (IS_RC_MODE_ACTIVE(BOXOSD) && !(osdConfig()->osd_failsafe_switch_layout && FLIGHT_MODE(FAILSAFE_MODE))) {
#endif
      displayClearScreen(osdDisplayPort);
      armState = ARMING_FLAG(ARMED);
      return;
    }

    // detect arm/disarm
    static uint8_t statsPageAutoSwapCntl = 2;
    if (armState != ARMING_FLAG(ARMED)) {
        if (ARMING_FLAG(ARMED)) {
            osdResetStats();
            statsPageAutoSwapCntl = 2;
            osdShowArmed(); // reset statistic etc
            uint32_t delay = ARMED_SCREEN_DISPLAY_TIME;
            statsPagesCheck = 0;
#if defined(USE_SAFE_HOME)
            if (safehome_distance)
                delay *= 3;
#endif
            osdSetNextRefreshIn(delay);
        } else {
            osdShowStatsPage1(); // show first page of statistics
            osdSetNextRefreshIn(STATS_SCREEN_DISPLAY_TIME);
            statsPageAutoSwapCntl = osdConfig()->stats_page_auto_swap_time > 0 ? 0 : 2; // disable swapping pages when time = 0
        }

        armState = ARMING_FLAG(ARMED);
    }

    if (resumeRefreshAt) {
        // If we already reached he time for the next refresh,
        // or THR is high or PITCH is high, resume refreshing.
        // Clear the screen first to erase other elements which
        // might have been drawn while the OSD wasn't refreshing.

        // auto swap stats pages when first shown
        // auto swap cancelled using roll stick
        if (statsPageAutoSwapCntl != 2) {
            if (STATS_PAGE1 || STATS_PAGE2) {
                statsPageAutoSwapCntl = 2;
            } else {
                if (OSD_ALTERNATING_CHOICES((osdConfig()->stats_page_auto_swap_time * 1000), 2)) {
                    if (statsPageAutoSwapCntl == 0) {
                        osdShowStatsPage1();
                        statsPageAutoSwapCntl = 1;
                    }
                } else {
                    if (statsPageAutoSwapCntl == 1) {
                        osdShowStatsPage2();
                        statsPageAutoSwapCntl = 0;
                    }
                }
            }
        }

        if (!DELAYED_REFRESH_RESUME_COMMAND)
            refreshWaitForResumeCmdRelease = false;

        if ((currentTimeUs > resumeRefreshAt) || ((!refreshWaitForResumeCmdRelease) && DELAYED_REFRESH_RESUME_COMMAND)) {
            displayClearScreen(osdDisplayPort);
            resumeRefreshAt = 0;
        } else if ((currentTimeUs > resumeRefreshAt) || ((!refreshWaitForResumeCmdRelease) && STATS_PAGE1)) {
            if (statsPagesCheck == 1) {
                osdShowStatsPage1();
            }
        } else if ((currentTimeUs > resumeRefreshAt) || ((!refreshWaitForResumeCmdRelease) && STATS_PAGE2)) {
            if (statsPagesCheck == 1) {
                osdShowStatsPage2();
            }
        } else {
            displayHeartbeat(osdDisplayPort);
        }
        return;
    }

#ifdef USE_CMS
    if (!displayIsGrabbed(osdDisplayPort)) {
        displayBeginTransaction(osdDisplayPort, DISPLAY_TRANSACTION_OPT_RESET_DRAWING);
        if (fullRedraw) {
            displayClearScreen(osdDisplayPort);
            fullRedraw = false;
        }
        osdDrawNextElement();
        displayHeartbeat(osdDisplayPort);
        displayCommitTransaction(osdDisplayPort);
#ifdef OSD_CALLS_CMS
    } else {
        cmsUpdate(currentTimeUs);
#endif
    }
#endif
}

/*
 * Called periodically by the scheduler
 */
void osdUpdate(timeUs_t currentTimeUs)
{
    static uint32_t counter = 0;

    // don't touch buffers if DMA transaction is in progress
    if (displayIsTransferInProgress(osdDisplayPort)) {
        return;
    }

    if (!osdDisplayIsReady) {
        osdCompleteAsyncInitialization();
        return;
    }

#if defined(OSD_ALTERNATE_LAYOUT_COUNT) && OSD_ALTERNATE_LAYOUT_COUNT > 0
    // Check if the layout has changed. Higher numbered
    // boxes take priority.
    unsigned activeLayout;
    if (layoutOverride >= 0) {
        activeLayout = layoutOverride;
        // Check for timed override, it will go into effect on
        // the next OSD iteration
        if (layoutOverrideUntil > 0 && millis() > layoutOverrideUntil) {
            layoutOverrideUntil = 0;
            layoutOverride = -1;
        }
    } else if (osdConfig()->osd_failsafe_switch_layout && FLIGHT_MODE(FAILSAFE_MODE)) {
        activeLayout = 0;
    } else {
#if OSD_ALTERNATE_LAYOUT_COUNT > 2
        if (IS_RC_MODE_ACTIVE(BOXOSDALT3))
            activeLayout = 3;
        else
#endif
#if OSD_ALTERNATE_LAYOUT_COUNT > 1
        if (IS_RC_MODE_ACTIVE(BOXOSDALT2))
            activeLayout = 2;
        else
#endif
        if (IS_RC_MODE_ACTIVE(BOXOSDALT1))
            activeLayout = 1;
        else
#ifdef USE_PROGRAMMING_FRAMEWORK
        if (LOGIC_CONDITION_GLOBAL_FLAG(LOGIC_CONDITION_GLOBAL_FLAG_OVERRIDE_OSD_LAYOUT))
            activeLayout = constrain(logicConditionValuesByType[LOGIC_CONDITION_SET_OSD_LAYOUT], 0, OSD_ALTERNATE_LAYOUT_COUNT);
        else
#endif
            activeLayout = 0;
    }
    if (currentLayout != activeLayout) {
        currentLayout = activeLayout;
        osdStartFullRedraw();
    }
#endif

#define DRAW_FREQ_DENOM     4
#define STATS_FREQ_DENOM    50
    counter++;

    if ((counter % STATS_FREQ_DENOM) == 0) {
        osdUpdateStats();
    }

    if ((counter & DRAW_FREQ_DENOM) == 0) {
        // redraw values in buffer
        osdRefresh(currentTimeUs);
    } else {
        // rest of time redraw screen
        displayDrawScreen(osdDisplayPort);
    }

#ifdef USE_CMS
    // do not allow ARM if we are in menu
    if (displayIsGrabbed(osdDisplayPort)) {
        ENABLE_ARMING_FLAG(ARMING_DISABLED_OSD_MENU);
    } else {
        DISABLE_ARMING_FLAG(ARMING_DISABLED_OSD_MENU);
    }
#endif
}

void osdStartFullRedraw(void)
{
    fullRedraw = true;
}

void osdOverrideLayout(int layout, timeMs_t duration)
{
    layoutOverride = constrain(layout, -1, ARRAYLEN(osdLayoutsConfig()->item_pos) - 1);
    if (layoutOverride >= 0 && duration > 0) {
        layoutOverrideUntil = millis() + duration;
    } else {
        layoutOverrideUntil = 0;
    }
}

int osdGetActiveLayout(bool *overridden)
{
    if (overridden) {
        *overridden = layoutOverride >= 0;
    }
    return currentLayout;
}

bool osdItemIsFixed(osd_items_e item)
{
    return item == OSD_CROSSHAIRS ||
        item == OSD_ARTIFICIAL_HORIZON ||
        item == OSD_HORIZON_SIDEBARS;
}

displayPort_t *osdGetDisplayPort(void)
{
    return osdDisplayPort;
}

displayCanvas_t *osdGetDisplayPortCanvas(void)
{
#if defined(USE_CANVAS)
    if (osdDisplayHasCanvas) {
        return &osdCanvas;
    }
#endif
    return NULL;
}

timeMs_t systemMessageCycleTime(unsigned messageCount, const char **messages){
    uint8_t i = 0;
    float factor = 1.0f;
    while (i < messageCount) {
        if ((float)strlen(messages[i]) / 15.0f > factor) {
            factor = (float)strlen(messages[i]) / 15.0f;
        }
        i++;
    }
    return osdConfig()->system_msg_display_time * factor;
}

textAttributes_t osdGetSystemMessage(char *buff, size_t buff_size, bool isCenteredText)
{
    textAttributes_t elemAttr = TEXT_ATTRIBUTES_NONE;

    if (buff != NULL) {
        const char *message = NULL;
        char messageBuf[MAX(SETTING_MAX_NAME_LENGTH, OSD_MESSAGE_LENGTH+1)];
        // We might have up to 5 messages to show.
        const char *messages[5];
        unsigned messageCount = 0;
        const char *failsafeInfoMessage = NULL;
        const char *invertedInfoMessage = NULL;

        if (ARMING_FLAG(ARMED)) {
            if (FLIGHT_MODE(FAILSAFE_MODE) || FLIGHT_MODE(NAV_RTH_MODE) || FLIGHT_MODE(NAV_WP_MODE) || navigationIsExecutingAnEmergencyLanding()) {
                if (isWaypointMissionRTHActive()) {
                    // if RTH activated whilst WP mode selected, remind pilot to cancel WP mode to exit RTH
                    messages[messageCount++] = OSD_MESSAGE_STR(OSD_MSG_WP_RTH_CANCEL);
                }
                if (navGetCurrentStateFlags() & NAV_AUTO_WP_DONE) {
                    messages[messageCount++] = OSD_MESSAGE_STR(OSD_MSG_WP_FINISHED);
                } else if (NAV_Status.state == MW_NAV_STATE_WP_ENROUTE) {
                    // Countdown display for remaining Waypoints
                    char buf[6];
                    osdFormatDistanceSymbol(buf, posControl.wpDistance, 0);
                    tfp_sprintf(messageBuf, "TO WP %u/%u (%s)", getGeoWaypointNumber(posControl.activeWaypointIndex), posControl.geoWaypointCount, buf);
                    messages[messageCount++] = messageBuf;
                } else if (NAV_Status.state == MW_NAV_STATE_HOLD_TIMED) {
                    // WP hold time countdown in seconds
                    timeMs_t currentTime = millis();
                    int holdTimeRemaining = posControl.waypointList[posControl.activeWaypointIndex].p1 - (int)((currentTime - posControl.wpReachedTime)/1000);
                    if (holdTimeRemaining >=0) {
                        tfp_sprintf(messageBuf, "HOLDING WP FOR %2u S", holdTimeRemaining);
                    }
                    messages[messageCount++] = messageBuf;
                } else {
                    const char *navStateMessage = navigationStateMessage();
                    if (navStateMessage) {
                        messages[messageCount++] = navStateMessage;
                    }
                }
#if defined(USE_SAFE_HOME)
                const char *safehomeMessage = divertingToSafehomeMessage();
                if (safehomeMessage) {
                    messages[messageCount++] = safehomeMessage;
                }
#endif
<<<<<<< HEAD
                if (messageCount > 0) {
                    message = messages[OSD_ALTERNATING_CHOICES(systemMessageCycleTime(messageCount, messages), messageCount)];
                    if (message == failsafeInfoMessage) {
                        // failsafeInfoMessage is not useful for recovering
                        // a lost model, but might help avoiding a crash.
                        // Blink to grab user attention.
                        TEXT_ATTRIBUTES_ADD_BLINK(elemAttr);
=======
                if (FLIGHT_MODE(FAILSAFE_MODE)) {
                    // In FS mode while being armed too
                    const char *failsafePhaseMessage = osdFailsafePhaseMessage();
                    failsafeInfoMessage = osdFailsafeInfoMessage();

                    if (failsafePhaseMessage) {
                        messages[messageCount++] = failsafePhaseMessage;
>>>>>>> a8016edd
                    }
                    if (failsafeInfoMessage) {
                        messages[messageCount++] = failsafeInfoMessage;
                    }
                }
            } else {    /* messages shown only when Failsafe, WP, RTH or Emergency Landing not active */
                if (STATE(FIXED_WING_LEGACY) && (navGetCurrentStateFlags() & NAV_CTL_LAUNCH)) {
                    messages[messageCount++] = OSD_MESSAGE_STR(OSD_MSG_AUTOLAUNCH);
                    const char *launchStateMessage = fixedWingLaunchStateMessage();
                    if (launchStateMessage) {
                        messages[messageCount++] = launchStateMessage;
                    }
                } else {
                    if (FLIGHT_MODE(NAV_ALTHOLD_MODE) && !navigationRequiresAngleMode()) {
                        // ALTHOLD might be enabled alongside ANGLE/HORIZON/ACRO
                        // when it doesn't require ANGLE mode (required only in FW
                        // right now). If if requires ANGLE, its display is handled
                        // by OSD_FLYMODE.
                        messages[messageCount++] = OSD_MESSAGE_STR(OSD_MSG_ALTITUDE_HOLD);
                    }
                    if (IS_RC_MODE_ACTIVE(BOXAUTOTRIM) && !feature(FEATURE_FW_AUTOTRIM)) {
                        messages[messageCount++] = OSD_MESSAGE_STR(OSD_MSG_AUTOTRIM);
                    }
                    if (IS_RC_MODE_ACTIVE(BOXAUTOTUNE)) {
                        messages[messageCount++] = OSD_MESSAGE_STR(OSD_MSG_AUTOTUNE);
                        if (FLIGHT_MODE(MANUAL_MODE)) {
                            messages[messageCount++] = OSD_MESSAGE_STR(OSD_MSG_AUTOTUNE_ACRO);
                        }
                    }
                    if (FLIGHT_MODE(HEADFREE_MODE)) {
                        messages[messageCount++] = OSD_MESSAGE_STR(OSD_MSG_HEADFREE);
                    }
<<<<<<< HEAD
                }
                // Pick one of the available messages. Message duration variable based on longest message length
                if (messageCount > 0) {
                    message = messages[OSD_ALTERNATING_CHOICES(systemMessageCycleTime(messageCount, messages), messageCount)];
=======
                    if (FLIGHT_MODE(SOARING_MODE)) {
                        messages[messageCount++] = OSD_MESSAGE_STR(OSD_MSG_NAV_SOARING);
                    }
                    if (posControl.flags.wpMissionPlannerActive) {
                        messages[messageCount++] = OSD_MESSAGE_STR(OSD_MSG_MISSION_PLANNER);
                    }
>>>>>>> a8016edd
                }
            }
        } else if (ARMING_FLAG(ARMING_DISABLED_ALL_FLAGS)) {
            unsigned invalidIndex;

            // Check if we're unable to arm for some reason
            if (ARMING_FLAG(ARMING_DISABLED_INVALID_SETTING) && !settingsValidate(&invalidIndex)) {
<<<<<<< HEAD
                if (OSD_ALTERNATING_CHOICES(osdConfig()->system_msg_display_time, 2) == 0) {
=======

>>>>>>> a8016edd
                    const setting_t *setting = settingGet(invalidIndex);
                    settingGetName(setting, messageBuf);
                    for (int ii = 0; messageBuf[ii]; ii++) {
                        messageBuf[ii] = sl_toupper(messageBuf[ii]);
                    }
                    invertedInfoMessage = messageBuf;
                    messages[messageCount++] = invertedInfoMessage;

                    invertedInfoMessage = OSD_MESSAGE_STR(OSD_MSG_INVALID_SETTING);
                    messages[messageCount++] = invertedInfoMessage;

            } else {
<<<<<<< HEAD
                if (OSD_ALTERNATING_CHOICES(osdConfig()->system_msg_display_time, 2) == 0) {
                    message = OSD_MESSAGE_STR(OSD_MSG_UNABLE_ARM);
                    TEXT_ATTRIBUTES_ADD_INVERTED(elemAttr);
                } else {
=======

                    invertedInfoMessage = OSD_MESSAGE_STR(OSD_MSG_UNABLE_ARM);
                    messages[messageCount++] = invertedInfoMessage;

>>>>>>> a8016edd
                    // Show the reason for not arming
                    messages[messageCount++] = osdArmingDisabledReasonMessage();

            }
        } else if (!ARMING_FLAG(ARMED)) {
            if (isWaypointListValid()) {
                messages[messageCount++] = OSD_MESSAGE_STR(OSD_MSG_WP_MISSION_LOADED);
            }
        }

        if (messageCount > 0) {
            message = messages[OSD_ALTERNATING_CHOICES(1000, messageCount)];
            if (message == failsafeInfoMessage) {
                // failsafeInfoMessage is not useful for recovering
                // a lost model, but might help avoiding a crash.
                // Blink to grab user attention.
                TEXT_ATTRIBUTES_ADD_BLINK(elemAttr);
            } else if (message == invertedInfoMessage) {
                TEXT_ATTRIBUTES_ADD_INVERTED(elemAttr);
            }
            // We're shoing either failsafePhaseMessage or
            // navStateMessage. Don't BLINK here since
            // having this text available might be crucial
            // during a lost aircraft recovery and blinking
            // will cause it to be missing from some frames.
        }

        osdFormatMessage(buff, buff_size, message, isCenteredText);
    }
    return elemAttr;
}

#endif // OSD<|MERGE_RESOLUTION|>--- conflicted
+++ resolved
@@ -3207,12 +3207,8 @@
     .osd_home_position_arm_screen = SETTING_OSD_HOME_POSITION_ARM_SCREEN_DEFAULT,
     .pan_servo_index = SETTING_OSD_PAN_SERVO_INDEX_DEFAULT,
     .pan_servo_pwm2centideg = SETTING_OSD_PAN_SERVO_PWM2CENTIDEG_DEFAULT,
-<<<<<<< HEAD
+    .esc_rpm_precision = SETTING_OSD_ESC_RPM_PRECISION_DEFAULT,
     .system_msg_display_time = SETTING_OSD_SYSTEM_MSG_DISPLAY_TIME_DEFAULT,
-=======
-    .esc_rpm_precision = SETTING_OSD_ESC_RPM_PRECISION_DEFAULT,
-
->>>>>>> a8016edd
     .units = SETTING_OSD_UNITS_DEFAULT,
     .main_voltage_decimals = SETTING_OSD_MAIN_VOLTAGE_DECIMALS_DEFAULT,
 
@@ -4228,15 +4224,6 @@
                     messages[messageCount++] = safehomeMessage;
                 }
 #endif
-<<<<<<< HEAD
-                if (messageCount > 0) {
-                    message = messages[OSD_ALTERNATING_CHOICES(systemMessageCycleTime(messageCount, messages), messageCount)];
-                    if (message == failsafeInfoMessage) {
-                        // failsafeInfoMessage is not useful for recovering
-                        // a lost model, but might help avoiding a crash.
-                        // Blink to grab user attention.
-                        TEXT_ATTRIBUTES_ADD_BLINK(elemAttr);
-=======
                 if (FLIGHT_MODE(FAILSAFE_MODE)) {
                     // In FS mode while being armed too
                     const char *failsafePhaseMessage = osdFailsafePhaseMessage();
@@ -4244,7 +4231,6 @@
 
                     if (failsafePhaseMessage) {
                         messages[messageCount++] = failsafePhaseMessage;
->>>>>>> a8016edd
                     }
                     if (failsafeInfoMessage) {
                         messages[messageCount++] = failsafeInfoMessage;
@@ -4277,19 +4263,12 @@
                     if (FLIGHT_MODE(HEADFREE_MODE)) {
                         messages[messageCount++] = OSD_MESSAGE_STR(OSD_MSG_HEADFREE);
                     }
-<<<<<<< HEAD
-                }
-                // Pick one of the available messages. Message duration variable based on longest message length
-                if (messageCount > 0) {
-                    message = messages[OSD_ALTERNATING_CHOICES(systemMessageCycleTime(messageCount, messages), messageCount)];
-=======
                     if (FLIGHT_MODE(SOARING_MODE)) {
                         messages[messageCount++] = OSD_MESSAGE_STR(OSD_MSG_NAV_SOARING);
                     }
                     if (posControl.flags.wpMissionPlannerActive) {
                         messages[messageCount++] = OSD_MESSAGE_STR(OSD_MSG_MISSION_PLANNER);
                     }
->>>>>>> a8016edd
                 }
             }
         } else if (ARMING_FLAG(ARMING_DISABLED_ALL_FLAGS)) {
@@ -4297,11 +4276,7 @@
 
             // Check if we're unable to arm for some reason
             if (ARMING_FLAG(ARMING_DISABLED_INVALID_SETTING) && !settingsValidate(&invalidIndex)) {
-<<<<<<< HEAD
-                if (OSD_ALTERNATING_CHOICES(osdConfig()->system_msg_display_time, 2) == 0) {
-=======
-
->>>>>>> a8016edd
+
                     const setting_t *setting = settingGet(invalidIndex);
                     settingGetName(setting, messageBuf);
                     for (int ii = 0; messageBuf[ii]; ii++) {
@@ -4314,17 +4289,10 @@
                     messages[messageCount++] = invertedInfoMessage;
 
             } else {
-<<<<<<< HEAD
-                if (OSD_ALTERNATING_CHOICES(osdConfig()->system_msg_display_time, 2) == 0) {
-                    message = OSD_MESSAGE_STR(OSD_MSG_UNABLE_ARM);
-                    TEXT_ATTRIBUTES_ADD_INVERTED(elemAttr);
-                } else {
-=======
 
                     invertedInfoMessage = OSD_MESSAGE_STR(OSD_MSG_UNABLE_ARM);
                     messages[messageCount++] = invertedInfoMessage;
 
->>>>>>> a8016edd
                     // Show the reason for not arming
                     messages[messageCount++] = osdArmingDisabledReasonMessage();
 
@@ -4336,7 +4304,7 @@
         }
 
         if (messageCount > 0) {
-            message = messages[OSD_ALTERNATING_CHOICES(1000, messageCount)];
+            message = messages[OSD_ALTERNATING_CHOICES(systemMessageCycleTime(messageCount, messages), messageCount)];
             if (message == failsafeInfoMessage) {
                 // failsafeInfoMessage is not useful for recovering
                 // a lost model, but might help avoiding a crash.
