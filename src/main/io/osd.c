--- conflicted
+++ resolved
@@ -3976,11 +3976,7 @@
 
 /**
  * @brief Draws the INAV and/or pilot logos on the display
-<<<<<<< HEAD
- * 
-=======
  *
->>>>>>> f6ce6739
  * @param singular If true, only one logo will be drawn. If false, both logos will be drawn, separated by osdConfig()->inav_to_pilot_logo_spacing characters
  * @param row The row number to start drawing the logos. If not singular, both logos are drawn on the same rows.
  * @return uint8_t The row number after the logo(s).
@@ -4030,8 +4026,7 @@
         } else {
             logo_x = logoColOffset + SYM_LOGO_WIDTH + logoSpacing;
         }
-<<<<<<< HEAD
-        
+
         for (uint8_t lRow = 0; lRow < SYM_LOGO_HEIGHT; lRow++) {
             for (uint8_t lCol = 0; lCol < SYM_LOGO_WIDTH; lCol++) {
                 displayWriteChar(osdDisplayPort, logo_x + lCol, logoRow, logo_c++);
@@ -4040,17 +4035,6 @@
         }
     }
 
-=======
-
-        for (uint8_t lRow = 0; lRow < SYM_LOGO_HEIGHT; lRow++) {
-            for (uint8_t lCol = 0; lCol < SYM_LOGO_WIDTH; lCol++) {
-                displayWriteChar(osdDisplayPort, logo_x + lCol, logoRow, logo_c++);
-            }
-            logoRow++;
-        }
-    }
-
->>>>>>> f6ce6739
     return logoRow;
 }
 
@@ -4166,11 +4150,7 @@
 
     if (fontHasMetadata && metadata.charCount > 256) {
         hasExtendedFont = true;
-<<<<<<< HEAD
-    
-=======
-
->>>>>>> f6ce6739
+
         y = drawLogos(false, y);
         y++;
     } else if (!fontHasMetadata) {
@@ -4568,7 +4548,6 @@
         tfp_sprintf(buf, "%s - %s", craftNameBuf, buf2);
     } else {
         strcpy(buf, "ARMED!");
-<<<<<<< HEAD
     }
     displayWrite(osdDisplayPort, (osdDisplayPort->cols - strlen(buf)) / 2, armScreenRow++, buf);
 #if defined(USE_GPS)
@@ -4577,16 +4556,6 @@
         safehomeRow = armScreenRow;
         armScreenRow++;
     }
-=======
-    }
-    displayWrite(osdDisplayPort, (osdDisplayPort->cols - strlen(buf)) / 2, armScreenRow++, buf);
-#if defined(USE_GPS)
-#if defined (USE_SAFE_HOME)
-    if (posControl.safehomeState.distance) {
-        safehomeRow = armScreenRow;
-        armScreenRow++;
-    }
->>>>>>> f6ce6739
 #endif // USE_SAFE_HOME
 #endif // USE_GPS
     armScreenRow++;
@@ -4620,20 +4589,12 @@
 
                 displayWrite(osdDisplayPort, col, armScreenRow, buf);
                 displayWrite(osdDisplayPort, col + strlen(buf) + gap, armScreenRow++, buf2);
-<<<<<<< HEAD
-                
-=======
-
->>>>>>> f6ce6739
+
                 int digits = osdConfig()->plus_code_digits;
                 olc_encode(GPS_home.lat, GPS_home.lon, digits, buf, sizeof(buf));
                 displayWrite(osdDisplayPort, (osdDisplayPort->cols - strlen(buf)) / 2, armScreenRow++, buf);
             }
-<<<<<<< HEAD
-            
-=======
-
->>>>>>> f6ce6739
+
 #if defined (USE_SAFE_HOME)
             if (posControl.safehomeState.distance) { // safehome found during arming
                 if (navConfig()->general.flags.safehome_usage_mode == SAFEHOME_USAGE_OFF) {
@@ -4709,24 +4670,15 @@
             if (osdConfig()->osd_home_position_arm_screen) {
                 osdFormatCoordinate(buf, SYM_LAT, GPS_home.lat);
                 osdFormatCoordinate(buf2, SYM_LON, GPS_home.lon);
-<<<<<<< HEAD
 
                 uint8_t gpsStartCol = (osdDisplayPort->cols - (strlen(buf) + strlen(buf2) + 2)) / 2;
                 displayWrite(osdDisplayPort, gpsStartCol, armScreenRow, buf);
                 displayWrite(osdDisplayPort, gpsStartCol + strlen(buf) + 2, armScreenRow++, buf2);
-                
-=======
-
-                uint8_t gpsStartCol = (osdDisplayPort->cols - (strlen(buf) + strlen(buf2) + 2)) / 2;
-                displayWrite(osdDisplayPort, gpsStartCol, armScreenRow, buf);
-                displayWrite(osdDisplayPort, gpsStartCol + strlen(buf) + 2, armScreenRow++, buf2);
-
->>>>>>> f6ce6739
+
                 int digits = osdConfig()->plus_code_digits;
                 olc_encode(GPS_home.lat, GPS_home.lon, digits, buf, sizeof(buf));
                 displayWrite(osdDisplayPort, (osdDisplayPort->cols - strlen(buf)) / 2, armScreenRow++, buf);
             }
-<<<<<<< HEAD
 
 #if defined (USE_SAFE_HOME)
             if (posControl.safehomeState.distance) { // safehome found during arming
@@ -4749,30 +4701,6 @@
     }
 #endif
 
-=======
-
-#if defined (USE_SAFE_HOME)
-            if (posControl.safehomeState.distance) { // safehome found during arming
-                if (navConfig()->general.flags.safehome_usage_mode == SAFEHOME_USAGE_OFF) {
-                    strcpy(buf, "SAFEHOME FOUND; MODE OFF");
-                } else {
-                    osdFormatDistanceStr(buf2, posControl.safehomeState.distance);
-                    tfp_sprintf(buf, "%c SAFEHOME %u @ %s", SYM_HOME, posControl.safehomeState.index, buf2);
-                }
-                textAttributes_t elemAttr = _TEXT_ATTRIBUTES_BLINK_BIT;
-                // write this message below the ARMED message to make it obvious
-                displayWriteWithAttr(osdDisplayPort, (osdDisplayPort->cols - strlen(buf)) / 2, safehomeRow, buf, elemAttr);
-            }
-#endif
-        } else {
-            strcpy(buf, "!NO HOME POSITION!");
-            displayWrite(osdDisplayPort, (osdDisplayPort->cols - strlen(buf)) / 2, armScreenRow++, buf);
-        }
-        armScreenRow++;
-    }
-#endif
-
->>>>>>> f6ce6739
     if (rtcGetDateTimeLocal(&dt)) {
         tfp_sprintf(buf, "%04u-%02u-%02u  %02u:%02u:%02u", dt.year, dt.month, dt.day, dt.hours, dt.minutes, dt.seconds);
         displayWrite(osdDisplayPort, (osdDisplayPort->cols - strlen(buf)) / 2, armScreenRow++, buf);
@@ -4899,12 +4827,6 @@
             statsDisplayed = false;
             osdResetStats();
             osdShowArmed();
-<<<<<<< HEAD
-            uint32_t delay = osdConfig()->arm_screen_display_time;
-#if defined(USE_SAFE_HOME)
-            if (posControl.safehomeState.distance)
-                delay+= 3000;
-=======
             uint16_t delay = osdConfig()->arm_screen_display_time;
             if (STATE(IN_FLIGHT_EMERG_REARM)) {
                 delay = 500;
@@ -4913,7 +4835,6 @@
             else if (posControl.safehomeState.distance) {
                 delay += 3000;
             }
->>>>>>> f6ce6739
 #endif
             osdSetNextRefreshIn(delay);
         } else {
