/*
 * This file is part of Cleanflight.
 *
 * Cleanflight is free software: you can redistribute it and/or modify
 * it under the terms of the GNU General Public License as published by
 * the Free Software Foundation, either version 3 of the License, or
 * (at your option) any later version.
 *
 * Cleanflight is distributed in the hope that it will be useful,
 * but WITHOUT ANY WARRANTY; without even the implied warranty of
 * MERCHANTABILITY or FITNESS FOR A PARTICULAR PURPOSE.  See the
 * GNU General Public License for more details.
 *
 * You should have received a copy of the GNU General Public License
 * along with Cleanflight.  If not, see <http://www.gnu.org/licenses/>.
 */

/*
 Created by Marcin Baliniak
 some functions based on MinimOSD

 OSD-CMS separation by jflyper
 */

#include <stdbool.h>
#include <stdint.h>
#include <stdlib.h>
#include <string.h>
#include <ctype.h>
#include <math.h>
#include <inttypes.h>

#include "platform.h"

#ifdef USE_OSD

#include "build/debug.h"
#include "build/version.h"

#include "cms/cms.h"
#include "cms/cms_types.h"
#include "cms/cms_menu_osd.h"

#include "common/axis.h"
#include "common/constants.h"
#include "common/filter.h"
#include "common/log.h"
#include "common/olc.h"
#include "common/printf.h"
#include "common/string_light.h"
#include "common/time.h"
#include "common/typeconversion.h"
#include "common/utils.h"

#include "config/feature.h"
#include "config/parameter_group.h"
#include "config/parameter_group_ids.h"

#include "drivers/display.h"
#include "drivers/display_canvas.h"
#include "drivers/display_font_metadata.h"
#include "drivers/osd_symbols.h"
#include "drivers/time.h"
#include "drivers/vtx_common.h"

#include "io/adsb.h"
#include "io/flashfs.h"
#include "io/gps.h"
#include "io/osd.h"
#include "io/osd_common.h"
#include "io/osd_hud.h"
#include "io/osd_utils.h"
#include "io/displayport_msp_bf_compat.h"
#include "io/vtx.h"
#include "io/vtx_string.h"

#include "io/osd/custom_elements.h"

#include "fc/config.h"
#include "fc/controlrate_profile.h"
#include "fc/fc_core.h"
#include "fc/fc_tasks.h"
#include "fc/multifunction.h"
#include "fc/rc_adjustments.h"
#include "fc/rc_controls.h"
#include "fc/rc_modes.h"
#include "fc/runtime_config.h"
#include "fc/settings.h"

#include "flight/imu.h"
#include "flight/mixer.h"
#include "flight/pid.h"
#include "flight/power_limits.h"
#include "flight/rth_estimator.h"
#include "flight/servos.h"
#include "flight/wind_estimator.h"

#include "navigation/navigation.h"
#include "navigation/navigation_private.h"

#include "rx/rx.h"
#include "rx/msp_override.h"

#include "sensors/acceleration.h"
#include "sensors/battery.h"
#include "sensors/boardalignment.h"
#include "sensors/compass.h"
#include "sensors/diagnostics.h"
#include "sensors/sensors.h"
#include "sensors/pitotmeter.h"
#include "sensors/temperature.h"
#include "sensors/esc_sensor.h"
#include "sensors/rangefinder.h"

#include "programming/logic_condition.h"
#include "programming/global_variables.h"

#ifdef USE_BLACKBOX
#include "blackbox/blackbox_io.h"
#endif

#ifdef USE_HARDWARE_REVISION_DETECTION
#include "hardware_revision.h"
#endif

#define VIDEO_BUFFER_CHARS_PAL    480
#define VIDEO_BUFFER_CHARS_HDZERO 900
#define VIDEO_BUFFER_CHARS_DJIWTF 1320

#define GFORCE_FILTER_TC 0.2

#define OSD_STATS_SINGLE_PAGE_MIN_ROWS 18
#define IS_HI(X)  (rxGetChannelValue(X) > 1750)
#define IS_LO(X)  (rxGetChannelValue(X) < 1250)
#define IS_MID(X) (rxGetChannelValue(X) > 1250 && rxGetChannelValue(X) < 1750)

#define OSD_RESUME_UPDATES_STICK_COMMAND (checkStickPosition(THR_HI) || checkStickPosition(PIT_HI))
#define STATS_PAGE2 (checkStickPosition(ROL_HI))
#define STATS_PAGE1 (checkStickPosition(ROL_LO))

#define SPLASH_SCREEN_DISPLAY_TIME 4000 // ms
#define STATS_SCREEN_DISPLAY_TIME 60000 // ms

#define EFFICIENCY_UPDATE_INTERVAL (5 * 1000)

// Adjust OSD_MESSAGE's default position when
// changing OSD_MESSAGE_LENGTH
#define OSD_MESSAGE_LENGTH 28
#define OSD_ALTERNATING_CHOICES(ms, num_choices) ((millis() / ms) % num_choices)
#define _CONST_STR_SIZE(s) ((sizeof(s)/sizeof(s[0]))-1) // -1 to avoid counting final '\0'
// Wrap all string constants intenteded for display as messages with
// this macro to ensure compile time length validation.
#define OSD_MESSAGE_STR(x) ({ \
    STATIC_ASSERT(_CONST_STR_SIZE(x) <= OSD_MESSAGE_LENGTH, message_string_ ## __COUNTER__ ## _too_long); \
    x; \
})

#define OSD_CHR_IS_NUM(c) (c >= '0' && c <= '9')

#define OSD_CENTER_LEN(x) ((osdDisplayPort->cols - x) / 2)
#define OSD_CENTER_S(s) OSD_CENTER_LEN(strlen(s))

#define OSD_MIN_FONT_VERSION 3

static timeMs_t linearDescentMessageMs  = 0;
static timeMs_t notify_settings_saved   = 0;
static bool     savingSettings          = false;

static unsigned currentLayout = 0;
static int layoutOverride = -1;
static bool hasExtendedFont = false; // Wether the font supports characters > 256
static timeMs_t layoutOverrideUntil = 0;
static pt1Filter_t GForceFilter, GForceFilterAxis[XYZ_AXIS_COUNT];
static float GForce, GForceAxis[XYZ_AXIS_COUNT];

typedef struct statistic_s {
    uint16_t max_speed;
    uint16_t max_3D_speed;
    uint16_t max_air_speed;
    uint16_t min_voltage; // /100
    int16_t max_current;
    int32_t max_power;
    int16_t min_rssi;
    int16_t min_lq; // for CRSF
    int16_t min_rssi_dbm; // for CRSF
    int32_t max_altitude;
    uint32_t max_distance;
    uint8_t min_sats;
    uint8_t max_sats;
    int16_t max_esc_temp;
    int16_t min_esc_temp;
    int32_t flightStartMAh;
    int32_t flightStartMWh;
} statistic_t;

static statistic_t stats;

static timeUs_t resumeRefreshAt = 0;
static bool refreshWaitForResumeCmdRelease;

static bool fullRedraw = false;

static uint8_t armState;

static textAttributes_t osdGetMultiFunctionMessage(char *buff);
static uint8_t osdWarningsFlags = 0;

typedef struct osdMapData_s {
    uint32_t scale;
    char referenceSymbol;
} osdMapData_t;

static osdMapData_t osdMapData;

static displayPort_t *osdDisplayPort;
static bool osdDisplayIsReady = false;
#if defined(USE_CANVAS)
static displayCanvas_t osdCanvas;
static bool osdDisplayHasCanvas;
#else
#define osdDisplayHasCanvas false
#endif

#define AH_MAX_PITCH_DEFAULT 20 // Specify default maximum AHI pitch value displayed (degrees)

PG_REGISTER_WITH_RESET_TEMPLATE(osdConfig_t, osdConfig, PG_OSD_CONFIG, 9);
PG_REGISTER_WITH_RESET_FN(osdLayoutsConfig_t, osdLayoutsConfig, PG_OSD_LAYOUTS_CONFIG, 1);

void osdStartedSaveProcess(void) {
    savingSettings = true;
}

void osdShowEEPROMSavedNotification(void) {
    savingSettings = false;
    notify_settings_saved = millis() + 5000;
}

bool osdDisplayIsPAL(void)
{
    return displayScreenSize(osdDisplayPort) == VIDEO_BUFFER_CHARS_PAL;
}

bool osdDisplayIsHD(void)
{
    if (displayScreenSize(osdDisplayPort) >= VIDEO_BUFFER_CHARS_HDZERO)
    {
        return true;
    }
    return false;
}

bool osdIsNotMetric(void) {
    return !(osdConfig()->units == OSD_UNIT_METRIC || osdConfig()->units == OSD_UNIT_METRIC_MPH);
}

/*
 * Aligns text to the left side. Adds spaces at the end to keep string length unchanged.
 */
/* -- Currently unused --
static void osdLeftAlignString(char *buff)
{
    uint8_t sp = 0, ch = 0;
    uint8_t len = strlen(buff);
    while (buff[sp] == ' ') sp++;
    for (ch = 0; ch < (len - sp); ch++) buff[ch] = buff[ch + sp];
    for (sp = ch; sp < len; sp++) buff[sp] = ' ';
}*/

/*
 * This is a simplified distance conversion code that does not use any scaling
 * but is fully compatible with the DJI G2 MSP Displayport OSD implementation.
 * (Based on osdSimpleAltitudeSymbol() implementation)
 */
/* void osdSimpleDistanceSymbol(char *buff, int32_t dist) {

    int32_t convertedDistance;
    char suffix;

    switch ((osd_unit_e)osdConfig()->units) {
        case OSD_UNIT_UK:
            FALLTHROUGH;
        case OSD_UNIT_GA:
            FALLTHROUGH;
        case OSD_UNIT_IMPERIAL:
            convertedDistance = CENTIMETERS_TO_FEET(dist);
            suffix = SYM_ALT_FT;
            break;
        case OSD_UNIT_METRIC_MPH:
            FALLTHROUGH;
        case OSD_UNIT_METRIC:
            convertedDistance = CENTIMETERS_TO_METERS(dist);
            suffix = SYM_ALT_M; // Intentionally use the altitude symbol, as the distance symbol is not defined in BFCOMPAT mode
            break;
    }

    tfp_sprintf(buff, "%5d", (int) convertedDistance); // 5 digits, allowing up to 99999 meters/feet, which should be plenty for 99.9% of use cases
    buff[5] = suffix;
    buff[6] = '\0';
} */

/**
 * Converts distance into a string based on the current unit system
 * prefixed by a a symbol to indicate the unit used.
 * @param dist Distance in centimeters
 */
static void osdFormatDistanceSymbol(char *buff, int32_t dist, uint8_t decimals)
{
    uint8_t digits = 3U;    // Total number of digits (including decimal point)
    uint8_t sym_index = 3U; // Position (index) at buffer of units symbol
    uint8_t symbol_m = SYM_DIST_M;
    uint8_t symbol_km = SYM_DIST_KM;
    uint8_t symbol_ft = SYM_DIST_FT;
    uint8_t symbol_mi = SYM_DIST_MI;
    uint8_t symbol_nm = SYM_DIST_NM;

#ifndef DISABLE_MSP_BF_COMPAT   // IF BFCOMPAT is not supported, there's no need to check for it and change the values
    if (isBfCompatibleVideoSystem(osdConfig())) {
        // Add one digit so up no switch to scaled decimal occurs above 99
        digits = 4U;
        sym_index = 4U;
        // Use altitude symbols on purpose, as it seems distance symbols are not defined in BFCOMPAT mode
        symbol_m = SYM_ALT_M;
        symbol_km = SYM_ALT_KM;
        symbol_ft = SYM_ALT_FT;
        symbol_mi = SYM_MI;
        symbol_nm = SYM_MI;
    }
#endif

    switch ((osd_unit_e)osdConfig()->units) {
    case OSD_UNIT_UK:
        FALLTHROUGH;
    case OSD_UNIT_IMPERIAL:
        if (osdFormatCentiNumber(buff, CENTIMETERS_TO_CENTIFEET(dist), FEET_PER_MILE, decimals, 3, digits, false)) {
            buff[sym_index] = symbol_mi;
        } else {
            buff[sym_index] = symbol_ft;
        }
        buff[sym_index + 1] = '\0';
        break;
    case OSD_UNIT_METRIC_MPH:
        FALLTHROUGH;
    case OSD_UNIT_METRIC:
        if (osdFormatCentiNumber(buff, dist, METERS_PER_KILOMETER, decimals, 3, digits, false)) {
            buff[sym_index] = symbol_km;
        } else {
            buff[sym_index] = symbol_m;
        }
        buff[sym_index + 1] = '\0';
        break;
    case OSD_UNIT_GA:
        if (osdFormatCentiNumber(buff, CENTIMETERS_TO_CENTIFEET(dist), (uint32_t)FEET_PER_NAUTICALMILE, decimals, 3, digits, false)) {
            buff[sym_index] = symbol_nm;
        } else {
            buff[sym_index] = symbol_ft;
        }
        buff[sym_index + 1] = '\0';
        break;
    }
}

/**
 * Converts distance into a string based on the current unit system.
 * @param dist Distance in centimeters
 */
static void osdFormatDistanceStr(char *buff, int32_t dist)
{
    int32_t centifeet;
    switch ((osd_unit_e)osdConfig()->units) {
    case OSD_UNIT_UK:
        FALLTHROUGH;
    case OSD_UNIT_IMPERIAL:
        centifeet = CENTIMETERS_TO_CENTIFEET(dist);
        if (abs(centifeet) < FEET_PER_MILE * 100 / 2) {
            // Show feet when dist < 0.5mi
            tfp_sprintf(buff, "%d%c", (int)(centifeet / 100), SYM_FT);
        } else {
            // Show miles when dist >= 0.5mi
            tfp_sprintf(buff, "%d.%02d%c", (int)(centifeet / (100*FEET_PER_MILE)),
                (abs(centifeet) % (100 * FEET_PER_MILE)) / FEET_PER_MILE, SYM_MI);
        }
        break;
    case OSD_UNIT_METRIC_MPH:
        FALLTHROUGH;
    case OSD_UNIT_METRIC:
        if (abs(dist) < METERS_PER_KILOMETER * 100) {
            // Show meters when dist < 1km
            tfp_sprintf(buff, "%d%c", (int)(dist / 100), SYM_M);
        } else {
            // Show kilometers when dist >= 1km
            tfp_sprintf(buff, "%d.%02d%c", (int)(dist / (100*METERS_PER_KILOMETER)),
                (abs(dist) % (100 * METERS_PER_KILOMETER)) / METERS_PER_KILOMETER, SYM_KM);
        }
        break;
    case OSD_UNIT_GA:
         centifeet = CENTIMETERS_TO_CENTIFEET(dist);
        if (abs(centifeet) < 100000) {
            // Show feet when dist < 1000ft
            tfp_sprintf(buff, "%d%c", (int)(centifeet / 100), SYM_FT);
        } else {
            // Show nautical miles when dist >= 1000ft
            tfp_sprintf(buff, "%d.%02d%c", (int)(centifeet / (100 * FEET_PER_NAUTICALMILE)),
                (int)((abs(centifeet) % (int)(100 * FEET_PER_NAUTICALMILE)) / FEET_PER_NAUTICALMILE), SYM_NM);
        }
        break;
    }
}

/**
 * Converts velocity based on the current unit system (kmh or mph).
 * @param alt Raw velocity (i.e. as taken from gpsSol.groundSpeed in centimeters/second)
 */
static int32_t osdConvertVelocityToUnit(int32_t vel)
{
    switch ((osd_unit_e)osdConfig()->units) {
    case OSD_UNIT_UK:
        FALLTHROUGH;
    case OSD_UNIT_METRIC_MPH:
        FALLTHROUGH;
    case OSD_UNIT_IMPERIAL:
        return CMSEC_TO_CENTIMPH(vel) / 100; // Convert to mph
    case OSD_UNIT_METRIC:
        return CMSEC_TO_CENTIKPH(vel) / 100;   // Convert to kmh
    case OSD_UNIT_GA:
        return CMSEC_TO_CENTIKNOTS(vel) / 100; // Convert to Knots
    }
    // Unreachable
    return -1;
}

/**
 * Converts velocity into a string based on the current unit system.
 * @param vel Raw velocity (i.e. as taken from gpsSol.groundSpeed in centimeters/seconds)
 * @param _3D is a 3D velocity
 * @param _max is a maximum velocity
 */
void osdFormatVelocityStr(char* buff, int32_t vel, bool _3D, bool _max)
{
    switch ((osd_unit_e)osdConfig()->units) {
    case OSD_UNIT_UK:
        FALLTHROUGH;
    case OSD_UNIT_METRIC_MPH:
        FALLTHROUGH;
    case OSD_UNIT_IMPERIAL:
        if (_max) {
            tfp_sprintf(buff, "%c%3d%c", SYM_MAX, (int)osdConvertVelocityToUnit(vel), (_3D ? SYM_3D_MPH : SYM_MPH));
        } else {
            tfp_sprintf(buff, "%3d%c", (int)osdConvertVelocityToUnit(vel), (_3D ? SYM_3D_MPH : SYM_MPH));
        }
        break;
    case OSD_UNIT_METRIC:
        if (_max) {
            tfp_sprintf(buff, "%c%3d%c", SYM_MAX, (int)osdConvertVelocityToUnit(vel), (_3D ? SYM_3D_KMH : SYM_KMH));
        } else {
            tfp_sprintf(buff, "%3d%c", (int)osdConvertVelocityToUnit(vel), (_3D ? SYM_3D_KMH : SYM_KMH));
        }
        break;
    case OSD_UNIT_GA:
        if (_max) {
            tfp_sprintf(buff, "%c%3d%c", SYM_MAX, (int)osdConvertVelocityToUnit(vel), (_3D ? SYM_3D_KT : SYM_KT));
        } else {
            tfp_sprintf(buff, "%3d%c", (int)osdConvertVelocityToUnit(vel), (_3D ? SYM_3D_KT : SYM_KT));
        }
        break;
    }
}

/**
 * Returns the average velocity. This always uses stats, so can be called as an OSD element later if wanted, to show a real time average
 */
static void osdGenerateAverageVelocityStr(char* buff) {
    uint32_t cmPerSec = getTotalTravelDistance() / getFlightTime();
    osdFormatVelocityStr(buff, cmPerSec, false, false);
}

/**
 * Converts wind speed into a string based on the current unit system, using
 * always 3 digits and an additional character for the unit at the right. buff
 * is null terminated.
 * @param ws Raw wind speed in cm/s
 */
#ifdef USE_WIND_ESTIMATOR
static void osdFormatWindSpeedStr(char *buff, int32_t ws, bool isValid)
{
    int32_t centivalue;
    char suffix;
    switch (osdConfig()->units) {
        case OSD_UNIT_UK:
            FALLTHROUGH;
        case OSD_UNIT_METRIC_MPH:
            FALLTHROUGH;
        case OSD_UNIT_IMPERIAL:
            centivalue = CMSEC_TO_CENTIMPH(ws);
            suffix = SYM_MPH;
            break;
        case OSD_UNIT_GA:
            centivalue = CMSEC_TO_CENTIKNOTS(ws);
            suffix = SYM_KT;
            break;
        default:
        case OSD_UNIT_METRIC:
            centivalue = CMSEC_TO_CENTIKPH(ws);
            suffix = SYM_KMH;
            break;
    }

    osdFormatCentiNumber(buff, centivalue, 0, 2, 0, 3, false);

    if (!isValid && ((millis() / 1000) % 4 < 2))
        suffix = '*';

    buff[3] = suffix;
    buff[4] = '\0';
}
#endif

/*
 * This is a simplified altitude conversion code that does not use any scaling
 * but is fully compatible with the DJI G2 MSP Displayport OSD implementation.
 */
/* void osdSimpleAltitudeSymbol(char *buff, int32_t alt) {

    int32_t convertedAltutude = 0;
    char suffix = '\0';

    switch ((osd_unit_e)osdConfig()->units) {
        case OSD_UNIT_UK:
            FALLTHROUGH;
        case OSD_UNIT_GA:
            FALLTHROUGH;
        case OSD_UNIT_IMPERIAL:
            convertedAltutude = CENTIMETERS_TO_FEET(alt);
            suffix = SYM_ALT_FT;
            break;
        case OSD_UNIT_METRIC_MPH:
            FALLTHROUGH;
        case OSD_UNIT_METRIC:
            convertedAltutude = CENTIMETERS_TO_METERS(alt);
            suffix = SYM_ALT_M;
            break;
    }

    tfp_sprintf(buff, "%4d", (int) convertedAltutude);
    buff[4] = suffix;
    buff[5] = '\0';
} */

/**
* Converts altitude into a string based on the current unit system
* prefixed by a a symbol to indicate the unit used.
* @param alt Raw altitude/distance (i.e. as taken from baro.BaroAlt in centimeters)
*/
void osdFormatAltitudeSymbol(char *buff, int32_t alt)
{
    uint8_t totalDigits = 4U;
    uint8_t digits = 4U;
    uint8_t symbolIndex = 4U;
    uint8_t symbolKFt = SYM_ALT_KFT;

    if (alt >= 0) {
        digits = 3U;
        buff[0] = ' ';
    }

#ifndef DISABLE_MSP_BF_COMPAT   // IF BFCOMPAT is not supported, there's no need to check for it and change the values  
    if (isBfCompatibleVideoSystem(osdConfig())) {
        totalDigits++;
        digits++;
        symbolIndex++;
        symbolKFt = SYM_ALT_FT;
    }
#endif

    switch ((osd_unit_e)osdConfig()->units) {
        case OSD_UNIT_UK:
            FALLTHROUGH;
        case OSD_UNIT_GA:
            FALLTHROUGH;
        case OSD_UNIT_IMPERIAL:
            if (osdFormatCentiNumber(buff + totalDigits - digits, CENTIMETERS_TO_CENTIFEET(alt), 1000, 0, 2, digits, false)) {
                // Scaled to kft
                buff[symbolIndex++] = symbolKFt;
            } else {
                // Formatted in feet
                buff[symbolIndex++] = SYM_ALT_FT;
            }
            buff[symbolIndex] = '\0';
            break;
        case OSD_UNIT_METRIC_MPH:
            FALLTHROUGH;
        case OSD_UNIT_METRIC:
            // alt is alredy in cm
            if (osdFormatCentiNumber(buff + totalDigits - digits, alt, 1000, 0, 2, digits, false)) {
                // Scaled to km
                buff[symbolIndex++] = SYM_ALT_KM;
            } else {
                // Formatted in m
                buff[symbolIndex++] = SYM_ALT_M;
            }
            buff[symbolIndex] = '\0';
            break;
    }
}

/**
* Converts altitude into a string based on the current unit system.
* @param alt Raw altitude/distance (i.e. as taken from baro.BaroAlt in centimeters)
*/
static void osdFormatAltitudeStr(char *buff, int32_t alt)
{
    int32_t value;
    switch ((osd_unit_e)osdConfig()->units) {
        case OSD_UNIT_UK:
            FALLTHROUGH;
        case OSD_UNIT_GA:
            FALLTHROUGH;
        case OSD_UNIT_IMPERIAL:
            value = CENTIMETERS_TO_FEET(alt);
            tfp_sprintf(buff, "%d%c", (int)value, SYM_FT);
            break;
        case OSD_UNIT_METRIC_MPH:
            FALLTHROUGH;
        case OSD_UNIT_METRIC:
            value = CENTIMETERS_TO_METERS(alt);
            tfp_sprintf(buff, "%d%c", (int)value, SYM_M);
            break;
    }
}

static void osdFormatTime(char *buff, uint32_t seconds, char sym_m, char sym_h)
{
    uint32_t value = seconds;
    char sym = sym_m;
    // Maximum value we can show in minutes is 99 minutes and 59 seconds
    if (seconds > (99 * 60) + 59) {
        sym = sym_h;
        value = seconds / 60;
    }
    buff[0] = sym;
    tfp_sprintf(buff + 1, "%02d:%02d", (int)(value / 60), (int)(value % 60));
}

static inline void osdFormatOnTime(char *buff)
{
    osdFormatTime(buff, micros() / 1000000, SYM_ON_M, SYM_ON_H);
}

static inline void osdFormatFlyTime(char *buff, textAttributes_t *attr)
{
    uint32_t seconds = getFlightTime();
    osdFormatTime(buff, seconds, SYM_FLY_M, SYM_FLY_H);
    if (attr && osdConfig()->time_alarm > 0) {
       if (seconds / 60 >= osdConfig()->time_alarm && ARMING_FLAG(ARMED)) {
            TEXT_ATTRIBUTES_ADD_BLINK(*attr);
        }
    }
}

/**
 * Trim whitespace from string. 
 * Used in Stats screen on lines with multiple values.
*/
char *osdFormatTrimWhiteSpace(char *buff)
{
    char *end;

    // Trim leading spaces
    while(isspace((unsigned char)*buff)) buff++;

    // All spaces?
    if(*buff == 0)  
    return buff;

    // Trim trailing spaces
    end = buff + strlen(buff) - 1;
    while(end > buff && isspace((unsigned char)*end)) end--;

    // Write new null terminator character
    end[1] = '\0';

    return buff;
}

/**
 * Converts RSSI into a % value used by the OSD.
 */
static uint16_t osdConvertRSSI(void)
{
    // change range to [0, 99]
    return constrain(getRSSI() * 100 / RSSI_MAX_VALUE, 0, 99);
}

static uint16_t osdGetCrsfLQ(void)
{
    int16_t statsLQ = rxLinkStatistics.uplinkLQ;
    int16_t scaledLQ = scaleRange(constrain(statsLQ, 0, 100), 0, 100, 170, 300);
    int16_t displayedLQ = 0;
    switch (osdConfig()->crsf_lq_format) {
        case OSD_CRSF_LQ_TYPE1:
            displayedLQ = statsLQ;
            break;
        case OSD_CRSF_LQ_TYPE2:
            displayedLQ = statsLQ;
            break;
        case OSD_CRSF_LQ_TYPE3:
            displayedLQ = rxLinkStatistics.rfMode >= 2 ? scaledLQ : statsLQ;
            break;
    }
    return displayedLQ;
}

static int16_t osdGetCrsfdBm(void)
{
    return rxLinkStatistics.uplinkRSSI;
}
/**
* Displays a temperature postfixed with a symbol depending on the current unit system
* @param label to display
* @param valid true if measurement is valid
* @param temperature in deciDegrees Celcius
*/
static void osdDisplayTemperature(uint8_t elemPosX, uint8_t elemPosY, uint16_t symbol, const char *label, bool valid, int16_t temperature, int16_t alarm_min, int16_t alarm_max)
{
    char buff[TEMPERATURE_LABEL_LEN + 2 < 6 ? 6 : TEMPERATURE_LABEL_LEN + 2];
    textAttributes_t elemAttr = valid ? TEXT_ATTRIBUTES_NONE : _TEXT_ATTRIBUTES_BLINK_BIT;
    uint8_t valueXOffset = 0;

    if (symbol) {
        buff[0] = symbol;
        buff[1] = '\0';
        displayWriteWithAttr(osdDisplayPort, elemPosX, elemPosY, buff, elemAttr);
        valueXOffset = 1;
    }
#ifdef USE_TEMPERATURE_SENSOR
    else if (label[0] != '\0') {
        uint8_t label_len = strnlen(label, TEMPERATURE_LABEL_LEN);
        memcpy(buff, label, label_len);
        memset(buff + label_len, ' ', TEMPERATURE_LABEL_LEN + 1 - label_len);
        buff[5] = '\0';
        displayWriteWithAttr(osdDisplayPort, elemPosX, elemPosY, buff, elemAttr);
        valueXOffset = osdConfig()->temp_label_align == OSD_ALIGN_LEFT ? 5 : label_len + 1;
    }
#else
    UNUSED(label);
#endif

    if (valid) {

        if ((temperature <= alarm_min) || (temperature >= alarm_max)) TEXT_ATTRIBUTES_ADD_BLINK(elemAttr);
        if (osdConfig()->units == OSD_UNIT_IMPERIAL) temperature = temperature * 9 / 5.0f + 320;
        tfp_sprintf(buff, "%3d", temperature / 10);

    } else
        strcpy(buff, "---");

    buff[3] = osdConfig()->units == OSD_UNIT_IMPERIAL ? SYM_TEMP_F : SYM_TEMP_C;
    buff[4] = '\0';

    displayWriteWithAttr(osdDisplayPort, elemPosX + valueXOffset, elemPosY, buff, elemAttr);
}

#ifdef USE_TEMPERATURE_SENSOR
static void osdDisplayTemperatureSensor(uint8_t elemPosX, uint8_t elemPosY, uint8_t sensorIndex)
{
    int16_t temperature;
    const bool valid = getSensorTemperature(sensorIndex, &temperature);
    const tempSensorConfig_t *sensorConfig = tempSensorConfig(sensorIndex);
    uint16_t symbol = sensorConfig->osdSymbol ? SYM_TEMP_SENSOR_FIRST + sensorConfig->osdSymbol - 1 : 0;
    osdDisplayTemperature(elemPosX, elemPosY, symbol, sensorConfig->label, valid, temperature, sensorConfig->alarm_min, sensorConfig->alarm_max);
}
#endif

static void osdFormatCoordinate(char *buff, char sym, int32_t val)
{
    // up to 4 for number + 1 for the symbol + null terminator + fill the rest with decimals
    const int coordinateLength = osdConfig()->coordinate_digits + 1;

    buff[0] = sym;
    int32_t integerPart = val / GPS_DEGREES_DIVIDER;
    // Latitude maximum integer width is 3 (-90) while
    // longitude maximum integer width is 4 (-180).
    int integerDigits = tfp_sprintf(buff + 1, (integerPart == 0 && val < 0) ? "-%d" : "%d", (int)integerPart);
    // We can show up to 7 digits in decimalPart.
    int32_t decimalPart = abs(val % (int)GPS_DEGREES_DIVIDER);
    STATIC_ASSERT(GPS_DEGREES_DIVIDER == 1e7, adjust_max_decimal_digits);
    int decimalDigits;
    bool bfcompat = false;  // Assume BFCOMPAT mode is no enabled

#ifndef DISABLE_MSP_BF_COMPAT // IF BFCOMPAT is not supported, there's no need to check for it
        if(isBfCompatibleVideoSystem(osdConfig())) {
            bfcompat = true;
        }
#endif

    if (!bfcompat) {
        decimalDigits = tfp_sprintf(buff + 1 + integerDigits, "%07d", (int)decimalPart);
        // Embbed the decimal separator
        buff[1 + integerDigits - 1] += SYM_ZERO_HALF_TRAILING_DOT - '0';
        buff[1 + integerDigits] += SYM_ZERO_HALF_LEADING_DOT - '0';
    } else {
        // BFCOMPAT mode enabled
        decimalDigits = tfp_sprintf(buff + 1 + integerDigits, ".%06d", (int)decimalPart);
    }
    // Fill up to coordinateLength with zeros
    int total = 1 + integerDigits + decimalDigits;
    while(total < coordinateLength) {
        buff[total] = '0';
        total++;
    }
    buff[coordinateLength] = '\0';
}

static void osdFormatCraftName(char *buff)
{
    if (strlen(systemConfig()->craftName) == 0)
            strcpy(buff, "CRAFT_NAME");
    else {
        for (int i = 0; i < MAX_NAME_LENGTH; i++) {
            buff[i] = sl_toupper((unsigned char)systemConfig()->craftName[i]);
            if (systemConfig()->craftName[i] == 0)
                break;
        }
    }
}

void osdFormatPilotName(char *buff)
{
    if (strlen(systemConfig()->pilotName) == 0)
            strcpy(buff, "PILOT_NAME");
    else {
        for (int i = 0; i < MAX_NAME_LENGTH; i++) {
            buff[i] = sl_toupper((unsigned char)systemConfig()->pilotName[i]);
            if (systemConfig()->pilotName[i] == 0)
                break;
        }
    }
}

static const char * osdArmingDisabledReasonMessage(void)
{
    const char *message = NULL;
    char messageBuf[MAX(SETTING_MAX_NAME_LENGTH, OSD_MESSAGE_LENGTH+1)];

    switch (isArmingDisabledReason()) {
        case ARMING_DISABLED_FAILSAFE_SYSTEM:
            // See handling of FAILSAFE_RX_LOSS_MONITORING in failsafe.c
            if (failsafePhase() == FAILSAFE_RX_LOSS_MONITORING) {
                if (failsafeIsReceivingRxData()) {
                    // reminder to disarm to exit FAILSAFE_RX_LOSS_MONITORING once timeout period ends
                    if (IS_RC_MODE_ACTIVE(BOXARM)) {
                        return OSD_MESSAGE_STR(OSD_MSG_TURN_ARM_SW_OFF);
                    }
                } else {
                    // Not receiving RX data
                    return OSD_MESSAGE_STR(OSD_MSG_RC_RX_LINK_LOST);
                }
            }
            return OSD_MESSAGE_STR(OSD_MSG_DISABLED_BY_FS);
        case ARMING_DISABLED_NOT_LEVEL:
            return OSD_MESSAGE_STR(OSD_MSG_AIRCRAFT_UNLEVEL);
        case ARMING_DISABLED_SENSORS_CALIBRATING:
            return OSD_MESSAGE_STR(OSD_MSG_SENSORS_CAL);
        case ARMING_DISABLED_SYSTEM_OVERLOADED:
            return OSD_MESSAGE_STR(OSD_MSG_SYS_OVERLOADED);
        case ARMING_DISABLED_NAVIGATION_UNSAFE:
            // Check the exact reason
            switch (navigationIsBlockingArming(NULL)) {
                char buf[6];
                case NAV_ARMING_BLOCKER_NONE:
                    break;
                case NAV_ARMING_BLOCKER_MISSING_GPS_FIX:
                    return OSD_MESSAGE_STR(OSD_MSG_WAITING_GPS_FIX);
                case NAV_ARMING_BLOCKER_NAV_IS_ALREADY_ACTIVE:
                    return OSD_MESSAGE_STR(OSD_MSG_DISABLE_NAV_FIRST);
                case NAV_ARMING_BLOCKER_FIRST_WAYPOINT_TOO_FAR:
                    osdFormatDistanceSymbol(buf, distanceToFirstWP(), 0);
                    tfp_sprintf(messageBuf, "FIRST WP TOO FAR (%s)", buf);
                    return message = messageBuf;
                case NAV_ARMING_BLOCKER_JUMP_WAYPOINT_ERROR:
                    return OSD_MESSAGE_STR(OSD_MSG_JUMP_WP_MISCONFIG);
            }
            break;
        case ARMING_DISABLED_COMPASS_NOT_CALIBRATED:
            return OSD_MESSAGE_STR(OSD_MSG_MAG_NOT_CAL);
        case ARMING_DISABLED_ACCELEROMETER_NOT_CALIBRATED:
            return OSD_MESSAGE_STR(OSD_MSG_ACC_NOT_CAL);
        case ARMING_DISABLED_ARM_SWITCH:
            return OSD_MESSAGE_STR(OSD_MSG_DISARM_1ST);
        case ARMING_DISABLED_HARDWARE_FAILURE:
            {
                if (!HW_SENSOR_IS_HEALTHY(getHwGyroStatus())) {
                    return OSD_MESSAGE_STR(OSD_MSG_GYRO_FAILURE);
                }
                if (!HW_SENSOR_IS_HEALTHY(getHwAccelerometerStatus())) {
                    return OSD_MESSAGE_STR(OSD_MSG_ACC_FAIL);
                }
                if (!HW_SENSOR_IS_HEALTHY(getHwCompassStatus())) {
                    return OSD_MESSAGE_STR(OSD_MSG_MAG_FAIL);
                }
                if (!HW_SENSOR_IS_HEALTHY(getHwBarometerStatus())) {
                    return OSD_MESSAGE_STR(OSD_MSG_BARO_FAIL);
                }
                if (!HW_SENSOR_IS_HEALTHY(getHwGPSStatus())) {
                    return OSD_MESSAGE_STR(OSD_MSG_GPS_FAIL);
                }
                if (!HW_SENSOR_IS_HEALTHY(getHwRangefinderStatus())) {
                    return OSD_MESSAGE_STR(OSD_MSG_RANGEFINDER_FAIL);
                }
                if (!HW_SENSOR_IS_HEALTHY(getHwPitotmeterStatus())) {
                    return OSD_MESSAGE_STR(OSD_MSG_PITOT_FAIL);
                }
            }
            return OSD_MESSAGE_STR(OSD_MSG_HW_FAIL);
        case ARMING_DISABLED_BOXFAILSAFE:
            return OSD_MESSAGE_STR(OSD_MSG_FS_EN);
        case ARMING_DISABLED_BOXKILLSWITCH:
            return OSD_MESSAGE_STR(OSD_MSG_KILL_SW_EN);
        case ARMING_DISABLED_RC_LINK:
            return OSD_MESSAGE_STR(OSD_MSG_NO_RC_LINK);
        case ARMING_DISABLED_THROTTLE:
            return OSD_MESSAGE_STR(OSD_MSG_THROTTLE_NOT_LOW);
        case ARMING_DISABLED_ROLLPITCH_NOT_CENTERED:
            return OSD_MESSAGE_STR(OSD_MSG_ROLLPITCH_OFFCENTER);
        case ARMING_DISABLED_SERVO_AUTOTRIM:
            return OSD_MESSAGE_STR(OSD_MSG_AUTOTRIM_ACTIVE);
        case ARMING_DISABLED_OOM:
            return OSD_MESSAGE_STR(OSD_MSG_NOT_ENOUGH_MEMORY);
        case ARMING_DISABLED_INVALID_SETTING:
            return OSD_MESSAGE_STR(OSD_MSG_INVALID_SETTING);
        case ARMING_DISABLED_CLI:
            return OSD_MESSAGE_STR(OSD_MSG_CLI_ACTIVE);
        case ARMING_DISABLED_PWM_OUTPUT_ERROR:
            return OSD_MESSAGE_STR(OSD_MSG_PWM_INIT_ERROR);
        case ARMING_DISABLED_NO_PREARM:
            return OSD_MESSAGE_STR(OSD_MSG_NO_PREARM);
        case ARMING_DISABLED_DSHOT_BEEPER:
            return OSD_MESSAGE_STR(OSD_MSG_DSHOT_BEEPER);
            // Cases without message
        case ARMING_DISABLED_LANDING_DETECTED:
            FALLTHROUGH;
        case ARMING_DISABLED_CMS_MENU:
            FALLTHROUGH;
        case ARMING_DISABLED_OSD_MENU:
            FALLTHROUGH;
        case ARMING_DISABLED_ALL_FLAGS:
            FALLTHROUGH;
        case ARMED:
            FALLTHROUGH;
        case SIMULATOR_MODE_HITL:
            FALLTHROUGH;
        case SIMULATOR_MODE_SITL:
            FALLTHROUGH;
        case WAS_EVER_ARMED:
            break;
    }
    return NULL;
}

static const char * osdFailsafePhaseMessage(void)
{
    // See failsafe.h for each phase explanation
    switch (failsafePhase()) {
        case FAILSAFE_RETURN_TO_HOME:
            // XXX: Keep this in sync with OSD_FLYMODE.
            return OSD_MESSAGE_STR(OSD_MSG_RTH_FS);
        case FAILSAFE_LANDING:
            // This should be considered an emergengy landing
            return OSD_MESSAGE_STR(OSD_MSG_EMERG_LANDING_FS);
        case FAILSAFE_RX_LOSS_MONITORING:
            // Only reachable from FAILSAFE_LANDED, which performs
            // a disarm. Since aircraft has been disarmed, we no
            // longer show failsafe details.
            FALLTHROUGH;
        case FAILSAFE_LANDED:
            // Very brief, disarms and transitions into
            // FAILSAFE_RX_LOSS_MONITORING. Note that it prevents
            // further rearming via ARMING_DISABLED_FAILSAFE_SYSTEM,
            // so we'll show the user how to re-arm in when
            // that flag is the reason to prevent arming.
            FALLTHROUGH;
        case FAILSAFE_RX_LOSS_IDLE:
            // This only happens when user has chosen NONE as FS
            // procedure. The recovery messages should be enough.
            FALLTHROUGH;
        case FAILSAFE_IDLE:
            // Failsafe not active
            FALLTHROUGH;
        case FAILSAFE_RX_LOSS_DETECTED:
            // Very brief, changes to FAILSAFE_RX_LOSS_RECOVERED
            // or the FS procedure immediately.
            FALLTHROUGH;
        case FAILSAFE_RX_LOSS_RECOVERED:
            // Exiting failsafe
            break;
    }
    return NULL;
}

static const char * osdFailsafeInfoMessage(void)
{
    if (failsafeIsReceivingRxData() && !FLIGHT_MODE(NAV_FW_AUTOLAND)) {
        // User must move sticks to exit FS mode
        return OSD_MESSAGE_STR(OSD_MSG_MOVE_EXIT_FS);
    }
    return OSD_MESSAGE_STR(OSD_MSG_RC_RX_LINK_LOST);
}

#if defined(USE_SAFE_HOME)
static const char * divertingToSafehomeMessage(void)
{
#ifdef USE_FW_AUTOLAND
	if (!posControl.fwLandState.landWp && (NAV_Status.state != MW_NAV_STATE_HOVER_ABOVE_HOME && posControl.safehomeState.isApplied)) {
#else
    if (NAV_Status.state != MW_NAV_STATE_HOVER_ABOVE_HOME && posControl.safehomeState.isApplied) {
#endif
	    return OSD_MESSAGE_STR(OSD_MSG_DIVERT_SAFEHOME);
	}
#endif
	return NULL;   
}


static const char * navigationStateMessage(void)
{
    if (!posControl.rthState.rthLinearDescentActive && linearDescentMessageMs != 0)
        linearDescentMessageMs = 0;

    switch (NAV_Status.state) {
        case MW_NAV_STATE_NONE:
            break;
        case MW_NAV_STATE_RTH_START:
            return OSD_MESSAGE_STR(OSD_MSG_STARTING_RTH);
        case MW_NAV_STATE_RTH_CLIMB:
            return OSD_MESSAGE_STR(OSD_MSG_RTH_CLIMB);
        case MW_NAV_STATE_RTH_ENROUTE:
            if (posControl.flags.rthTrackbackActive) {
                return OSD_MESSAGE_STR(OSD_MSG_RTH_TRACKBACK);
            } else {
                if (posControl.rthState.rthLinearDescentActive && (linearDescentMessageMs == 0 || linearDescentMessageMs > millis())) {
                    if (linearDescentMessageMs == 0)
                        linearDescentMessageMs = millis() + 5000; // Show message for 5 seconds.

                    return OSD_MESSAGE_STR(OSD_MSG_RTH_LINEAR_DESCENT);
                } else 
                    return OSD_MESSAGE_STR(OSD_MSG_HEADING_HOME);
            }
        case MW_NAV_STATE_HOLD_INFINIT:
            // Used by HOLD flight modes. No information to add.
            break;
        case MW_NAV_STATE_HOLD_TIMED:
            // "HOLDING WP FOR xx S" Countdown added in osdGetSystemMessage
            break;
        case MW_NAV_STATE_WP_ENROUTE:
            // "TO WP" + WP countdown added in osdGetSystemMessage
            break;
        case MW_NAV_STATE_PROCESS_NEXT:
            return OSD_MESSAGE_STR(OSD_MSG_PREPARE_NEXT_WP);
        case MW_NAV_STATE_DO_JUMP:
            // Not used
            break;
        case MW_NAV_STATE_LAND_START:
            // Not used
            break;
        case MW_NAV_STATE_EMERGENCY_LANDING:
            return OSD_MESSAGE_STR(OSD_MSG_EMERG_LANDING);
        case MW_NAV_STATE_LAND_IN_PROGRESS:
            return OSD_MESSAGE_STR(OSD_MSG_LANDING);
        case MW_NAV_STATE_HOVER_ABOVE_HOME:
            if (STATE(FIXED_WING_LEGACY)) {
#if defined(USE_SAFE_HOME)
                if (posControl.safehomeState.isApplied) {
                    return OSD_MESSAGE_STR(OSD_MSG_LOITERING_SAFEHOME);
                }
#endif
                return OSD_MESSAGE_STR(OSD_MSG_LOITERING_HOME);
            }
            return OSD_MESSAGE_STR(OSD_MSG_HOVERING);
        case MW_NAV_STATE_LANDED:
            return OSD_MESSAGE_STR(OSD_MSG_LANDED);
        case MW_NAV_STATE_LAND_SETTLE:
        {
            // If there is a FS landing delay occurring. That is handled by the calling function.
            if (posControl.landingDelay > 0)
                break;
            
            return OSD_MESSAGE_STR(OSD_MSG_PREPARING_LAND);
        }
        case MW_NAV_STATE_LAND_START_DESCENT:
            // Not used
            break;
    }

    return NULL;
}

static void osdFormatMessage(char *buff, size_t size, const char *message, bool isCenteredText)
{
    // String is always filled with Blanks
    memset(buff, SYM_BLANK, size);
    if (message) {
        size_t messageLength = strlen(message);
        int rem = isCenteredText ? MAX(0, (int)size - (int)messageLength) : 0;
        strncpy(buff + rem / 2, message, MIN((int)size - rem / 2, (int)messageLength));
    }
    // Ensure buff is zero terminated
    buff[size] = '\0';
}

/**
 * Draws the battery symbol filled in accordingly to the
 * battery voltage to buff[0].
 **/
static void osdFormatBatteryChargeSymbol(char *buff)
{
    uint8_t p = calculateBatteryPercentage();
    p = (100 - p) / 16.6;
    buff[0] = SYM_BATT_FULL + p;
}

static void osdUpdateBatteryCapacityOrVoltageTextAttributes(textAttributes_t *attr)
{
    const batteryState_e batteryState = getBatteryState();

    if (batteryState == BATTERY_WARNING || batteryState == BATTERY_CRITICAL) {
        TEXT_ATTRIBUTES_ADD_BLINK(*attr);
    }
}

void osdCrosshairPosition(uint8_t *x, uint8_t *y)
{
    *x = osdDisplayPort->cols / 2;
    *y = osdDisplayPort->rows / 2;
    *y -= osdConfig()->horizon_offset; // positive horizon_offset moves the HUD up, negative moves down
}

/**
 * Check if this OSD layout is using scaled or unscaled throttle.
 * If both are used, it will default to scaled.
 */
bool osdUsingScaledThrottle(void) 
{
    bool usingScaledThrottle = OSD_VISIBLE(osdLayoutsConfig()->item_pos[currentLayout][OSD_SCALED_THROTTLE_POS]);
    bool usingRCThrottle = OSD_VISIBLE(osdLayoutsConfig()->item_pos[currentLayout][OSD_THROTTLE_POS]);

    if (!usingScaledThrottle && !usingRCThrottle)
        usingScaledThrottle = true;

    return usingScaledThrottle;
}

/**
 * Formats throttle position prefixed by its symbol.
 * Shows unscaled or scaled (output to motor) throttle percentage
 **/
static void osdFormatThrottlePosition(char *buff, bool useScaled, textAttributes_t *elemAttr)
{
    buff[0] = SYM_BLANK;
    buff[1] = SYM_THR;
    if (navigationIsControllingThrottle()) {
        buff[0] = SYM_AUTO_THR0;
        buff[1] = SYM_AUTO_THR1;
        if (isFixedWingAutoThrottleManuallyIncreased()) {
            TEXT_ATTRIBUTES_ADD_BLINK(*elemAttr);
        }
        useScaled = true;
    }
#ifdef USE_POWER_LIMITS
    if (powerLimiterIsLimiting()) {
        TEXT_ATTRIBUTES_ADD_BLINK(*elemAttr);
    }
#endif
    int8_t throttlePercent = getThrottlePercent(useScaled);
    if ((useScaled && throttlePercent <= 0) || !ARMING_FLAG(ARMED)) {
        const char* message = ARMING_FLAG(ARMED) ? (throttlePercent == 0 && !ifMotorstopFeatureEnabled()) ? "IDLE" : "STOP" : "DARM";
        buff[0] = SYM_THR;
        strcpy(buff + 1, message);
        return;
    }
    tfp_sprintf(buff + 2, "%3d", throttlePercent);
}

/**
 * Formats gvars prefixed by its number (0-indexed). If autoThr
 **/
static void osdFormatGVar(char *buff, uint8_t index)
{
    buff[0] = 'G';
    buff[1] = '0'+index;
    buff[2] = ':';
    #ifdef USE_PROGRAMMING_FRAMEWORK
    osdFormatCentiNumber(buff + 3, (int32_t)gvGet(index)*(int32_t)100, 1, 0, 0, 5, false);
    #endif
}

#if defined(USE_ESC_SENSOR)
static void osdFormatRpm(char *buff, uint32_t rpm)
{
    buff[0] = SYM_RPM;
    if (rpm) {
        if ( digitCount(rpm) > osdConfig()->esc_rpm_precision) {
            uint8_t rpmMaxDecimals = (osdConfig()->esc_rpm_precision - 3);
            osdFormatCentiNumber(buff + 1, rpm / 10, 0, rpmMaxDecimals, rpmMaxDecimals, osdConfig()->esc_rpm_precision-1, false);
            buff[osdConfig()->esc_rpm_precision] = 'K';
            buff[osdConfig()->esc_rpm_precision+1] = '\0';
        }
        else {
            switch(osdConfig()->esc_rpm_precision) {
                case 6:
                    tfp_sprintf(buff + 1, "%6lu", rpm);
                    break;
                case 5:
                    tfp_sprintf(buff + 1, "%5lu", rpm);
                    break;
                case 4:
                    tfp_sprintf(buff + 1, "%4lu", rpm);
                    break;
                case 3:
                default:
                    tfp_sprintf(buff + 1, "%3lu", rpm);
                    break;
            }


        }
    }
    else {
        uint8_t buffPos = 1;
        while (buffPos <=( osdConfig()->esc_rpm_precision)) {
            strcpy(buff + buffPos++, "-");
        }
    }
}
#endif

int32_t osdGetAltitude(void)
{
    return getEstimatedActualPosition(Z);
}

static inline int32_t osdGetAltitudeMsl(void)
{
    return getEstimatedActualPosition(Z) + posControl.gpsOrigin.alt;
}

uint16_t osdGetRemainingGlideTime(void) {
    float value = getEstimatedActualVelocity(Z);
    static pt1Filter_t glideTimeFilterState;
    const  timeMs_t curTimeMs = millis();
    static timeMs_t glideTimeUpdatedMs;

    value = pt1FilterApply4(&glideTimeFilterState, isnormal(value) ? value : 0, 0.5, MS2S(curTimeMs - glideTimeUpdatedMs));
    glideTimeUpdatedMs = curTimeMs;

    if (value < 0) {
        value = osdGetAltitude() / abs((int)value);
    } else {
        value = 0;
    }

    return (uint16_t)roundf(value);
}

static bool osdIsHeadingValid(void)
{
    return isImuHeadingValid();
}

int16_t osdGetHeading(void)
{
    return attitude.values.yaw;
}

int16_t osdGetPanServoOffset(void)
{
    int8_t servoIndex = osdConfig()->pan_servo_index;
    int16_t servoPosition = servo[servoIndex];
    int16_t servoMiddle = servoParams(servoIndex)->middle;
    return (int16_t)CENTIDEGREES_TO_DEGREES((servoPosition - servoMiddle) * osdConfig()->pan_servo_pwm2centideg);
}

// Returns a heading angle in degrees normalized to [0, 360).
int osdGetHeadingAngle(int angle)
{
    while (angle < 0) {
        angle += 360;
    }
    while (angle >= 360) {
        angle -= 360;
    }
    return angle;
}

#if defined(USE_GPS)

/* Draws a map with the given symbol in the center and given point of interest
 * defined by its distance in meters and direction in degrees.
 * referenceHeading indicates the up direction in the map, in degrees, while
 * referenceSym (if non-zero) is drawn at the upper right corner below a small
 * arrow to indicate the map reference to the user. The drawn argument is an
 * in-out used to store the last position where the craft was drawn to avoid
 * erasing all screen on each redraw.
 */
static void osdDrawMap(int referenceHeading, uint16_t referenceSym, uint16_t centerSym,
                       uint32_t poiDistance, int16_t poiDirection, uint16_t poiSymbol,
                       uint16_t *drawn, uint32_t *usedScale)
{
    // TODO: These need to be tested with several setups. We might
    // need to make them configurable.
    const int hMargin = 5;
    const int vMargin = 3;

    // TODO: Get this from the display driver?
    const int charWidth = 12;
    const int charHeight = 18;

    uint8_t minX = hMargin;
    uint8_t maxX = osdDisplayPort->cols - 1 - hMargin;
    uint8_t minY = vMargin;
    uint8_t maxY = osdDisplayPort->rows - 1 - vMargin;
    uint8_t midX = osdDisplayPort->cols / 2;
    uint8_t midY = osdDisplayPort->rows / 2;

    // Fixed marks
    displayWriteChar(osdDisplayPort, midX, midY, centerSym);

    // First, erase the previous drawing.
    if (OSD_VISIBLE(*drawn)) {
        displayWriteChar(osdDisplayPort, OSD_X(*drawn), OSD_Y(*drawn), SYM_BLANK);
        *drawn = 0;
    }

    uint32_t initialScale;
    const unsigned scaleMultiplier = 2;
    // We try to reduce the scale when the POI will be around half the distance
    // between the center and the closers map edge, to avoid too much jumping
    const int scaleReductionMultiplier = MIN(midX - hMargin, midY - vMargin) / 2;

    switch (osdConfig()->units) {
        case OSD_UNIT_UK:
            FALLTHROUGH;
        case OSD_UNIT_IMPERIAL:
            initialScale = 16; // 16m ~= 0.01miles
            break;
        case OSD_UNIT_GA:
            initialScale = 18; // 18m ~= 0.01 nautical miles
            break;
        default:
        case OSD_UNIT_METRIC_MPH:
            FALLTHROUGH;
        case OSD_UNIT_METRIC:
            initialScale = 10; // 10m as initial scale
            break;
    }

    // Try to keep the same scale when getting closer until we draw over the center point
    uint32_t scale = initialScale;
    if (*usedScale) {
        scale = *usedScale;
        if (scale > initialScale && poiDistance < *usedScale * scaleReductionMultiplier) {
            scale /= scaleMultiplier;
        }
    }

    if (STATE(GPS_FIX) 
#ifdef USE_GPS_FIX_ESTIMATION
            || STATE(GPS_ESTIMATED_FIX)
#endif
        ) {

        int directionToPoi = osdGetHeadingAngle(poiDirection - referenceHeading);
        float poiAngle = DEGREES_TO_RADIANS(directionToPoi);
        float poiSin = sin_approx(poiAngle);
        float poiCos = cos_approx(poiAngle);

        // Now start looking for a valid scale that lets us draw everything
        int ii;
        for (ii = 0; ii < 50; ii++) {
            // Calculate location of the aircraft in map
            int points = poiDistance / ((float)scale / charHeight);

            float pointsX = points * poiSin;
            int poiX = midX - roundf(pointsX / charWidth);
            if (poiX < minX || poiX > maxX) {
                scale *= scaleMultiplier;
                continue;
            }

            float pointsY = points * poiCos;
            int poiY = midY + roundf(pointsY / charHeight);
            if (poiY < minY || poiY > maxY) {
                scale *= scaleMultiplier;
                continue;
            }

            if (poiX == midX && poiY == midY) {
                // We're over the map center symbol, so we would be drawing
                // over it even if we increased the scale. Alternate between
                // drawing the center symbol or drawing the POI.
                if (centerSym != SYM_BLANK && OSD_ALTERNATING_CHOICES(1000, 2) == 0) {
                    break;
                }
            } else {

                uint16_t c;
                if (displayReadCharWithAttr(osdDisplayPort, poiX, poiY, &c, NULL) && c != SYM_BLANK) {
                    // Something else written here, increase scale. If the display doesn't support reading
                    // back characters, we assume there's nothing.
                    //
                    // If we're close to the center, decrease scale. Otherwise increase it.
                    uint8_t centerDeltaX = (maxX - minX) / (scaleMultiplier * 2);
                    uint8_t centerDeltaY = (maxY - minY) / (scaleMultiplier * 2);
                    if (poiX >= midX - centerDeltaX && poiX <= midX + centerDeltaX &&
                        poiY >= midY - centerDeltaY && poiY <= midY + centerDeltaY &&
                        scale > scaleMultiplier) {

                        scale /= scaleMultiplier;
                    } else {
                        scale *= scaleMultiplier;
                    }
                    continue;
                }
            }

            // Draw the point on the map
            if (poiSymbol == SYM_ARROW_UP) {
                // Drawing aircraft, rotate
                int mapHeading = osdGetHeadingAngle(DECIDEGREES_TO_DEGREES(osdGetHeading()) - referenceHeading);
                poiSymbol += mapHeading * 2 / 45;
            }
            displayWriteChar(osdDisplayPort, poiX, poiY, poiSymbol);

            // Update saved location
            *drawn = OSD_POS(poiX, poiY) | OSD_VISIBLE_FLAG;
            break;
        }
    }

    *usedScale = scale;

    // Update global map data for scale and reference
    osdMapData.scale = scale;
    osdMapData.referenceSymbol = referenceSym;
}

/* Draws a map with the home in the center and the craft moving around.
 * See osdDrawMap() for reference.
 */
static void osdDrawHomeMap(int referenceHeading, uint8_t referenceSym, uint16_t *drawn, uint32_t *usedScale)
{
    osdDrawMap(referenceHeading, referenceSym, SYM_HOME, GPS_distanceToHome, GPS_directionToHome, SYM_ARROW_UP, drawn, usedScale);
}

/* Draws a map with the aircraft in the center and the home moving around.
 * See osdDrawMap() for reference.
 */
static void osdDrawRadar(uint16_t *drawn, uint32_t *usedScale)
{
    int16_t reference = DECIDEGREES_TO_DEGREES(osdGetHeading());
    int16_t poiDirection = osdGetHeadingAngle(GPS_directionToHome + 180);
    osdDrawMap(reference, 0, SYM_ARROW_UP, GPS_distanceToHome, poiDirection, SYM_HOME, drawn, usedScale);
}

static uint16_t crc_accumulate(uint8_t data, uint16_t crcAccum)
{
    uint8_t tmp;
    tmp = data ^ (uint8_t)(crcAccum & 0xff);
    tmp ^= (tmp << 4);
    crcAccum = (crcAccum >> 8) ^ (tmp << 8) ^ (tmp << 3) ^ (tmp >> 4);
    return crcAccum;
}


static void osdDisplayTelemetry(void)
{
    uint32_t          trk_data;
    uint16_t          trk_crc = 0;
    char              trk_buffer[31];
    static int16_t    trk_elevation = 127;
    static uint16_t   trk_bearing   = 0;

    if (ARMING_FLAG(ARMED)) {
      if (STATE(GPS_FIX)
#ifdef USE_GPS_FIX_ESTIMATION
                || STATE(GPS_ESTIMATED_FIX)
#endif
            ){
        if (GPS_distanceToHome > 5) {
          trk_bearing = GPS_directionToHome;
          trk_bearing += 360 + 180;
          trk_bearing %= 360;
          int32_t alt = CENTIMETERS_TO_METERS(osdGetAltitude());
          float at = atan2(alt, GPS_distanceToHome);
          trk_elevation = at * 57.2957795f; // 57.2957795 = 1 rad
          trk_elevation += 37; // because elevation in telemetry should be from -37 to 90
          if (trk_elevation < 0) {
            trk_elevation = 0;
          }
        }
      }
    }
    else{
      trk_elevation = 127;
      trk_bearing   = 0;
    }

    trk_data = 0;                                                // bit  0    - packet type 0 = bearing/elevation, 1 = 2 byte data packet
    trk_data = trk_data | (uint32_t)(0x7F & trk_elevation) << 1; // bits 1-7  - elevation angle to target. NOTE number is abused. constrained value of -37 to 90 sent as 0 to 127.
    trk_data = trk_data | (uint32_t)trk_bearing << 8;            // bits 8-17 - bearing angle to target. 0 = true north. 0 to 360
    trk_crc = crc_accumulate(0xFF & trk_data, trk_crc);          // CRC First Byte  bits 0-7
    trk_crc = crc_accumulate(0xFF & trk_bearing, trk_crc);       // CRC Second Byte bits 8-15
    trk_crc = crc_accumulate(trk_bearing >> 8, trk_crc);         // CRC Third Byte  bits  16-17
    trk_data = trk_data | (uint32_t)trk_crc << 17;               // bits 18-29 CRC & 0x3FFFF

    for (uint8_t t_ctr = 0; t_ctr < 30; t_ctr++) {               // Prepare screen buffer and write data line.
      if (trk_data & (uint32_t)1 << t_ctr){
        trk_buffer[29 - t_ctr] = SYM_TELEMETRY_0;
      }
      else{
        trk_buffer[29 - t_ctr] = SYM_TELEMETRY_1;
      }
    }
    trk_buffer[30] = 0;
    displayWrite(osdDisplayPort, 0, 0, trk_buffer);
    if (osdConfig()->telemetry>1){
      displayWrite(osdDisplayPort, 0, 3, trk_buffer);               // Test display because normal telemetry line is not visible
    }
}
#endif

static void osdFormatPidControllerOutput(char *buff, const char *label, const pidController_t *pidController, uint8_t scale, bool showDecimal) {
    strcpy(buff, label);
    for (uint8_t i = strlen(label); i < 5; ++i) buff[i] = ' ';
    uint8_t decimals = showDecimal ? 1 : 0;
    osdFormatCentiNumber(buff + 5, pidController->proportional * scale, 0, decimals, 0, 4, false);
    buff[9] = ' ';
    osdFormatCentiNumber(buff + 10, pidController->integrator * scale, 0, decimals, 0, 4, false);
    buff[14] = ' ';
    osdFormatCentiNumber(buff + 15, pidController->derivative * scale, 0, decimals, 0, 4, false);
    buff[19] = ' ';
    osdFormatCentiNumber(buff + 20, pidController->output_constrained * scale, 0, decimals, 0, 4, false);
    buff[24] = '\0';
}

static void osdDisplayBatteryVoltage(uint8_t elemPosX, uint8_t elemPosY, uint16_t voltage, uint8_t digits, uint8_t decimals)
{
    char buff[7];
    textAttributes_t elemAttr = TEXT_ATTRIBUTES_NONE;

    osdFormatBatteryChargeSymbol(buff);
    buff[1] = '\0';
    osdUpdateBatteryCapacityOrVoltageTextAttributes(&elemAttr);
    displayWriteWithAttr(osdDisplayPort, elemPosX, elemPosY, buff, elemAttr);

    elemAttr = TEXT_ATTRIBUTES_NONE;
    digits = MIN(digits, 5);
    osdFormatCentiNumber(buff, voltage, 0, decimals, 0, digits, false);
    buff[digits] = SYM_VOLT;
    buff[digits+1] = '\0';
    const batteryState_e batteryVoltageState = checkBatteryVoltageState();
    if (batteryVoltageState == BATTERY_CRITICAL || batteryVoltageState == BATTERY_WARNING) {
        TEXT_ATTRIBUTES_ADD_BLINK(elemAttr);
    }
    displayWriteWithAttr(osdDisplayPort, elemPosX + 1, elemPosY, buff, elemAttr);
}

static void osdDisplayFlightPIDValues(uint8_t elemPosX, uint8_t elemPosY, const char *str, pidIndex_e pidIndex, adjustmentFunction_e adjFuncP, adjustmentFunction_e adjFuncI, adjustmentFunction_e adjFuncD, adjustmentFunction_e adjFuncFF)
{
    textAttributes_t elemAttr;
    char buff[4];

    const pid8_t *pid = &pidBank()->pid[pidIndex];
    pidType_e pidType = pidIndexGetType(pidIndex);

    displayWrite(osdDisplayPort, elemPosX, elemPosY, str);

    if (pidType == PID_TYPE_NONE) {
        // PID is not used in this configuration. Draw dashes.
        // XXX: Keep this in sync with the %3d format and spacing used below
        displayWrite(osdDisplayPort, elemPosX + 6, elemPosY, "-   -   -   -");
        return;
    }

    elemAttr = TEXT_ATTRIBUTES_NONE;
    tfp_sprintf(buff, "%3d", pid->P);
    if ((isAdjustmentFunctionSelected(adjFuncP)) || (((adjFuncP == ADJUSTMENT_ROLL_P) || (adjFuncP == ADJUSTMENT_PITCH_P)) && (isAdjustmentFunctionSelected(ADJUSTMENT_PITCH_ROLL_P))))
        TEXT_ATTRIBUTES_ADD_BLINK(elemAttr);
    displayWriteWithAttr(osdDisplayPort, elemPosX + 4, elemPosY, buff, elemAttr);

    elemAttr = TEXT_ATTRIBUTES_NONE;
    tfp_sprintf(buff, "%3d", pid->I);
    if ((isAdjustmentFunctionSelected(adjFuncI)) || (((adjFuncI == ADJUSTMENT_ROLL_I) || (adjFuncI == ADJUSTMENT_PITCH_I)) && (isAdjustmentFunctionSelected(ADJUSTMENT_PITCH_ROLL_I))))
        TEXT_ATTRIBUTES_ADD_BLINK(elemAttr);
    displayWriteWithAttr(osdDisplayPort, elemPosX + 8, elemPosY, buff, elemAttr);

    elemAttr = TEXT_ATTRIBUTES_NONE;
    tfp_sprintf(buff, "%3d", pid->D);
    if ((isAdjustmentFunctionSelected(adjFuncD)) || (((adjFuncD == ADJUSTMENT_ROLL_D) || (adjFuncD == ADJUSTMENT_PITCH_D)) && (isAdjustmentFunctionSelected(ADJUSTMENT_PITCH_ROLL_D))))
        TEXT_ATTRIBUTES_ADD_BLINK(elemAttr);
    displayWriteWithAttr(osdDisplayPort, elemPosX + 12, elemPosY, buff, elemAttr);

    elemAttr = TEXT_ATTRIBUTES_NONE;
    tfp_sprintf(buff, "%3d", pid->FF);
    if ((isAdjustmentFunctionSelected(adjFuncFF)) || (((adjFuncFF == ADJUSTMENT_ROLL_FF) || (adjFuncFF == ADJUSTMENT_PITCH_FF)) && (isAdjustmentFunctionSelected(ADJUSTMENT_PITCH_ROLL_FF))))
        TEXT_ATTRIBUTES_ADD_BLINK(elemAttr);
    displayWriteWithAttr(osdDisplayPort, elemPosX + 16, elemPosY, buff, elemAttr);
}

static void osdDisplayNavPIDValues(uint8_t elemPosX, uint8_t elemPosY, const char *str, pidIndex_e pidIndex, adjustmentFunction_e adjFuncP, adjustmentFunction_e adjFuncI, adjustmentFunction_e adjFuncD)
{
    textAttributes_t elemAttr;
    char buff[4];

    const pid8_t *pid = &pidBank()->pid[pidIndex];
    pidType_e pidType = pidIndexGetType(pidIndex);

    displayWrite(osdDisplayPort, elemPosX, elemPosY, str);

    if (pidType == PID_TYPE_NONE) {
        // PID is not used in this configuration. Draw dashes.
        // XXX: Keep this in sync with the %3d format and spacing used below
        displayWrite(osdDisplayPort, elemPosX + 6, elemPosY, "-   -   -");
        return;
    }

    elemAttr = TEXT_ATTRIBUTES_NONE;
    tfp_sprintf(buff, "%3d", pid->P);
    if ((isAdjustmentFunctionSelected(adjFuncP)) || (((adjFuncP == ADJUSTMENT_ROLL_P) || (adjFuncP == ADJUSTMENT_PITCH_P)) && (isAdjustmentFunctionSelected(ADJUSTMENT_PITCH_ROLL_P))))
        TEXT_ATTRIBUTES_ADD_BLINK(elemAttr);
    displayWriteWithAttr(osdDisplayPort, elemPosX + 4, elemPosY, buff, elemAttr);

    elemAttr = TEXT_ATTRIBUTES_NONE;
    tfp_sprintf(buff, "%3d", pid->I);
    if ((isAdjustmentFunctionSelected(adjFuncI)) || (((adjFuncI == ADJUSTMENT_ROLL_I) || (adjFuncI == ADJUSTMENT_PITCH_I)) && (isAdjustmentFunctionSelected(ADJUSTMENT_PITCH_ROLL_I))))
        TEXT_ATTRIBUTES_ADD_BLINK(elemAttr);
    displayWriteWithAttr(osdDisplayPort, elemPosX + 8, elemPosY, buff, elemAttr);

    elemAttr = TEXT_ATTRIBUTES_NONE;
    tfp_sprintf(buff, "%3d", pidType == PID_TYPE_PIFF ? pid->FF : pid->D);
    if ((isAdjustmentFunctionSelected(adjFuncD)) || (((adjFuncD == ADJUSTMENT_ROLL_D) || (adjFuncD == ADJUSTMENT_PITCH_D)) && (isAdjustmentFunctionSelected(ADJUSTMENT_PITCH_ROLL_D))))
        TEXT_ATTRIBUTES_ADD_BLINK(elemAttr);
    displayWriteWithAttr(osdDisplayPort, elemPosX + 12, elemPosY, buff, elemAttr);
}

static void osdDisplayAdjustableDecimalValue(uint8_t elemPosX, uint8_t elemPosY, const char *str, const uint8_t valueOffset, const float value, const uint8_t valueLength, const uint8_t maxDecimals, adjustmentFunction_e adjFunc) {
    char buff[8];
    textAttributes_t elemAttr;
    displayWrite(osdDisplayPort, elemPosX, elemPosY, str);

    elemAttr = TEXT_ATTRIBUTES_NONE;
    osdFormatCentiNumber(buff, value * 100, 0, maxDecimals, 0, MIN(valueLength, 8), false);
    if (isAdjustmentFunctionSelected(adjFunc))
        TEXT_ATTRIBUTES_ADD_BLINK(elemAttr);
    displayWriteWithAttr(osdDisplayPort, elemPosX + strlen(str) + 1 + valueOffset, elemPosY, buff, elemAttr);
}

int8_t getGeoWaypointNumber(int8_t waypointIndex)
{
    static int8_t lastWaypointIndex = 1;
    static int8_t geoWaypointIndex;

    if (waypointIndex != lastWaypointIndex) {
        lastWaypointIndex = geoWaypointIndex = waypointIndex;
        for (uint8_t i = posControl.startWpIndex; i <= waypointIndex; i++) {
            if (posControl.waypointList[i].action == NAV_WP_ACTION_SET_POI ||
                posControl.waypointList[i].action == NAV_WP_ACTION_SET_HEAD ||
                posControl.waypointList[i].action == NAV_WP_ACTION_JUMP) {
                    geoWaypointIndex -= 1;
            }
        }
    }

    return geoWaypointIndex - posControl.startWpIndex + 1;
}

void osdDisplaySwitchIndicator(const char *swName, int rcValue, char *buff) {
    int8_t ptr = 0;

    if (osdConfig()->osd_switch_indicators_align_left) {
        for (ptr = 0; ptr < constrain(strlen(swName), 0, OSD_SWITCH_INDICATOR_NAME_LENGTH); ptr++) {
            buff[ptr] = swName[ptr];
        }

        if ( rcValue < 1333) {
            buff[ptr++] = SYM_SWITCH_INDICATOR_LOW;
        } else if ( rcValue > 1666) {
            buff[ptr++] = SYM_SWITCH_INDICATOR_HIGH;
        } else {
            buff[ptr++] = SYM_SWITCH_INDICATOR_MID;
        }
    } else {
        if ( rcValue < 1333) {
            buff[ptr++] = SYM_SWITCH_INDICATOR_LOW;
        } else if ( rcValue > 1666) {
            buff[ptr++] = SYM_SWITCH_INDICATOR_HIGH;
        } else {
            buff[ptr++] = SYM_SWITCH_INDICATOR_MID;
        }

        for (ptr = 1; ptr < constrain(strlen(swName), 0, OSD_SWITCH_INDICATOR_NAME_LENGTH) + 1; ptr++) {
            buff[ptr] = swName[ptr-1];
        }

        ptr++;
    }

    buff[ptr] = '\0';
}

static bool osdDrawSingleElement(uint8_t item)
{
    uint16_t pos = osdLayoutsConfig()->item_pos[currentLayout][item];
    if (!OSD_VISIBLE(pos)) {
        return false;
    }
    uint8_t elemPosX = OSD_X(pos);
    uint8_t elemPosY = OSD_Y(pos);
    textAttributes_t elemAttr = TEXT_ATTRIBUTES_NONE;
    char buff[32] = {0};

    switch (item) {
    case OSD_CUSTOM_ELEMENT_1:
    {
        customElementDrawElement(buff, 0);
        break;
    }
    case OSD_CUSTOM_ELEMENT_2:
    {
        customElementDrawElement(buff, 1);
        break;
    }
    case OSD_CUSTOM_ELEMENT_3:
    {
        customElementDrawElement(buff, 2);
        break;
    }
    case OSD_RSSI_VALUE:
        {
            uint16_t osdRssi = osdConvertRSSI();
            buff[0] = SYM_RSSI;
            tfp_sprintf(buff + 1, "%2d", osdRssi);
            if (osdRssi < osdConfig()->rssi_alarm) {
                TEXT_ATTRIBUTES_ADD_BLINK(elemAttr);
            }
            break;
        }

    case OSD_MAIN_BATT_VOLTAGE: {
        uint8_t base_digits = 2U;
#ifndef DISABLE_MSP_BF_COMPAT // IF BFCOMPAT is not supported, there's no need to check for it
        if(isBfCompatibleVideoSystem(osdConfig())) {
            base_digits = 3U;   // Add extra digit to account for decimal point taking an extra character space
        }
#endif
        osdDisplayBatteryVoltage(elemPosX, elemPosY, getBatteryRawVoltage(), base_digits + osdConfig()->main_voltage_decimals, osdConfig()->main_voltage_decimals);
        return true;
    }

    case OSD_SAG_COMPENSATED_MAIN_BATT_VOLTAGE: {
        uint8_t base_digits = 2U;
#ifndef DISABLE_MSP_BF_COMPAT // IF BFCOMPAT is not supported, there's no need to check for it
        if(isBfCompatibleVideoSystem(osdConfig())) {
            base_digits = 3U;   // Add extra digit to account for decimal point taking an extra character space
        }
#endif
        osdDisplayBatteryVoltage(elemPosX, elemPosY, getBatterySagCompensatedVoltage(), base_digits + osdConfig()->main_voltage_decimals, osdConfig()->main_voltage_decimals);
        return true;
    }

    case OSD_CURRENT_DRAW: {
        osdFormatCentiNumber(buff, getAmperage(), 0, 2, 0, 3, false);
        buff[3] = SYM_AMP;
        buff[4] = '\0';

        uint8_t current_alarm = osdConfig()->current_alarm;
        if ((current_alarm > 0) && ((getAmperage() / 100.0f) > current_alarm)) {
            TEXT_ATTRIBUTES_ADD_BLINK(elemAttr);
        }
        break;
    }

    case OSD_MAH_DRAWN: {
        uint8_t mah_digits = osdConfig()->mAh_precision; // Initialize to config value

#ifndef DISABLE_MSP_BF_COMPAT // IF BFCOMPAT is not supported, there's no need to check for it
        if (isBfCompatibleVideoSystem(osdConfig())) {
            //BFcompat is unable to work with scaled values and it only has mAh symbol to work with
            tfp_sprintf(buff, "%5d", (int)getMAhDrawn());   // Use 5 digits to allow packs below 100Ah
            buff[5] = SYM_MAH;
            buff[6] = '\0';
        } else
#endif
        {
            if (osdFormatCentiNumber(buff, getMAhDrawn() * 100, 1000, 0, (mah_digits - 2), mah_digits, false)) {
                // Shown in Ah
                buff[mah_digits] = SYM_AH;
            } else {
                // Shown in mAh
                buff[mah_digits] = SYM_MAH;
            }
            buff[mah_digits + 1] = '\0';
        }

        osdUpdateBatteryCapacityOrVoltageTextAttributes(&elemAttr);
        break;
    }

    case OSD_WH_DRAWN:
        osdFormatCentiNumber(buff, getMWhDrawn() / 10, 0, 2, 0, 3, false);
        osdUpdateBatteryCapacityOrVoltageTextAttributes(&elemAttr);
        buff[3] = SYM_WH;
        buff[4] = '\0';
        break;

    case OSD_BATTERY_REMAINING_CAPACITY:
    {
        bool unitsDrawn = false;

        if (currentBatteryProfile->capacity.value == 0)
            tfp_sprintf(buff, "  NA");
        else if (!batteryWasFullWhenPluggedIn())
            tfp_sprintf(buff, "  NF");
        else if (currentBatteryProfile->capacity.unit == BAT_CAPACITY_UNIT_MAH) {
            uint8_t mah_digits = osdConfig()->mAh_precision; // Initialize to config value

#ifndef DISABLE_MSP_BF_COMPAT // IF BFCOMPAT is not supported, there's no need to check for it
            if (isBfCompatibleVideoSystem(osdConfig())) {
                //BFcompat is unable to work with scaled values and it only has mAh symbol to work with
                tfp_sprintf(buff, "%5d", (int)getBatteryRemainingCapacity());   // Use 5 digits to allow packs below 100Ah
                buff[5] = SYM_MAH;
                buff[6] = '\0';
                unitsDrawn = true;
            } else
#endif
            {
                if (osdFormatCentiNumber(buff, getBatteryRemainingCapacity() * 100, 1000, 0, (mah_digits - 2), mah_digits, false)) {
                    // Shown in Ah
                    buff[mah_digits] = SYM_AH;
                } else {
                    // Shown in mAh
                    buff[mah_digits] = SYM_MAH;
                }
                buff[mah_digits + 1] = '\0';
                unitsDrawn = true;
            }
        } else // currentBatteryProfile->capacity.unit == BAT_CAPACITY_UNIT_MWH
            osdFormatCentiNumber(buff + 1, getBatteryRemainingCapacity() / 10, 0, 2, 0, 3, false);

        if (!unitsDrawn) {
        buff[4] = currentBatteryProfile->capacity.unit == BAT_CAPACITY_UNIT_MAH ? SYM_MAH : SYM_WH;
        buff[5] = '\0';
        }

        if (batteryUsesCapacityThresholds()) {
            osdUpdateBatteryCapacityOrVoltageTextAttributes(&elemAttr);
        }

        break;
    }
    case OSD_BATTERY_REMAINING_PERCENT:
        osdFormatBatteryChargeSymbol(buff);
        tfp_sprintf(buff + 1, "%3d%%", calculateBatteryPercentage());
        osdUpdateBatteryCapacityOrVoltageTextAttributes(&elemAttr);
        break;

    case OSD_POWER_SUPPLY_IMPEDANCE:
        if (isPowerSupplyImpedanceValid())
            tfp_sprintf(buff, "%3d", getPowerSupplyImpedance());
        else
            strcpy(buff, "---");
        buff[3] = SYM_MILLIOHM;
        buff[4] = '\0';
        break;

#ifdef USE_GPS
    case OSD_GPS_SATS:
        buff[0] = SYM_SAT_L;
        buff[1] = SYM_SAT_R;
        tfp_sprintf(buff + 2, "%2d", gpsSol.numSat);
#ifdef USE_GPS_FIX_ESTIMATION
        if (STATE(GPS_ESTIMATED_FIX)) {
            strcpy(buff + 2, "ES");
            TEXT_ATTRIBUTES_ADD_BLINK(elemAttr);
        } else 
#endif
        if (!STATE(GPS_FIX)) {
            hardwareSensorStatus_e sensorStatus = getHwGPSStatus();
            if (sensorStatus == HW_SENSOR_UNAVAILABLE || sensorStatus == HW_SENSOR_UNHEALTHY) {
                buff[2] = SYM_ALERT;
                buff[3] = '\0';
            }
            TEXT_ATTRIBUTES_ADD_BLINK(elemAttr);
        }
        break;

    case OSD_GPS_SPEED:
        osdFormatVelocityStr(buff, gpsSol.groundSpeed, false, false);
        break;

    case OSD_GPS_MAX_SPEED:
        osdFormatVelocityStr(buff, stats.max_speed, false, true);
        break;

    case OSD_3D_SPEED:
        osdFormatVelocityStr(buff, osdGet3DSpeed(), true, false);
        break;

    case OSD_3D_MAX_SPEED:
        osdFormatVelocityStr(buff, stats.max_3D_speed, true, true);
        break;

    case OSD_GLIDESLOPE:
        {
            float horizontalSpeed = gpsSol.groundSpeed;
            float sinkRate = -getEstimatedActualVelocity(Z);
            static pt1Filter_t gsFilterState;
            const timeMs_t currentTimeMs = millis();
            static timeMs_t gsUpdatedTimeMs;
            float glideSlope = horizontalSpeed / sinkRate;
            glideSlope = pt1FilterApply4(&gsFilterState, isnormal(glideSlope) ? glideSlope : 200, 0.5, MS2S(currentTimeMs - gsUpdatedTimeMs));
            gsUpdatedTimeMs = currentTimeMs;

            buff[0] = SYM_GLIDESLOPE;
            if (glideSlope > 0.0f && glideSlope < 100.0f) {
                osdFormatCentiNumber(buff + 1, glideSlope * 100.0f, 0, 2, 0, 3, false);
            } else {
                buff[1] = buff[2] = buff[3] = '-';
            }
            buff[4] = '\0';
            break;
        }

    case OSD_GPS_LAT:
        osdFormatCoordinate(buff, SYM_LAT, gpsSol.llh.lat);
        break;

    case OSD_GPS_LON:
        osdFormatCoordinate(buff, SYM_LON, gpsSol.llh.lon);
        break;

    case OSD_HOME_DIR:
        {
            if ((STATE(GPS_FIX) 
#ifdef USE_GPS_FIX_ESTIMATION
                    || STATE(GPS_ESTIMATED_FIX)
#endif                
                    ) && STATE(GPS_FIX_HOME) && isImuHeadingValid()) {
                if (GPS_distanceToHome < (navConfig()->general.min_rth_distance / 100) ) {
                    displayWriteChar(osdDisplayPort, elemPosX, elemPosY, SYM_HOME_NEAR);
                }
                else
                {
                    int16_t panHomeDirOffset = 0;
                    if (!(osdConfig()->pan_servo_pwm2centideg == 0)){
                        panHomeDirOffset = osdGetPanServoOffset();
                    }
                    int16_t flightDirection = STATE(AIRPLANE) ? CENTIDEGREES_TO_DEGREES(posControl.actualState.cog) : DECIDEGREES_TO_DEGREES(osdGetHeading());
                    int homeDirection = GPS_directionToHome - flightDirection + panHomeDirOffset;
                    osdDrawDirArrow(osdDisplayPort, osdGetDisplayPortCanvas(), OSD_DRAW_POINT_GRID(elemPosX, elemPosY), homeDirection);
                }
            } else {
                // No home or no fix or unknown heading, blink.
                // If we're unarmed, show the arrow pointing up so users can see the arrow
                // while configuring the OSD. If we're armed, show a '-' indicating that
                // we don't know the direction to home.
                TEXT_ATTRIBUTES_ADD_BLINK(elemAttr);
                displayWriteCharWithAttr(osdDisplayPort, elemPosX, elemPosY, ARMING_FLAG(ARMED) ? '-' : SYM_ARROW_UP, elemAttr);
            }
            return true;
        }

    case OSD_HOME_HEADING_ERROR:
        {
            buff[0] = SYM_HOME;
            buff[1] = SYM_HEADING;

            if (isImuHeadingValid() && navigationPositionEstimateIsHealthy()) {
                int16_t h = lrintf(CENTIDEGREES_TO_DEGREES((float)wrap_18000(DEGREES_TO_CENTIDEGREES((int32_t)GPS_directionToHome) - (STATE(AIRPLANE) ? posControl.actualState.cog : DECIDEGREES_TO_CENTIDEGREES((int32_t)osdGetHeading())))));
                tfp_sprintf(buff + 2, "%4d", h);
            } else {
                strcpy(buff + 2, "----");
            }

            buff[6] = SYM_DEGREES;
            buff[7] = '\0';
            break;
        }

    case OSD_HOME_DIST:
        {
            buff[0] = SYM_HOME;
            uint32_t distance_to_home_cm = GPS_distanceToHome * 100;
            osdFormatDistanceSymbol(&buff[1], distance_to_home_cm, 0);

            uint16_t dist_alarm = osdConfig()->dist_alarm;
            if (dist_alarm > 0 && GPS_distanceToHome > dist_alarm) {
                TEXT_ATTRIBUTES_ADD_BLINK(elemAttr);
            }
        }
        break;

    case OSD_TRIP_DIST:
        buff[0] = SYM_TOTAL;
        osdFormatDistanceSymbol(buff + 1, getTotalTravelDistance(), 0);
        break;

    case OSD_BLACKBOX:
        {
#ifdef USE_BLACKBOX
            if (IS_RC_MODE_ACTIVE(BOXBLACKBOX)) {
                if (!isBlackboxDeviceWorking()) {
                    tfp_sprintf(buff, "%c%c", SYM_BLACKBOX, SYM_ALERT);
                } else if (isBlackboxDeviceFull()) {
                    tfp_sprintf(buff, "%cFULL", SYM_BLACKBOX);
                } else {
                    int32_t logNumber = blackboxGetLogNumber();
                    if (logNumber >= 0) {
                        tfp_sprintf(buff, "%c%05" PRId32, SYM_BLACKBOX, logNumber);
                    } else {
                        tfp_sprintf(buff, "%c", SYM_BLACKBOX);
                    }
                }
            }
#endif // USE_BLACKBOX
        }
        break;

    case OSD_ODOMETER:
        {
            displayWriteChar(osdDisplayPort, elemPosX, elemPosY, SYM_ODOMETER);
            float_t odometerDist = CENTIMETERS_TO_METERS(getTotalTravelDistance());
#ifdef USE_STATS
            odometerDist+= statsConfig()->stats_total_dist;
#endif

            switch (osdConfig()->units) {
                case OSD_UNIT_UK:
                    FALLTHROUGH;
                case OSD_UNIT_IMPERIAL:
                    osdFormatCentiNumber(buff, METERS_TO_MILES(odometerDist) * 100, 1, 1, 1, 6, true);
                    buff[6] = SYM_MI;
                    break;
                default:
                case OSD_UNIT_GA:
                    osdFormatCentiNumber(buff, METERS_TO_NAUTICALMILES(odometerDist) * 100, 1, 1, 1, 6, true);
                    buff[6] = SYM_NM;
                    break;
                case OSD_UNIT_METRIC_MPH:
                    FALLTHROUGH;
                case OSD_UNIT_METRIC:
                    osdFormatCentiNumber(buff, METERS_TO_KILOMETERS(odometerDist) * 100, 1, 1, 1, 6, true);
                    buff[6] = SYM_KM;
                    break;
            }
            buff[7] = '\0';
            elemPosX++;
        }
        break;

    case OSD_GROUND_COURSE:
        {
            buff[0] = SYM_GROUND_COURSE;
            if (osdIsHeadingValid()) {
                tfp_sprintf(&buff[1], "%3d", (int16_t)CENTIDEGREES_TO_DEGREES(posControl.actualState.cog));
            } else {
                buff[1] = buff[2] = buff[3] = '-';
            }
            buff[4] = SYM_DEGREES;
            buff[5] = '\0';
            break;
        }

    case OSD_COURSE_HOLD_ERROR:
        {
            if (ARMING_FLAG(ARMED) && !FLIGHT_MODE(NAV_COURSE_HOLD_MODE)) {
                displayWrite(osdDisplayPort, elemPosX, elemPosY, "     ");
                return true;
            }

            buff[0] = SYM_HEADING;

            if ((!ARMING_FLAG(ARMED)) || (FLIGHT_MODE(NAV_COURSE_HOLD_MODE) && isAdjustingPosition())) {
                buff[1] = buff[2] = buff[3] = '-';
            } else if (FLIGHT_MODE(NAV_COURSE_HOLD_MODE)) {
                int16_t herr = lrintf(CENTIDEGREES_TO_DEGREES((float)navigationGetHeadingError()));
                if (ABS(herr) > 99)
                    strcpy(buff + 1, ">99");
                else
                    tfp_sprintf(buff + 1, "%3d", herr);
            }

            buff[4] = SYM_DEGREES;
            buff[5] = '\0';
            break;
        }

    case OSD_COURSE_HOLD_ADJUSTMENT:
        {
            int16_t heading_adjust = lrintf(CENTIDEGREES_TO_DEGREES((float)getCruiseHeadingAdjustment()));

            if (ARMING_FLAG(ARMED) && ((!FLIGHT_MODE(NAV_COURSE_HOLD_MODE)) || !(isAdjustingPosition() || isAdjustingHeading() || (heading_adjust != 0)))) {
                displayWrite(osdDisplayPort, elemPosX, elemPosY, "      ");
                return true;
            }

            buff[0] = SYM_HEADING;

            if (!ARMING_FLAG(ARMED)) {
                buff[1] = buff[2] = buff[3] = buff[4] = '-';
            } else if (FLIGHT_MODE(NAV_COURSE_HOLD_MODE)) {
                tfp_sprintf(buff + 1, "%4d", heading_adjust);
            }

            buff[5] = SYM_DEGREES;
            buff[6] = '\0';
            break;
        }

    case OSD_CROSS_TRACK_ERROR:
        {
            if (isWaypointNavTrackingActive()) {
                buff[0] = SYM_CROSS_TRACK_ERROR;
                osdFormatDistanceSymbol(buff + 1, navigationGetCrossTrackError(), 0);
            } else {
                displayWrite(osdDisplayPort, elemPosX, elemPosY, "     ");
                return true;
            }
            break;
        }

    case OSD_GPS_HDOP:
        {
            buff[0] = SYM_HDP_L;
            buff[1] = SYM_HDP_R;
            int32_t centiHDOP = 100 * gpsSol.hdop / HDOP_SCALE;
            uint8_t digits = 2U;
#ifndef DISABLE_MSP_BF_COMPAT   // IF BFCOMPAT is not supported, there's no need to check for it and change the values
            if (isBfCompatibleVideoSystem(osdConfig())) {
                digits = 3U;
            }
#endif
            osdFormatCentiNumber(&buff[2], centiHDOP, 0, 1, 0, digits, false);
            break;
        }
#ifdef USE_ADSB
        case OSD_ADSB_WARNING:
        {
            static uint8_t adsblen = 1;
            uint8_t arrowPositionX = 0;

            for (int i = 0; i <= adsblen; i++) {
                buff[i] = SYM_BLANK;
            }

            buff[adsblen]='\0';
            displayWrite(osdDisplayPort, elemPosX, elemPosY, buff); // clear any previous chars because variable element size
            adsblen=1;
            adsbVehicle_t *vehicle = findVehicleClosest();

            if(vehicle != NULL){
                recalculateVehicle(vehicle);
            }

            if (
                    vehicle != NULL &&
                    (vehicle->calculatedVehicleValues.dist > 0) &&
                    vehicle->calculatedVehicleValues.dist < METERS_TO_CENTIMETERS(osdConfig()->adsb_distance_warning) &&
                    (osdConfig()->adsb_ignore_plane_above_me_limit == 0 || METERS_TO_CENTIMETERS(osdConfig()->adsb_ignore_plane_above_me_limit) > vehicle->calculatedVehicleValues.verticalDistance)
            ){
                buff[0] = SYM_ADSB;
                osdFormatDistanceStr(&buff[1], (int32_t)vehicle->calculatedVehicleValues.dist);
                adsblen = strlen(buff);

                buff[adsblen-1] = SYM_BLANK;

                arrowPositionX = adsblen-1;
                osdFormatDistanceStr(&buff[adsblen], vehicle->calculatedVehicleValues.verticalDistance);
                adsblen = strlen(buff)-1;

                if (vehicle->calculatedVehicleValues.dist < METERS_TO_CENTIMETERS(osdConfig()->adsb_distance_alert)) {
                    TEXT_ATTRIBUTES_ADD_BLINK(elemAttr);
                }
            }

            buff[adsblen]='\0';
            displayWriteWithAttr(osdDisplayPort, elemPosX, elemPosY, buff, elemAttr);

            if (arrowPositionX > 0){
                int16_t panHomeDirOffset = 0;
                if (osdConfig()->pan_servo_pwm2centideg != 0){
                    panHomeDirOffset = osdGetPanServoOffset();
                }
                int16_t flightDirection = STATE(AIRPLANE) ? CENTIDEGREES_TO_DEGREES(posControl.actualState.cog) : DECIDEGREES_TO_DEGREES(osdGetHeading());
                osdDrawDirArrow(osdDisplayPort, osdGetDisplayPortCanvas(), OSD_DRAW_POINT_GRID(elemPosX + arrowPositionX, elemPosY), CENTIDEGREES_TO_DEGREES(vehicle->calculatedVehicleValues.dir) - flightDirection + panHomeDirOffset);
            }

            return true;
        }
        case OSD_ADSB_INFO:
        {
            buff[0] = SYM_ADSB;
            if(getAdsbStatus()->vehiclesMessagesTotal > 0){
                tfp_sprintf(buff + 1, "%2d", getActiveVehiclesCount());
            }else{
                buff[1] = '-';
            }

            break;
        }

#endif
    case OSD_MAP_NORTH:
        {
            static uint16_t drawn = 0;
            static uint32_t scale = 0;
            osdDrawHomeMap(0, 'N', &drawn, &scale);
            return true;
        }
    case OSD_MAP_TAKEOFF:
        {
            static uint16_t drawn = 0;
            static uint32_t scale = 0;
            osdDrawHomeMap(CENTIDEGREES_TO_DEGREES(navigationGetHomeHeading()), 'T', &drawn, &scale);
            return true;
        }
    case OSD_RADAR:
        {
            static uint16_t drawn = 0;
            static uint32_t scale = 0;
            osdDrawRadar(&drawn, &scale);
            return true;
        }
#endif // GPS

    case OSD_ALTITUDE:
        {
            int32_t alt = osdGetAltitude();
            osdFormatAltitudeSymbol(buff, alt);

            uint16_t alt_alarm = osdConfig()->alt_alarm;
            uint16_t neg_alt_alarm = osdConfig()->neg_alt_alarm;
            if ((alt_alarm > 0 && CENTIMETERS_TO_METERS(alt) > alt_alarm) ||
                (neg_alt_alarm > 0 && alt < 0 && -CENTIMETERS_TO_METERS(alt) > neg_alt_alarm)) {

                TEXT_ATTRIBUTES_ADD_BLINK(elemAttr);
            }
            displayWriteWithAttr(osdDisplayPort, elemPosX, elemPosY, buff, elemAttr);

            if (STATE(MULTIROTOR) && posControl.flags.isAdjustingAltitude) {
                /* Indicate MR altitude adjustment active with constant symbol at first blank position.
                 * Alternate symbol on/off with 600ms cycle if first position not blank (to maintain visibility of -ve sign) */
                int8_t blankPos;
                for (blankPos = 2; blankPos >= 0; blankPos--) {
                    if (buff[blankPos] == SYM_BLANK) {
            break;
        }
                }
                if (blankPos >= 0 || OSD_ALTERNATING_CHOICES(600, 2) == 0) {
                    blankPos = blankPos < 0 ? 0 : blankPos;
                    displayWriteChar(osdDisplayPort, elemPosX + blankPos, elemPosY, SYM_TERRAIN_FOLLOWING);
                }
            }
            return true;
        }

    case OSD_ALTITUDE_MSL:
        {
            int32_t alt = osdGetAltitudeMsl();
            osdFormatAltitudeSymbol(buff, alt);
            break;
        }

#ifdef USE_RANGEFINDER
    case OSD_RANGEFINDER:
        {
            int32_t range = rangefinderGetLatestRawAltitude();
            if (range < 0) {
                buff[0] = '-';
                buff[1] = '-';
                buff[2] = '-';
            } else {
                osdFormatDistanceSymbol(buff, range, 1);
            }
        }
        break;
#endif

    case OSD_ONTIME:
        {
            osdFormatOnTime(buff);
            break;
        }

    case OSD_FLYTIME:
        {
            osdFormatFlyTime(buff, &elemAttr);
            break;
        }

    case OSD_ONTIME_FLYTIME:
        {
            if (ARMING_FLAG(ARMED)) {
                osdFormatFlyTime(buff, &elemAttr);
            } else {
                osdFormatOnTime(buff);
            }
            break;
        }

    case OSD_REMAINING_FLIGHT_TIME_BEFORE_RTH:
        {
            /*static int32_t updatedTimeSeconds = 0;*/
            static int32_t timeSeconds = -1;
#if defined(USE_ADC) && defined(USE_GPS)
            static timeUs_t updatedTimestamp = 0;
            timeUs_t currentTimeUs = micros();
            if (cmpTimeUs(currentTimeUs, updatedTimestamp) >= MS2US(1000)) {
#ifdef USE_WIND_ESTIMATOR
                timeSeconds = calculateRemainingFlightTimeBeforeRTH(osdConfig()->estimations_wind_compensation);
#else
                timeSeconds = calculateRemainingFlightTimeBeforeRTH(false);
#endif
                updatedTimestamp = currentTimeUs;
            }
#endif
            if ((!ARMING_FLAG(ARMED)) || (timeSeconds == -1)) {
                buff[0] = SYM_FLIGHT_MINS_REMAINING;
                strcpy(buff + 1, "--:--");
#if defined(USE_ADC) && defined(USE_GPS)
                updatedTimestamp = 0;
#endif
            } else if (timeSeconds == -2) {
                // Wind is too strong to come back with cruise throttle
                buff[0] = SYM_FLIGHT_MINS_REMAINING;
                buff[1] = buff[2] = buff[4] = buff[5] = SYM_WIND_HORIZONTAL;
                buff[3] = ':';
                buff[6] = '\0';
                TEXT_ATTRIBUTES_ADD_BLINK(elemAttr);
            } else {
                osdFormatTime(buff, timeSeconds, SYM_FLIGHT_MINS_REMAINING, SYM_FLIGHT_HOURS_REMAINING);
                if (timeSeconds == 0)
                    TEXT_ATTRIBUTES_ADD_BLINK(elemAttr);
            }
        }
        break;

    case OSD_REMAINING_DISTANCE_BEFORE_RTH:;
        static int32_t distanceMeters = -1;
#if defined(USE_ADC) && defined(USE_GPS)
        static timeUs_t updatedTimestamp = 0;
        timeUs_t currentTimeUs = micros();
        if (cmpTimeUs(currentTimeUs, updatedTimestamp) >= MS2US(1000)) {
#ifdef USE_WIND_ESTIMATOR
            distanceMeters = calculateRemainingDistanceBeforeRTH(osdConfig()->estimations_wind_compensation);
#else
            distanceMeters = calculateRemainingDistanceBeforeRTH(false);
#endif
            updatedTimestamp = currentTimeUs;
        }
#endif
        displayWriteChar(osdDisplayPort, elemPosX, elemPosY, SYM_FLIGHT_DIST_REMAINING);

        if ((!ARMING_FLAG(ARMED)) || (distanceMeters == -1)) {
            buff[3] = SYM_BLANK;
            buff[4] = '\0';
            strcpy(buff, "---");
        } else if (distanceMeters == -2) {
            // Wind is too strong to come back with cruise throttle
            buff[0] = buff[1] = buff[2] = SYM_WIND_HORIZONTAL;
            switch ((osd_unit_e)osdConfig()->units){
                case OSD_UNIT_UK:
                    FALLTHROUGH;
                case OSD_UNIT_IMPERIAL:
                    buff[3] = SYM_DIST_MI;
                    break;
                case OSD_UNIT_METRIC_MPH:
                    FALLTHROUGH;
                case OSD_UNIT_METRIC:
                    buff[3] = SYM_DIST_KM;
                    break;
                case OSD_UNIT_GA:
                    buff[3] = SYM_DIST_NM;
                    break;
            }
            buff[4] = '\0';
            TEXT_ATTRIBUTES_ADD_BLINK(elemAttr);
        } else {
            osdFormatDistanceSymbol(buff, distanceMeters * 100, 0);
            if (distanceMeters == 0)
                TEXT_ATTRIBUTES_ADD_BLINK(elemAttr);
        }
        elemPosX++;
        break;

    case OSD_FLYMODE:
        {
            char *p = "ACRO";
#ifdef USE_FW_AUTOLAND
            if (FLIGHT_MODE(NAV_FW_AUTOLAND)) 
                p = "LAND";
            else
#endif
            if (FLIGHT_MODE(FAILSAFE_MODE))
                p = "!FS!";
            else if (FLIGHT_MODE(MANUAL_MODE))
                p = "MANU";
            else if (FLIGHT_MODE(TURTLE_MODE))
                p = "TURT";
            else if (FLIGHT_MODE(NAV_RTH_MODE))
                p = isWaypointMissionRTHActive() ? "WRTH" : "RTH ";
            else if (FLIGHT_MODE(NAV_POSHOLD_MODE) && STATE(AIRPLANE))
                p = "LOTR";
            else if (FLIGHT_MODE(NAV_POSHOLD_MODE))
                p = "HOLD";
            else if (FLIGHT_MODE(NAV_COURSE_HOLD_MODE) && FLIGHT_MODE(NAV_ALTHOLD_MODE))
                p = "CRUZ";
            else if (FLIGHT_MODE(NAV_COURSE_HOLD_MODE))
                p = "CRSH";
            else if (FLIGHT_MODE(NAV_WP_MODE))
                p = " WP ";
            else if (FLIGHT_MODE(NAV_ALTHOLD_MODE) && navigationRequiresAngleMode()) {
                // If navigationRequiresAngleMode() returns false when ALTHOLD is active,
                // it means it can be combined with ANGLE, HORIZON, ANGLEHOLD, ACRO, etc...
                // and its display is handled by OSD_MESSAGES rather than OSD_FLYMODE.
                p = " AH ";
            }
            else if (FLIGHT_MODE(ANGLE_MODE))
                p = "ANGL";
            else if (FLIGHT_MODE(HORIZON_MODE))
                p = "HOR ";
            else if (FLIGHT_MODE(ANGLEHOLD_MODE))
                p = "ANGH";

            displayWrite(osdDisplayPort, elemPosX, elemPosY, p);
            return true;
        }

    case OSD_CRAFT_NAME:
        osdFormatCraftName(buff);
        break;

    case OSD_PILOT_NAME:
        osdFormatPilotName(buff);
        break;

    case OSD_PILOT_LOGO:
        displayWriteChar(osdDisplayPort, elemPosX, elemPosY, SYM_PILOT_LOGO_SML_L);
        displayWriteChar(osdDisplayPort, elemPosX+1, elemPosY, SYM_PILOT_LOGO_SML_C);
        displayWriteChar(osdDisplayPort, elemPosX+2, elemPosY, SYM_PILOT_LOGO_SML_R);
        break;

    case OSD_THROTTLE_POS:
    {
        osdFormatThrottlePosition(buff, false, &elemAttr);
        break;
    }

    case OSD_VTX_CHANNEL:
        {
            vtxDeviceOsdInfo_t osdInfo;
            vtxCommonGetOsdInfo(vtxCommonDevice(), &osdInfo);

            tfp_sprintf(buff, "CH:%c%s:", osdInfo.bandLetter, osdInfo.channelName);
            displayWrite(osdDisplayPort, elemPosX, elemPosY, buff);

            tfp_sprintf(buff, "%c", osdInfo.powerIndexLetter);
            if (isAdjustmentFunctionSelected(ADJUSTMENT_VTX_POWER_LEVEL)) TEXT_ATTRIBUTES_ADD_BLINK(elemAttr);
            displayWriteWithAttr(osdDisplayPort, elemPosX + 6, elemPosY, buff, elemAttr);
            return true;
        }
        break;

    case OSD_VTX_POWER:
        {
            vtxDeviceOsdInfo_t osdInfo;
            vtxCommonGetOsdInfo(vtxCommonDevice(), &osdInfo);

            tfp_sprintf(buff, "%c", SYM_VTX_POWER);
            displayWrite(osdDisplayPort, elemPosX, elemPosY, buff);

            tfp_sprintf(buff, "%c", osdInfo.powerIndexLetter);
            if (isAdjustmentFunctionSelected(ADJUSTMENT_VTX_POWER_LEVEL)) TEXT_ATTRIBUTES_ADD_BLINK(elemAttr);
            displayWriteWithAttr(osdDisplayPort, elemPosX+1, elemPosY, buff, elemAttr);
            return true;
        }

#if defined(USE_SERIALRX_CRSF)
    case OSD_CRSF_RSSI_DBM:
        {
            int16_t rssi = rxLinkStatistics.uplinkRSSI;
            buff[0] = (rxLinkStatistics.activeAntenna == 0) ? SYM_RSSI : SYM_2RSS; // Separate symbols for each antenna
            if (rssi <= -100) {
                tfp_sprintf(buff + 1, "%4d%c", rssi, SYM_DBM);
            } else {
                tfp_sprintf(buff + 1, "%3d%c%c", rssi, SYM_DBM, ' ');
            }
            if (!failsafeIsReceivingRxData()){
                TEXT_ATTRIBUTES_ADD_BLINK(elemAttr);
            } else if (osdConfig()->rssi_dbm_alarm && rssi < osdConfig()->rssi_dbm_alarm) {
                TEXT_ATTRIBUTES_ADD_BLINK(elemAttr);
            }
            break;
        }
    case OSD_CRSF_LQ:
        {
            buff[0] = SYM_LQ;
            int16_t statsLQ = rxLinkStatistics.uplinkLQ;
            int16_t scaledLQ = scaleRange(constrain(statsLQ, 0, 100), 0, 100, 170, 300);
            switch (osdConfig()->crsf_lq_format) {
                case OSD_CRSF_LQ_TYPE1:
                    if (!failsafeIsReceivingRxData()) {
                        tfp_sprintf(buff+1, "%3d", 0);
                    } else {
                        tfp_sprintf(buff+1, "%3d", rxLinkStatistics.uplinkLQ);
                    }
                    break;
                case OSD_CRSF_LQ_TYPE2:
                    if (!failsafeIsReceivingRxData()) {
                        tfp_sprintf(buff+1, "%s:%3d", " ", 0);
                    } else {
                        tfp_sprintf(buff+1, "%d:%3d", rxLinkStatistics.rfMode, rxLinkStatistics.uplinkLQ);
                    }
                    break;
                case OSD_CRSF_LQ_TYPE3:
                    if (!failsafeIsReceivingRxData()) {
                        tfp_sprintf(buff+1, "%3d", 0);
                    } else {
                        tfp_sprintf(buff+1, "%3d", rxLinkStatistics.rfMode >= 2 ? scaledLQ : rxLinkStatistics.uplinkLQ);
                    }
                    break;
            }
            if (!failsafeIsReceivingRxData()) {
                TEXT_ATTRIBUTES_ADD_BLINK(elemAttr);
            } else if (rxLinkStatistics.uplinkLQ < osdConfig()->link_quality_alarm) {
                TEXT_ATTRIBUTES_ADD_BLINK(elemAttr);
            }
            break;
        }

    case OSD_CRSF_SNR_DB:
        {
            static pt1Filter_t snrFilterState;
            static timeMs_t snrUpdated = 0;
            int8_t snrFiltered = pt1FilterApply4(&snrFilterState, rxLinkStatistics.uplinkSNR, 0.5f, MS2S(millis() - snrUpdated));
            snrUpdated = millis();

            const char* showsnr = "-20";
            const char* hidesnr = "   ";
            if (snrFiltered > osdConfig()->snr_alarm) {
                if (cmsInMenu) {
                    buff[0] = SYM_SNR;
                    tfp_sprintf(buff + 1, "%s%c", showsnr, SYM_DB);
                } else {
                    buff[0] = SYM_BLANK;
                    tfp_sprintf(buff + 1, "%s%c", hidesnr, SYM_BLANK);
                }
            } else if (snrFiltered <= osdConfig()->snr_alarm) {
                buff[0] = SYM_SNR;
                if (snrFiltered <= -10) {
                    tfp_sprintf(buff + 1, "%3d%c", snrFiltered, SYM_DB);
                } else {
                    tfp_sprintf(buff + 1, "%2d%c%c", snrFiltered, SYM_DB, ' ');
                }
            }
            break;
        }

    case OSD_CRSF_TX_POWER:
        {
            if (!failsafeIsReceivingRxData())
                tfp_sprintf(buff, "%s%c", "    ", SYM_BLANK);
            else
                tfp_sprintf(buff, "%4d%c", rxLinkStatistics.uplinkTXPower, SYM_MW);
            break;
        }
#endif

    case OSD_CROSSHAIRS: // Hud is a sub-element of the crosshair

        osdCrosshairPosition(&elemPosX, &elemPosY);
        osdHudDrawCrosshair(osdGetDisplayPortCanvas(), elemPosX, elemPosY);

        if (osdConfig()->hud_homing && (STATE(GPS_FIX) 
#ifdef USE_GPS_FIX_ESTIMATION        
            || STATE(GPS_ESTIMATED_FIX)
#endif            
            ) && STATE(GPS_FIX_HOME) && isImuHeadingValid()) {
            osdHudDrawHoming(elemPosX, elemPosY);
        }

        if ((STATE(GPS_FIX) 
#ifdef USE_GPS_FIX_ESTIMATION        
            || STATE(GPS_ESTIMATED_FIX)
#endif            
            ) && isImuHeadingValid()) {

            if (osdConfig()->hud_homepoint || osdConfig()->hud_radar_disp > 0 || osdConfig()->hud_wp_disp > 0) {
                    osdHudClear();
            }

            // -------- POI : Home point

            if (osdConfig()->hud_homepoint) { // Display the home point (H)
                osdHudDrawPoi(GPS_distanceToHome, GPS_directionToHome, -osdGetAltitude() / 100, 0, SYM_HOME, 0 , 0);
            }

            // -------- POI : Nearby aircrafts from ESP32 radar

            if (osdConfig()->hud_radar_disp > 0) { // Display the POI from the radar
                for (uint8_t i = 0; i < osdConfig()->hud_radar_disp; i++) {
                    if (radar_pois[i].gps.lat != 0 && radar_pois[i].gps.lon != 0 && radar_pois[i].state < 2) { // state 2 means POI has been lost and must be skipped
                        fpVector3_t poi;
                        geoConvertGeodeticToLocal(&poi, &posControl.gpsOrigin, &radar_pois[i].gps, GEO_ALT_RELATIVE);
                        radar_pois[i].distance = calculateDistanceToDestination(&poi) / 100; // In meters

                        if (radar_pois[i].distance >= osdConfig()->hud_radar_range_min && radar_pois[i].distance <= osdConfig()->hud_radar_range_max) {
                            radar_pois[i].direction = calculateBearingToDestination(&poi) / 100; // In °
                            radar_pois[i].altitude = (radar_pois[i].gps.alt - osdGetAltitudeMsl()) / 100;
                            osdHudDrawPoi(radar_pois[i].distance, osdGetHeadingAngle(radar_pois[i].direction), radar_pois[i].altitude, 1, 65 + i, radar_pois[i].heading, radar_pois[i].lq);
                        }
                    }
                }
            }

            // -------- POI : Next waypoints from navigation

            if (osdConfig()->hud_wp_disp > 0 && posControl.waypointListValid && posControl.waypointCount > 0) { // Display the next waypoints
                gpsLocation_t wp2;
                int j;

                for (int i = osdConfig()->hud_wp_disp - 1; i >= 0 ; i--) { // Display in reverse order so the next WP is always written on top
                    j = posControl.activeWaypointIndex + i;
                    if (j > posControl.startWpIndex + posControl.waypointCount - 1) { // limit to max WP index for mission
                        break;
                    }
                    if (posControl.waypointList[j].lat != 0 && posControl.waypointList[j].lon != 0) {
                        wp2.lat = posControl.waypointList[j].lat;
                        wp2.lon = posControl.waypointList[j].lon;
                        wp2.alt = posControl.waypointList[j].alt;
                        fpVector3_t poi;
                        geoConvertGeodeticToLocal(&poi, &posControl.gpsOrigin, &wp2, waypointMissionAltConvMode(posControl.waypointList[j].p3));
                        int32_t altConvModeAltitude = waypointMissionAltConvMode(posControl.waypointList[j].p3) == GEO_ALT_ABSOLUTE ? osdGetAltitudeMsl() : osdGetAltitude();
                        j = getGeoWaypointNumber(j);
                        while (j > 9) j -= 10; // Only the last digit displayed if WP>=10, no room for more (48 = ascii 0)
                        osdHudDrawPoi(calculateDistanceToDestination(&poi) / 100, osdGetHeadingAngle(calculateBearingToDestination(&poi) / 100), (posControl.waypointList[j].alt - altConvModeAltitude)/ 100, 2, SYM_WAYPOINT, 48 + j, i);
                    }
                }
            }
        }

        return true;
        break;

    case OSD_ATTITUDE_ROLL:
        buff[0] = SYM_ROLL_LEVEL;
        if (ABS(attitude.values.roll) >= 1)
            buff[0] += (attitude.values.roll < 0 ? -1 : 1);
        osdFormatCentiNumber(buff + 1, DECIDEGREES_TO_CENTIDEGREES(ABS(attitude.values.roll)), 0, 1, 0, 3, false);
        break;

    case OSD_ATTITUDE_PITCH:
        if (ABS(attitude.values.pitch) < 1)
            buff[0] = 'P';
        else if (attitude.values.pitch > 0)
            buff[0] = SYM_PITCH_DOWN;
        else if (attitude.values.pitch < 0)
            buff[0] = SYM_PITCH_UP;
        osdFormatCentiNumber(buff + 1, DECIDEGREES_TO_CENTIDEGREES(ABS(attitude.values.pitch)), 0, 1, 0, 3, false);
        break;

    case OSD_ARTIFICIAL_HORIZON:
        {
            float rollAngle = DECIDEGREES_TO_RADIANS(attitude.values.roll);
            float pitchAngle = DECIDEGREES_TO_RADIANS(attitude.values.pitch);

            pitchAngle -= osdConfig()->ahi_camera_uptilt_comp ? DEGREES_TO_RADIANS(osdConfig()->camera_uptilt) : 0;
            pitchAngle += DEGREES_TO_RADIANS(getFixedWingLevelTrim());
            if (osdConfig()->ahi_reverse_roll) {
                rollAngle = -rollAngle;
            }
            osdDrawArtificialHorizon(osdDisplayPort, osdGetDisplayPortCanvas(),
                 OSD_DRAW_POINT_GRID(elemPosX, elemPosY), rollAngle, pitchAngle);
            osdDrawSingleElement(OSD_HORIZON_SIDEBARS);
            osdDrawSingleElement(OSD_CROSSHAIRS);

            return true;
        }

    case OSD_HORIZON_SIDEBARS:
        {
            osdDrawSidebars(osdDisplayPort, osdGetDisplayPortCanvas());
            return true;
        }

#if defined(USE_BARO) || defined(USE_GPS)
    case OSD_VARIO:
        {
            float zvel = getEstimatedActualVelocity(Z);
            osdDrawVario(osdDisplayPort, osdGetDisplayPortCanvas(), OSD_DRAW_POINT_GRID(elemPosX, elemPosY), zvel);
            return true;
        }

    case OSD_VARIO_NUM:
        {
            int16_t value = getEstimatedActualVelocity(Z);
            char sym;
            switch ((osd_unit_e)osdConfig()->units) {
                case OSD_UNIT_UK:
                    FALLTHROUGH;
                case OSD_UNIT_IMPERIAL:
                    // Convert to centifeet/s
                    value = CENTIMETERS_TO_CENTIFEET(value);
                    sym = SYM_FTS;
                    break;
                case OSD_UNIT_GA:
                    // Convert to centi-100feet/min
                    value = CENTIMETERS_TO_FEET(value * 60);
                    sym = SYM_100FTM;
                    break;
                default:
                case OSD_UNIT_METRIC_MPH:
                    FALLTHROUGH;
                case OSD_UNIT_METRIC:
                    // Already in cm/s
                    sym = SYM_MS;
                    break;
            }

            osdFormatCentiNumber(buff, value, 0, 1, 0, 3, false);
            buff[3] = sym;
            buff[4] = '\0';
            break;
        }
    case OSD_CLIMB_EFFICIENCY:
        {
            // amperage is in centi amps (10mA), vertical speed is in cms/s. We want
            // Ah/dist only to show when vertical speed > 1m/s.
            static pt1Filter_t veFilterState;
            static timeUs_t vEfficiencyUpdated = 0;
            int32_t value = 0;
            timeUs_t currentTimeUs = micros();
            timeDelta_t vEfficiencyTimeDelta = cmpTimeUs(currentTimeUs, vEfficiencyUpdated);
            if (getEstimatedActualVelocity(Z) > 0) {
                if (vEfficiencyTimeDelta >= EFFICIENCY_UPDATE_INTERVAL) {
                                                            // Centiamps (kept for osdFormatCentiNumber) / m/s - Will appear as A / m/s in OSD
                    value = pt1FilterApply4(&veFilterState, (float)getAmperage() / (getEstimatedActualVelocity(Z) / 100.0f), 1, US2S(vEfficiencyTimeDelta));

                    vEfficiencyUpdated = currentTimeUs;
                } else {
                    value = veFilterState.state;
                }
            }
            bool efficiencyValid = (value > 0) && (getEstimatedActualVelocity(Z) > 100);
            switch (osdConfig()->units) {
                case OSD_UNIT_UK:
                    FALLTHROUGH;
                case OSD_UNIT_GA:
                    FALLTHROUGH;
                case OSD_UNIT_IMPERIAL:
                    // mAh/foot
                    if (efficiencyValid) {
                        osdFormatCentiNumber(buff, (value * METERS_PER_FOOT), 1, 2, 2, 3, false);
                        tfp_sprintf(buff + strlen(buff), "%c%c", SYM_AH_V_FT_0, SYM_AH_V_FT_1);
                    } else {
                        buff[0] = buff[1] = buff[2] = '-';
                        buff[3] = SYM_AH_V_FT_0;
                        buff[4] = SYM_AH_V_FT_1;
                        buff[5] = '\0';
                    }
                    break;
                case OSD_UNIT_METRIC_MPH:
                    FALLTHROUGH;
                case OSD_UNIT_METRIC:
                    // mAh/metre
                    if (efficiencyValid) {
                        osdFormatCentiNumber(buff, value, 1, 2, 2, 3, false);
                        tfp_sprintf(buff + strlen(buff), "%c%c", SYM_AH_V_M_0, SYM_AH_V_M_1);
                    } else {
                        buff[0] = buff[1] = buff[2] = '-';
                        buff[3] = SYM_AH_V_M_0;
                        buff[4] = SYM_AH_V_M_1;
                        buff[5] = '\0';
                    }
                    break;
            }
            break;
        }
    case OSD_GLIDE_TIME_REMAINING:
        {
            uint16_t glideTime = osdGetRemainingGlideTime();
            buff[0] = SYM_GLIDE_MINS;
            if (glideTime > 0) {
                // Maximum value we can show in minutes is 99 minutes and 59 seconds. It is extremely unlikely that glide
                // time will be longer than 99 minutes. If it is, it will show 99:^^
                if (glideTime > (99 * 60) + 59) {
                    tfp_sprintf(buff + 1, "%02d:", (int)(glideTime / 60));
                    buff[4] = SYM_DIRECTION;
                    buff[5] = SYM_DIRECTION;
                } else {
                    tfp_sprintf(buff + 1, "%02d:%02d", (int)(glideTime / 60), (int)(glideTime % 60));
                }
            } else {
               tfp_sprintf(buff + 1, "%s", "--:--");
            }
            buff[6] = '\0';
            break;
        }
    case OSD_GLIDE_RANGE:
        {
            uint16_t glideSeconds = osdGetRemainingGlideTime();
            buff[0] = SYM_GLIDE_DIST;
            if (glideSeconds > 0) {
                uint32_t glideRangeCM = glideSeconds * gpsSol.groundSpeed;
                osdFormatDistanceSymbol(buff + 1, glideRangeCM, 0);
            } else {
                tfp_sprintf(buff + 1, "%s%c", "---", SYM_BLANK);
                buff[5] = '\0';
            }
            break;
        }
#endif

    case OSD_SWITCH_INDICATOR_0:
        osdDisplaySwitchIndicator(osdConfig()->osd_switch_indicator0_name, rxGetChannelValue(osdConfig()->osd_switch_indicator0_channel - 1), buff);
        break;

    case OSD_SWITCH_INDICATOR_1:
        osdDisplaySwitchIndicator(osdConfig()->osd_switch_indicator1_name, rxGetChannelValue(osdConfig()->osd_switch_indicator1_channel - 1), buff);
        break;

    case OSD_SWITCH_INDICATOR_2:
        osdDisplaySwitchIndicator(osdConfig()->osd_switch_indicator2_name, rxGetChannelValue(osdConfig()->osd_switch_indicator2_channel - 1), buff);
        break;

    case OSD_SWITCH_INDICATOR_3:
        osdDisplaySwitchIndicator(osdConfig()->osd_switch_indicator3_name, rxGetChannelValue(osdConfig()->osd_switch_indicator3_channel - 1), buff);
        break;

    case OSD_PAN_SERVO_CENTRED:
        {
            int16_t panOffset = osdGetPanServoOffset();
            const timeMs_t panServoTimeNow = millis();
            static timeMs_t panServoTimeOffCentre = 0;

            if (panOffset < 0) {
                if (osdConfig()->pan_servo_offcentre_warning != 0 && panOffset >= -osdConfig()->pan_servo_offcentre_warning) {
                    if (panServoTimeOffCentre == 0) {
                        panServoTimeOffCentre = panServoTimeNow;
                    } else if (panServoTimeNow >= (panServoTimeOffCentre + 10000 )) {
                        TEXT_ATTRIBUTES_ADD_BLINK(elemAttr);
                    }
                } else {
                    panServoTimeOffCentre = 0;
                }

                if (osdConfig()->pan_servo_indicator_show_degrees) {
                    tfp_sprintf(buff, "%3d%c", -panOffset, SYM_DEGREES);
                    displayWriteWithAttr(osdDisplayPort, elemPosX+1, elemPosY, buff, elemAttr);
                }
                displayWriteCharWithAttr(osdDisplayPort, elemPosX, elemPosY, SYM_SERVO_PAN_IS_OFFSET_R, elemAttr);
            } else if (panOffset > 0) {
                if (osdConfig()->pan_servo_offcentre_warning != 0 && panOffset <= osdConfig()->pan_servo_offcentre_warning) {
                    if (panServoTimeOffCentre == 0) {
                        panServoTimeOffCentre = panServoTimeNow;
                    } else if (panServoTimeNow >= (panServoTimeOffCentre + 10000 )) {
                        TEXT_ATTRIBUTES_ADD_BLINK(elemAttr);
                    }
                } else {
                    panServoTimeOffCentre = 0;
                }

                if (osdConfig()->pan_servo_indicator_show_degrees) {
                    tfp_sprintf(buff, "%3d%c", panOffset, SYM_DEGREES);
                    displayWriteWithAttr(osdDisplayPort, elemPosX+1, elemPosY, buff, elemAttr);
                }
                displayWriteCharWithAttr(osdDisplayPort, elemPosX, elemPosY, SYM_SERVO_PAN_IS_OFFSET_L, elemAttr);
            } else {
                panServoTimeOffCentre = 0;

                if (osdConfig()->pan_servo_indicator_show_degrees) {
                    tfp_sprintf(buff, "%3d%c", panOffset, SYM_DEGREES);
                    displayWriteWithAttr(osdDisplayPort, elemPosX+1, elemPosY, buff, elemAttr);
                }
                displayWriteChar(osdDisplayPort, elemPosX, elemPosY, SYM_SERVO_PAN_IS_CENTRED);
            }

            return true;
        }
        break;

    case OSD_ACTIVE_PROFILE:
        tfp_sprintf(buff, "%c%u", SYM_PROFILE, (getConfigProfile() + 1));
        displayWrite(osdDisplayPort, elemPosX, elemPosY, buff);
        break;

    case OSD_ROLL_PIDS:
        osdDisplayFlightPIDValues(elemPosX, elemPosY, "ROL", PID_ROLL, ADJUSTMENT_ROLL_P, ADJUSTMENT_ROLL_I, ADJUSTMENT_ROLL_D, ADJUSTMENT_ROLL_FF);
        return true;

    case OSD_PITCH_PIDS:
        osdDisplayFlightPIDValues(elemPosX, elemPosY, "PIT", PID_PITCH, ADJUSTMENT_PITCH_P, ADJUSTMENT_PITCH_I, ADJUSTMENT_PITCH_D, ADJUSTMENT_PITCH_FF);
        return true;

    case OSD_YAW_PIDS:
        osdDisplayFlightPIDValues(elemPosX, elemPosY, "YAW", PID_YAW, ADJUSTMENT_YAW_P, ADJUSTMENT_YAW_I, ADJUSTMENT_YAW_D, ADJUSTMENT_YAW_FF);
        return true;

    case OSD_LEVEL_PIDS:
        osdDisplayNavPIDValues(elemPosX, elemPosY, "LEV", PID_LEVEL, ADJUSTMENT_LEVEL_P, ADJUSTMENT_LEVEL_I, ADJUSTMENT_LEVEL_D);
        return true;

    case OSD_POS_XY_PIDS:
        osdDisplayNavPIDValues(elemPosX, elemPosY, "PXY", PID_POS_XY, ADJUSTMENT_POS_XY_P, ADJUSTMENT_POS_XY_I, ADJUSTMENT_POS_XY_D);
        return true;

    case OSD_POS_Z_PIDS:
        osdDisplayNavPIDValues(elemPosX, elemPosY, "PZ", PID_POS_Z, ADJUSTMENT_POS_Z_P, ADJUSTMENT_POS_Z_I, ADJUSTMENT_POS_Z_D);
        return true;

    case OSD_VEL_XY_PIDS:
        osdDisplayNavPIDValues(elemPosX, elemPosY, "VXY", PID_VEL_XY, ADJUSTMENT_VEL_XY_P, ADJUSTMENT_VEL_XY_I, ADJUSTMENT_VEL_XY_D);
        return true;

    case OSD_VEL_Z_PIDS:
        osdDisplayNavPIDValues(elemPosX, elemPosY, "VZ", PID_VEL_Z, ADJUSTMENT_VEL_Z_P, ADJUSTMENT_VEL_Z_I, ADJUSTMENT_VEL_Z_D);
        return true;

    case OSD_HEADING_P:
        osdDisplayAdjustableDecimalValue(elemPosX, elemPosY, "HP", 0, pidBank()->pid[PID_HEADING].P, 3, 0, ADJUSTMENT_HEADING_P);
        return true;

    case OSD_BOARD_ALIGN_ROLL:
        osdDisplayAdjustableDecimalValue(elemPosX, elemPosY, "AR", 0, DECIDEGREES_TO_DEGREES((float)boardAlignment()->rollDeciDegrees), 4, 1, ADJUSTMENT_ROLL_BOARD_ALIGNMENT);
        return true;

    case OSD_BOARD_ALIGN_PITCH:
        osdDisplayAdjustableDecimalValue(elemPosX, elemPosY, "AP", 0, DECIDEGREES_TO_DEGREES((float)boardAlignment()->pitchDeciDegrees), 4, 1, ADJUSTMENT_PITCH_BOARD_ALIGNMENT);
        return true;

    case OSD_RC_EXPO:
        osdDisplayAdjustableDecimalValue(elemPosX, elemPosY, "EXP", 0, currentControlRateProfile->stabilized.rcExpo8, 3, 0, ADJUSTMENT_RC_EXPO);
        return true;

    case OSD_RC_YAW_EXPO:
        osdDisplayAdjustableDecimalValue(elemPosX, elemPosY, "YEX", 0, currentControlRateProfile->stabilized.rcYawExpo8, 3, 0, ADJUSTMENT_RC_YAW_EXPO);
        return true;

    case OSD_THROTTLE_EXPO:
        osdDisplayAdjustableDecimalValue(elemPosX, elemPosY, "TEX", 0, currentControlRateProfile->throttle.rcExpo8, 3, 0, ADJUSTMENT_THROTTLE_EXPO);
        return true;

    case OSD_PITCH_RATE:
        displayWrite(osdDisplayPort, elemPosX, elemPosY, "SPR");

        elemAttr = TEXT_ATTRIBUTES_NONE;
        tfp_sprintf(buff, "%3d", currentControlRateProfile->stabilized.rates[FD_PITCH]);
        if (isAdjustmentFunctionSelected(ADJUSTMENT_PITCH_RATE) || isAdjustmentFunctionSelected(ADJUSTMENT_PITCH_ROLL_RATE))
            TEXT_ATTRIBUTES_ADD_BLINK(elemAttr);
        displayWriteWithAttr(osdDisplayPort, elemPosX + 4, elemPosY, buff, elemAttr);
        return true;

    case OSD_ROLL_RATE:
        displayWrite(osdDisplayPort, elemPosX, elemPosY, "SRR");

        elemAttr = TEXT_ATTRIBUTES_NONE;
        tfp_sprintf(buff, "%3d", currentControlRateProfile->stabilized.rates[FD_ROLL]);
        if (isAdjustmentFunctionSelected(ADJUSTMENT_ROLL_RATE) || isAdjustmentFunctionSelected(ADJUSTMENT_PITCH_ROLL_RATE))
            TEXT_ATTRIBUTES_ADD_BLINK(elemAttr);
        displayWriteWithAttr(osdDisplayPort, elemPosX + 4, elemPosY, buff, elemAttr);
        return true;

    case OSD_YAW_RATE:
        osdDisplayAdjustableDecimalValue(elemPosX, elemPosY, "SYR", 0, currentControlRateProfile->stabilized.rates[FD_YAW], 3, 0, ADJUSTMENT_YAW_RATE);
        return true;

    case OSD_MANUAL_RC_EXPO:
        osdDisplayAdjustableDecimalValue(elemPosX, elemPosY, "MEX", 0, currentControlRateProfile->manual.rcExpo8, 3, 0, ADJUSTMENT_MANUAL_RC_EXPO);
        return true;

    case OSD_MANUAL_RC_YAW_EXPO:
        osdDisplayAdjustableDecimalValue(elemPosX, elemPosY, "MYX", 0, currentControlRateProfile->manual.rcYawExpo8, 3, 0, ADJUSTMENT_MANUAL_RC_YAW_EXPO);
        return true;

    case OSD_MANUAL_PITCH_RATE:
        displayWrite(osdDisplayPort, elemPosX, elemPosY, "MPR");

        elemAttr = TEXT_ATTRIBUTES_NONE;
        tfp_sprintf(buff, "%3d", currentControlRateProfile->manual.rates[FD_PITCH]);
        if (isAdjustmentFunctionSelected(ADJUSTMENT_MANUAL_PITCH_RATE) || isAdjustmentFunctionSelected(ADJUSTMENT_MANUAL_PITCH_ROLL_RATE))
            TEXT_ATTRIBUTES_ADD_BLINK(elemAttr);
        displayWriteWithAttr(osdDisplayPort, elemPosX + 4, elemPosY, buff, elemAttr);
        return true;

    case OSD_MANUAL_ROLL_RATE:
        displayWrite(osdDisplayPort, elemPosX, elemPosY, "MRR");

        elemAttr = TEXT_ATTRIBUTES_NONE;
        tfp_sprintf(buff, "%3d", currentControlRateProfile->manual.rates[FD_ROLL]);
        if (isAdjustmentFunctionSelected(ADJUSTMENT_MANUAL_ROLL_RATE) || isAdjustmentFunctionSelected(ADJUSTMENT_MANUAL_PITCH_ROLL_RATE))
            TEXT_ATTRIBUTES_ADD_BLINK(elemAttr);
        displayWriteWithAttr(osdDisplayPort, elemPosX + 4, elemPosY, buff, elemAttr);
        return true;

    case OSD_MANUAL_YAW_RATE:
        osdDisplayAdjustableDecimalValue(elemPosX, elemPosY, "MYR", 0, currentControlRateProfile->stabilized.rates[FD_YAW], 3, 0, ADJUSTMENT_YAW_RATE);
        return true;

    case OSD_NAV_FW_CRUISE_THR:
        osdDisplayAdjustableDecimalValue(elemPosX, elemPosY, "CRZ", 0, currentBatteryProfile->nav.fw.cruise_throttle, 4, 0, ADJUSTMENT_NAV_FW_CRUISE_THR);
        return true;

    case OSD_NAV_FW_PITCH2THR:
        osdDisplayAdjustableDecimalValue(elemPosX, elemPosY, "P2T", 0, currentBatteryProfile->nav.fw.pitch_to_throttle, 3, 0, ADJUSTMENT_NAV_FW_PITCH2THR);
        return true;

    case OSD_FW_MIN_THROTTLE_DOWN_PITCH_ANGLE:
        osdDisplayAdjustableDecimalValue(elemPosX, elemPosY, "0TP", 0, (float)navConfig()->fw.minThrottleDownPitchAngle / 10, 3, 1, ADJUSTMENT_FW_MIN_THROTTLE_DOWN_PITCH_ANGLE);
        return true;

    case OSD_FW_ALT_PID_OUTPUTS:
        {
            const navigationPIDControllers_t *nav_pids = getNavigationPIDControllers();
            osdFormatPidControllerOutput(buff, "PZO", &nav_pids->fw_alt, 10, true); // display requested pitch degrees
            break;
        }

    case OSD_FW_POS_PID_OUTPUTS:
        {
            const navigationPIDControllers_t *nav_pids = getNavigationPIDControllers(); // display requested roll degrees
            osdFormatPidControllerOutput(buff, "PXYO", &nav_pids->fw_nav, 1, true);
            break;
        }

    case OSD_MC_VEL_Z_PID_OUTPUTS:
        {
            const navigationPIDControllers_t *nav_pids = getNavigationPIDControllers();
            osdFormatPidControllerOutput(buff, "VZO", &nav_pids->vel[Z], 100, false); // display throttle adjustment µs
            break;
        }

    case OSD_MC_VEL_X_PID_OUTPUTS:
        {
            const navigationPIDControllers_t *nav_pids = getNavigationPIDControllers();
            osdFormatPidControllerOutput(buff, "VXO", &nav_pids->vel[X], 100, false); // display requested acceleration cm/s^2
            break;
        }

    case OSD_MC_VEL_Y_PID_OUTPUTS:
        {
            const navigationPIDControllers_t *nav_pids = getNavigationPIDControllers();
            osdFormatPidControllerOutput(buff, "VYO", &nav_pids->vel[Y], 100, false); // display requested acceleration cm/s^2
            break;
        }

    case OSD_MC_POS_XYZ_P_OUTPUTS:
        {
            const navigationPIDControllers_t *nav_pids = getNavigationPIDControllers();
            strcpy(buff, "POSO ");
            // display requested velocity cm/s
            tfp_sprintf(buff + 5, "%4d", (int)lrintf(nav_pids->pos[X].output_constrained * 100));
            buff[9] = ' ';
            tfp_sprintf(buff + 10, "%4d", (int)lrintf(nav_pids->pos[Y].output_constrained * 100));
            buff[14] = ' ';
            tfp_sprintf(buff + 15, "%4d", (int)lrintf(nav_pids->pos[Z].output_constrained * 100));
            buff[19] = '\0';
            break;
        }

    case OSD_POWER:
        {
            bool kiloWatt = osdFormatCentiNumber(buff, getPower(), 1000, 2, 2, 3, false);
            buff[3] = kiloWatt ? SYM_KILOWATT : SYM_WATT;
            buff[4] = '\0';

            uint8_t current_alarm = osdConfig()->current_alarm;
            if ((current_alarm > 0) && ((getAmperage() / 100.0f) > current_alarm)) {
                TEXT_ATTRIBUTES_ADD_BLINK(elemAttr);
            }
            break;
        }

    case OSD_AIR_SPEED:
        {
        #ifdef USE_PITOT
            buff[0] = SYM_AIR;

            if (pitotIsHealthy())
            {
                const float airspeed_estimate = getAirspeedEstimate();
                osdFormatVelocityStr(buff + 1, airspeed_estimate, false, false);
                if ((osdConfig()->airspeed_alarm_min != 0 && airspeed_estimate < osdConfig()->airspeed_alarm_min) ||
                    (osdConfig()->airspeed_alarm_max != 0 && airspeed_estimate > osdConfig()->airspeed_alarm_max)) {
                        TEXT_ATTRIBUTES_ADD_BLINK(elemAttr);
                }
            }
            else
            {
                strcpy(buff + 1, "  X!");
                TEXT_ATTRIBUTES_ADD_BLINK(elemAttr);
            }
        #else
            return false;
        #endif
            break;
        }

    case OSD_AIR_MAX_SPEED:
        {
        #ifdef USE_PITOT
            buff[0] = SYM_MAX;
            buff[1] = SYM_AIR;
            osdFormatVelocityStr(buff + 2, stats.max_air_speed, false, false);
        #else
            return false;
        #endif
            break;
        }

    case OSD_RTC_TIME:
        {
            // RTC not configured will show 00:00
            dateTime_t dateTime;
            rtcGetDateTimeLocal(&dateTime);
            buff[0] = SYM_CLOCK;
            tfp_sprintf(buff + 1, "%02u:%02u:%02u", dateTime.hours, dateTime.minutes, dateTime.seconds);
            break;
        }

    case OSD_MESSAGES:
        {
            elemAttr = osdGetSystemMessage(buff, OSD_MESSAGE_LENGTH, true);
            break;
        }

    case OSD_VERSION:
        {
            tfp_sprintf(buff, "INAV %s", FC_VERSION_STRING);
            displayWrite(osdDisplayPort, elemPosX, elemPosY, buff);
            break;
        }

    case OSD_MAIN_BATT_CELL_VOLTAGE:
        {
            uint8_t base_digits = 3U;
#ifndef DISABLE_MSP_BF_COMPAT // IF BFCOMPAT is not supported, there's no need to check for it
            if(isBfCompatibleVideoSystem(osdConfig())) {
                base_digits = 4U;   // Add extra digit to account for decimal point taking an extra character space
            }
#endif
            osdDisplayBatteryVoltage(elemPosX, elemPosY, getBatteryRawAverageCellVoltage(), base_digits, 2);
            return true;
        }

    case OSD_MAIN_BATT_SAG_COMPENSATED_CELL_VOLTAGE:
        {
            uint8_t base_digits = 3U;
#ifndef DISABLE_MSP_BF_COMPAT // IF BFCOMPAT is not supported, there's no need to check for it
            if(isBfCompatibleVideoSystem(osdConfig())) {
                base_digits = 4U;   // Add extra digit to account for decimal point taking an extra character space
            }
#endif
            osdDisplayBatteryVoltage(elemPosX, elemPosY, getBatterySagCompensatedAverageCellVoltage(), base_digits, 2);
            return true;
        }

    case OSD_SCALED_THROTTLE_POS:
        {
            osdFormatThrottlePosition(buff, true, &elemAttr);
            break;
        }

    case OSD_HEADING:
        {
            buff[0] = SYM_HEADING;
            if (osdIsHeadingValid()) {
                int16_t h = DECIDEGREES_TO_DEGREES(osdGetHeading());
                if (h < 0) {
                    h += 360;
                }
                tfp_sprintf(&buff[1], "%3d", h);
            } else {
                buff[1] = buff[2] = buff[3] = '-';
            }
            buff[4] = SYM_DEGREES;
            buff[5] = '\0';
            break;
        }

    case OSD_HEADING_GRAPH:
        {
            if (osdIsHeadingValid()) {
                osdDrawHeadingGraph(osdDisplayPort, osdGetDisplayPortCanvas(), OSD_DRAW_POINT_GRID(elemPosX, elemPosY), osdGetHeading());
                return true;
            } else {
                buff[0] = buff[2] = buff[4] = buff[6] = buff[8] = SYM_HEADING_LINE;
                buff[1] = buff[3] = buff[5] = buff[7] = SYM_HEADING_DIVIDED_LINE;
                buff[OSD_HEADING_GRAPH_WIDTH] = '\0';
            }
            break;
        }

    case OSD_EFFICIENCY_MAH_PER_KM:
        {
            // amperage is in centi amps, speed is in cms/s. We want
            // mah/km. Only show when ground speed > 1m/s.
            static pt1Filter_t eFilterState;
            static timeUs_t efficiencyUpdated = 0;
            int32_t value = 0;
            bool moreThanAh = false;
            timeUs_t currentTimeUs = micros();
            timeDelta_t efficiencyTimeDelta = cmpTimeUs(currentTimeUs, efficiencyUpdated);
            uint8_t digits = 3U;
#ifndef DISABLE_MSP_BF_COMPAT   // IF BFCOMPAT is not supported, there's no need to check for it and change the values
            if (isBfCompatibleVideoSystem(osdConfig())) {
                // Increase number of digits so values above 99 don't get scaled by osdFormatCentiNumber
                digits = 4U;
            }
#endif
            if ((STATE(GPS_FIX) 
#ifdef USE_GPS_FIX_ESTIMATION
                || STATE(GPS_ESTIMATED_FIX)
#endif                
                ) && gpsSol.groundSpeed > 0) {
                if (efficiencyTimeDelta >= EFFICIENCY_UPDATE_INTERVAL) {
                    value = pt1FilterApply4(&eFilterState, ((float)getAmperage() / gpsSol.groundSpeed) / 0.0036f,
                        1, US2S(efficiencyTimeDelta));

                    efficiencyUpdated = currentTimeUs;
                } else {
                    value = eFilterState.state;
                }
            }
            bool efficiencyValid = (value > 0) && (gpsSol.groundSpeed > 100);
            switch (osdConfig()->units) {
                case OSD_UNIT_UK:
                    FALLTHROUGH;
                case OSD_UNIT_IMPERIAL:
                    moreThanAh = osdFormatCentiNumber(buff, value * METERS_PER_MILE / 10, 1000, 0, 2, digits, false);
                    if (!moreThanAh) {
                        tfp_sprintf(buff + strlen(buff), "%c%c", SYM_MAH_MI_0, SYM_MAH_MI_1);
                    } else {
                        tfp_sprintf(buff + strlen(buff), "%c", SYM_AH_MI);
                    }
                    if (!efficiencyValid) {
                        buff[0] = buff[1] = buff[2] = buff[3] = '-';    
                        buff[digits] = SYM_MAH_MI_0;        // This will overwrite the "-" at buff[3] if not in BFCOMPAT mode
                        buff[digits + 1] = SYM_MAH_MI_1;
                        buff[digits + 2] = '\0';
                    }
                    break;
                case OSD_UNIT_GA:
                     moreThanAh = osdFormatCentiNumber(buff, value * METERS_PER_NAUTICALMILE / 10, 1000, 0, 2, digits, false);
                    if (!moreThanAh) {
                        tfp_sprintf(buff + strlen(buff), "%c%c", SYM_MAH_NM_0, SYM_MAH_NM_1);
                    } else {
                        tfp_sprintf(buff + strlen(buff), "%c", SYM_AH_NM);
                    }
                    if (!efficiencyValid) {
                        buff[0] = buff[1] = buff[2] = buff[3] = '-';    
                        buff[digits] = SYM_MAH_NM_0;
                        buff[digits + 1] = SYM_MAH_NM_1;
                        buff[digits + 2] = '\0';
                    }
                    break;
                case OSD_UNIT_METRIC_MPH:
                    FALLTHROUGH;
                case OSD_UNIT_METRIC:
                    moreThanAh = osdFormatCentiNumber(buff, value * 100, 1000, 0, 2, digits, false);
                    if (!moreThanAh) {
                        tfp_sprintf(buff + strlen(buff), "%c%c", SYM_MAH_KM_0, SYM_MAH_KM_1);
                    } else {
                        tfp_sprintf(buff + strlen(buff), "%c", SYM_AH_KM);
                    }
                    if (!efficiencyValid) {
                        buff[0] = buff[1] = buff[2] = buff[3] = '-';    
                        buff[digits] = SYM_MAH_KM_0;
                        buff[digits + 1] = SYM_MAH_KM_1;
                        buff[digits + 2] = '\0';
                    }
                    break;
            }
            break;
        }

    case OSD_EFFICIENCY_WH_PER_KM:
        {
            // amperage is in centi amps, speed is in cms/s. We want
            // mWh/km. Only show when ground speed > 1m/s.
            static pt1Filter_t eFilterState;
            static timeUs_t efficiencyUpdated = 0;
            int32_t value = 0;
            timeUs_t currentTimeUs = micros();
            timeDelta_t efficiencyTimeDelta = cmpTimeUs(currentTimeUs, efficiencyUpdated);
            if ((STATE(GPS_FIX)
#ifdef USE_GPS_FIX_ESTIMATION
                    || STATE(GPS_ESTIMATED_FIX)
#endif
                ) && gpsSol.groundSpeed > 0) {
                if (efficiencyTimeDelta >= EFFICIENCY_UPDATE_INTERVAL) {
                    value = pt1FilterApply4(&eFilterState, ((float)getPower() / gpsSol.groundSpeed) / 0.0036f,
                        1, US2S(efficiencyTimeDelta));

                    efficiencyUpdated = currentTimeUs;
                } else {
                    value = eFilterState.state;
                }
            }
            bool efficiencyValid = (value > 0) && (gpsSol.groundSpeed > 100);
            switch (osdConfig()->units) {
                case OSD_UNIT_UK:
                    FALLTHROUGH;
                case OSD_UNIT_IMPERIAL:
                    osdFormatCentiNumber(buff, value * METERS_PER_MILE / 10000, 0, 2, 0, 3, false);
                    buff[3] = SYM_WH_MI;
                    break;
                case OSD_UNIT_GA:
                    osdFormatCentiNumber(buff, value * METERS_PER_NAUTICALMILE / 10000, 0, 2, 0, 3, false);
                    buff[3] = SYM_WH_NM;
                    break;
                case OSD_UNIT_METRIC_MPH:
                    FALLTHROUGH;
                case OSD_UNIT_METRIC:
                    osdFormatCentiNumber(buff, value / 10, 0, 2, 0, 3, false);
                    buff[3] = SYM_WH_KM;
                    break;
            }
            buff[4] = '\0';
            if (!efficiencyValid) {
                buff[0] = buff[1] = buff[2] = '-';
            }
            break;
        }

    case OSD_GFORCE:
        {
            buff[0] = SYM_GFORCE;
            osdFormatCentiNumber(buff + 1, GForce, 0, 2, 0, 3, false);
            if (GForce > osdConfig()->gforce_alarm * 100) {
                TEXT_ATTRIBUTES_ADD_BLINK(elemAttr);
            }
            break;
        }

    case OSD_GFORCE_X:
    case OSD_GFORCE_Y:
    case OSD_GFORCE_Z:
        {
            float GForceValue = GForceAxis[item - OSD_GFORCE_X];
            buff[0] = SYM_GFORCE_X + item - OSD_GFORCE_X;
            osdFormatCentiNumber(buff + 1, GForceValue, 0, 2, 0, 4, false);
            if ((GForceValue < osdConfig()->gforce_axis_alarm_min * 100) || (GForceValue > osdConfig()->gforce_axis_alarm_max * 100)) {
                TEXT_ATTRIBUTES_ADD_BLINK(elemAttr);
            }
            break;
        }
    case OSD_DEBUG:
        {
            /*
             * Longest representable string is -2147483648 does not fit in the screen.
             * Only 7 digits for negative and 8 digits for positive values allowed
             */
            for (uint8_t bufferIndex = 0; bufferIndex < DEBUG32_VALUE_COUNT; ++elemPosY, bufferIndex += 2) {
                tfp_sprintf(
                    buff,
                    "[%u]=%8ld [%u]=%8ld",
                    bufferIndex,
                    (long)constrain(debug[bufferIndex], -9999999, 99999999),
                    bufferIndex+1,
                    (long)constrain(debug[bufferIndex+1], -9999999, 99999999)
                );
                displayWrite(osdDisplayPort, elemPosX, elemPosY, buff);
            }
            break;
        }

    case OSD_IMU_TEMPERATURE:
        {
            int16_t temperature;
            const bool valid = getIMUTemperature(&temperature);
            osdDisplayTemperature(elemPosX, elemPosY, SYM_IMU_TEMP, NULL, valid, temperature, osdConfig()->imu_temp_alarm_min, osdConfig()->imu_temp_alarm_max);
            return true;
        }

    case OSD_BARO_TEMPERATURE:
        {
            int16_t temperature;
            const bool valid = getBaroTemperature(&temperature);
            osdDisplayTemperature(elemPosX, elemPosY, SYM_BARO_TEMP, NULL, valid, temperature, osdConfig()->imu_temp_alarm_min, osdConfig()->imu_temp_alarm_max);
            return true;
        }

#ifdef USE_TEMPERATURE_SENSOR
    case OSD_TEMP_SENSOR_0_TEMPERATURE:
    case OSD_TEMP_SENSOR_1_TEMPERATURE:
    case OSD_TEMP_SENSOR_2_TEMPERATURE:
    case OSD_TEMP_SENSOR_3_TEMPERATURE:
    case OSD_TEMP_SENSOR_4_TEMPERATURE:
    case OSD_TEMP_SENSOR_5_TEMPERATURE:
    case OSD_TEMP_SENSOR_6_TEMPERATURE:
    case OSD_TEMP_SENSOR_7_TEMPERATURE:
        {
            osdDisplayTemperatureSensor(elemPosX, elemPosY, item - OSD_TEMP_SENSOR_0_TEMPERATURE);
            return true;
        }
#endif /* ifdef USE_TEMPERATURE_SENSOR */

    case OSD_WIND_SPEED_HORIZONTAL:
#ifdef USE_WIND_ESTIMATOR
        {
            bool valid = isEstimatedWindSpeedValid();
            float horizontalWindSpeed;
            uint16_t angle;
            horizontalWindSpeed = getEstimatedHorizontalWindSpeed(&angle);
            int16_t windDirection = osdGetHeadingAngle( CENTIDEGREES_TO_DEGREES((int)angle) - DECIDEGREES_TO_DEGREES(attitude.values.yaw) + 22);
            buff[0] = SYM_WIND_HORIZONTAL;
            buff[1] = SYM_DIRECTION + (windDirection*2 / 90);
            osdFormatWindSpeedStr(buff + 2, horizontalWindSpeed, valid);
            break;
        }
#else
        return false;
#endif

    case OSD_WIND_SPEED_VERTICAL:
#ifdef USE_WIND_ESTIMATOR
        {
            buff[0] = SYM_WIND_VERTICAL;
            buff[1] = SYM_BLANK;
            bool valid = isEstimatedWindSpeedValid();
            float verticalWindSpeed;
            verticalWindSpeed = -getEstimatedWindSpeed(Z);  //from NED to NEU
            if (verticalWindSpeed < 0) {
                buff[1] = SYM_AH_DIRECTION_DOWN;
                verticalWindSpeed = -verticalWindSpeed;
            } else {
                buff[1] = SYM_AH_DIRECTION_UP;
            }
            osdFormatWindSpeedStr(buff + 2, verticalWindSpeed, valid);
            break;
        }
#else
        return false;
#endif

    case OSD_PLUS_CODE:
        {
            STATIC_ASSERT(GPS_DEGREES_DIVIDER == OLC_DEG_MULTIPLIER, invalid_olc_deg_multiplier);
            int digits = osdConfig()->plus_code_digits;
            int digitsRemoved = osdConfig()->plus_code_short * 2;
            if ((STATE(GPS_FIX) 
#ifdef USE_GPS_FIX_ESTIMATION
                    || STATE(GPS_ESTIMATED_FIX)
#endif
            )) {
                olc_encode(gpsSol.llh.lat, gpsSol.llh.lon, digits, buff, sizeof(buff));
            } else {
                // +codes with > 8 digits have a + at the 9th digit
                // and we only support 10 and up.
                memset(buff, '-', digits + 1);
                buff[8] = '+';
                buff[digits + 1] = '\0';
            }
            // Optionally trim digits from the left
            memmove(buff, buff+digitsRemoved, strlen(buff) + digitsRemoved);
            buff[digits + 1 - digitsRemoved] = '\0';
            break;
        }

    case OSD_AZIMUTH:
        {

            buff[0] = SYM_AZIMUTH;
            if (osdIsHeadingValid()) {
                int16_t h = GPS_directionToHome;
                if (h < 0) {
                    h += 360;
                }
                if (h >= 180)
                    h = h - 180;
                else
                    h = h + 180;

                tfp_sprintf(&buff[1], "%3d", h);
            } else {
                buff[1] = buff[2] = buff[3] = '-';
            }
            buff[4] = SYM_DEGREES;
            buff[5] = '\0';
            break;
        }

    case OSD_MAP_SCALE:
        {
            float scaleToUnit;
            int scaleUnitDivisor;
            char symUnscaled;
            char symScaled;
            int maxDecimals;

            switch (osdConfig()->units) {
            case OSD_UNIT_UK:
                FALLTHROUGH;
            case OSD_UNIT_IMPERIAL:
                scaleToUnit = 100 / 1609.3440f; // scale to 0.01mi for osdFormatCentiNumber()
                scaleUnitDivisor = 0;
                symUnscaled = SYM_MI;
                symScaled = SYM_MI;
                maxDecimals = 2;
                break;
            case OSD_UNIT_GA:
                scaleToUnit = 100 / 1852.0010f; // scale to 0.01mi for osdFormatCentiNumber()
                scaleUnitDivisor = 0;
                symUnscaled = SYM_NM;
                symScaled = SYM_NM;
                maxDecimals = 2;
                break;
            default:
            case OSD_UNIT_METRIC_MPH:
                FALLTHROUGH;
            case OSD_UNIT_METRIC:
                scaleToUnit = 100; // scale to cm for osdFormatCentiNumber()
                scaleUnitDivisor = 1000; // Convert to km when scale gets bigger than 999m
                symUnscaled = SYM_M;
                symScaled = SYM_KM;
                maxDecimals = 0;
                break;
            }
            buff[0] = SYM_SCALE;
            if (osdMapData.scale > 0) {
                bool scaled = osdFormatCentiNumber(&buff[1], osdMapData.scale * scaleToUnit, scaleUnitDivisor, maxDecimals, 2, 3, false);
                buff[4] = scaled ? symScaled : symUnscaled;
                // Make sure this is cleared if the map stops being drawn
                osdMapData.scale = 0;
            } else {
                memset(&buff[1], '-', 4);
            }
            buff[5] = '\0';
            break;
        }
    case OSD_MAP_REFERENCE:
        {
            char referenceSymbol;
            if (osdMapData.referenceSymbol) {
                referenceSymbol = osdMapData.referenceSymbol;
                // Make sure this is cleared if the map stops being drawn
                osdMapData.referenceSymbol = 0;
            } else {
                referenceSymbol = '-';
            }
            displayWriteChar(osdDisplayPort, elemPosX, elemPosY, SYM_DIRECTION);
            displayWriteChar(osdDisplayPort, elemPosX, elemPosY + 1, referenceSymbol);
            return true;
        }

    case OSD_GVAR_0:
    {
        osdFormatGVar(buff, 0);
        break;
    }
    case OSD_GVAR_1:
    {
        osdFormatGVar(buff, 1);
        break;
    }
    case OSD_GVAR_2:
    {
        osdFormatGVar(buff, 2);
        break;
    }
    case OSD_GVAR_3:
    {
        osdFormatGVar(buff, 3);
        break;
    }

#if defined(USE_RX_MSP) && defined(USE_MSP_RC_OVERRIDE)
    case OSD_RC_SOURCE:
        {
            const char *source_text = IS_RC_MODE_ACTIVE(BOXMSPRCOVERRIDE) && !mspOverrideIsInFailsafe() ? "MSP" : "STD";
            if (IS_RC_MODE_ACTIVE(BOXMSPRCOVERRIDE) && mspOverrideIsInFailsafe()) TEXT_ATTRIBUTES_ADD_BLINK(elemAttr);
            displayWriteWithAttr(osdDisplayPort, elemPosX, elemPosY, source_text, elemAttr);
            return true;
        }
#endif

#if defined(USE_ESC_SENSOR)
    case OSD_ESC_RPM:
        {
            escSensorData_t * escSensor = escSensorGetData();
            if (escSensor && escSensor->dataAge <= ESC_DATA_MAX_AGE) {
                osdFormatRpm(buff, escSensor->rpm);
            }
            else {
                osdFormatRpm(buff, 0);
            }
            break;
        }
    case OSD_ESC_TEMPERATURE:
        {
            escSensorData_t * escSensor = escSensorGetData();
            bool escTemperatureValid = escSensor && escSensor->dataAge <= ESC_DATA_MAX_AGE;
            osdDisplayTemperature(elemPosX, elemPosY, SYM_ESC_TEMP, NULL, escTemperatureValid, (escSensor->temperature)*10, osdConfig()->esc_temp_alarm_min, osdConfig()->esc_temp_alarm_max);
            return true;
        }
#endif
    case OSD_TPA:
        {
            char buff[4];
            textAttributes_t attr;

            displayWrite(osdDisplayPort, elemPosX, elemPosY, "TPA");
            attr = TEXT_ATTRIBUTES_NONE;
            tfp_sprintf(buff, "%3d", currentControlRateProfile->throttle.dynPID);
            if (isAdjustmentFunctionSelected(ADJUSTMENT_TPA)) {
                TEXT_ATTRIBUTES_ADD_BLINK(attr);
            }
            displayWriteWithAttr(osdDisplayPort, elemPosX + 5, elemPosY, buff, attr);

            displayWrite(osdDisplayPort, elemPosX, elemPosY + 1, "BP");
            attr = TEXT_ATTRIBUTES_NONE;
            tfp_sprintf(buff, "%4d", currentControlRateProfile->throttle.pa_breakpoint);
            if (isAdjustmentFunctionSelected(ADJUSTMENT_TPA_BREAKPOINT)) {
                TEXT_ATTRIBUTES_ADD_BLINK(attr);
            }
            displayWriteWithAttr(osdDisplayPort, elemPosX + 4, elemPosY + 1, buff, attr);

            return true;
        }
    case OSD_TPA_TIME_CONSTANT:
        {
            osdDisplayAdjustableDecimalValue(elemPosX, elemPosY, "TPA TC", 0, currentControlRateProfile->throttle.fixedWingTauMs, 4, 0, ADJUSTMENT_FW_TPA_TIME_CONSTANT);
            return true;
        }
    case OSD_FW_LEVEL_TRIM:
        {
            osdDisplayAdjustableDecimalValue(elemPosX, elemPosY, "LEVEL", 0, getFixedWingLevelTrim(), 3, 1, ADJUSTMENT_FW_LEVEL_TRIM);
            return true;
        }

    case OSD_NAV_FW_CONTROL_SMOOTHNESS:
        {
            osdDisplayAdjustableDecimalValue(elemPosX, elemPosY, "CTL S", 0, navConfig()->fw.control_smoothness, 1, 0, ADJUSTMENT_NAV_FW_CONTROL_SMOOTHNESS);
            return true;
        }
#ifdef USE_MULTI_MISSION
    case OSD_NAV_WP_MULTI_MISSION_INDEX:
        {
            osdDisplayAdjustableDecimalValue(elemPosX, elemPosY, "WP NO", 0, navConfig()->general.waypoint_multi_mission_index, 1, 0, ADJUSTMENT_NAV_WP_MULTI_MISSION_INDEX);
            return true;
        }
#endif
    case OSD_MISSION:
        {
            if (IS_RC_MODE_ACTIVE(BOXPLANWPMISSION)) {
                char buf[5];
                switch (posControl.wpMissionPlannerStatus) {
                case WP_PLAN_WAIT:
                    strcpy(buf, "WAIT");
                    break;
                case WP_PLAN_SAVE:
                    strcpy(buf, "SAVE");
                    break;
                case WP_PLAN_OK:
                    strcpy(buf, " OK ");
                    break;
                case WP_PLAN_FULL:
                    strcpy(buf, "FULL");
                }
                tfp_sprintf(buff, "%s>%2uWP", buf, posControl.wpPlannerActiveWPIndex);
            } else if (posControl.wpPlannerActiveWPIndex){
                tfp_sprintf(buff, "PLAN>%2uWP", posControl.waypointCount);  // mission planner mision active
            }
#ifdef USE_MULTI_MISSION
            else {
                if (ARMING_FLAG(ARMED) && !(IS_RC_MODE_ACTIVE(BOXCHANGEMISSION) && posControl.multiMissionCount > 1)){
                    // Limit field size when Armed, only show selected mission
                    tfp_sprintf(buff, "M%u       ", posControl.loadedMultiMissionIndex);
                } else if (posControl.multiMissionCount) {
                    if (navConfig()->general.waypoint_multi_mission_index != posControl.loadedMultiMissionIndex) {
                        tfp_sprintf(buff, "M%u/%u>LOAD", navConfig()->general.waypoint_multi_mission_index, posControl.multiMissionCount);
                    } else {
                        if (posControl.waypointListValid && posControl.waypointCount > 0) {
                            tfp_sprintf(buff, "M%u/%u>%2uWP", posControl.loadedMultiMissionIndex, posControl.multiMissionCount, posControl.waypointCount);
                        } else {
                            tfp_sprintf(buff, "M0/%u> 0WP", posControl.multiMissionCount);
                        }
                    }
                } else {    // no multi mission loaded - show active WP count from other source
                    tfp_sprintf(buff, "WP CNT>%2u", posControl.waypointCount);
                }
            }
#endif
            displayWrite(osdDisplayPort, elemPosX, elemPosY, buff);
            return true;
        }

#ifdef USE_POWER_LIMITS
    case OSD_PLIMIT_REMAINING_BURST_TIME:
        osdFormatCentiNumber(buff, powerLimiterGetRemainingBurstTime() * 100, 0, 1, 0, 3, false);
        buff[3] = 'S';
        buff[4] = '\0';
        break;

    case OSD_PLIMIT_ACTIVE_CURRENT_LIMIT:
        if (currentBatteryProfile->powerLimits.continuousCurrent) {
            osdFormatCentiNumber(buff, powerLimiterGetActiveCurrentLimit(), 0, 2, 0, 3, false);
            buff[3] = SYM_AMP;
            buff[4] = '\0';

            if (powerLimiterIsLimitingCurrent()) {
                TEXT_ATTRIBUTES_ADD_BLINK(elemAttr);
            }
        }
        break;

#ifdef USE_ADC
    case OSD_PLIMIT_ACTIVE_POWER_LIMIT:
        {
            if (currentBatteryProfile->powerLimits.continuousPower) {
                bool kiloWatt = osdFormatCentiNumber(buff, powerLimiterGetActivePowerLimit(), 1000, 2, 2, 3, false);
                buff[3] = kiloWatt ? SYM_KILOWATT : SYM_WATT;
                buff[4] = '\0';

                if (powerLimiterIsLimitingPower()) {
                    TEXT_ATTRIBUTES_ADD_BLINK(elemAttr);
                }
            }
            break;
        }
#endif // USE_ADC
#endif // USE_POWER_LIMITS
    case OSD_MULTI_FUNCTION:
        {
            // message shown infrequently so only write when needed
            static bool clearMultiFunction = true;
            elemAttr = osdGetMultiFunctionMessage(buff);
            if (buff[0] == 0) {
                if (clearMultiFunction) {
                    displayWrite(osdDisplayPort, elemPosX, elemPosY, "          ");
                    clearMultiFunction = false;
                }
                return true;
            }
            clearMultiFunction = true;
            break;
        }

    default:
        return false;
    }

    displayWriteWithAttr(osdDisplayPort, elemPosX, elemPosY, buff, elemAttr);
    return true;
}

uint8_t osdIncElementIndex(uint8_t elementIndex)
{
    ++elementIndex;

    if (elementIndex == OSD_ARTIFICIAL_HORIZON) {   // always drawn last so skip
        elementIndex++;
    }

#ifndef USE_TEMPERATURE_SENSOR
    if (elementIndex == OSD_TEMP_SENSOR_0_TEMPERATURE) {
        elementIndex = OSD_ALTITUDE_MSL;
    }
#endif

    if (!(feature(FEATURE_VBAT) && feature(FEATURE_CURRENT_METER))) {
        if (elementIndex == OSD_POWER) {
            elementIndex = OSD_GPS_LON;
        }
        if (elementIndex == OSD_SAG_COMPENSATED_MAIN_BATT_VOLTAGE) {
            elementIndex = OSD_LEVEL_PIDS;
        }
#ifdef USE_POWER_LIMITS
        if (elementIndex == OSD_PLIMIT_REMAINING_BURST_TIME) {
            elementIndex = OSD_GLIDESLOPE;
        }
#endif
    }

#ifndef USE_POWER_LIMITS
    if (elementIndex == OSD_PLIMIT_REMAINING_BURST_TIME) {
        elementIndex = OSD_GLIDESLOPE;
    }
#endif

    if (!feature(FEATURE_CURRENT_METER)) {
        if (elementIndex == OSD_CURRENT_DRAW) {
            elementIndex = OSD_GPS_SPEED;
        }
        if (elementIndex == OSD_EFFICIENCY_MAH_PER_KM) {
            elementIndex = OSD_BATTERY_REMAINING_PERCENT;
        }
        if (elementIndex == OSD_EFFICIENCY_WH_PER_KM) {
            elementIndex = OSD_TRIP_DIST;
        }
        if (elementIndex == OSD_REMAINING_FLIGHT_TIME_BEFORE_RTH) {
            elementIndex = OSD_HOME_HEADING_ERROR;
        }
        if (elementIndex == OSD_CLIMB_EFFICIENCY) {
            elementIndex = OSD_NAV_WP_MULTI_MISSION_INDEX;
        }
    }

    if (!STATE(ESC_SENSOR_ENABLED)) {
        if (elementIndex == OSD_ESC_RPM) {
            elementIndex = OSD_AZIMUTH;
        }
    }

    if (!feature(FEATURE_GPS)) {
        if (elementIndex == OSD_GPS_HDOP || elementIndex == OSD_TRIP_DIST || elementIndex == OSD_3D_SPEED || elementIndex == OSD_MISSION ||
            elementIndex == OSD_AZIMUTH || elementIndex == OSD_BATTERY_REMAINING_CAPACITY || elementIndex == OSD_EFFICIENCY_MAH_PER_KM) {
            elementIndex++;
        }
        if (elementIndex == OSD_HEADING_GRAPH && !sensors(SENSOR_MAG)) {
            elementIndex = feature(FEATURE_CURRENT_METER) ? OSD_WH_DRAWN : OSD_BATTERY_REMAINING_PERCENT;
        }
        if (elementIndex == OSD_EFFICIENCY_WH_PER_KM) {
            elementIndex = OSD_ATTITUDE_PITCH;
        }
        if (elementIndex == OSD_GPS_SPEED) {
            elementIndex = OSD_ALTITUDE;
        }
        if (elementIndex == OSD_GPS_LON) {
            elementIndex = sensors(SENSOR_MAG) ? OSD_HEADING : OSD_VARIO;
        }
        if (elementIndex == OSD_MAP_NORTH) {
            elementIndex = feature(FEATURE_CURRENT_METER) ? OSD_SAG_COMPENSATED_MAIN_BATT_VOLTAGE : OSD_LEVEL_PIDS;
        }
        if (elementIndex == OSD_PLUS_CODE) {
            elementIndex = OSD_GFORCE;
        }
        if (elementIndex == OSD_GLIDESLOPE) {
            elementIndex = OSD_AIR_MAX_SPEED;
        }
        if (elementIndex == OSD_GLIDE_RANGE) {
            elementIndex = feature(FEATURE_CURRENT_METER) ? OSD_CLIMB_EFFICIENCY : OSD_PILOT_NAME;
        }
        if (elementIndex == OSD_NAV_WP_MULTI_MISSION_INDEX) {
            elementIndex = OSD_PILOT_NAME;
        }
    }

    if (!sensors(SENSOR_ACC)) {
        if (elementIndex == OSD_CROSSHAIRS) {
            elementIndex = OSD_ONTIME;
        }
        if (elementIndex == OSD_GFORCE) {
            elementIndex = OSD_RC_SOURCE;
        }
    }

    if (elementIndex == OSD_ITEM_COUNT) {
        elementIndex = 0;
    }
    return elementIndex;
}

void osdDrawNextElement(void)
{
    static uint8_t elementIndex = 0;
    // Flag for end of loop, also prevents infinite loop when no elements are enabled
    uint8_t index = elementIndex;
    do {
        elementIndex = osdIncElementIndex(elementIndex);
    } while (!osdDrawSingleElement(elementIndex) && index != elementIndex);

    // Draw artificial horizon + tracking telemetry last
    osdDrawSingleElement(OSD_ARTIFICIAL_HORIZON);
    if (osdConfig()->telemetry>0){
        osdDisplayTelemetry();
    }
}

PG_RESET_TEMPLATE(osdConfig_t, osdConfig,
    .rssi_alarm = SETTING_OSD_RSSI_ALARM_DEFAULT,
    .time_alarm = SETTING_OSD_TIME_ALARM_DEFAULT,
    .alt_alarm = SETTING_OSD_ALT_ALARM_DEFAULT,
    .dist_alarm = SETTING_OSD_DIST_ALARM_DEFAULT,
    .neg_alt_alarm = SETTING_OSD_NEG_ALT_ALARM_DEFAULT,
    .current_alarm = SETTING_OSD_CURRENT_ALARM_DEFAULT,
    .imu_temp_alarm_min = SETTING_OSD_IMU_TEMP_ALARM_MIN_DEFAULT,
    .imu_temp_alarm_max = SETTING_OSD_IMU_TEMP_ALARM_MAX_DEFAULT,
    .esc_temp_alarm_min = SETTING_OSD_ESC_TEMP_ALARM_MIN_DEFAULT,
    .esc_temp_alarm_max = SETTING_OSD_ESC_TEMP_ALARM_MAX_DEFAULT,
    .gforce_alarm = SETTING_OSD_GFORCE_ALARM_DEFAULT,
    .gforce_axis_alarm_min = SETTING_OSD_GFORCE_AXIS_ALARM_MIN_DEFAULT,
    .gforce_axis_alarm_max = SETTING_OSD_GFORCE_AXIS_ALARM_MAX_DEFAULT,
#ifdef USE_BARO
    .baro_temp_alarm_min = SETTING_OSD_BARO_TEMP_ALARM_MIN_DEFAULT,
    .baro_temp_alarm_max = SETTING_OSD_BARO_TEMP_ALARM_MAX_DEFAULT,
#endif
#ifdef USE_ADSB
    .adsb_distance_warning = SETTING_OSD_ADSB_DISTANCE_WARNING_DEFAULT,
    .adsb_distance_alert = SETTING_OSD_ADSB_DISTANCE_ALERT_DEFAULT,
    .adsb_ignore_plane_above_me_limit = SETTING_OSD_ADSB_IGNORE_PLANE_ABOVE_ME_LIMIT_DEFAULT,
#endif
#ifdef USE_SERIALRX_CRSF
    .snr_alarm = SETTING_OSD_SNR_ALARM_DEFAULT,
    .crsf_lq_format = SETTING_OSD_CRSF_LQ_FORMAT_DEFAULT,
    .link_quality_alarm = SETTING_OSD_LINK_QUALITY_ALARM_DEFAULT,
    .rssi_dbm_alarm = SETTING_OSD_RSSI_DBM_ALARM_DEFAULT,
    .rssi_dbm_max = SETTING_OSD_RSSI_DBM_MAX_DEFAULT,
    .rssi_dbm_min = SETTING_OSD_RSSI_DBM_MIN_DEFAULT,
#endif
#ifdef USE_TEMPERATURE_SENSOR
    .temp_label_align = SETTING_OSD_TEMP_LABEL_ALIGN_DEFAULT,
#endif
#ifdef USE_PITOT
    .airspeed_alarm_min = SETTING_OSD_AIRSPEED_ALARM_MIN_DEFAULT,
    .airspeed_alarm_max = SETTING_OSD_AIRSPEED_ALARM_MAX_DEFAULT,
#endif

    .video_system = SETTING_OSD_VIDEO_SYSTEM_DEFAULT,
    .row_shiftdown = SETTING_OSD_ROW_SHIFTDOWN_DEFAULT,
    .msp_displayport_fullframe_interval = SETTING_OSD_MSP_DISPLAYPORT_FULLFRAME_INTERVAL_DEFAULT,

    .ahi_reverse_roll = SETTING_OSD_AHI_REVERSE_ROLL_DEFAULT,
    .ahi_max_pitch = SETTING_OSD_AHI_MAX_PITCH_DEFAULT,
    .crosshairs_style = SETTING_OSD_CROSSHAIRS_STYLE_DEFAULT,
    .horizon_offset = SETTING_OSD_HORIZON_OFFSET_DEFAULT,
    .camera_uptilt = SETTING_OSD_CAMERA_UPTILT_DEFAULT,
    .ahi_camera_uptilt_comp = SETTING_OSD_AHI_CAMERA_UPTILT_COMP_DEFAULT,
    .camera_fov_h = SETTING_OSD_CAMERA_FOV_H_DEFAULT,
    .camera_fov_v = SETTING_OSD_CAMERA_FOV_V_DEFAULT,
    .hud_margin_h = SETTING_OSD_HUD_MARGIN_H_DEFAULT,
    .hud_margin_v = SETTING_OSD_HUD_MARGIN_V_DEFAULT,
    .hud_homing = SETTING_OSD_HUD_HOMING_DEFAULT,
    .hud_homepoint = SETTING_OSD_HUD_HOMEPOINT_DEFAULT,
    .hud_radar_disp = SETTING_OSD_HUD_RADAR_DISP_DEFAULT,
    .hud_radar_range_min = SETTING_OSD_HUD_RADAR_RANGE_MIN_DEFAULT,
    .hud_radar_range_max = SETTING_OSD_HUD_RADAR_RANGE_MAX_DEFAULT,
    .hud_radar_alt_difference_display_time = SETTING_OSD_HUD_RADAR_ALT_DIFFERENCE_DISPLAY_TIME_DEFAULT,
    .hud_radar_distance_display_time = SETTING_OSD_HUD_RADAR_DISTANCE_DISPLAY_TIME_DEFAULT,
    .hud_wp_disp = SETTING_OSD_HUD_WP_DISP_DEFAULT,
    .left_sidebar_scroll = SETTING_OSD_LEFT_SIDEBAR_SCROLL_DEFAULT,
    .right_sidebar_scroll = SETTING_OSD_RIGHT_SIDEBAR_SCROLL_DEFAULT,
    .sidebar_scroll_arrows = SETTING_OSD_SIDEBAR_SCROLL_ARROWS_DEFAULT,
    .sidebar_horizontal_offset = SETTING_OSD_SIDEBAR_HORIZONTAL_OFFSET_DEFAULT,
    .left_sidebar_scroll_step = SETTING_OSD_LEFT_SIDEBAR_SCROLL_STEP_DEFAULT,
    .right_sidebar_scroll_step = SETTING_OSD_RIGHT_SIDEBAR_SCROLL_STEP_DEFAULT,
    .sidebar_height = SETTING_OSD_SIDEBAR_HEIGHT_DEFAULT,
    .ahi_pitch_interval = SETTING_OSD_AHI_PITCH_INTERVAL_DEFAULT,
    .osd_home_position_arm_screen = SETTING_OSD_HOME_POSITION_ARM_SCREEN_DEFAULT,
    .pan_servo_index = SETTING_OSD_PAN_SERVO_INDEX_DEFAULT,
    .pan_servo_pwm2centideg = SETTING_OSD_PAN_SERVO_PWM2CENTIDEG_DEFAULT,
    .pan_servo_offcentre_warning = SETTING_OSD_PAN_SERVO_OFFCENTRE_WARNING_DEFAULT,
    .pan_servo_indicator_show_degrees = SETTING_OSD_PAN_SERVO_INDICATOR_SHOW_DEGREES_DEFAULT,
    .esc_rpm_precision = SETTING_OSD_ESC_RPM_PRECISION_DEFAULT,
    .mAh_precision = SETTING_OSD_MAH_PRECISION_DEFAULT,
    .osd_switch_indicator0_name = SETTING_OSD_SWITCH_INDICATOR_ZERO_NAME_DEFAULT,
    .osd_switch_indicator0_channel = SETTING_OSD_SWITCH_INDICATOR_ZERO_CHANNEL_DEFAULT,
    .osd_switch_indicator1_name = SETTING_OSD_SWITCH_INDICATOR_ONE_NAME_DEFAULT,
    .osd_switch_indicator1_channel = SETTING_OSD_SWITCH_INDICATOR_ONE_CHANNEL_DEFAULT,
    .osd_switch_indicator2_name = SETTING_OSD_SWITCH_INDICATOR_TWO_NAME_DEFAULT,
    .osd_switch_indicator2_channel = SETTING_OSD_SWITCH_INDICATOR_TWO_CHANNEL_DEFAULT,
    .osd_switch_indicator3_name = SETTING_OSD_SWITCH_INDICATOR_THREE_NAME_DEFAULT,
    .osd_switch_indicator3_channel = SETTING_OSD_SWITCH_INDICATOR_THREE_CHANNEL_DEFAULT,
    .osd_switch_indicators_align_left = SETTING_OSD_SWITCH_INDICATORS_ALIGN_LEFT_DEFAULT,
    .system_msg_display_time = SETTING_OSD_SYSTEM_MSG_DISPLAY_TIME_DEFAULT,
    .units = SETTING_OSD_UNITS_DEFAULT,
    .main_voltage_decimals = SETTING_OSD_MAIN_VOLTAGE_DECIMALS_DEFAULT,
    .use_pilot_logo = SETTING_OSD_USE_PILOT_LOGO_DEFAULT,
    .inav_to_pilot_logo_spacing = SETTING_OSD_INAV_TO_PILOT_LOGO_SPACING_DEFAULT,
    .arm_screen_display_time = SETTING_OSD_ARM_SCREEN_DISPLAY_TIME_DEFAULT,

#ifdef USE_WIND_ESTIMATOR
    .estimations_wind_compensation = SETTING_OSD_ESTIMATIONS_WIND_COMPENSATION_DEFAULT,
#endif

    .coordinate_digits = SETTING_OSD_COORDINATE_DIGITS_DEFAULT,

    .osd_failsafe_switch_layout = SETTING_OSD_FAILSAFE_SWITCH_LAYOUT_DEFAULT,

    .plus_code_digits = SETTING_OSD_PLUS_CODE_DIGITS_DEFAULT,
    .plus_code_short = SETTING_OSD_PLUS_CODE_SHORT_DEFAULT,

    .ahi_width = SETTING_OSD_AHI_WIDTH_DEFAULT,
    .ahi_height = SETTING_OSD_AHI_HEIGHT_DEFAULT,
    .ahi_vertical_offset = SETTING_OSD_AHI_VERTICAL_OFFSET_DEFAULT,
    .ahi_bordered = SETTING_OSD_AHI_BORDERED_DEFAULT,
    .ahi_style = SETTING_OSD_AHI_STYLE_DEFAULT,

    .force_grid = SETTING_OSD_FORCE_GRID_DEFAULT,

    .stats_energy_unit = SETTING_OSD_STATS_ENERGY_UNIT_DEFAULT,
    .stats_page_auto_swap_time = SETTING_OSD_STATS_PAGE_AUTO_SWAP_TIME_DEFAULT,
    .stats_show_metric_efficiency = SETTING_OSD_STATS_SHOW_METRIC_EFFICIENCY_DEFAULT
);

void pgResetFn_osdLayoutsConfig(osdLayoutsConfig_t *osdLayoutsConfig)
{
    osdLayoutsConfig->item_pos[0][OSD_ALTITUDE] = OSD_POS(1, 0) | OSD_VISIBLE_FLAG;
    osdLayoutsConfig->item_pos[0][OSD_MAIN_BATT_VOLTAGE] = OSD_POS(12, 0) | OSD_VISIBLE_FLAG;
    osdLayoutsConfig->item_pos[0][OSD_SAG_COMPENSATED_MAIN_BATT_VOLTAGE] = OSD_POS(12, 1);

    osdLayoutsConfig->item_pos[0][OSD_RSSI_VALUE] = OSD_POS(23, 0) | OSD_VISIBLE_FLAG;
    //line 2
    osdLayoutsConfig->item_pos[0][OSD_HOME_DIST] = OSD_POS(1, 1);
    osdLayoutsConfig->item_pos[0][OSD_TRIP_DIST] = OSD_POS(1, 2);
    osdLayoutsConfig->item_pos[0][OSD_ODOMETER] = OSD_POS(1, 3);
    osdLayoutsConfig->item_pos[0][OSD_MAIN_BATT_CELL_VOLTAGE] = OSD_POS(12, 1);
    osdLayoutsConfig->item_pos[0][OSD_MAIN_BATT_SAG_COMPENSATED_CELL_VOLTAGE] = OSD_POS(12, 1);
    osdLayoutsConfig->item_pos[0][OSD_GPS_SPEED] = OSD_POS(23, 1);
    osdLayoutsConfig->item_pos[0][OSD_3D_SPEED] = OSD_POS(23, 1);
    osdLayoutsConfig->item_pos[0][OSD_GLIDESLOPE] = OSD_POS(23, 2);

    osdLayoutsConfig->item_pos[0][OSD_THROTTLE_POS] = OSD_POS(1, 2) | OSD_VISIBLE_FLAG;
    osdLayoutsConfig->item_pos[0][OSD_SCALED_THROTTLE_POS] = OSD_POS(6, 2);
    osdLayoutsConfig->item_pos[0][OSD_HEADING] = OSD_POS(12, 2);
    osdLayoutsConfig->item_pos[0][OSD_GROUND_COURSE] = OSD_POS(12, 3);
    osdLayoutsConfig->item_pos[0][OSD_COURSE_HOLD_ERROR] = OSD_POS(12, 2);
    osdLayoutsConfig->item_pos[0][OSD_COURSE_HOLD_ADJUSTMENT] = OSD_POS(12, 2);
    osdLayoutsConfig->item_pos[0][OSD_CROSS_TRACK_ERROR] = OSD_POS(12, 3);
    osdLayoutsConfig->item_pos[0][OSD_HEADING_GRAPH] = OSD_POS(18, 2);
    osdLayoutsConfig->item_pos[0][OSD_CURRENT_DRAW] = OSD_POS(2, 3) | OSD_VISIBLE_FLAG;
    osdLayoutsConfig->item_pos[0][OSD_MAH_DRAWN] = OSD_POS(1, 4) | OSD_VISIBLE_FLAG;
    osdLayoutsConfig->item_pos[0][OSD_WH_DRAWN] = OSD_POS(1, 5);
    osdLayoutsConfig->item_pos[0][OSD_BATTERY_REMAINING_CAPACITY] = OSD_POS(1, 6);
    osdLayoutsConfig->item_pos[0][OSD_BATTERY_REMAINING_PERCENT] = OSD_POS(1, 7);
    osdLayoutsConfig->item_pos[0][OSD_POWER_SUPPLY_IMPEDANCE] = OSD_POS(1, 8);

    osdLayoutsConfig->item_pos[0][OSD_EFFICIENCY_MAH_PER_KM] = OSD_POS(1, 5);
    osdLayoutsConfig->item_pos[0][OSD_EFFICIENCY_WH_PER_KM] = OSD_POS(1, 5);

    osdLayoutsConfig->item_pos[0][OSD_ATTITUDE_ROLL] = OSD_POS(1, 7);
    osdLayoutsConfig->item_pos[0][OSD_ATTITUDE_PITCH] = OSD_POS(1, 8);

    // avoid OSD_VARIO under OSD_CROSSHAIRS
    osdLayoutsConfig->item_pos[0][OSD_VARIO] = OSD_POS(23, 5);
    // OSD_VARIO_NUM at the right of OSD_VARIO
    osdLayoutsConfig->item_pos[0][OSD_VARIO_NUM] = OSD_POS(24, 7);
    osdLayoutsConfig->item_pos[0][OSD_HOME_DIR] = OSD_POS(14, 11);
    osdLayoutsConfig->item_pos[0][OSD_ARTIFICIAL_HORIZON] = OSD_POS(8, 6);
    osdLayoutsConfig->item_pos[0][OSD_HORIZON_SIDEBARS] = OSD_POS(8, 6);

    osdLayoutsConfig->item_pos[0][OSD_CRAFT_NAME] = OSD_POS(20, 2);
    osdLayoutsConfig->item_pos[0][OSD_PILOT_NAME] = OSD_POS(20, 3);
    osdLayoutsConfig->item_pos[0][OSD_PILOT_LOGO] = OSD_POS(20, 3);
    osdLayoutsConfig->item_pos[0][OSD_VTX_CHANNEL] = OSD_POS(8, 6);

#ifdef USE_SERIALRX_CRSF
    osdLayoutsConfig->item_pos[0][OSD_CRSF_RSSI_DBM] = OSD_POS(23, 12);
    osdLayoutsConfig->item_pos[0][OSD_CRSF_LQ] = OSD_POS(23, 11);
    osdLayoutsConfig->item_pos[0][OSD_CRSF_SNR_DB] = OSD_POS(24, 9);
    osdLayoutsConfig->item_pos[0][OSD_CRSF_TX_POWER] = OSD_POS(24, 10);
#endif

    osdLayoutsConfig->item_pos[0][OSD_ONTIME] = OSD_POS(23, 8);
    osdLayoutsConfig->item_pos[0][OSD_FLYTIME] = OSD_POS(23, 9);
    osdLayoutsConfig->item_pos[0][OSD_ONTIME_FLYTIME] = OSD_POS(23, 11) | OSD_VISIBLE_FLAG;
    osdLayoutsConfig->item_pos[0][OSD_RTC_TIME] = OSD_POS(23, 12);
    osdLayoutsConfig->item_pos[0][OSD_REMAINING_FLIGHT_TIME_BEFORE_RTH] = OSD_POS(23, 7);
    osdLayoutsConfig->item_pos[0][OSD_REMAINING_DISTANCE_BEFORE_RTH] = OSD_POS(23, 6);

    osdLayoutsConfig->item_pos[0][OSD_MISSION] = OSD_POS(0, 10);
    osdLayoutsConfig->item_pos[0][OSD_GPS_SATS] = OSD_POS(0, 11) | OSD_VISIBLE_FLAG;
    osdLayoutsConfig->item_pos[0][OSD_GPS_HDOP] = OSD_POS(0, 10);

    osdLayoutsConfig->item_pos[0][OSD_GPS_LAT] = OSD_POS(0, 12);
    // Put this on top of the latitude, since it's very unlikely
    // that users will want to use both at the same time.
    osdLayoutsConfig->item_pos[0][OSD_PLUS_CODE] = OSD_POS(0, 12);
    osdLayoutsConfig->item_pos[0][OSD_FLYMODE] = OSD_POS(13, 12) | OSD_VISIBLE_FLAG;
    osdLayoutsConfig->item_pos[0][OSD_GPS_LON] = OSD_POS(18, 12);

    osdLayoutsConfig->item_pos[0][OSD_AZIMUTH] = OSD_POS(2, 12);

    osdLayoutsConfig->item_pos[0][OSD_ROLL_PIDS] = OSD_POS(2, 10);
    osdLayoutsConfig->item_pos[0][OSD_PITCH_PIDS] = OSD_POS(2, 11);
    osdLayoutsConfig->item_pos[0][OSD_YAW_PIDS] = OSD_POS(2, 12);
    osdLayoutsConfig->item_pos[0][OSD_LEVEL_PIDS] = OSD_POS(2, 12);
    osdLayoutsConfig->item_pos[0][OSD_POS_XY_PIDS] = OSD_POS(2, 12);
    osdLayoutsConfig->item_pos[0][OSD_POS_Z_PIDS] = OSD_POS(2, 12);
    osdLayoutsConfig->item_pos[0][OSD_VEL_XY_PIDS] = OSD_POS(2, 12);
    osdLayoutsConfig->item_pos[0][OSD_VEL_Z_PIDS] = OSD_POS(2, 12);
    osdLayoutsConfig->item_pos[0][OSD_HEADING_P] = OSD_POS(2, 12);
    osdLayoutsConfig->item_pos[0][OSD_BOARD_ALIGN_ROLL] = OSD_POS(2, 10);
    osdLayoutsConfig->item_pos[0][OSD_BOARD_ALIGN_PITCH] = OSD_POS(2, 11);
    osdLayoutsConfig->item_pos[0][OSD_RC_EXPO] = OSD_POS(2, 12);
    osdLayoutsConfig->item_pos[0][OSD_RC_YAW_EXPO] = OSD_POS(2, 12);
    osdLayoutsConfig->item_pos[0][OSD_THROTTLE_EXPO] = OSD_POS(2, 12);
    osdLayoutsConfig->item_pos[0][OSD_PITCH_RATE] = OSD_POS(2, 12);
    osdLayoutsConfig->item_pos[0][OSD_ROLL_RATE] = OSD_POS(2, 12);
    osdLayoutsConfig->item_pos[0][OSD_YAW_RATE] = OSD_POS(2, 12);
    osdLayoutsConfig->item_pos[0][OSD_MANUAL_RC_EXPO] = OSD_POS(2, 12);
    osdLayoutsConfig->item_pos[0][OSD_MANUAL_RC_YAW_EXPO] = OSD_POS(2, 12);
    osdLayoutsConfig->item_pos[0][OSD_MANUAL_PITCH_RATE] = OSD_POS(2, 12);
    osdLayoutsConfig->item_pos[0][OSD_MANUAL_ROLL_RATE] = OSD_POS(2, 12);
    osdLayoutsConfig->item_pos[0][OSD_MANUAL_YAW_RATE] = OSD_POS(2, 12);
    osdLayoutsConfig->item_pos[0][OSD_NAV_FW_CRUISE_THR] = OSD_POS(2, 12);
    osdLayoutsConfig->item_pos[0][OSD_NAV_FW_PITCH2THR] = OSD_POS(2, 12);
    osdLayoutsConfig->item_pos[0][OSD_FW_MIN_THROTTLE_DOWN_PITCH_ANGLE] = OSD_POS(2, 12);
    osdLayoutsConfig->item_pos[0][OSD_FW_ALT_PID_OUTPUTS] = OSD_POS(2, 12);
    osdLayoutsConfig->item_pos[0][OSD_FW_POS_PID_OUTPUTS] = OSD_POS(2, 12);
    osdLayoutsConfig->item_pos[0][OSD_MC_VEL_X_PID_OUTPUTS] = OSD_POS(2, 12);
    osdLayoutsConfig->item_pos[0][OSD_MC_VEL_Y_PID_OUTPUTS] = OSD_POS(2, 12);
    osdLayoutsConfig->item_pos[0][OSD_MC_VEL_Z_PID_OUTPUTS] = OSD_POS(2, 12);
    osdLayoutsConfig->item_pos[0][OSD_MC_POS_XYZ_P_OUTPUTS] = OSD_POS(2, 12);

    osdLayoutsConfig->item_pos[0][OSD_POWER] = OSD_POS(15, 1);

    osdLayoutsConfig->item_pos[0][OSD_IMU_TEMPERATURE] = OSD_POS(19, 2);
    osdLayoutsConfig->item_pos[0][OSD_BARO_TEMPERATURE] = OSD_POS(19, 3);
    osdLayoutsConfig->item_pos[0][OSD_TEMP_SENSOR_0_TEMPERATURE] = OSD_POS(19, 4);
    osdLayoutsConfig->item_pos[0][OSD_TEMP_SENSOR_1_TEMPERATURE] = OSD_POS(19, 5);
    osdLayoutsConfig->item_pos[0][OSD_TEMP_SENSOR_2_TEMPERATURE] = OSD_POS(19, 6);
    osdLayoutsConfig->item_pos[0][OSD_TEMP_SENSOR_3_TEMPERATURE] = OSD_POS(19, 7);
    osdLayoutsConfig->item_pos[0][OSD_TEMP_SENSOR_4_TEMPERATURE] = OSD_POS(19, 8);
    osdLayoutsConfig->item_pos[0][OSD_TEMP_SENSOR_5_TEMPERATURE] = OSD_POS(19, 9);
    osdLayoutsConfig->item_pos[0][OSD_TEMP_SENSOR_6_TEMPERATURE] = OSD_POS(19, 10);
    osdLayoutsConfig->item_pos[0][OSD_TEMP_SENSOR_7_TEMPERATURE] = OSD_POS(19, 11);

    osdLayoutsConfig->item_pos[0][OSD_AIR_SPEED] = OSD_POS(3, 5);
    osdLayoutsConfig->item_pos[0][OSD_WIND_SPEED_HORIZONTAL] = OSD_POS(3, 6);
    osdLayoutsConfig->item_pos[0][OSD_WIND_SPEED_VERTICAL] = OSD_POS(3, 7);

    osdLayoutsConfig->item_pos[0][OSD_GFORCE] = OSD_POS(12, 4);
    osdLayoutsConfig->item_pos[0][OSD_GFORCE_X] = OSD_POS(12, 5);
    osdLayoutsConfig->item_pos[0][OSD_GFORCE_Y] = OSD_POS(12, 6);
    osdLayoutsConfig->item_pos[0][OSD_GFORCE_Z] = OSD_POS(12, 7);

    osdLayoutsConfig->item_pos[0][OSD_VTX_POWER] = OSD_POS(3, 5);

    osdLayoutsConfig->item_pos[0][OSD_GVAR_0] = OSD_POS(1, 1);
    osdLayoutsConfig->item_pos[0][OSD_GVAR_1] = OSD_POS(1, 2);
    osdLayoutsConfig->item_pos[0][OSD_GVAR_2] = OSD_POS(1, 3);
    osdLayoutsConfig->item_pos[0][OSD_GVAR_3] = OSD_POS(1, 4);

    osdLayoutsConfig->item_pos[0][OSD_MULTI_FUNCTION] = OSD_POS(1, 4);

    osdLayoutsConfig->item_pos[0][OSD_SWITCH_INDICATOR_0] = OSD_POS(2, 7);
    osdLayoutsConfig->item_pos[0][OSD_SWITCH_INDICATOR_1] = OSD_POS(2, 8);
    osdLayoutsConfig->item_pos[0][OSD_SWITCH_INDICATOR_2] = OSD_POS(2, 9);
    osdLayoutsConfig->item_pos[0][OSD_SWITCH_INDICATOR_3] = OSD_POS(2, 10);

    osdLayoutsConfig->item_pos[0][OSD_ADSB_WARNING] = OSD_POS(2, 7);
    osdLayoutsConfig->item_pos[0][OSD_ADSB_INFO] = OSD_POS(2, 8);
#if defined(USE_ESC_SENSOR)
    osdLayoutsConfig->item_pos[0][OSD_ESC_RPM] = OSD_POS(1, 2);
    osdLayoutsConfig->item_pos[0][OSD_ESC_TEMPERATURE] = OSD_POS(1, 3);
#endif

#if defined(USE_RX_MSP) && defined(USE_MSP_RC_OVERRIDE)
    osdLayoutsConfig->item_pos[0][OSD_RC_SOURCE] = OSD_POS(3, 4);
#endif

#ifdef USE_POWER_LIMITS
    osdLayoutsConfig->item_pos[0][OSD_PLIMIT_REMAINING_BURST_TIME] = OSD_POS(3, 4);
    osdLayoutsConfig->item_pos[0][OSD_PLIMIT_ACTIVE_CURRENT_LIMIT] = OSD_POS(3, 5);
    osdLayoutsConfig->item_pos[0][OSD_PLIMIT_ACTIVE_POWER_LIMIT] = OSD_POS(3, 6);
#endif

#ifdef USE_BLACKBOX
    osdLayoutsConfig->item_pos[0][OSD_BLACKBOX] = OSD_POS(2, 10);
#endif

    // Under OSD_FLYMODE. TODO: Might not be visible on NTSC?
    osdLayoutsConfig->item_pos[0][OSD_MESSAGES] = OSD_POS(1, 13) | OSD_VISIBLE_FLAG;

    for (unsigned ii = 1; ii < OSD_LAYOUT_COUNT; ii++) {
        for (unsigned jj = 0; jj < ARRAYLEN(osdLayoutsConfig->item_pos[0]); jj++) {
            osdLayoutsConfig->item_pos[ii][jj] = osdLayoutsConfig->item_pos[0][jj] & ~OSD_VISIBLE_FLAG;
        }
    }
}

/**
 * @brief Draws the INAV and/or pilot logos on the display
 *
 * @param singular If true, only one logo will be drawn. If false, both logos will be drawn, separated by osdConfig()->inav_to_pilot_logo_spacing characters
 * @param row The row number to start drawing the logos. If not singular, both logos are drawn on the same rows.
 * @return uint8_t The row number after the logo(s).
 */
uint8_t drawLogos(bool singular, uint8_t row) {
    uint8_t logoRow = row;
    uint8_t logoColOffset = 0;
    bool usePilotLogo = (osdConfig()->use_pilot_logo && osdDisplayIsHD());

#ifndef DISABLE_MSP_BF_COMPAT   // IF BFCOMPAT is in use, the pilot logo cannot be used, due to font issues.
    if (isBfCompatibleVideoSystem(osdConfig()))
        usePilotLogo = false;
#endif

    uint8_t logoSpacing = osdConfig()->inav_to_pilot_logo_spacing;

    if (logoSpacing > 0 && ((osdDisplayPort->cols % 2) != (logoSpacing % 2))) {
        logoSpacing++; // Add extra 1 character space between logos, if the odd/even of the OSD cols doesn't match the odd/even of the logo spacing
}

    // Draw Logo(s)
    if (usePilotLogo && !singular) {
        logoColOffset = ((osdDisplayPort->cols - (SYM_LOGO_WIDTH * 2)) - logoSpacing) / 2;
    } else {
        logoColOffset = floorf((osdDisplayPort->cols - SYM_LOGO_WIDTH) / 2.0f);
    }

    // Draw INAV logo
    if ((singular && !usePilotLogo) || !singular) {
        unsigned logo_c = SYM_LOGO_START;
        uint8_t logo_x = logoColOffset;
        for (uint8_t lRow = 0; lRow < SYM_LOGO_HEIGHT; lRow++) {
            for (uint8_t lCol = 0; lCol < SYM_LOGO_WIDTH; lCol++) {
                displayWriteChar(osdDisplayPort, logo_x + lCol, logoRow, logo_c++);
            }
            logoRow++;
        }
    }

    // Draw the pilot logo
    if (usePilotLogo) {
        unsigned logo_c = SYM_PILOT_LOGO_LRG_START;
        uint8_t logo_x = 0;
        logoRow = row;
        if (singular) {
            logo_x = logoColOffset;
    } else {
            logo_x = logoColOffset + SYM_LOGO_WIDTH + logoSpacing;
    }

        for (uint8_t lRow = 0; lRow < SYM_LOGO_HEIGHT; lRow++) {
            for (uint8_t lCol = 0; lCol < SYM_LOGO_WIDTH; lCol++) {
                displayWriteChar(osdDisplayPort, logo_x + lCol, logoRow, logo_c++);
            }
            logoRow++;
        }
    }

    return logoRow;
    }

#ifdef USE_STATS
uint8_t drawStat_Stats(uint8_t statNameX, uint8_t row, uint8_t statValueX, bool isBootStats)
{
    uint8_t buffLen = 0;
    char string_buffer[osdDisplayPort->cols - statValueX];

    if (statsConfig()->stats_enabled) {
        if (isBootStats)
            displayWrite(osdDisplayPort, statNameX, row, "ODOMETER:");
        else
            displayWrite(osdDisplayPort, statNameX, row, "ODOMETER");
        
        switch (osdConfig()->units) {
            case OSD_UNIT_UK:
                FALLTHROUGH;
            case OSD_UNIT_IMPERIAL:
                if (isBootStats) {
                    tfp_sprintf(string_buffer, "%5d", (uint16_t)(statsConfig()->stats_total_dist / METERS_PER_MILE));
                    buffLen = 5;
                } else {
                    uint16_t statTotalDist = (uint16_t)(statsConfig()->stats_total_dist / METERS_PER_MILE);
                    tfp_sprintf(string_buffer, ": %d", statTotalDist);
                    buffLen = 3 + sizeof(statTotalDist);
                }
                
                string_buffer[buffLen++] = SYM_MI;
                break;
            default:
            case OSD_UNIT_GA:
                if (isBootStats) {
                    tfp_sprintf(string_buffer, "%5d", (uint16_t)(statsConfig()->stats_total_dist / METERS_PER_NAUTICALMILE));
                    buffLen = 5;
                } else {
                    uint16_t statTotalDist = (uint16_t)(statsConfig()->stats_total_dist / METERS_PER_NAUTICALMILE);
                    tfp_sprintf(string_buffer, ": %d", statTotalDist);
                    buffLen = 3 + sizeof(statTotalDist);
                }

                string_buffer[buffLen++] = SYM_NM;
                break;
            case OSD_UNIT_METRIC_MPH:
                FALLTHROUGH;
            case OSD_UNIT_METRIC:
                if (isBootStats) {
                    tfp_sprintf(string_buffer, "%5d", (uint16_t)(statsConfig()->stats_total_dist / METERS_PER_KILOMETER));
                    buffLen = 5;
                } else {
                    uint16_t statTotalDist = (uint16_t)(statsConfig()->stats_total_dist / METERS_PER_KILOMETER);
                    tfp_sprintf(string_buffer, ": %d", statTotalDist);
                    buffLen = 3 + sizeof(statTotalDist);
                }   
                
                string_buffer[buffLen++] = SYM_KM;
                break;
        }
        string_buffer[buffLen] = '\0';
        displayWrite(osdDisplayPort, statValueX-(isBootStats ? 5 : 0), row,  string_buffer);

        if (isBootStats)
            displayWrite(osdDisplayPort, statNameX, ++row, "TOTAL TIME:");
        else
            displayWrite(osdDisplayPort, statNameX, ++row, "TOTAL TIME");
        
        uint32_t tot_mins = statsConfig()->stats_total_time / 60;
        if (isBootStats)
            tfp_sprintf(string_buffer, "%d:%02dH:M%c", (int)(tot_mins / 60), (int)(tot_mins % 60), '\0');
        else
            tfp_sprintf(string_buffer, ": %d:%02d H:M%c", (int)(tot_mins / 60), (int)(tot_mins % 60), '\0');
        
        displayWrite(osdDisplayPort, statValueX-(isBootStats ? 7 : 0), row,  string_buffer);

#ifdef USE_ADC
        if (feature(FEATURE_VBAT) && feature(FEATURE_CURRENT_METER) && statsConfig()->stats_total_energy) {
            uint8_t buffOffset = 0;
            if (isBootStats)
                displayWrite(osdDisplayPort, statNameX, ++row, "TOTAL ENERGY:");
            else {
                displayWrite(osdDisplayPort, statNameX, ++row, "TOTAL ENERGY");
                string_buffer[0] = ':';
                buffOffset = 2;
            }

            osdFormatCentiNumber(string_buffer + buffOffset, statsConfig()->stats_total_energy / 10, 0, 2, 0, 6, true);
            displayWrite(osdDisplayPort, statValueX - (isBootStats ? 6 : 0), row,  string_buffer);
            displayWriteChar(osdDisplayPort, statValueX + (isBootStats ? 0 : 8), row, SYM_WH);

            char avgEffBuff[osdDisplayPort->cols - statValueX];

            for (uint8_t i = 0; i < osdDisplayPort->cols - statValueX; i++) {
                avgEffBuff[i] = '\0';
                string_buffer[i] = '\0';
            }

            if (statsConfig()->stats_total_dist) {
                if (isBootStats)
                    displayWrite(osdDisplayPort, statNameX, ++row, "AVG EFFICIENCY:");
                else {
                    displayWrite(osdDisplayPort, statNameX, ++row, "AVG EFFICIENCY");
                    strcat(avgEffBuff, ": ");
                }

                float_t avg_efficiency = MWH_TO_WH(statsConfig()->stats_total_energy) / METERS_TO_KILOMETERS(statsConfig()->stats_total_dist); // Wh/km
                switch (osdConfig()->units) {
                    case OSD_UNIT_UK:
                        FALLTHROUGH;
                    case OSD_UNIT_IMPERIAL:
                        osdFormatCentiNumber(string_buffer, (int32_t)(avg_efficiency * METERS_PER_MILE / 10), 0, 2, 2, 4, false);
                        string_buffer[4] = SYM_WH_MI;
                        break;
                    case OSD_UNIT_GA:
                        osdFormatCentiNumber(string_buffer, (int32_t)(avg_efficiency * METERS_PER_NAUTICALMILE / 10), 0, 2, 2, 4, false);
                        string_buffer[4] = SYM_WH_NM;
                        break;
                    default:
                    case OSD_UNIT_METRIC_MPH:
                        FALLTHROUGH;
                    case OSD_UNIT_METRIC:
                        osdFormatCentiNumber(string_buffer, (int32_t)(avg_efficiency * 100), 0, 2, 2, 4, false);
                        string_buffer[4] = SYM_WH_KM;
                        break;
                }

                if (isBootStats)
                    strcat(avgEffBuff, string_buffer);
                else
                    strcat(avgEffBuff, osdFormatTrimWhiteSpace(string_buffer));
            } else {
                strcat(avgEffBuff, "----");
            }

            displayWrite(osdDisplayPort, statValueX-(isBootStats ? 4 : 0), row++, avgEffBuff);
        }
#endif // USE_ADC
    }
    return row;
}

uint8_t drawStats(uint8_t row)
{
    uint8_t statNameX = (osdDisplayPort->cols - 22) / 2;
    uint8_t statValueX = statNameX + 21;

    return drawStat_Stats(statNameX, row, statValueX, true);
}
#endif // USE STATS

static void osdSetNextRefreshIn(uint32_t timeMs)
{
    resumeRefreshAt = micros() + timeMs * 1000;
    refreshWaitForResumeCmdRelease = true;
}

static void osdCompleteAsyncInitialization(void)
{
    if (!displayIsReady(osdDisplayPort)) {
        // Update the display.
        // XXX: Rename displayDrawScreen() and associated functions
        // to displayUpdate()
        displayDrawScreen(osdDisplayPort);
        return;
    }

    osdDisplayIsReady = true;

#if defined(USE_CANVAS)
    if (osdConfig()->force_grid) {
        osdDisplayHasCanvas = false;
    } else {
        osdDisplayHasCanvas = displayGetCanvas(&osdCanvas, osdDisplayPort);
    }
#endif

    displayBeginTransaction(osdDisplayPort, DISPLAY_TRANSACTION_OPT_RESET_DRAWING);
    displayClearScreen(osdDisplayPort);

    uint8_t y = 1;
    displayFontMetadata_t metadata;
    bool fontHasMetadata = displayGetFontMetadata(&metadata, osdDisplayPort);
    LOG_DEBUG(OSD, "Font metadata version %s: %u (%u chars)",
        fontHasMetadata ? "Y" : "N", metadata.version, metadata.charCount);

    if (fontHasMetadata && metadata.charCount > 256) {
        hasExtendedFont = true;

        y = drawLogos(false, y);
        y++;
    } else if (!fontHasMetadata) {
        const char *m = "INVALID FONT";
        displayWrite(osdDisplayPort, OSD_CENTER_S(m), y++, m);
    }

    if (fontHasMetadata && metadata.version < OSD_MIN_FONT_VERSION) {
        const char *m = "INVALID FONT VERSION";
        displayWrite(osdDisplayPort, OSD_CENTER_S(m), y++, m);
    }

    char string_buffer[30];
    tfp_sprintf(string_buffer, "INAV VERSION: %s", FC_VERSION_STRING);
    uint8_t xPos = (osdDisplayPort->cols - 19) / 2; // Automatically centre, regardless of resolution. In the case of odd number screens, bias to the left.
    displayWrite(osdDisplayPort, xPos, y++, string_buffer);
#ifdef USE_CMS
    displayWrite(osdDisplayPort, xPos+2, y++, CMS_STARTUP_HELP_TEXT1);
    displayWrite(osdDisplayPort, xPos+6, y++, CMS_STARTUP_HELP_TEXT2);
    displayWrite(osdDisplayPort, xPos+6, y++, CMS_STARTUP_HELP_TEXT3);
#endif

#ifdef USE_STATS
    y = drawStats(++y);
#endif

    displayCommitTransaction(osdDisplayPort);
    displayResync(osdDisplayPort);
    osdSetNextRefreshIn(SPLASH_SCREEN_DISPLAY_TIME);
}

void osdInit(displayPort_t *osdDisplayPortToUse)
{
    if (!osdDisplayPortToUse)
        return;

    BUILD_BUG_ON(OSD_POS_MAX != OSD_POS(63,63));

    osdDisplayPort = osdDisplayPortToUse;

#ifdef USE_CMS
    cmsDisplayPortRegister(osdDisplayPort);
#endif

    armState = ARMING_FLAG(ARMED);
    osdCompleteAsyncInitialization();
}

static void osdResetStats(void)
{
    // Reset internal OSD stats
    stats.max_distance = 0;
    stats.max_current = 0;
    stats.max_power = 0;
    stats.max_speed = 0;
    stats.max_3D_speed = 0;
    stats.max_air_speed = 0;
    stats.min_voltage = 12000;
    stats.min_rssi = 99;
    stats.min_lq = 300;
    stats.min_rssi_dbm = 0;
    stats.max_altitude = 0;
    stats.min_sats = 255;
    stats.max_sats = 0;
    stats.min_esc_temp = 300;
    stats.max_esc_temp = 0;
    stats.flightStartMAh = getMAhDrawn();
    stats.flightStartMWh = getMWhDrawn();

    // Reset external stats
    posControl.totalTripDistance = 0.0f;
    resetFlightTime();
    resetGForceStats();
}

static void osdUpdateStats(void)
{
    int32_t value;

    if (feature(FEATURE_GPS)) {
        value = osdGet3DSpeed();
        const float airspeed_estimate = getAirspeedEstimate();

        if (stats.max_3D_speed < value)
            stats.max_3D_speed = value;

        if (stats.max_speed < gpsSol.groundSpeed)
            stats.max_speed = gpsSol.groundSpeed;

        if (stats.max_air_speed < airspeed_estimate)
            stats.max_air_speed = airspeed_estimate;

        if (stats.max_distance < GPS_distanceToHome)
            stats.max_distance = GPS_distanceToHome;

        if (stats.min_sats > gpsSol.numSat)
            stats.min_sats = gpsSol.numSat;

        if (stats.max_sats < gpsSol.numSat)
            stats.max_sats = gpsSol.numSat;
    }
#if defined(USE_ESC_SENSOR)
    if (STATE(ESC_SENSOR_ENABLED)) {
        escSensorData_t * escSensor = escSensorGetData();
        bool escTemperatureValid = escSensor && escSensor->dataAge <= ESC_DATA_MAX_AGE;

        if (escTemperatureValid) {
            if (stats.min_esc_temp > escSensor->temperature)
                stats.min_esc_temp = escSensor->temperature;
            
            if (stats.max_esc_temp < escSensor->temperature)
                stats.max_esc_temp = escSensor->temperature;
        }
    }
#endif

    value = getBatteryVoltage();
    if (stats.min_voltage > value)
        stats.min_voltage = value;

    value = abs(getAmperage());
    if (stats.max_current < value)
        stats.max_current = value;

    value = labs(getPower());
    if (stats.max_power < value)
        stats.max_power = value;

    value = osdConvertRSSI();
    if (stats.min_rssi > value)
        stats.min_rssi = value;

    value = osdGetCrsfLQ();
    if (stats.min_lq > value)
        stats.min_lq = value;

    if (!failsafeIsReceivingRxData())
        stats.min_lq = 0;

    value = osdGetCrsfdBm();
    if (stats.min_rssi_dbm > value)
        stats.min_rssi_dbm = value;

    stats.max_altitude = MAX(stats.max_altitude, osdGetAltitude());
}

uint8_t drawStat_FlightTime(uint8_t col, uint8_t row, uint8_t statValX)
{
    char buff[12];
    displayWrite(osdDisplayPort, col, row, "FLIGHT TIME");
    uint16_t flySeconds = getFlightTime();
    uint16_t flyMinutes = flySeconds / 60;
    flySeconds %= 60;
    uint16_t flyHours = flyMinutes / 60;
    flyMinutes %= 60;
    tfp_sprintf(buff, ": %02u:%02u:%02u", flyHours, flyMinutes, flySeconds);
    displayWrite(osdDisplayPort, statValX, row++, buff);

    return row;
}

uint8_t drawStat_FlightDistance(uint8_t col, uint8_t row, uint8_t statValX)
{
    char buff[12];

    displayWrite(osdDisplayPort, col, row, "FLIGHT DISTANCE");
    tfp_sprintf(buff, ": ");
    osdFormatDistanceStr(buff + 2, getTotalTravelDistance());
    displayWrite(osdDisplayPort, statValX, row++, buff);

    return row;
}

uint8_t drawStat_MaxDistanceFromHome(uint8_t col, uint8_t row, uint8_t statValX)
{
    char buff[12];
    uint8_t valueXOffset = 0;
    if (!osdDisplayIsHD()) {
        displayWrite(osdDisplayPort, col, row, "DISTANCE FROM ");
    valueXOffset = 14;
    } else {
        displayWrite(osdDisplayPort, col, row, "MAX DISTANCE FROM ");
    valueXOffset = 18;
    } 
    displayWriteChar(osdDisplayPort, col + valueXOffset, row, SYM_HOME);
    tfp_sprintf(buff, ": ");
    osdFormatDistanceStr(buff + 2, stats.max_distance * 100);
    displayWrite(osdDisplayPort, statValX, row++, buff);

    return row;
}

uint8_t drawStat_Speed(uint8_t col, uint8_t row, uint8_t statValX)
{
    char buff[12];
    char buff2[12];
    uint8_t multiValueXOffset = 0;

    displayWrite(osdDisplayPort, col, row, "MAX/AVG SPEED");
    
    osdFormatVelocityStr(buff2, stats.max_3D_speed, true, false);
    tfp_sprintf(buff, ": %s/", osdFormatTrimWhiteSpace(buff2));
    multiValueXOffset = strlen(buff); 
    displayWrite(osdDisplayPort, statValX, row, buff);

    osdGenerateAverageVelocityStr(buff2);
    displayWrite(osdDisplayPort, statValX + multiValueXOffset, row++, osdFormatTrimWhiteSpace(buff2));

    return row;
}

uint8_t drawStat_MaximumAltitude(uint8_t col, uint8_t row, uint8_t statValX)
{
    char buff[12];
    displayWrite(osdDisplayPort, col, row, "MAX ALTITUDE");
    tfp_sprintf(buff, ": ");
    osdFormatAltitudeStr(buff + 2, stats.max_altitude);
    displayWrite(osdDisplayPort, statValX, row++, buff);

    return row;
}

uint8_t drawStat_BatteryVoltage(uint8_t col, uint8_t row, uint8_t statValX)
{
    char buff[12];
    uint8_t multiValueXOffset = 0;
    if (!osdDisplayIsHD())
        displayWrite(osdDisplayPort, col, row, "MIN VOLTS P/C");
    else
        displayWrite(osdDisplayPort, col, row, "MIN VOLTS PACK/CELL");

    // Pack voltage
    tfp_sprintf(buff, ": ");
    osdFormatCentiNumber(buff + 2, stats.min_voltage, 0, osdConfig()->main_voltage_decimals, 0, osdConfig()->main_voltage_decimals + 2, false);
    strcat(osdFormatTrimWhiteSpace(buff), "/");
    multiValueXOffset = strlen(buff); 
    // AverageCell 
    osdFormatCentiNumber(buff + multiValueXOffset, stats.min_voltage / getBatteryCellCount(), 0, 2, 0, 3, false);
    tfp_sprintf(buff + strlen(buff), "%c", SYM_VOLT);

    displayWrite(osdDisplayPort, statValX, row++, buff);

    return row;
}

uint8_t drawStat_MaximumPowerAndCurrent(uint8_t col, uint8_t row, uint8_t statValX)
{
    char buff[12];
    char outBuff[12];
    tfp_sprintf(outBuff, ": ");
    osdFormatCentiNumber(buff, stats.max_current, 0, 2, 0, 3, false);
    strcat(outBuff, osdFormatTrimWhiteSpace(buff));
    strcat(outBuff, "/");
    bool kiloWatt = osdFormatCentiNumber(buff, stats.max_power, 1000, 2, 2, 3, false);
    strcat(outBuff, osdFormatTrimWhiteSpace(buff));
    displayWrite(osdDisplayPort, statValX, row, outBuff);

    if (kiloWatt)
        displayWrite(osdDisplayPort, col, row, "MAX AMPS/K WATTS");
    else
        displayWrite(osdDisplayPort, col, row, "MAX AMPS/WATTS");

    return ++row;
}

uint8_t drawStat_UsedEnergy(uint8_t col, uint8_t row, uint8_t statValX)
{
    char    buff[12];
    
    if (osdDisplayIsHD())
        displayWrite(osdDisplayPort, col, row, "USED ENERGY FLT/TOT");
    else
        displayWrite(osdDisplayPort, col, row, "USED ENERGY F/T");
    tfp_sprintf(buff, ": ");
    if (osdConfig()->stats_energy_unit == OSD_STATS_ENERGY_UNIT_MAH) {
        tfp_sprintf(buff + 2, "%d/%d%c", (int)(getMAhDrawn() - stats.flightStartMAh), (int)getMAhDrawn(), SYM_MAH);
    } else {
        char preBuff[12];
        osdFormatCentiNumber(preBuff, (getMWhDrawn() - stats.flightStartMWh) / 10, 0, 2, 0, 3, false);
        strcat(buff, osdFormatTrimWhiteSpace(preBuff));
        strcat(buff, "/");
        osdFormatCentiNumber(preBuff, getMWhDrawn() / 10, 0, 2, 0, 3, false);
        strcat(buff, osdFormatTrimWhiteSpace(preBuff));
        tfp_sprintf(buff + strlen(buff), "%s%c", buff, SYM_WH);
    }
    displayWrite(osdDisplayPort, statValX, row++, buff);

    return row;
}

uint8_t drawStat_AverageEfficiency(uint8_t col, uint8_t row, uint8_t statValX, bool forceMetric)
{
    char buff[15];
    char outBuff[15];
    int32_t totalDistance = getTotalTravelDistance();
    bool moreThanAh = false;
    bool efficiencyValid = totalDistance >= 10000;
    
    if (osdDisplayIsHD())
        displayWrite(osdDisplayPort, col, row, "AVG EFFICIENCY FLT/TOT");
    else
        displayWrite(osdDisplayPort, col, row, "AV EFFICIENCY F/T");

    tfp_sprintf(outBuff, ": ");
    uint8_t digits = 3U;    // Total number of digits (including decimal point)
#ifndef DISABLE_MSP_BF_COMPAT   // IF BFCOMPAT is not supported, there's no need to check for it and change the values
    if (isBfCompatibleVideoSystem(osdConfig())) {
        // Add one digit so no switch to scaled decimal occurs above 99
        digits = 4U;
    }
#endif
    if (!forceMetric) {
        switch (osdConfig()->units) {
            case OSD_UNIT_UK:
                FALLTHROUGH;
            case OSD_UNIT_IMPERIAL:
                if (osdConfig()->stats_energy_unit == OSD_STATS_ENERGY_UNIT_MAH) {
                    if (efficiencyValid) {
                        moreThanAh = osdFormatCentiNumber(buff, (int32_t)((getMAhDrawn() - stats.flightStartMAh) * 10000.0f * METERS_PER_MILE / totalDistance), 1000, 0, 2, digits, false);
                        strcat(outBuff, osdFormatTrimWhiteSpace(buff));
                        if (osdDisplayIsHD()) {
                            if (!moreThanAh) 
                                tfp_sprintf(outBuff + strlen(outBuff), "%c%c", SYM_MAH_MI_0, SYM_MAH_MI_1);
                            else 
                                tfp_sprintf(outBuff + strlen(outBuff), "%c", SYM_AH_MI);
                            
                            moreThanAh = false;
                        }

                        strcat(outBuff, "/");
                        moreThanAh = moreThanAh || osdFormatCentiNumber(buff, (int32_t)(getMAhDrawn() * 10000.0f * METERS_PER_MILE / totalDistance), 1000, 0, 2, digits, false);
                        strcat(outBuff, osdFormatTrimWhiteSpace(buff));
                        
                        if (!moreThanAh)
                            tfp_sprintf(outBuff + strlen(outBuff), "%c%c", SYM_MAH_MI_0, SYM_MAH_MI_1);
                        else
                            tfp_sprintf(outBuff + strlen(outBuff), "%c", SYM_AH_MI);
                    } else {
                        tfp_sprintf(outBuff + strlen(outBuff), "---/---%c%c", SYM_MAH_MI_0, SYM_MAH_MI_1);
                    }
                } else {
                    if (efficiencyValid) {
                        osdFormatCentiNumber(buff, (int32_t)((getMWhDrawn() - stats.flightStartMWh) * 10.0f * METERS_PER_MILE / totalDistance), 0, 2, 0, digits, false);
                        strcat(outBuff, osdFormatTrimWhiteSpace(buff));
                        strcat(outBuff, "/");
                        osdFormatCentiNumber(buff + strlen(buff), (int32_t)(getMWhDrawn() * 10.0f * METERS_PER_MILE / totalDistance), 0, 2, 0, digits, false);
                        strcat(outBuff, osdFormatTrimWhiteSpace(buff));
                    } else {
                        strcat(outBuff, "---/---");
                    }
                    tfp_sprintf(outBuff + strlen(outBuff), "%c", SYM_WH_MI);
                }
                break;
            case OSD_UNIT_GA:
                if (osdConfig()->stats_energy_unit == OSD_STATS_ENERGY_UNIT_MAH) {
                    if (efficiencyValid) {
                        moreThanAh = osdFormatCentiNumber(buff, (int32_t)((getMAhDrawn()-stats.flightStartMAh) * 10000.0f * METERS_PER_NAUTICALMILE / totalDistance), 1000, 0, 2, digits, false);
                        strcat(outBuff, osdFormatTrimWhiteSpace(buff));
                         if (osdDisplayIsHD()) {
                            if (!moreThanAh) 
                                tfp_sprintf(outBuff + strlen(outBuff), "%c%c", SYM_MAH_NM_0, SYM_MAH_NM_1);
                            else 
                                tfp_sprintf(outBuff + strlen(outBuff), "%c", SYM_AH_NM);
                            
                            moreThanAh = false;
                        }

                        strcat(outBuff, "/");
                        moreThanAh = moreThanAh || osdFormatCentiNumber(buff, (int32_t)(getMAhDrawn() * 10000.0f * METERS_PER_NAUTICALMILE / totalDistance), 1000, 0, 2, digits, false);
                        strcat(outBuff, osdFormatTrimWhiteSpace(buff));
                        if (!moreThanAh) {
                            tfp_sprintf(outBuff + strlen(outBuff), "%c%c", SYM_MAH_NM_0, SYM_MAH_NM_1);
                        } else {
                            tfp_sprintf(outBuff + strlen(outBuff), "%c", SYM_AH_NM);
                        }
                    } else {
                        tfp_sprintf(outBuff + strlen(outBuff), "---/---%c%c", SYM_MAH_NM_0, SYM_MAH_NM_1);
                    }
                } else {
                    if (efficiencyValid) {
                        osdFormatCentiNumber(buff, (int32_t)((getMWhDrawn()-stats.flightStartMWh) * 10.0f * METERS_PER_NAUTICALMILE / totalDistance), 0, 2, 0, digits, false);
                        strcat(outBuff, osdFormatTrimWhiteSpace(buff));
                        strcat(outBuff, "/");
                        osdFormatCentiNumber(buff, (int32_t)(getMWhDrawn() * 10.0f * METERS_PER_NAUTICALMILE / totalDistance), 0, 2, 0, digits, false);
                        strcat(outBuff, osdFormatTrimWhiteSpace(buff));
                    } else {
                        strcat(outBuff, "---/---");
                    }
                    tfp_sprintf(outBuff + strlen(outBuff), "%c", SYM_WH_NM);
                }
                break;
            case OSD_UNIT_METRIC_MPH:
            case OSD_UNIT_METRIC:
                forceMetric = true;
                break;
        }
    }

    if (forceMetric) {
        if (osdConfig()->stats_energy_unit == OSD_STATS_ENERGY_UNIT_MAH) {
            if (efficiencyValid) {
                moreThanAh = osdFormatCentiNumber(buff, (int32_t)((getMAhDrawn() - stats.flightStartMAh) * 10000000.0f / totalDistance), 1000, 0, 2, digits, false);
                strcat(outBuff, osdFormatTrimWhiteSpace(buff));
                if (osdDisplayIsHD()) {
                    if (!moreThanAh) 
                        tfp_sprintf(outBuff + strlen(outBuff), "%c%c", SYM_MAH_KM_0, SYM_MAH_KM_1);
                    else 
                        tfp_sprintf(outBuff + strlen(outBuff), "%c", SYM_AH_KM);
                    
                    moreThanAh = false;
                }

                strcat(outBuff, "/");
                moreThanAh = moreThanAh || osdFormatCentiNumber(buff, (int32_t)(getMAhDrawn() * 10000000.0f / totalDistance), 1000, 0, 2, digits, false);
                strcat(outBuff, osdFormatTrimWhiteSpace(buff));
                if (!moreThanAh) {
                    tfp_sprintf(outBuff + strlen(outBuff), "%c%c", SYM_MAH_KM_0, SYM_MAH_KM_1);
                } else {
                    tfp_sprintf(outBuff + strlen(outBuff), "%c", SYM_AH_KM);
                }
            } else {
                tfp_sprintf(outBuff + strlen(outBuff), "---/---%c%c", SYM_MAH_KM_0, SYM_MAH_KM_1);
            }
        } else {
            if (efficiencyValid) {
                osdFormatCentiNumber(buff, (int32_t)((getMWhDrawn() - stats.flightStartMWh) * 10000.0f / totalDistance), 0, 2, 0, digits, false);
                strcat(outBuff, osdFormatTrimWhiteSpace(buff));
                strcat(outBuff, "/");
                osdFormatCentiNumber(buff, (int32_t)(getMWhDrawn() * 10000.0f / totalDistance), 0, 2, 0, digits, false);
                strcat(outBuff, osdFormatTrimWhiteSpace(buff));
            } else {
                strcat(outBuff, "---/---");
            }
            tfp_sprintf(outBuff + strlen(outBuff), "%c", SYM_WH_KM);
        }
    }

    tfp_sprintf(outBuff + strlen(outBuff), "%c", '\0');
    displayWrite(osdDisplayPort, statValX, row++, outBuff);

    return row;
}

uint8_t drawStat_RXStats(uint8_t col, uint8_t row, uint8_t statValX)
{
    char buff[20];
    uint8_t multiValueXOffset = 0;

    tfp_sprintf(buff, "MIN RSSI");
    if (rxConfig()->serialrx_provider == SERIALRX_CRSF) {
        strcat(buff, "/LQ");

        if (osdDisplayIsHD())
            strcat(buff, "/DBM");
    }
    displayWrite(osdDisplayPort, col, row, buff);

    memset(buff, '\0', strlen(buff));
    tfp_sprintf(buff, ": ");
    itoa(stats.min_rssi, buff + 2, 10);
    strcat(osdFormatTrimWhiteSpace(buff), "%");
    
    if (rxConfig()->serialrx_provider == SERIALRX_CRSF) {
        strcat(osdFormatTrimWhiteSpace(buff), "/");
        multiValueXOffset = strlen(buff);
        itoa(stats.min_lq, buff + multiValueXOffset, 10);
        strcat(osdFormatTrimWhiteSpace(buff), "%");

        if (osdDisplayIsHD()) {
            strcat(osdFormatTrimWhiteSpace(buff), "/");
            itoa(stats.min_rssi_dbm, buff + 2, 10);
            tfp_sprintf(buff + strlen(buff), "%c", SYM_DBM);
            displayWrite(osdDisplayPort, statValX, row++, buff);
        }
    }

    displayWrite(osdDisplayPort, statValX, row++, buff);

    if (!osdDisplayIsHD() && rxConfig()->serialrx_provider == SERIALRX_CRSF) {
        displayWrite(osdDisplayPort, col, row, "MIN RX DBM");
        memset(buff, '\0', strlen(buff));
        tfp_sprintf(buff, ": ");
        itoa(stats.min_rssi_dbm, buff + 2, 10);
        tfp_sprintf(buff + strlen(buff), "%c", SYM_DBM);
        displayWrite(osdDisplayPort, statValX, row++, buff);
    }

    return row;
}

uint8_t drawStat_GPS(uint8_t col, uint8_t row, uint8_t statValX)
{
    char buff[12];
    displayWrite(osdDisplayPort, col, row, "MIN/MAX GPS SATS");
    tfp_sprintf(buff, ": %u/%u", stats.min_sats, stats.max_sats);
    displayWrite(osdDisplayPort, statValX, row++, buff);

    return row;
}

uint8_t drawStat_ESCTemperature(uint8_t col, uint8_t row, uint8_t statValX)
{
    char buff[12];
    displayWrite(osdDisplayPort, col, row, "MIN/MAX ESC TEMP");
    tfp_sprintf(buff, ": %3d/%3d%c", 
                ((osdConfig()->units == OSD_UNIT_IMPERIAL) ? (int16_t)(stats.min_esc_temp * 9 / 5.0f + 320) : stats.min_esc_temp), 
                ((osdConfig()->units == OSD_UNIT_IMPERIAL) ? (int16_t)(stats.max_esc_temp * 9 / 5.0f + 320) : stats.max_esc_temp), 
                ((osdConfig()->units == OSD_UNIT_IMPERIAL) ? SYM_TEMP_F : SYM_TEMP_C));
    displayWrite(osdDisplayPort, statValX, row++, buff);

    return row;
}

uint8_t drawStat_GForce(uint8_t col, uint8_t row, uint8_t statValX)
{
    char buff[12];
    char outBuff[12];

    const float max_gforce = accGetMeasuredMaxG();
    const acc_extremes_t *acc_extremes = accGetMeasuredExtremes();
    const float acc_extremes_min = acc_extremes[Z].min;
    const float acc_extremes_max = acc_extremes[Z].max;

    if (!osdDisplayIsHD())
        displayWrite(osdDisplayPort, col, row, "MAX G-FORCE");
    else
        displayWrite(osdDisplayPort, col, row, "MAX/MIN Z/MAX Z G-FORCE");
        
    tfp_sprintf(outBuff, ": ");
    osdFormatCentiNumber(buff, max_gforce * 100, 0, 2, 0, 3, false);
    
    if (!osdDisplayIsHD()) {
        strcat(outBuff, osdFormatTrimWhiteSpace(buff));
        displayWrite(osdDisplayPort, statValX, row++, outBuff);

        displayWrite(osdDisplayPort, col, row, "MIN/MAX Z G-FORCE");
        memset(outBuff, '\0', strlen(outBuff));
        tfp_sprintf(outBuff, ": ");
    } else {
        strcat(outBuff, osdFormatTrimWhiteSpace(buff));
        strcat(outBuff, "/");
    }
    osdFormatCentiNumber(buff, acc_extremes_min * 100, 0, 2, 0, 4, false);
    strcat(outBuff, osdFormatTrimWhiteSpace(buff));
    strcat(outBuff, "/");
    
    osdFormatCentiNumber(buff, acc_extremes_max * 100, 0, 2, 0, 3, false);
    strcat(outBuff, osdFormatTrimWhiteSpace(buff));
    displayWrite(osdDisplayPort, statValX, row++, outBuff);

    return row;
}

uint8_t drawStat_DisarmMethod(uint8_t col, uint8_t row, uint8_t statValX)
{
    const char * disarmReasonStr[DISARM_REASON_COUNT] = { "UNKNOWN", "TIMEOUT", "STICKS", "SWITCH", "SWITCH", "KILLSW", "FAILSAFE", "NAV SYS", "LANDING"};

    displayWrite(osdDisplayPort, col, row, "DISARMED BY");
    displayWrite(osdDisplayPort, statValX, row, ": ");
    displayWrite(osdDisplayPort, statValX + 2, row++, disarmReasonStr[getDisarmReason()]);

    return row;
}

static void osdShowStats(bool isSinglePageStatsCompatible, uint8_t page)
{
    const char * statsHeader[2] = {"*** STATS   1/2 -> ***", "*** STATS   <- 2/2 ***"};
    uint8_t row = 1;  // Start one line down leaving space at the top of the screen.

    const uint8_t statNameX = (osdDisplayPort->cols - (osdDisplayIsHD() ? 41 : 28)) / 2;
    const uint8_t statValuesX = osdDisplayPort->cols - statNameX - (osdDisplayIsHD() ? 15 : 11);
    
    if (page > 1)
        page = 0;

    displayBeginTransaction(osdDisplayPort, DISPLAY_TRANSACTION_OPT_RESET_DRAWING);
    displayClearScreen(osdDisplayPort);

    if (isSinglePageStatsCompatible) {
        char buff[25];
        tfp_sprintf(buff, "*** STATS ");
#ifdef USE_BLACKBOX
#ifdef USE_SDCARD
        if (feature(FEATURE_BLACKBOX)) {
            int32_t logNumber = blackboxGetLogNumber();
            if (logNumber >= 0)
                tfp_sprintf(buff + strlen(buff), " %c%05" PRId32 " ", SYM_BLACKBOX, logNumber);
            else
                tfp_sprintf(buff + strlen(buff), " %c ", SYM_BLACKBOX);
        }
#endif
#endif
        strcat(buff, "***");

        displayWrite(osdDisplayPort, (osdDisplayPort->cols - strlen(buff)) / 2, row++, buff);
    } else
        displayWrite(osdDisplayPort, (osdDisplayPort->cols - strlen(statsHeader[page + 1])) / 2, row++, statsHeader[page]);

    if (isSinglePageStatsCompatible) {
        // Top 15 rows for most important stats. Max 19 rows (WTF)
        row = drawStat_FlightTime(statNameX, row, statValuesX); // 1 row
        row = drawStat_FlightDistance(statNameX, row, statValuesX); // 1 row
        if (feature(FEATURE_GPS)) row = drawStat_MaxDistanceFromHome(statNameX, row, statValuesX); // 1 row
        if (feature(FEATURE_GPS)) row = drawStat_Speed(statNameX, row, statValuesX); // 1 row
        row = drawStat_MaximumAltitude(statNameX, row, statValuesX); // 1 row
        row = drawStat_BatteryVoltage(statNameX, row, statValuesX); // 1 row
        if (feature(FEATURE_CURRENT_METER)) row = drawStat_MaximumPowerAndCurrent(statNameX, row, statValuesX); // 1 row
        if (feature(FEATURE_CURRENT_METER)) row = drawStat_UsedEnergy(statNameX, row, statValuesX); // 1 row
        if (feature(FEATURE_CURRENT_METER) && feature(FEATURE_GPS)) row = drawStat_AverageEfficiency(statNameX, row, statValuesX, false); // 1 row
        if (osdConfig()->stats_show_metric_efficiency && osdIsNotMetric() && feature(FEATURE_CURRENT_METER) && feature(FEATURE_GPS)) row = drawStat_AverageEfficiency(statNameX, row, statValuesX, true); // 1 row
        row = drawStat_RXStats(statNameX, row, statValuesX); // 1 row if non-CRSF else 2 rows
        if (feature(FEATURE_GPS)) row = drawStat_GPS(statNameX, row, statValuesX); // 1 row
        if (STATE(ESC_SENSOR_ENABLED)) row = drawStat_ESCTemperature(statNameX, row, statValuesX); // 1 row

        // Draw these if there is space space
        if (row < (osdDisplayPort->cols-3)) row = drawStat_GForce(statNameX, row, statValuesX); // 1 row HD or 2 rows SD
#ifdef USE_STATS
        if (row < (osdDisplayPort->cols-7) && statsConfig()->stats_enabled) row = drawStat_Stats(statNameX, row, statValuesX, false); // 4 rows
#endif
    } else {
        switch (page) {
            case 0:
                // Max 10 rows
                row = drawStat_FlightTime(statNameX, row, statValuesX); // 1 row
                row = drawStat_FlightDistance(statNameX, row, statValuesX); // 1 row
                if (feature(FEATURE_GPS)) row = drawStat_MaxDistanceFromHome(statNameX, row, statValuesX); // 1 row
                if (feature(FEATURE_GPS)) row = drawStat_Speed(statNameX, row, statValuesX); // 1 row
                row = drawStat_MaximumAltitude(statNameX, row, statValuesX); // 1 row
                row = drawStat_BatteryVoltage(statNameX, row, statValuesX); // 1 row
                if (feature(FEATURE_CURRENT_METER)) row = drawStat_MaximumPowerAndCurrent(statNameX, row, statValuesX); // 1 row
                if (feature(FEATURE_CURRENT_METER))row = drawStat_UsedEnergy(statNameX, row, statValuesX); // 1 row
                if (feature(FEATURE_CURRENT_METER) && feature(FEATURE_GPS)) row = drawStat_AverageEfficiency(statNameX, row, statValuesX, false); // 1 row
                if (feature(FEATURE_GPS))row = drawStat_GPS(statNameX, row, statValuesX); // 1 row
                break;
            case 1:
                // Max 10 rows
                row = drawStat_RXStats(statNameX, row, statValuesX); // 1 row if non-CRSF else 2 rows
                if (STATE(ESC_SENSOR_ENABLED)) row = drawStat_ESCTemperature(statNameX, row, statValuesX); // 1 row
                row = drawStat_GForce(statNameX, row, statValuesX); // 1 row HD or 2 rows SD
                if (osdConfig()->stats_show_metric_efficiency && osdIsNotMetric() && feature(FEATURE_CURRENT_METER) && feature(FEATURE_GPS)) row = drawStat_AverageEfficiency(statNameX, row, statValuesX, true); // 1 row
#ifdef USE_BLACKBOX
#ifdef USE_SDCARD
                if (feature(FEATURE_BLACKBOX)) {
                    char buff[12];
                    displayWrite(osdDisplayPort, statNameX, row, "BLACKBOX FILE");
                    
                    tfp_sprintf(buff, ": %u/%u", stats.min_sats, stats.max_sats);
                    
                    int32_t logNumber = blackboxGetLogNumber();
                    if (logNumber >= 0)
                        tfp_sprintf(buff, ": %05ld ", logNumber);
                    else
                        strcat(buff, ": INVALID");

                    displayWrite(osdDisplayPort, statValuesX, row++, buff); // 1 row
                }
#endif
#endif
#ifdef USE_STATS
                if (row < (osdDisplayPort->cols-7) && statsConfig()->stats_enabled) row = drawStat_Stats(statNameX, row, statValuesX, false); // 4 rows
#endif

                break;
        }
    }
    
    row = drawStat_DisarmMethod(statNameX, row, statValuesX);

    uint16_t rearmMs = (emergInflightRearmEnabled()) ? emergencyInFlightRearmTimeMS() : 0;

    if (savingSettings == true) {
<<<<<<< HEAD
        displayWrite(osdDisplayPort, (osdDisplayPort->cols - strlen(OSD_MESSAGE_STR(OSD_MSG_SAVING_SETTNGS))) / 2, row++, OSD_MESSAGE_STR(OSD_MSG_SAVING_SETTNGS));
=======
        displayWrite(osdDisplayPort, statNameX, top++, OSD_MESSAGE_STR(OSD_MSG_SAVING_SETTNGS));
    } else if (rearmMs > 0) { // Show rearming time if settings not actively being saved. Ignore the settings saved message if rearm available.
        char emReArmMsg[23];
        tfp_sprintf(emReArmMsg, "** REARM PERIOD: ");
        tfp_sprintf(emReArmMsg + strlen(emReArmMsg), "%02d", (uint8_t)MS2S(rearmMs));
        strcat(emReArmMsg, " **\0");
        displayWrite(osdDisplayPort, statNameX, top++, OSD_MESSAGE_STR(emReArmMsg));
>>>>>>> ee382be3
    } else if (notify_settings_saved > 0) {
        if (millis() > notify_settings_saved) {
            notify_settings_saved = 0;
        } else {
            displayWrite(osdDisplayPort, (osdDisplayPort->cols - strlen(OSD_MESSAGE_STR(OSD_MSG_SETTINGS_SAVED))) / 2, row++, OSD_MESSAGE_STR(OSD_MSG_SETTINGS_SAVED));
        }
    }

    displayCommitTransaction(osdDisplayPort);
}

// HD arming screen. based on the minimum HD OSD grid size of 50 x 18
static void osdShowHDArmScreen(void)
{
    dateTime_t dt;
    char        buf[MAX(osdDisplayPort->cols, FORMATTED_DATE_TIME_BUFSIZE)];
    char        buf2[MAX(osdDisplayPort->cols, FORMATTED_DATE_TIME_BUFSIZE)];
    char craftNameBuf[MAX_NAME_LENGTH];
    char        versionBuf[osdDisplayPort->cols];
    uint8_t     safehomeRow     = 0;
    uint8_t     armScreenRow    = 2; // Start at row 2

    armScreenRow = drawLogos(false, armScreenRow);
    armScreenRow++;

    if (strlen(systemConfig()->craftName) > 0) {
        osdFormatCraftName(craftNameBuf);
        strcpy(buf2, "ARMED!");
        tfp_sprintf(buf, "%s - %s", craftNameBuf, buf2);
    } else {
        strcpy(buf, "ARMED!");
    }
    displayWrite(osdDisplayPort, (osdDisplayPort->cols - strlen(buf)) / 2, armScreenRow++, buf);
#if defined(USE_GPS)
#if defined (USE_SAFE_HOME)
    if (posControl.safehomeState.distance) {
        safehomeRow = armScreenRow;
        armScreenRow++;
    }
#endif // USE_SAFE_HOME
#endif // USE_GPS
    armScreenRow++;

    if (posControl.waypointListValid && posControl.waypointCount > 0) {
#ifdef USE_MULTI_MISSION
        tfp_sprintf(buf, "MISSION %u/%u (%u WP)", posControl.loadedMultiMissionIndex, posControl.multiMissionCount, posControl.waypointCount);
        displayWrite(osdDisplayPort, (osdDisplayPort->cols - strlen(buf)) / 2, armScreenRow++, buf);
#else
        strcpy(buf, "*MISSION LOADED*");
        displayWrite(osdDisplayPort, (osdDisplayPort->cols - strlen(buf)) / 2, armScreenRow++, buf);
#endif
    }
    armScreenRow++;

#if defined(USE_GPS)
    if (feature(FEATURE_GPS)) {
        if (STATE(GPS_FIX_HOME)) {
            if (osdConfig()->osd_home_position_arm_screen){
                osdFormatCoordinate(buf, SYM_LAT, GPS_home.lat);
                osdFormatCoordinate(buf2, SYM_LON, GPS_home.lon);
                uint8_t gap = 1;
                uint8_t col = strlen(buf) + strlen(buf2) + gap;

                if ((osdDisplayPort->cols %2) != (col %2)) {
                    gap++;
                    col++;
                }

                col = (osdDisplayPort->cols - col) / 2;

                displayWrite(osdDisplayPort, col, armScreenRow, buf);
                displayWrite(osdDisplayPort, col + strlen(buf) + gap, armScreenRow++, buf2);

                int digits = osdConfig()->plus_code_digits;
                olc_encode(GPS_home.lat, GPS_home.lon, digits, buf, sizeof(buf));
                displayWrite(osdDisplayPort, (osdDisplayPort->cols - strlen(buf)) / 2, armScreenRow++, buf);
            }

#if defined (USE_SAFE_HOME)
            if (posControl.safehomeState.distance) { // safehome found during arming
                if (navConfig()->general.flags.safehome_usage_mode == SAFEHOME_USAGE_OFF) {
                    strcpy(buf, "SAFEHOME FOUND; MODE OFF");
                } else {
                    osdFormatDistanceStr(buf2, posControl.safehomeState.distance);
                    tfp_sprintf(buf, "%c SAFEHOME %u @ %s", SYM_HOME, posControl.safehomeState.index, buf2);
                }
                textAttributes_t elemAttr = _TEXT_ATTRIBUTES_BLINK_BIT;
                // write this message below the ARMED message to make it obvious
                displayWriteWithAttr(osdDisplayPort, (osdDisplayPort->cols - strlen(buf)) / 2, safehomeRow, buf, elemAttr);
            }
#endif
        } else {
            strcpy(buf, "!NO HOME POSITION!");
            displayWrite(osdDisplayPort, (osdDisplayPort->cols - strlen(buf)) / 2, armScreenRow++, buf);
        }
        armScreenRow++;
    }
#endif

    if (rtcGetDateTimeLocal(&dt)) {
        tfp_sprintf(buf, "%04u-%02u-%02u  %02u:%02u:%02u", dt.year, dt.month, dt.day, dt.hours, dt.minutes, dt.seconds);
        displayWrite(osdDisplayPort, (osdDisplayPort->cols - strlen(buf)) / 2, armScreenRow++, buf);
        armScreenRow++;
    }

    tfp_sprintf(versionBuf, "INAV VERSION: %s", FC_VERSION_STRING);
    displayWrite(osdDisplayPort, (osdDisplayPort->cols - strlen(versionBuf)) / 2, armScreenRow++, versionBuf);
    armScreenRow++;

#ifdef USE_STATS
    if (armScreenRow < (osdDisplayPort->rows - 4))
        armScreenRow = drawStats(armScreenRow);
#endif // USE_STATS
    }

static void osdShowSDArmScreen(void)
{
    dateTime_t  dt;
    char        buf[MAX(osdDisplayPort->cols, FORMATTED_DATE_TIME_BUFSIZE)];
    char        buf2[MAX(osdDisplayPort->cols, FORMATTED_DATE_TIME_BUFSIZE)];
    char        craftNameBuf[MAX_NAME_LENGTH];
    char        versionBuf[osdDisplayPort->cols];
    // We need 12 visible rows, start row never < first fully visible row 1
    uint8_t     armScreenRow = osdDisplayPort->rows > 13 ? (osdDisplayPort->rows - 12) / 2 : 1;
    uint8_t     safehomeRow = 0;

    strcpy(buf, "ARMED!");
    displayWrite(osdDisplayPort, (osdDisplayPort->cols - strlen(buf)) / 2, armScreenRow++, buf);
    safehomeRow = armScreenRow;
    armScreenRow++;

    if (strlen(systemConfig()->craftName) > 0) {
        osdFormatCraftName(craftNameBuf);
        displayWrite(osdDisplayPort, (osdDisplayPort->cols - strlen(systemConfig()->craftName)) / 2, armScreenRow++, craftNameBuf );
    }

    if (posControl.waypointListValid && posControl.waypointCount > 0) {
#ifdef USE_MULTI_MISSION
        tfp_sprintf(buf, "MISSION %u/%u (%u WP)", posControl.loadedMultiMissionIndex, posControl.multiMissionCount, posControl.waypointCount);
        displayWrite(osdDisplayPort, (osdDisplayPort->cols - strlen(buf)) / 2, armScreenRow, buf);
#else
        strcpy(buf, "*MISSION LOADED*");
        displayWrite(osdDisplayPort, (osdDisplayPort->cols - strlen(buf)) / 2, armScreenRow, buf);
#endif
    }
    armScreenRow++;

#if defined(USE_GPS)
    if (feature(FEATURE_GPS)) {
        if (STATE(GPS_FIX_HOME)) {
            if (osdConfig()->osd_home_position_arm_screen) {
                osdFormatCoordinate(buf, SYM_LAT, GPS_home.lat);
                osdFormatCoordinate(buf2, SYM_LON, GPS_home.lon);

                uint8_t gpsStartCol = (osdDisplayPort->cols - (strlen(buf) + strlen(buf2) + 2)) / 2;
                displayWrite(osdDisplayPort, gpsStartCol, armScreenRow, buf);
                displayWrite(osdDisplayPort, gpsStartCol + strlen(buf) + 2, armScreenRow++, buf2);

                int digits = osdConfig()->plus_code_digits;
                olc_encode(GPS_home.lat, GPS_home.lon, digits, buf, sizeof(buf));
                displayWrite(osdDisplayPort, (osdDisplayPort->cols - strlen(buf)) / 2, armScreenRow++, buf);
            }

#if defined (USE_SAFE_HOME)
            if (posControl.safehomeState.distance) { // safehome found during arming
                if (navConfig()->general.flags.safehome_usage_mode == SAFEHOME_USAGE_OFF) {
                    strcpy(buf, "SAFEHOME FOUND; MODE OFF");
                } else {
                    osdFormatDistanceStr(buf2, posControl.safehomeState.distance);
                    tfp_sprintf(buf, "%c SAFEHOME %u @ %s", SYM_HOME, posControl.safehomeState.index, buf2);
                }
                textAttributes_t elemAttr = _TEXT_ATTRIBUTES_BLINK_BIT;
                // write this message below the ARMED message to make it obvious
                displayWriteWithAttr(osdDisplayPort, (osdDisplayPort->cols - strlen(buf)) / 2, safehomeRow, buf, elemAttr);
            }
#endif
        } else {
            strcpy(buf, "!NO HOME POSITION!");
            displayWrite(osdDisplayPort, (osdDisplayPort->cols - strlen(buf)) / 2, armScreenRow++, buf);
        }
        armScreenRow++;
    }
#endif

    if (rtcGetDateTimeLocal(&dt)) {
        tfp_sprintf(buf, "%04u-%02u-%02u  %02u:%02u:%02u", dt.year, dt.month, dt.day, dt.hours, dt.minutes, dt.seconds);
        displayWrite(osdDisplayPort, (osdDisplayPort->cols - strlen(buf)) / 2, armScreenRow++, buf);
        armScreenRow++;
    }

    tfp_sprintf(versionBuf, "INAV VERSION: %s", FC_VERSION_STRING);
    displayWrite(osdDisplayPort, (osdDisplayPort->cols - strlen(versionBuf)) / 2, armScreenRow++, versionBuf);
    armScreenRow++;

#ifdef USE_STATS
    if (armScreenRow < (osdDisplayPort->rows - 4))
        armScreenRow = drawStats(armScreenRow);
#endif // USE_STATS
}

// called when motors armed
static void osdShowArmed(void)
{
    displayClearScreen(osdDisplayPort);

    if (osdDisplayIsHD()) {
        osdShowHDArmScreen();
    } else {
        osdShowSDArmScreen();
    }
}

static void osdFilterData(timeUs_t currentTimeUs) {
    static timeUs_t lastRefresh = 0;
    float refresh_dT = US2S(cmpTimeUs(currentTimeUs, lastRefresh));

    GForce = fast_fsqrtf(vectorNormSquared(&imuMeasuredAccelBF)) / GRAVITY_MSS;
    for (uint8_t axis = 0; axis < XYZ_AXIS_COUNT; ++axis) GForceAxis[axis] = imuMeasuredAccelBF.v[axis] / GRAVITY_MSS;

    if (lastRefresh) {
        GForce = pt1FilterApply3(&GForceFilter, GForce, refresh_dT);
        for (uint8_t axis = 0; axis < XYZ_AXIS_COUNT; ++axis) pt1FilterApply3(GForceFilterAxis + axis, GForceAxis[axis], refresh_dT);
    } else {
        pt1FilterInitRC(&GForceFilter, GFORCE_FILTER_TC, 0);
        pt1FilterReset(&GForceFilter, GForce);

        for (uint8_t axis = 0; axis < XYZ_AXIS_COUNT; ++axis) {
            pt1FilterInitRC(GForceFilterAxis + axis, GFORCE_FILTER_TC, 0);
            pt1FilterReset(GForceFilterAxis + axis, GForceAxis[axis]);
        }
    }

    lastRefresh = currentTimeUs;
}

// Detect when the user is holding the roll stick to the right
static bool osdIsPageUpStickCommandHeld(void)
{
    static int pageUpHoldCount = 1;

    bool keyHeld = false;

    if (IS_HI(ROLL)) {
         keyHeld = true;
    }

    if (!keyHeld) {
        pageUpHoldCount = 1;
    } else {
        ++pageUpHoldCount;
    }

    if (pageUpHoldCount > 20) {
        pageUpHoldCount = 1;
        return true;
    }

    return false;
}

// Detect when the user is holding the roll stick to the left
static bool osdIsPageDownStickCommandHeld(void)
{
    static int pageDownHoldCount = 1;

    bool keyHeld = false;
    if (IS_LO(ROLL)) {
        keyHeld = true;
    }

    if (!keyHeld) {
        pageDownHoldCount = 1;
    } else {
        ++pageDownHoldCount;
    }

    if (pageDownHoldCount > 20) {
        pageDownHoldCount = 1;
        return true;
    }

    return false;
}

static void osdRefresh(timeUs_t currentTimeUs)
{
    osdFilterData(currentTimeUs);

#ifdef USE_CMS
    if (IS_RC_MODE_ACTIVE(BOXOSD) && (!cmsInMenu) && !(osdConfig()->osd_failsafe_switch_layout && FLIGHT_MODE(FAILSAFE_MODE))) {
#else
    if (IS_RC_MODE_ACTIVE(BOXOSD) && !(osdConfig()->osd_failsafe_switch_layout && FLIGHT_MODE(FAILSAFE_MODE))) {
#endif
      displayClearScreen(osdDisplayPort);
      armState = ARMING_FLAG(ARMED);
      return;
    }

    bool statsSinglePageCompatible = (osdDisplayPort->rows >= OSD_STATS_SINGLE_PAGE_MIN_ROWS);
    static uint8_t  statsCurrentPage = 0;
    static timeMs_t statsRefreshTime = 0;
    static bool     statsDisplayed = false;
    static bool     statsAutoPagingEnabled = true;

    // Detect arm/disarm
    if (armState != ARMING_FLAG(ARMED)) {
        if (ARMING_FLAG(ARMED)) {
            // Display the "Arming" screen
            statsDisplayed = false;
            if (!STATE(IN_FLIGHT_EMERG_REARM))
                osdResetStats();

            osdShowArmed();
            uint16_t delay = osdConfig()->arm_screen_display_time;
            if (STATE(IN_FLIGHT_EMERG_REARM))
                delay = 500;
#if defined(USE_SAFE_HOME)
            else if (posControl.safehomeState.distance)
                delay += 3000;
#endif
            osdSetNextRefreshIn(delay);
        } else {
            // Display the "Stats" screen
            statsDisplayed = true;
            statsCurrentPage = 0;
            statsAutoPagingEnabled = osdConfig()->stats_page_auto_swap_time > 0 ? true : false;
            osdShowStats(statsSinglePageCompatible, statsCurrentPage);
            osdSetNextRefreshIn(STATS_SCREEN_DISPLAY_TIME);
        }

        armState = ARMING_FLAG(ARMED);
    }

    // This block is entered when we're showing the "Splash", "Armed" or "Stats" screens
    if (resumeRefreshAt) {

        // Handle events only when the "Stats" screen is being displayed.
        if (statsDisplayed) {

             // Manual paging stick commands are only applicable to multi-page stats.
             // ******************************
             // For single-page stats, this effectively disables the ability to cancel the 
             // automatic paging/updates with the stick commands. So unless stats_page_auto_swap_time
             // is set to 0 or greater than 4 (saved settings display interval is 5 seconds), then 
             // "Saved Settings" should display if it is active within the refresh interval. 
             // ******************************
             // With multi-page stats, "Saved Settings" could also be missed if the user
             // has canceled automatic paging using the stick commands, because that is only 
             // updated when osdShowStats() is called. So, in that case, they would only see 
             // the "Saved Settings" message if they happen to manually change pages using the 
             // stick commands within the interval the message is displayed. 
            bool manualPageUpRequested = false;
            bool manualPageDownRequested = false;       
            if (!statsSinglePageCompatible) {
                // These methods ensure the paging stick commands are held for a brief period
                // Otherwise it can result in a race condition where the stats are 
                // updated too quickly and can result in partial blanks, etc. 
                if (osdIsPageUpStickCommandHeld()) {               
                    manualPageUpRequested = true;
                    statsAutoPagingEnabled = false;
                } else if (osdIsPageDownStickCommandHeld()) {
                    manualPageDownRequested = true;                
                    statsAutoPagingEnabled = false;
                }
            }

            if (statsAutoPagingEnabled) {
                // Alternate screens for multi-page stats.
                // Also, refreshes screen at swap interval for single-page stats.
                if (OSD_ALTERNATING_CHOICES((osdConfig()->stats_page_auto_swap_time * 1000), 2)) {
                    if (statsCurrentPage == 0)
                        statsCurrentPage = 1;
                } else {
                    if (statsCurrentPage == 1)
                        statsCurrentPage = 0;
                }
            } else {
                // Process manual page change events for multi-page stats.
                if (manualPageUpRequested)
                    statsCurrentPage = 1;
                else if (manualPageDownRequested)
                    statsCurrentPage = 0;
            }

            // Only refresh the stats every 1/4 of a second.
            if (statsRefreshTime <= millis()) {
                statsRefreshTime =  millis() + 250;
                osdShowStats(statsSinglePageCompatible, statsCurrentPage);
            }
        }

        // Handle events when either "Splash", "Armed" or "Stats" screens are displayed.
        if ((currentTimeUs > resumeRefreshAt) || OSD_RESUME_UPDATES_STICK_COMMAND) { 
            // Time elapsed or canceled by stick commands.
            // Exit to normal OSD operation.
            displayClearScreen(osdDisplayPort);
            resumeRefreshAt = 0;
            statsDisplayed = false;
        } else {
            // Continue "Splash", "Armed" or "Stats" screens.
            displayHeartbeat(osdDisplayPort);
        }
        
        return;
    }

#ifdef USE_CMS
    if (!displayIsGrabbed(osdDisplayPort)) {
        displayBeginTransaction(osdDisplayPort, DISPLAY_TRANSACTION_OPT_RESET_DRAWING);
        if (fullRedraw) {
            displayClearScreen(osdDisplayPort);
            fullRedraw = false;
        }
        osdDrawNextElement();
        displayHeartbeat(osdDisplayPort);
        displayCommitTransaction(osdDisplayPort);
#ifdef OSD_CALLS_CMS
    } else {
        cmsUpdate(currentTimeUs);
#endif
    }
#endif
}

/*
 * Called periodically by the scheduler
 */
void osdUpdate(timeUs_t currentTimeUs)
{
    static uint32_t counter = 0;

    // don't touch buffers if DMA transaction is in progress
    if (displayIsTransferInProgress(osdDisplayPort)) {
        return;
    }

    if (!osdDisplayIsReady) {
        osdCompleteAsyncInitialization();
        return;
    }

#if defined(OSD_ALTERNATE_LAYOUT_COUNT) && OSD_ALTERNATE_LAYOUT_COUNT > 0
    // Check if the layout has changed. Higher numbered
    // boxes take priority.
    unsigned activeLayout;
    if (layoutOverride >= 0) {
        activeLayout = layoutOverride;
        // Check for timed override, it will go into effect on
        // the next OSD iteration
        if (layoutOverrideUntil > 0 && millis() > layoutOverrideUntil) {
            layoutOverrideUntil = 0;
            layoutOverride = -1;
        }
    } else if (osdConfig()->osd_failsafe_switch_layout && FLIGHT_MODE(FAILSAFE_MODE)) {
        activeLayout = 0;
    } else {
#if OSD_ALTERNATE_LAYOUT_COUNT > 2
        if (IS_RC_MODE_ACTIVE(BOXOSDALT3))
            activeLayout = 3;
        else
#endif
#if OSD_ALTERNATE_LAYOUT_COUNT > 1
        if (IS_RC_MODE_ACTIVE(BOXOSDALT2))
            activeLayout = 2;
        else
#endif
        if (IS_RC_MODE_ACTIVE(BOXOSDALT1))
            activeLayout = 1;
        else
#ifdef USE_PROGRAMMING_FRAMEWORK
        if (LOGIC_CONDITION_GLOBAL_FLAG(LOGIC_CONDITION_GLOBAL_FLAG_OVERRIDE_OSD_LAYOUT))
            activeLayout = constrain(logicConditionValuesByType[LOGIC_CONDITION_SET_OSD_LAYOUT], 0, OSD_ALTERNATE_LAYOUT_COUNT);
        else
#endif
            activeLayout = 0;
    }
    if (currentLayout != activeLayout) {
        currentLayout = activeLayout;
        osdStartFullRedraw();
    }
#endif

#define DRAW_FREQ_DENOM     4
#define STATS_FREQ_DENOM    50
    counter++;

    if ((counter % STATS_FREQ_DENOM) == 0 && ARMING_FLAG(ARMED)) {
        osdUpdateStats();
    }

    if ((counter % DRAW_FREQ_DENOM) == 0) {
        // redraw values in buffer
        osdRefresh(currentTimeUs);
    } else {
        // rest of time redraw screen
        displayDrawScreen(osdDisplayPort);
    }

#ifdef USE_CMS
    // do not allow ARM if we are in menu
    if (displayIsGrabbed(osdDisplayPort)) {
        ENABLE_ARMING_FLAG(ARMING_DISABLED_OSD_MENU);
    } else {
        DISABLE_ARMING_FLAG(ARMING_DISABLED_OSD_MENU);
    }
#endif
}

void osdStartFullRedraw(void)
{
    fullRedraw = true;
}

void osdOverrideLayout(int layout, timeMs_t duration)
{
    layoutOverride = constrain(layout, -1, ARRAYLEN(osdLayoutsConfig()->item_pos) - 1);
    if (layoutOverride >= 0 && duration > 0) {
        layoutOverrideUntil = millis() + duration;
    } else {
        layoutOverrideUntil = 0;
    }
}

int osdGetActiveLayout(bool *overridden)
{
    if (overridden) {
        *overridden = layoutOverride >= 0;
    }
    return currentLayout;
}

bool osdItemIsFixed(osd_items_e item)
{
    return item == OSD_CROSSHAIRS ||
        item == OSD_ARTIFICIAL_HORIZON ||
        item == OSD_HORIZON_SIDEBARS;
}

displayPort_t *osdGetDisplayPort(void)
{
    return osdDisplayPort;
}

displayCanvas_t *osdGetDisplayPortCanvas(void)
{
#if defined(USE_CANVAS)
    if (osdDisplayHasCanvas) {
        return &osdCanvas;
    }
#endif
    return NULL;
}

timeMs_t systemMessageCycleTime(unsigned messageCount, const char **messages){
    uint8_t i = 0;
    float factor = 1.0f;
    while (i < messageCount) {
        if ((float)strlen(messages[i]) / 15.0f > factor) {
            factor = (float)strlen(messages[i]) / 15.0f;
        }
        i++;
    }
    return osdConfig()->system_msg_display_time * factor;
}

textAttributes_t osdGetSystemMessage(char *buff, size_t buff_size, bool isCenteredText)
{
    textAttributes_t elemAttr = TEXT_ATTRIBUTES_NONE;

    if (buff != NULL) {
        const char *message = NULL;
        char messageBuf[MAX(SETTING_MAX_NAME_LENGTH, OSD_MESSAGE_LENGTH+1)];
        // We might have up to 5 messages to show.
        const char *messages[5];
        unsigned messageCount = 0;
        const char *failsafeInfoMessage = NULL;
        const char *invertedInfoMessage = NULL;

        if (ARMING_FLAG(ARMED)) {
#ifdef USE_FW_AUTOLAND
            if (FLIGHT_MODE(FAILSAFE_MODE) || FLIGHT_MODE(NAV_RTH_MODE) || FLIGHT_MODE(NAV_WP_MODE) || navigationIsExecutingAnEmergencyLanding() || FLIGHT_MODE(NAV_FW_AUTOLAND)) {
                if (isWaypointMissionRTHActive() && !posControl.fwLandState.landWp) {
#else
            if (FLIGHT_MODE(FAILSAFE_MODE) || FLIGHT_MODE(NAV_RTH_MODE) || FLIGHT_MODE(NAV_WP_MODE) || navigationIsExecutingAnEmergencyLanding()) {
                if (isWaypointMissionRTHActive()) {
#endif
                    // if RTH activated whilst WP mode selected, remind pilot to cancel WP mode to exit RTH
                    messages[messageCount++] = OSD_MESSAGE_STR(OSD_MSG_WP_RTH_CANCEL);
                }
                if (navGetCurrentStateFlags() & NAV_AUTO_WP_DONE) {
                    messages[messageCount++] = STATE(LANDING_DETECTED) ? OSD_MESSAGE_STR(OSD_MSG_WP_LANDED) : OSD_MESSAGE_STR(OSD_MSG_WP_FINISHED);
                } else if (NAV_Status.state == MW_NAV_STATE_WP_ENROUTE) {
                    // Countdown display for remaining Waypoints
                    char buf[6];
                    osdFormatDistanceSymbol(buf, posControl.wpDistance, 0);
                    tfp_sprintf(messageBuf, "TO WP %u/%u (%s)", getGeoWaypointNumber(posControl.activeWaypointIndex), posControl.geoWaypointCount, buf);
                    messages[messageCount++] = messageBuf;
                } else if (NAV_Status.state == MW_NAV_STATE_HOLD_TIMED) {
                    if (navConfig()->general.waypoint_enforce_altitude && !posControl.wpAltitudeReached) {
                        messages[messageCount++] = OSD_MESSAGE_STR(OSD_MSG_ADJUSTING_WP_ALT);
                    } else {
                        // WP hold time countdown in seconds
                        timeMs_t currentTime = millis();
                        int holdTimeRemaining = posControl.waypointList[posControl.activeWaypointIndex].p1 - (int)(MS2S(currentTime - posControl.wpReachedTime));
                        holdTimeRemaining = holdTimeRemaining >= 0 ? holdTimeRemaining : 0;

                        tfp_sprintf(messageBuf, "HOLDING WP FOR %2u S", holdTimeRemaining);

                        messages[messageCount++] = messageBuf;
                    }
                } else if (NAV_Status.state == MW_NAV_STATE_LAND_SETTLE && posControl.landingDelay > 0) {
                    uint16_t remainingHoldSec = MS2S(posControl.landingDelay - millis());
                    tfp_sprintf(messageBuf, "LANDING DELAY: %3u SECONDS", remainingHoldSec);

                    messages[messageCount++] = messageBuf;
                } 

                else {
#ifdef USE_FW_AUTOLAND
                    if (canFwLandCanceld()) {
                         messages[messageCount++] = OSD_MESSAGE_STR(OSD_MSG_MOVE_STICKS);
                    } else if (!FLIGHT_MODE(NAV_FW_AUTOLAND)) {
#endif
                        const char *navStateMessage = navigationStateMessage();
                        if (navStateMessage) {
                            messages[messageCount++] = navStateMessage;
                        }
#ifdef USE_FW_AUTOLAND
                    }
#endif
                }

#if defined(USE_SAFE_HOME)
                const char *safehomeMessage = divertingToSafehomeMessage();
                if (safehomeMessage) {
                    messages[messageCount++] = safehomeMessage;
                }
#endif
                if (FLIGHT_MODE(FAILSAFE_MODE)) {
                    // In FS mode while being armed too
                    const char *failsafePhaseMessage = osdFailsafePhaseMessage();
                    failsafeInfoMessage = osdFailsafeInfoMessage();

                    if (failsafePhaseMessage) {
                        messages[messageCount++] = failsafePhaseMessage;
                    }
                    if (failsafeInfoMessage) {
                        messages[messageCount++] = failsafeInfoMessage;
                    }
                }
            } else {    /* messages shown only when Failsafe, WP, RTH or Emergency Landing not active */
                if (STATE(FIXED_WING_LEGACY) && (navGetCurrentStateFlags() & NAV_CTL_LAUNCH)) {
                    messages[messageCount++] = navConfig()->fw.launch_manual_throttle ? OSD_MESSAGE_STR(OSD_MSG_AUTOLAUNCH_MANUAL) :
                                                                                        OSD_MESSAGE_STR(OSD_MSG_AUTOLAUNCH);
                    const char *launchStateMessage = fixedWingLaunchStateMessage();
                    if (launchStateMessage) {
                        messages[messageCount++] = launchStateMessage;
                    }
                } else {
                    if (FLIGHT_MODE(NAV_ALTHOLD_MODE) && !navigationRequiresAngleMode()) {
                        // ALTHOLD might be enabled alongside ANGLE/HORIZON/ANGLEHOLD/ACRO
                        // when it doesn't require ANGLE mode (required only in FW
                        // right now). If it requires ANGLE, its display is handled by OSD_FLYMODE.
                        messages[messageCount++] = OSD_MESSAGE_STR(OSD_MSG_ALTITUDE_HOLD);
                    }
                    if (STATE(MULTIROTOR) && FLIGHT_MODE(NAV_COURSE_HOLD_MODE)) {
                        if (posControl.cruise.multicopterSpeed >= 50.0f) {
                            char buf[6];
                            osdFormatVelocityStr(buf, posControl.cruise.multicopterSpeed, false, false);
                            tfp_sprintf(messageBuf, "(SPD %s)", buf);
                        } else {
                            strcpy(messageBuf, "(HOLD)");
                        }
                        messages[messageCount++] = messageBuf;
                    }
                    if (IS_RC_MODE_ACTIVE(BOXAUTOTRIM) && !feature(FEATURE_FW_AUTOTRIM)) {
                        messages[messageCount++] = OSD_MESSAGE_STR(OSD_MSG_AUTOTRIM);
                    }
                    if (IS_RC_MODE_ACTIVE(BOXAUTOTUNE)) {
                        messages[messageCount++] = OSD_MESSAGE_STR(OSD_MSG_AUTOTUNE);
                        if (FLIGHT_MODE(MANUAL_MODE)) {
                            messages[messageCount++] = OSD_MESSAGE_STR(OSD_MSG_AUTOTUNE_ACRO);
                        }
                    }
                    if (isFixedWingLevelTrimActive()) {
                            messages[messageCount++] = OSD_MESSAGE_STR(OSD_MSG_AUTOLEVEL);
                    }
                    if (FLIGHT_MODE(HEADFREE_MODE)) {
                        messages[messageCount++] = OSD_MESSAGE_STR(OSD_MSG_HEADFREE);
                    }
                    if (FLIGHT_MODE(SOARING_MODE)) {
                        messages[messageCount++] = OSD_MESSAGE_STR(OSD_MSG_NAV_SOARING);
                    }
                    if (posControl.flags.wpMissionPlannerActive) {
                        messages[messageCount++] = OSD_MESSAGE_STR(OSD_MSG_MISSION_PLANNER);
                    }
                    if (STATE(LANDING_DETECTED)) {
                        messages[messageCount++] = OSD_MESSAGE_STR(OSD_MSG_LANDED);
                    }
                    if (IS_RC_MODE_ACTIVE(BOXANGLEHOLD)) {
                        int8_t navAngleHoldAxis = navCheckActiveAngleHoldAxis();
                        if (isAngleHoldLevel()) {
                            messages[messageCount++] = OSD_MESSAGE_STR(OSD_MSG_ANGLEHOLD_LEVEL);
                        } else if (navAngleHoldAxis == FD_ROLL) {
                            messages[messageCount++] = OSD_MESSAGE_STR(OSD_MSG_ANGLEHOLD_ROLL);
                        } else if (navAngleHoldAxis == FD_PITCH) {
                            messages[messageCount++] = OSD_MESSAGE_STR(OSD_MSG_ANGLEHOLD_PITCH);
                        }
                    }
                }
            }
        } else if (ARMING_FLAG(ARMING_DISABLED_ALL_FLAGS)) {
            unsigned invalidIndex;

            // Check if we're unable to arm for some reason
            if (ARMING_FLAG(ARMING_DISABLED_INVALID_SETTING) && !settingsValidate(&invalidIndex)) {

                    const setting_t *setting = settingGet(invalidIndex);
                    settingGetName(setting, messageBuf);
                    for (int ii = 0; messageBuf[ii]; ii++) {
                        messageBuf[ii] = sl_toupper(messageBuf[ii]);
                    }
                    invertedInfoMessage = messageBuf;
                    messages[messageCount++] = invertedInfoMessage;

                    invertedInfoMessage = OSD_MESSAGE_STR(OSD_MSG_INVALID_SETTING);
                    messages[messageCount++] = invertedInfoMessage;

            } else {

                    invertedInfoMessage = OSD_MESSAGE_STR(OSD_MSG_UNABLE_ARM);
                    messages[messageCount++] = invertedInfoMessage;

                    // Show the reason for not arming
                    messages[messageCount++] = osdArmingDisabledReasonMessage();

            }
        } else if (!ARMING_FLAG(ARMED)) {
            if (isWaypointListValid()) {
                messages[messageCount++] = OSD_MESSAGE_STR(OSD_MSG_WP_MISSION_LOADED);
            }
        }

        /* Messages that are shown regardless of Arming state */
        uint16_t rearmMs = (emergInflightRearmEnabled()) ? emergencyInFlightRearmTimeMS() : 0;

        if (savingSettings == true) {
           messages[messageCount++] = OSD_MESSAGE_STR(OSD_MSG_SAVING_SETTNGS);
        } else if (rearmMs > 0) { // Show rearming time if settings not actively being saved. Ignore the settings saved message if rearm available.
            char emReArmMsg[23];
            tfp_sprintf(emReArmMsg, "** REARM PERIOD: ");
            tfp_sprintf(emReArmMsg + strlen(emReArmMsg), "%02d", (uint8_t)MS2S(rearmMs));
            strcat(emReArmMsg, " **\0");
            messages[messageCount++] = OSD_MESSAGE_STR(emReArmMsg);
        } else if (notify_settings_saved > 0) {
            if (millis() > notify_settings_saved) {
                notify_settings_saved = 0;
            } else {
                messages[messageCount++] = OSD_MESSAGE_STR(OSD_MSG_SETTINGS_SAVED);
            }
        }


        if (messageCount > 0) {
            message = messages[OSD_ALTERNATING_CHOICES(systemMessageCycleTime(messageCount, messages), messageCount)];
            if (message == failsafeInfoMessage) {
                // failsafeInfoMessage is not useful for recovering
                // a lost model, but might help avoiding a crash.
                // Blink to grab user attention.
                TEXT_ATTRIBUTES_ADD_BLINK(elemAttr);
            } else if (message == invertedInfoMessage) {
                TEXT_ATTRIBUTES_ADD_INVERTED(elemAttr);
            }
            // We're shoing either failsafePhaseMessage or
            // navStateMessage. Don't BLINK here since
            // having this text available might be crucial
            // during a lost aircraft recovery and blinking
            // will cause it to be missing from some frames.
        }

        osdFormatMessage(buff, buff_size, message, isCenteredText);
    }
    return elemAttr;
}

void osdResetWarningFlags(void)
{
    osdWarningsFlags = 0;
}

static bool osdCheckWarning(bool condition, uint8_t warningFlag, uint8_t *warningsCount)
{
#define WARNING_REDISPLAY_DURATION 5000;    // milliseconds

    const timeMs_t currentTimeMs = millis();
    static timeMs_t warningDisplayStartTime = 0;
    static timeMs_t redisplayStartTimeMs = 0;
    static uint16_t osdWarningTimerDuration;
    static uint8_t newWarningFlags;

    if (condition) {    // condition required to trigger warning
        if (!(osdWarningsFlags & warningFlag)) {
            osdWarningsFlags |= warningFlag;
            newWarningFlags |= warningFlag;
            redisplayStartTimeMs = 0;
        }
#ifdef USE_DEV_TOOLS
        if (systemConfig()->groundTestMode) {
            return true;
        }
#endif
        /* Warnings displayed in full for set time before shrinking down to alert symbol with warning count only.
         * All current warnings then redisplayed for 5s on 30s rolling cycle.
         * New warnings dislayed individually for 10s */
        if (currentTimeMs > redisplayStartTimeMs) {
            warningDisplayStartTime = currentTimeMs;
            osdWarningTimerDuration = newWarningFlags ? 10000 : WARNING_REDISPLAY_DURATION;
            redisplayStartTimeMs = currentTimeMs + osdWarningTimerDuration + 30000;
        }

        if (currentTimeMs - warningDisplayStartTime < osdWarningTimerDuration) {
            return (newWarningFlags & warningFlag) || osdWarningTimerDuration == WARNING_REDISPLAY_DURATION;
        } else {
            newWarningFlags = 0;
        }
        *warningsCount += 1;
    } else if (osdWarningsFlags & warningFlag) {
        osdWarningsFlags &= ~warningFlag;
    }

    return false;
}

static textAttributes_t osdGetMultiFunctionMessage(char *buff)
{
    /* Message length limit 10 char max */

    textAttributes_t elemAttr = TEXT_ATTRIBUTES_NONE;
    static uint8_t warningsCount;
    const char *message = NULL;

#ifdef USE_MULTI_FUNCTIONS
    /* --- FUNCTIONS --- */
    multi_function_e selectedFunction = multiFunctionSelection();

    if (selectedFunction) {
        multi_function_e activeFunction = selectedFunction;

        switch (selectedFunction) {
        case MULTI_FUNC_NONE:
        case MULTI_FUNC_1:
            message = warningsCount ? "WARNINGS !" : "0 WARNINGS";
            break;
        case MULTI_FUNC_2:
            message = posControl.flags.manualEmergLandActive ? "ABORT LAND" : "EMERG LAND";
            break;
        case MULTI_FUNC_3:
#if defined(USE_SAFE_HOME)
            if (navConfig()->general.flags.safehome_usage_mode != SAFEHOME_USAGE_OFF) {
                message = MULTI_FUNC_FLAG(MF_SUSPEND_SAFEHOMES) ? "USE SFHOME" : "SUS SFHOME";
                break;
            }
#endif
            activeFunction++;
            FALLTHROUGH;
        case MULTI_FUNC_4:
            if (navConfig()->general.flags.rth_trackback_mode != RTH_TRACKBACK_OFF) {
                message = MULTI_FUNC_FLAG(MF_SUSPEND_TRACKBACK) ? "USE TKBACK" : "SUS TKBACK";
                break;
            }
            activeFunction++;
            FALLTHROUGH;
        case MULTI_FUNC_5:
#ifdef USE_DSHOT
            if (STATE(MULTIROTOR)) {
                message = MULTI_FUNC_FLAG(MF_TURTLE_MODE) ? "END TURTLE" : "USE TURTLE";
                break;
            }
#endif
            activeFunction++;
            FALLTHROUGH;
        case MULTI_FUNC_6:
            message = ARMING_FLAG(ARMED) ? "NOW ARMED " : "EMERG ARM ";
            break;
        case MULTI_FUNC_END:
            break;
        }

        if (activeFunction != selectedFunction) {
            setMultifunctionSelection(activeFunction);
        }

        strcpy(buff, message);

        if (isNextMultifunctionItemAvailable()) {
            // provides feedback indicating when a new selection command has been received by flight controller
            buff[9] = '>';
        }

        return elemAttr;
    }
#endif  // MULTIFUNCTION - functions only, warnings always defined

    /* --- WARNINGS --- */
    const char *messages[7];
    uint8_t messageCount = 0;
    bool warningCondition = false;
    warningsCount = 0;
    uint8_t warningFlagID = 1;

    // Low Battery
    const batteryState_e batteryState = getBatteryState();
    warningCondition = batteryState == BATTERY_CRITICAL || batteryState == BATTERY_WARNING;
    if (osdCheckWarning(warningCondition, warningFlagID, &warningsCount)) {
        messages[messageCount++] = batteryState == BATTERY_CRITICAL ? "BATT EMPTY" : "BATT LOW !";
    }

#if defined(USE_GPS)
    // GPS Fix and Failure
    if (feature(FEATURE_GPS)) {
        if (osdCheckWarning(!STATE(GPS_FIX), warningFlagID <<= 1, &warningsCount)) {
            bool gpsFailed = getHwGPSStatus() == HW_SENSOR_UNAVAILABLE;
            messages[messageCount++] = gpsFailed ? "GPS FAILED" : "NO GPS FIX";
        }
    }

    // RTH sanity (warning if RTH heads 200m further away from home than closest point)
    warningCondition = NAV_Status.state == MW_NAV_STATE_RTH_ENROUTE && !posControl.flags.rthTrackbackActive &&
                       (posControl.homeDistance - posControl.rthSanityChecker.minimalDistanceToHome) > 20000;
    if (osdCheckWarning(warningCondition, warningFlagID <<= 1, &warningsCount)) {
        messages[messageCount++] = "RTH SANITY";
    }

    // Altitude sanity (warning if significant mismatch between estimated and GPS altitude)
    if (osdCheckWarning(posControl.flags.gpsCfEstimatedAltitudeMismatch, warningFlagID <<= 1, &warningsCount)) {
        messages[messageCount++] = "ALT SANITY";
    }
#endif

#if defined(USE_MAG)
    // Magnetometer failure
    if (requestedSensors[SENSOR_INDEX_MAG] != MAG_NONE) {
        hardwareSensorStatus_e magStatus = getHwCompassStatus();
        if (osdCheckWarning(magStatus == HW_SENSOR_UNAVAILABLE || magStatus == HW_SENSOR_UNHEALTHY, warningFlagID <<= 1, &warningsCount)) {
            messages[messageCount++] = "MAG FAILED";
        }
    }
#endif
    // Vibration levels   TODO - needs better vibration measurement to be useful
    // const float vibrationLevel = accGetVibrationLevel();
    // warningCondition = vibrationLevel > 1.5f;
    // if (osdCheckWarning(warningCondition, warningFlagID <<= 1, &warningsCount)) {
        // messages[messageCount++] = vibrationLevel > 2.5f ? "BAD VIBRTN" : "VIBRATION!";
    // }

#ifdef USE_DEV_TOOLS
    if (osdCheckWarning(systemConfig()->groundTestMode, warningFlagID <<= 1, &warningsCount)) {
        messages[messageCount++] = "GRD TEST !";
    }
#endif

    if (messageCount) {
        message = messages[OSD_ALTERNATING_CHOICES(1000, messageCount)];    // display each warning on 1s cycle
        strcpy(buff, message);
        TEXT_ATTRIBUTES_ADD_BLINK(elemAttr);
    } else if (warningsCount) {
        buff[0] = SYM_ALERT;
        tfp_sprintf(buff + 1, "%u        ", warningsCount);
    }

    return elemAttr;
}

#endif // OSD<|MERGE_RESOLUTION|>--- conflicted
+++ resolved
@@ -5087,17 +5087,13 @@
     uint16_t rearmMs = (emergInflightRearmEnabled()) ? emergencyInFlightRearmTimeMS() : 0;
 
     if (savingSettings == true) {
-<<<<<<< HEAD
         displayWrite(osdDisplayPort, (osdDisplayPort->cols - strlen(OSD_MESSAGE_STR(OSD_MSG_SAVING_SETTNGS))) / 2, row++, OSD_MESSAGE_STR(OSD_MSG_SAVING_SETTNGS));
-=======
-        displayWrite(osdDisplayPort, statNameX, top++, OSD_MESSAGE_STR(OSD_MSG_SAVING_SETTNGS));
     } else if (rearmMs > 0) { // Show rearming time if settings not actively being saved. Ignore the settings saved message if rearm available.
         char emReArmMsg[23];
         tfp_sprintf(emReArmMsg, "** REARM PERIOD: ");
         tfp_sprintf(emReArmMsg + strlen(emReArmMsg), "%02d", (uint8_t)MS2S(rearmMs));
         strcat(emReArmMsg, " **\0");
         displayWrite(osdDisplayPort, statNameX, top++, OSD_MESSAGE_STR(emReArmMsg));
->>>>>>> ee382be3
     } else if (notify_settings_saved > 0) {
         if (millis() > notify_settings_saved) {
             notify_settings_saved = 0;
