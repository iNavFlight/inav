/*
 * This file is part of Cleanflight.
 *
 * Cleanflight is free software: you can redistribute it and/or modify
 * it under the terms of the GNU General Public License as published by
 * the Free Software Foundation, either version 3 of the License, or
 * (at your option) any later version.
 *
 * Cleanflight is distributed in the hope that it will be useful,
 * but WITHOUT ANY WARRANTY; without even the implied warranty of
 * MERCHANTABILITY or FITNESS FOR A PARTICULAR PURPOSE.  See the
 * GNU General Public License for more details.
 *
 * You should have received a copy of the GNU General Public License
 * along with Cleanflight.  If not, see <http://www.gnu.org/licenses/>.
 */

/*
 Created by Marcin Baliniak
 some functions based on MinimOSD

 OSD-CMS separation by jflyper
 */

#include <stdbool.h>
#include <stdint.h>
#include <stdlib.h>
#include <string.h>
#include <ctype.h>
#include <math.h>

#include "platform.h"

#ifdef USE_OSD

#include "build/debug.h"
#include "build/version.h"

#include "cms/cms.h"
#include "cms/cms_types.h"
#include "cms/cms_menu_osd.h"

#include "common/axis.h"
#include "common/constants.h"
#include "common/filter.h"
#include "common/log.h"
#include "common/olc.h"
#include "common/printf.h"
#include "common/string_light.h"
#include "common/time.h"
#include "common/typeconversion.h"
#include "common/utils.h"

#include "config/feature.h"
#include "config/parameter_group.h"
#include "config/parameter_group_ids.h"

#include "drivers/display.h"
#include "drivers/display_canvas.h"
#include "drivers/display_font_metadata.h"
#include "drivers/osd_symbols.h"
#include "drivers/time.h"
#include "drivers/vtx_common.h"

#include "io/flashfs.h"
#include "io/gps.h"
#include "io/osd.h"
#include "io/osd_common.h"
#include "io/osd_hud.h"
#include "io/osd_utils.h"
#include "io/displayport_msp_bf_compat.h"
#include "io/vtx.h"
#include "io/vtx_string.h"

#include "fc/config.h"
#include "fc/controlrate_profile.h"
#include "fc/fc_core.h"
#include "fc/fc_tasks.h"
#include "fc/multifunction.h"
#include "fc/rc_adjustments.h"
#include "fc/rc_controls.h"
#include "fc/rc_modes.h"
#include "fc/runtime_config.h"
#include "fc/settings.h"

#include "flight/imu.h"
#include "flight/mixer.h"
#include "flight/pid.h"
#include "flight/power_limits.h"
#include "flight/rth_estimator.h"
#include "flight/servos.h"
#include "flight/wind_estimator.h"

#include "navigation/navigation.h"
#include "navigation/navigation_private.h"

#include "rx/rx.h"
#include "rx/msp_override.h"

#include "sensors/acceleration.h"
#include "sensors/battery.h"
#include "sensors/boardalignment.h"
#include "sensors/compass.h"
#include "sensors/diagnostics.h"
#include "sensors/sensors.h"
#include "sensors/pitotmeter.h"
#include "sensors/temperature.h"
#include "sensors/esc_sensor.h"
#include "sensors/rangefinder.h"

#include "programming/logic_condition.h"
#include "programming/global_variables.h"

#ifdef USE_HARDWARE_REVISION_DETECTION
#include "hardware_revision.h"
#endif

#define VIDEO_BUFFER_CHARS_PAL    480
#define VIDEO_BUFFER_CHARS_HDZERO 900
#define VIDEO_BUFFER_CHARS_DJIWTF 1320

#define GFORCE_FILTER_TC 0.2

#define OSD_STATS_SINGLE_PAGE_MIN_ROWS 18
#define IS_HI(X)  (rxGetChannelValue(X) > 1750)
#define IS_LO(X)  (rxGetChannelValue(X) < 1250)
#define IS_MID(X) (rxGetChannelValue(X) > 1250 && rxGetChannelValue(X) < 1750)

#define OSD_RESUME_UPDATES_STICK_COMMAND (checkStickPosition(THR_HI) || checkStickPosition(PIT_HI))
#define STATS_PAGE2 (checkStickPosition(ROL_HI))
#define STATS_PAGE1 (checkStickPosition(ROL_LO))

#define SPLASH_SCREEN_DISPLAY_TIME 4000 // ms
#define STATS_SCREEN_DISPLAY_TIME 60000 // ms

#define EFFICIENCY_UPDATE_INTERVAL (5 * 1000)

// Adjust OSD_MESSAGE's default position when
// changing OSD_MESSAGE_LENGTH
#define OSD_MESSAGE_LENGTH 28
#define OSD_ALTERNATING_CHOICES(ms, num_choices) ((millis() / ms) % num_choices)
#define _CONST_STR_SIZE(s) ((sizeof(s)/sizeof(s[0]))-1) // -1 to avoid counting final '\0'
// Wrap all string constants intenteded for display as messages with
// this macro to ensure compile time length validation.
#define OSD_MESSAGE_STR(x) ({ \
    STATIC_ASSERT(_CONST_STR_SIZE(x) <= OSD_MESSAGE_LENGTH, message_string_ ## __COUNTER__ ## _too_long); \
    x; \
})

#define OSD_CHR_IS_NUM(c) (c >= '0' && c <= '9')

#define OSD_CENTER_LEN(x) ((osdDisplayPort->cols - x) / 2)
#define OSD_CENTER_S(s) OSD_CENTER_LEN(strlen(s))

#define OSD_MIN_FONT_VERSION 3

static timeMs_t notify_settings_saved = 0;
static bool     savingSettings = false;

static unsigned currentLayout = 0;
static int layoutOverride = -1;
static bool hasExtendedFont = false; // Wether the font supports characters > 256
static timeMs_t layoutOverrideUntil = 0;
static pt1Filter_t GForceFilter, GForceFilterAxis[XYZ_AXIS_COUNT];
static float GForce, GForceAxis[XYZ_AXIS_COUNT];

typedef struct statistic_s {
    uint16_t max_speed;
    uint16_t max_3D_speed;
    uint16_t max_air_speed;
    uint16_t min_voltage; // /100
    int16_t max_current;
    int32_t max_power;
    int16_t min_rssi;
    int16_t min_lq; // for CRSF
    int16_t min_rssi_dbm; // for CRSF
    int32_t max_altitude;
    uint32_t max_distance;
} statistic_t;

static statistic_t stats;

static timeUs_t resumeRefreshAt = 0;
static bool refreshWaitForResumeCmdRelease;

static bool fullRedraw = false;

static uint8_t armState;

static textAttributes_t osdGetMultiFunctionMessage(char *buff);
static uint8_t osdWarningsFlags = 0;

typedef struct osdMapData_s {
    uint32_t scale;
    char referenceSymbol;
} osdMapData_t;

static osdMapData_t osdMapData;

static displayPort_t *osdDisplayPort;
static bool osdDisplayIsReady = false;
#if defined(USE_CANVAS)
static displayCanvas_t osdCanvas;
static bool osdDisplayHasCanvas;
#else
#define osdDisplayHasCanvas false
#endif

#define AH_MAX_PITCH_DEFAULT 20 // Specify default maximum AHI pitch value displayed (degrees)

PG_REGISTER_WITH_RESET_TEMPLATE(osdConfig_t, osdConfig, PG_OSD_CONFIG, 9);
PG_REGISTER_WITH_RESET_FN(osdLayoutsConfig_t, osdLayoutsConfig, PG_OSD_LAYOUTS_CONFIG, 1);

void osdStartedSaveProcess(void) {
    savingSettings = true;
}

void osdShowEEPROMSavedNotification(void) {
    savingSettings = false;
    notify_settings_saved = millis() + 5000;
}



bool osdDisplayIsPAL(void)
{
    return displayScreenSize(osdDisplayPort) == VIDEO_BUFFER_CHARS_PAL;
}

bool osdDisplayIsHD(void)
{
    if (displayScreenSize(osdDisplayPort) >= VIDEO_BUFFER_CHARS_HDZERO)
    {
        return true;
    }
    return false;
}



/*
 * Aligns text to the left side. Adds spaces at the end to keep string length unchanged.
 */
static void osdLeftAlignString(char *buff)
{
    uint8_t sp = 0, ch = 0;
    uint8_t len = strlen(buff);
    while (buff[sp] == ' ') sp++;
    for (ch = 0; ch < (len - sp); ch++) buff[ch] = buff[ch + sp];
    for (sp = ch; sp < len; sp++) buff[sp] = ' ';
}

/*
 * This is a simplified distance conversion code that does not use any scaling
 * but is fully compatible with the DJI G2 MSP Displayport OSD implementation.
 * (Based on osdSimpleAltitudeSymbol() implementation)
 */
/* void osdSimpleDistanceSymbol(char *buff, int32_t dist) {

    int32_t convertedDistance;
    char suffix;

    switch ((osd_unit_e)osdConfig()->units) {
        case OSD_UNIT_UK:
            FALLTHROUGH;
        case OSD_UNIT_GA:
            FALLTHROUGH;
        case OSD_UNIT_IMPERIAL:
            convertedDistance = CENTIMETERS_TO_FEET(dist);
            suffix = SYM_ALT_FT;
            break;
        case OSD_UNIT_METRIC_MPH:
            FALLTHROUGH;
        case OSD_UNIT_METRIC:
            convertedDistance = CENTIMETERS_TO_METERS(dist);
            suffix = SYM_ALT_M; // Intentionally use the altitude symbol, as the distance symbol is not defined in BFCOMPAT mode
            break;
    }

    tfp_sprintf(buff, "%5d", (int) convertedDistance); // 5 digits, allowing up to 99999 meters/feet, which should be plenty for 99.9% of use cases
    buff[5] = suffix;
    buff[6] = '\0';
} */

/**
 * Converts distance into a string based on the current unit system
 * prefixed by a a symbol to indicate the unit used.
 * @param dist Distance in centimeters
 */
static void osdFormatDistanceSymbol(char *buff, int32_t dist, uint8_t decimals)
{
    uint8_t digits = 3U;    // Total number of digits (including decimal point)
    uint8_t sym_index = 3U; // Position (index) at buffer of units symbol
    uint8_t symbol_m = SYM_DIST_M;
    uint8_t symbol_km = SYM_DIST_KM;
    uint8_t symbol_ft = SYM_DIST_FT;
    uint8_t symbol_mi = SYM_DIST_MI;
    uint8_t symbol_nm = SYM_DIST_NM;

#ifndef DISABLE_MSP_BF_COMPAT   // IF BFCOMPAT is not supported, there's no need to check for it and change the values
    if (isBfCompatibleVideoSystem(osdConfig())) {
        // Add one digit so up no switch to scaled decimal occurs above 99
        digits = 4U;
        sym_index = 4U;
        // Use altitude symbols on purpose, as it seems distance symbols are not defined in BFCOMPAT mode
        symbol_m = SYM_ALT_M;
        symbol_km = SYM_ALT_KM;
        symbol_ft = SYM_ALT_FT;
        symbol_mi = SYM_MI;
        symbol_nm = SYM_MI;
    }
#endif

    switch ((osd_unit_e)osdConfig()->units) {
    case OSD_UNIT_UK:
        FALLTHROUGH;
    case OSD_UNIT_IMPERIAL:
        if (osdFormatCentiNumber(buff, CENTIMETERS_TO_CENTIFEET(dist), FEET_PER_MILE, decimals, 3, digits, false)) {
            buff[sym_index] = symbol_mi;
        } else {
            buff[sym_index] = symbol_ft;
        }
        buff[sym_index + 1] = '\0';
        break;
    case OSD_UNIT_METRIC_MPH:
        FALLTHROUGH;
    case OSD_UNIT_METRIC:
        if (osdFormatCentiNumber(buff, dist, METERS_PER_KILOMETER, decimals, 3, digits, false)) {
            buff[sym_index] = symbol_km;
        } else {
            buff[sym_index] = symbol_m;
        }
        buff[sym_index + 1] = '\0';
        break;
    case OSD_UNIT_GA:
        if (osdFormatCentiNumber(buff, CENTIMETERS_TO_CENTIFEET(dist), (uint32_t)FEET_PER_NAUTICALMILE, decimals, 3, digits, false)) {
            buff[sym_index] = symbol_nm;
        } else {
            buff[sym_index] = symbol_ft;
        }
        buff[sym_index + 1] = '\0';
        break;
    }
}

/**
 * Converts distance into a string based on the current unit system.
 * @param dist Distance in centimeters
 */
static void osdFormatDistanceStr(char *buff, int32_t dist)
{
    int32_t centifeet;
    switch ((osd_unit_e)osdConfig()->units) {
    case OSD_UNIT_UK:
        FALLTHROUGH;
    case OSD_UNIT_IMPERIAL:
        centifeet = CENTIMETERS_TO_CENTIFEET(dist);
        if (abs(centifeet) < FEET_PER_MILE * 100 / 2) {
            // Show feet when dist < 0.5mi
            tfp_sprintf(buff, "%d%c", (int)(centifeet / 100), SYM_FT);
        } else {
            // Show miles when dist >= 0.5mi
            tfp_sprintf(buff, "%d.%02d%c", (int)(centifeet / (100*FEET_PER_MILE)),
                (abs(centifeet) % (100 * FEET_PER_MILE)) / FEET_PER_MILE, SYM_MI);
        }
        break;
    case OSD_UNIT_METRIC_MPH:
        FALLTHROUGH;
    case OSD_UNIT_METRIC:
        if (abs(dist) < METERS_PER_KILOMETER * 100) {
            // Show meters when dist < 1km
            tfp_sprintf(buff, "%d%c", (int)(dist / 100), SYM_M);
        } else {
            // Show kilometers when dist >= 1km
            tfp_sprintf(buff, "%d.%02d%c", (int)(dist / (100*METERS_PER_KILOMETER)),
                (abs(dist) % (100 * METERS_PER_KILOMETER)) / METERS_PER_KILOMETER, SYM_KM);
        }
        break;
    case OSD_UNIT_GA:
         centifeet = CENTIMETERS_TO_CENTIFEET(dist);
        if (abs(centifeet) < 100000) {
            // Show feet when dist < 1000ft
            tfp_sprintf(buff, "%d%c", (int)(centifeet / 100), SYM_FT);
        } else {
            // Show nautical miles when dist >= 1000ft
            tfp_sprintf(buff, "%d.%02d%c", (int)(centifeet / (100 * FEET_PER_NAUTICALMILE)),
                (int)((abs(centifeet) % (int)(100 * FEET_PER_NAUTICALMILE)) / FEET_PER_NAUTICALMILE), SYM_NM);
        }
        break;
    }
}

/**
 * Converts velocity based on the current unit system (kmh or mph).
 * @param alt Raw velocity (i.e. as taken from gpsSol.groundSpeed in centimeters/second)
 */
static int32_t osdConvertVelocityToUnit(int32_t vel)
{
    switch ((osd_unit_e)osdConfig()->units) {
    case OSD_UNIT_UK:
        FALLTHROUGH;
    case OSD_UNIT_METRIC_MPH:
        FALLTHROUGH;
    case OSD_UNIT_IMPERIAL:
        return CMSEC_TO_CENTIMPH(vel) / 100; // Convert to mph
    case OSD_UNIT_METRIC:
        return CMSEC_TO_CENTIKPH(vel) / 100;   // Convert to kmh
    case OSD_UNIT_GA:
        return CMSEC_TO_CENTIKNOTS(vel) / 100; // Convert to Knots
    }
    // Unreachable
    return -1;
}

/**
 * Converts velocity into a string based on the current unit system.
 * @param vel Raw velocity (i.e. as taken from gpsSol.groundSpeed in centimeters/seconds)
 * @param _3D is a 3D velocity
 * @param _max is a maximum velocity
 */
void osdFormatVelocityStr(char* buff, int32_t vel, bool _3D, bool _max)
{
    switch ((osd_unit_e)osdConfig()->units) {
    case OSD_UNIT_UK:
        FALLTHROUGH;
    case OSD_UNIT_METRIC_MPH:
        FALLTHROUGH;
    case OSD_UNIT_IMPERIAL:
        if (_max) {
            tfp_sprintf(buff, "%c%3d%c", SYM_MAX, (int)osdConvertVelocityToUnit(vel), (_3D ? SYM_3D_MPH : SYM_MPH));
        } else {
            tfp_sprintf(buff, "%3d%c", (int)osdConvertVelocityToUnit(vel), (_3D ? SYM_3D_MPH : SYM_MPH));
        }
        break;
    case OSD_UNIT_METRIC:
        if (_max) {
            tfp_sprintf(buff, "%c%3d%c", SYM_MAX, (int)osdConvertVelocityToUnit(vel), (_3D ? SYM_3D_KMH : SYM_KMH));
        } else {
            tfp_sprintf(buff, "%3d%c", (int)osdConvertVelocityToUnit(vel), (_3D ? SYM_3D_KMH : SYM_KMH));
        }
        break;
    case OSD_UNIT_GA:
        if (_max) {
            tfp_sprintf(buff, "%c%3d%c", SYM_MAX, (int)osdConvertVelocityToUnit(vel), (_3D ? SYM_3D_KT : SYM_KT));
        } else {
            tfp_sprintf(buff, "%3d%c", (int)osdConvertVelocityToUnit(vel), (_3D ? SYM_3D_KT : SYM_KT));
        }
        break;
    }
}

/**
 * Returns the average velocity. This always uses stats, so can be called as an OSD element later if wanted, to show a real time average
 */
static void osdGenerateAverageVelocityStr(char* buff) {
    uint32_t cmPerSec = getTotalTravelDistance() / getFlightTime();
    osdFormatVelocityStr(buff, cmPerSec, false, false);
}

/**
 * Converts wind speed into a string based on the current unit system, using
 * always 3 digits and an additional character for the unit at the right. buff
 * is null terminated.
 * @param ws Raw wind speed in cm/s
 */
#ifdef USE_WIND_ESTIMATOR
static void osdFormatWindSpeedStr(char *buff, int32_t ws, bool isValid)
{
    int32_t centivalue;
    char suffix;
    switch (osdConfig()->units) {
        case OSD_UNIT_UK:
            FALLTHROUGH;
        case OSD_UNIT_METRIC_MPH:
            FALLTHROUGH;
        case OSD_UNIT_IMPERIAL:
            centivalue = CMSEC_TO_CENTIMPH(ws);
            suffix = SYM_MPH;
            break;
        case OSD_UNIT_GA:
            centivalue = CMSEC_TO_CENTIKNOTS(ws);
            suffix = SYM_KT;
            break;
        default:
        case OSD_UNIT_METRIC:
            centivalue = CMSEC_TO_CENTIKPH(ws);
            suffix = SYM_KMH;
            break;
    }

    osdFormatCentiNumber(buff, centivalue, 0, 2, 0, 3, false);

    if (!isValid && ((millis() / 1000) % 4 < 2))
        suffix = '*';

    buff[3] = suffix;
    buff[4] = '\0';
}
#endif

/*
 * This is a simplified altitude conversion code that does not use any scaling
 * but is fully compatible with the DJI G2 MSP Displayport OSD implementation.
 */
/* void osdSimpleAltitudeSymbol(char *buff, int32_t alt) {

    int32_t convertedAltutude = 0;
    char suffix = '\0';

    switch ((osd_unit_e)osdConfig()->units) {
        case OSD_UNIT_UK:
            FALLTHROUGH;
        case OSD_UNIT_GA:
            FALLTHROUGH;
        case OSD_UNIT_IMPERIAL:
            convertedAltutude = CENTIMETERS_TO_FEET(alt);
            suffix = SYM_ALT_FT;
            break;
        case OSD_UNIT_METRIC_MPH:
            FALLTHROUGH;
        case OSD_UNIT_METRIC:
            convertedAltutude = CENTIMETERS_TO_METERS(alt);
            suffix = SYM_ALT_M;
            break;
    }

    tfp_sprintf(buff, "%4d", (int) convertedAltutude);
    buff[4] = suffix;
    buff[5] = '\0';
} */

/**
* Converts altitude into a string based on the current unit system
* prefixed by a a symbol to indicate the unit used.
* @param alt Raw altitude/distance (i.e. as taken from baro.BaroAlt in centimeters)
*/
void osdFormatAltitudeSymbol(char *buff, int32_t alt)
{
    uint8_t totalDigits = 4U;
    uint8_t digits = 4U;
    uint8_t symbolIndex = 4U;
    uint8_t symbolKFt = SYM_ALT_KFT;

    if (alt >= 0) {
        digits = 3U;
        buff[0] = ' ';
    }

#ifndef DISABLE_MSP_BF_COMPAT   // IF BFCOMPAT is not supported, there's no need to check for it and change the values  
    if (isBfCompatibleVideoSystem(osdConfig())) {
        totalDigits++;
        digits++;
        symbolIndex++;
        symbolKFt = SYM_ALT_FT;
    }
#endif

    switch ((osd_unit_e)osdConfig()->units) {
        case OSD_UNIT_UK:
            FALLTHROUGH;
        case OSD_UNIT_GA:
            FALLTHROUGH;
        case OSD_UNIT_IMPERIAL:
            if (osdFormatCentiNumber(buff + totalDigits - digits, CENTIMETERS_TO_CENTIFEET(alt), 1000, 0, 2, digits, false)) {
                // Scaled to kft
                buff[symbolIndex++] = symbolKFt;
            } else {
                // Formatted in feet
                buff[symbolIndex++] = SYM_ALT_FT;
            }
            buff[symbolIndex] = '\0';
            break;
        case OSD_UNIT_METRIC_MPH:
            FALLTHROUGH;
        case OSD_UNIT_METRIC:
            // alt is alredy in cm
            if (osdFormatCentiNumber(buff + totalDigits - digits, alt, 1000, 0, 2, digits, false)) {
                // Scaled to km
                buff[symbolIndex++] = SYM_ALT_KM;
            } else {
                // Formatted in m
                buff[symbolIndex++] = SYM_ALT_M;
            }
            buff[symbolIndex] = '\0';
            break;
    }
}

/**
* Converts altitude into a string based on the current unit system.
* @param alt Raw altitude/distance (i.e. as taken from baro.BaroAlt in centimeters)
*/
static void osdFormatAltitudeStr(char *buff, int32_t alt)
{
    int32_t value;
    switch ((osd_unit_e)osdConfig()->units) {
        case OSD_UNIT_UK:
            FALLTHROUGH;
        case OSD_UNIT_GA:
            FALLTHROUGH;
        case OSD_UNIT_IMPERIAL:
            value = CENTIMETERS_TO_FEET(alt);
            tfp_sprintf(buff, "%d%c", (int)value, SYM_FT);
            break;
        case OSD_UNIT_METRIC_MPH:
            FALLTHROUGH;
        case OSD_UNIT_METRIC:
            value = CENTIMETERS_TO_METERS(alt);
            tfp_sprintf(buff, "%d%c", (int)value, SYM_M);
            break;
    }
}

static void osdFormatTime(char *buff, uint32_t seconds, char sym_m, char sym_h)
{
    uint32_t value = seconds;
    char sym = sym_m;
    // Maximum value we can show in minutes is 99 minutes and 59 seconds
    if (seconds > (99 * 60) + 59) {
        sym = sym_h;
        value = seconds / 60;
    }
    buff[0] = sym;
    tfp_sprintf(buff + 1, "%02d:%02d", (int)(value / 60), (int)(value % 60));
}

static inline void osdFormatOnTime(char *buff)
{
    osdFormatTime(buff, micros() / 1000000, SYM_ON_M, SYM_ON_H);
}

static inline void osdFormatFlyTime(char *buff, textAttributes_t *attr)
{
    uint32_t seconds = getFlightTime();
    osdFormatTime(buff, seconds, SYM_FLY_M, SYM_FLY_H);
    if (attr && osdConfig()->time_alarm > 0) {
       if (seconds / 60 >= osdConfig()->time_alarm && ARMING_FLAG(ARMED)) {
            TEXT_ATTRIBUTES_ADD_BLINK(*attr);
        }
    }
}

/**
 * Trim whitespace from string. 
 * Used in Stats screen on lines with multiple values.
*/
char *osdFormatTrimWhiteSpace(char *buff)
{
    char *end;

    // Trim leading spaces
    while(isspace((unsigned char)*buff)) buff++;

    // All spaces?
    if(*buff == 0)  
    return buff;

    // Trim trailing spaces
    end = buff + strlen(buff) - 1;
    while(end > buff && isspace((unsigned char)*end)) end--;

    // Write new null terminator character
    end[1] = '\0';

    return buff;
}

/**
 * Converts RSSI into a % value used by the OSD.
 */
static uint16_t osdConvertRSSI(void)
{
    // change range to [0, 99]
    return constrain(getRSSI() * 100 / RSSI_MAX_VALUE, 0, 99);
}

static uint16_t osdGetCrsfLQ(void)
{
    int16_t statsLQ = rxLinkStatistics.uplinkLQ;
    int16_t scaledLQ = scaleRange(constrain(statsLQ, 0, 100), 0, 100, 170, 300);
    int16_t displayedLQ = 0;
    switch (osdConfig()->crsf_lq_format) {
        case OSD_CRSF_LQ_TYPE1:
            displayedLQ = statsLQ;
            break;
        case OSD_CRSF_LQ_TYPE2:
            displayedLQ = statsLQ;
            break;
        case OSD_CRSF_LQ_TYPE3:
            displayedLQ = rxLinkStatistics.rfMode >= 2 ? scaledLQ : statsLQ;
            break;
    }
    return displayedLQ;
}

static int16_t osdGetCrsfdBm(void)
{
    return rxLinkStatistics.uplinkRSSI;
}
/**
* Displays a temperature postfixed with a symbol depending on the current unit system
* @param label to display
* @param valid true if measurement is valid
* @param temperature in deciDegrees Celcius
*/
static void osdDisplayTemperature(uint8_t elemPosX, uint8_t elemPosY, uint16_t symbol, const char *label, bool valid, int16_t temperature, int16_t alarm_min, int16_t alarm_max)
{
    char buff[TEMPERATURE_LABEL_LEN + 2 < 6 ? 6 : TEMPERATURE_LABEL_LEN + 2];
    textAttributes_t elemAttr = valid ? TEXT_ATTRIBUTES_NONE : _TEXT_ATTRIBUTES_BLINK_BIT;
    uint8_t valueXOffset = 0;

    if (symbol) {
        buff[0] = symbol;
        buff[1] = '\0';
        displayWriteWithAttr(osdDisplayPort, elemPosX, elemPosY, buff, elemAttr);
        valueXOffset = 1;
    }
#ifdef USE_TEMPERATURE_SENSOR
    else if (label[0] != '\0') {
        uint8_t label_len = strnlen(label, TEMPERATURE_LABEL_LEN);
        memcpy(buff, label, label_len);
        memset(buff + label_len, ' ', TEMPERATURE_LABEL_LEN + 1 - label_len);
        buff[5] = '\0';
        displayWriteWithAttr(osdDisplayPort, elemPosX, elemPosY, buff, elemAttr);
        valueXOffset = osdConfig()->temp_label_align == OSD_ALIGN_LEFT ? 5 : label_len + 1;
    }
#else
    UNUSED(label);
#endif

    if (valid) {

        if ((temperature <= alarm_min) || (temperature >= alarm_max)) TEXT_ATTRIBUTES_ADD_BLINK(elemAttr);
        if (osdConfig()->units == OSD_UNIT_IMPERIAL) temperature = temperature * 9 / 5.0f + 320;
        tfp_sprintf(buff, "%3d", temperature / 10);

    } else
        strcpy(buff, "---");

    buff[3] = osdConfig()->units == OSD_UNIT_IMPERIAL ? SYM_TEMP_F : SYM_TEMP_C;
    buff[4] = '\0';

    displayWriteWithAttr(osdDisplayPort, elemPosX + valueXOffset, elemPosY, buff, elemAttr);
}

#ifdef USE_TEMPERATURE_SENSOR
static void osdDisplayTemperatureSensor(uint8_t elemPosX, uint8_t elemPosY, uint8_t sensorIndex)
{
    int16_t temperature;
    const bool valid = getSensorTemperature(sensorIndex, &temperature);
    const tempSensorConfig_t *sensorConfig = tempSensorConfig(sensorIndex);
    uint16_t symbol = sensorConfig->osdSymbol ? SYM_TEMP_SENSOR_FIRST + sensorConfig->osdSymbol - 1 : 0;
    osdDisplayTemperature(elemPosX, elemPosY, symbol, sensorConfig->label, valid, temperature, sensorConfig->alarm_min, sensorConfig->alarm_max);
}
#endif

static void osdFormatCoordinate(char *buff, char sym, int32_t val)
{
    // up to 4 for number + 1 for the symbol + null terminator + fill the rest with decimals
    const int coordinateLength = osdConfig()->coordinate_digits + 1;

    buff[0] = sym;
    int32_t integerPart = val / GPS_DEGREES_DIVIDER;
    // Latitude maximum integer width is 3 (-90) while
    // longitude maximum integer width is 4 (-180).
    int integerDigits = tfp_sprintf(buff + 1, (integerPart == 0 && val < 0) ? "-%d" : "%d", (int)integerPart);
    // We can show up to 7 digits in decimalPart.
    int32_t decimalPart = abs(val % (int)GPS_DEGREES_DIVIDER);
    STATIC_ASSERT(GPS_DEGREES_DIVIDER == 1e7, adjust_max_decimal_digits);
    int decimalDigits;
    bool bfcompat = false;  // Assume BFCOMPAT mode is no enabled

#ifndef DISABLE_MSP_BF_COMPAT // IF BFCOMPAT is not supported, there's no need to check for it
        if(isBfCompatibleVideoSystem(osdConfig())) {
            bfcompat = true;
        }
#endif

    if (!bfcompat) {
        decimalDigits = tfp_sprintf(buff + 1 + integerDigits, "%07d", (int)decimalPart);
        // Embbed the decimal separator
        buff[1 + integerDigits - 1] += SYM_ZERO_HALF_TRAILING_DOT - '0';
        buff[1 + integerDigits] += SYM_ZERO_HALF_LEADING_DOT - '0';
    } else {
        // BFCOMPAT mode enabled
        decimalDigits = tfp_sprintf(buff + 1 + integerDigits, ".%06d", (int)decimalPart);
    }
    // Fill up to coordinateLength with zeros
    int total = 1 + integerDigits + decimalDigits;
    while(total < coordinateLength) {
        buff[total] = '0';
        total++;
    }
    buff[coordinateLength] = '\0';
}

static void osdFormatCraftName(char *buff)
{
    if (strlen(systemConfig()->craftName) == 0)
            strcpy(buff, "CRAFT_NAME");
    else {
        for (int i = 0; i < MAX_NAME_LENGTH; i++) {
            buff[i] = sl_toupper((unsigned char)systemConfig()->craftName[i]);
            if (systemConfig()->craftName[i] == 0)
                break;
        }
    }
}

void osdFormatPilotName(char *buff)
{
    if (strlen(systemConfig()->pilotName) == 0)
            strcpy(buff, "PILOT_NAME");
    else {
        for (int i = 0; i < MAX_NAME_LENGTH; i++) {
            buff[i] = sl_toupper((unsigned char)systemConfig()->pilotName[i]);
            if (systemConfig()->pilotName[i] == 0)
                break;
        }
    }
}

static const char * osdArmingDisabledReasonMessage(void)
{
    const char *message = NULL;
    char messageBuf[MAX(SETTING_MAX_NAME_LENGTH, OSD_MESSAGE_LENGTH+1)];

    switch (isArmingDisabledReason()) {
        case ARMING_DISABLED_FAILSAFE_SYSTEM:
            // See handling of FAILSAFE_RX_LOSS_MONITORING in failsafe.c
            if (failsafePhase() == FAILSAFE_RX_LOSS_MONITORING) {
                if (failsafeIsReceivingRxData()) {
                    // reminder to disarm to exit FAILSAFE_RX_LOSS_MONITORING once timeout period ends
                    if (IS_RC_MODE_ACTIVE(BOXARM)) {
                        return OSD_MESSAGE_STR(OSD_MSG_TURN_ARM_SW_OFF);
                    }
                } else {
                    // Not receiving RX data
                    return OSD_MESSAGE_STR(OSD_MSG_RC_RX_LINK_LOST);
                }
            }
            return OSD_MESSAGE_STR(OSD_MSG_DISABLED_BY_FS);
        case ARMING_DISABLED_NOT_LEVEL:
            return OSD_MESSAGE_STR(OSD_MSG_AIRCRAFT_UNLEVEL);
        case ARMING_DISABLED_SENSORS_CALIBRATING:
            return OSD_MESSAGE_STR(OSD_MSG_SENSORS_CAL);
        case ARMING_DISABLED_SYSTEM_OVERLOADED:
            return OSD_MESSAGE_STR(OSD_MSG_SYS_OVERLOADED);
        case ARMING_DISABLED_NAVIGATION_UNSAFE:
            // Check the exact reason
            switch (navigationIsBlockingArming(NULL)) {
                char buf[6];
                case NAV_ARMING_BLOCKER_NONE:
                    break;
                case NAV_ARMING_BLOCKER_MISSING_GPS_FIX:
                    return OSD_MESSAGE_STR(OSD_MSG_WAITING_GPS_FIX);
                case NAV_ARMING_BLOCKER_NAV_IS_ALREADY_ACTIVE:
                    return OSD_MESSAGE_STR(OSD_MSG_DISABLE_NAV_FIRST);
                case NAV_ARMING_BLOCKER_FIRST_WAYPOINT_TOO_FAR:
                    osdFormatDistanceSymbol(buf, distanceToFirstWP(), 0);
                    tfp_sprintf(messageBuf, "FIRST WP TOO FAR (%s)", buf);
                    return message = messageBuf;
                case NAV_ARMING_BLOCKER_JUMP_WAYPOINT_ERROR:
                    return OSD_MESSAGE_STR(OSD_MSG_JUMP_WP_MISCONFIG);
            }
            break;
        case ARMING_DISABLED_COMPASS_NOT_CALIBRATED:
            return OSD_MESSAGE_STR(OSD_MSG_MAG_NOT_CAL);
        case ARMING_DISABLED_ACCELEROMETER_NOT_CALIBRATED:
            return OSD_MESSAGE_STR(OSD_MSG_ACC_NOT_CAL);
        case ARMING_DISABLED_ARM_SWITCH:
            return OSD_MESSAGE_STR(OSD_MSG_DISARM_1ST);
        case ARMING_DISABLED_HARDWARE_FAILURE:
            {
                if (!HW_SENSOR_IS_HEALTHY(getHwGyroStatus())) {
                    return OSD_MESSAGE_STR(OSD_MSG_GYRO_FAILURE);
                }
                if (!HW_SENSOR_IS_HEALTHY(getHwAccelerometerStatus())) {
                    return OSD_MESSAGE_STR(OSD_MSG_ACC_FAIL);
                }
                if (!HW_SENSOR_IS_HEALTHY(getHwCompassStatus())) {
                    return OSD_MESSAGE_STR(OSD_MSG_MAG_FAIL);
                }
                if (!HW_SENSOR_IS_HEALTHY(getHwBarometerStatus())) {
                    return OSD_MESSAGE_STR(OSD_MSG_BARO_FAIL);
                }
                if (!HW_SENSOR_IS_HEALTHY(getHwGPSStatus())) {
                    return OSD_MESSAGE_STR(OSD_MSG_GPS_FAIL);
                }
                if (!HW_SENSOR_IS_HEALTHY(getHwRangefinderStatus())) {
                    return OSD_MESSAGE_STR(OSD_MSG_RANGEFINDER_FAIL);
                }
                if (!HW_SENSOR_IS_HEALTHY(getHwPitotmeterStatus())) {
                    return OSD_MESSAGE_STR(OSD_MSG_PITOT_FAIL);
                }
            }
            return OSD_MESSAGE_STR(OSD_MSG_HW_FAIL);
        case ARMING_DISABLED_BOXFAILSAFE:
            return OSD_MESSAGE_STR(OSD_MSG_FS_EN);
        case ARMING_DISABLED_BOXKILLSWITCH:
            return OSD_MESSAGE_STR(OSD_MSG_KILL_SW_EN);
        case ARMING_DISABLED_RC_LINK:
            return OSD_MESSAGE_STR(OSD_MSG_NO_RC_LINK);
        case ARMING_DISABLED_THROTTLE:
            return OSD_MESSAGE_STR(OSD_MSG_THROTTLE_NOT_LOW);
        case ARMING_DISABLED_ROLLPITCH_NOT_CENTERED:
            return OSD_MESSAGE_STR(OSD_MSG_ROLLPITCH_OFFCENTER);
        case ARMING_DISABLED_SERVO_AUTOTRIM:
            return OSD_MESSAGE_STR(OSD_MSG_AUTOTRIM_ACTIVE);
        case ARMING_DISABLED_OOM:
            return OSD_MESSAGE_STR(OSD_MSG_NOT_ENOUGH_MEMORY);
        case ARMING_DISABLED_INVALID_SETTING:
            return OSD_MESSAGE_STR(OSD_MSG_INVALID_SETTING);
        case ARMING_DISABLED_CLI:
            return OSD_MESSAGE_STR(OSD_MSG_CLI_ACTIVE);
        case ARMING_DISABLED_PWM_OUTPUT_ERROR:
            return OSD_MESSAGE_STR(OSD_MSG_PWM_INIT_ERROR);
        case ARMING_DISABLED_NO_PREARM:
            return OSD_MESSAGE_STR(OSD_MSG_NO_PREARM);
        case ARMING_DISABLED_DSHOT_BEEPER:
            return OSD_MESSAGE_STR(OSD_MSG_DSHOT_BEEPER);
            // Cases without message
        case ARMING_DISABLED_LANDING_DETECTED:
            FALLTHROUGH;
        case ARMING_DISABLED_CMS_MENU:
            FALLTHROUGH;
        case ARMING_DISABLED_OSD_MENU:
            FALLTHROUGH;
        case ARMING_DISABLED_ALL_FLAGS:
            FALLTHROUGH;
        case ARMED:
            FALLTHROUGH;
        case SIMULATOR_MODE_HITL:
            FALLTHROUGH;
        case SIMULATOR_MODE_SITL:
            FALLTHROUGH;
        case WAS_EVER_ARMED:
            break;
    }
    return NULL;
}

static const char * osdFailsafePhaseMessage(void)
{
    // See failsafe.h for each phase explanation
    switch (failsafePhase()) {
        case FAILSAFE_RETURN_TO_HOME:
            // XXX: Keep this in sync with OSD_FLYMODE.
            return OSD_MESSAGE_STR(OSD_MSG_RTH_FS);
        case FAILSAFE_LANDING:
            // This should be considered an emergengy landing
            return OSD_MESSAGE_STR(OSD_MSG_EMERG_LANDING_FS);
        case FAILSAFE_RX_LOSS_MONITORING:
            // Only reachable from FAILSAFE_LANDED, which performs
            // a disarm. Since aircraft has been disarmed, we no
            // longer show failsafe details.
            FALLTHROUGH;
        case FAILSAFE_LANDED:
            // Very brief, disarms and transitions into
            // FAILSAFE_RX_LOSS_MONITORING. Note that it prevents
            // further rearming via ARMING_DISABLED_FAILSAFE_SYSTEM,
            // so we'll show the user how to re-arm in when
            // that flag is the reason to prevent arming.
            FALLTHROUGH;
        case FAILSAFE_RX_LOSS_IDLE:
            // This only happens when user has chosen NONE as FS
            // procedure. The recovery messages should be enough.
            FALLTHROUGH;
        case FAILSAFE_IDLE:
            // Failsafe not active
            FALLTHROUGH;
        case FAILSAFE_RX_LOSS_DETECTED:
            // Very brief, changes to FAILSAFE_RX_LOSS_RECOVERED
            // or the FS procedure immediately.
            FALLTHROUGH;
        case FAILSAFE_RX_LOSS_RECOVERED:
            // Exiting failsafe
            break;
    }
    return NULL;
}

static const char * osdFailsafeInfoMessage(void)
{
    if (failsafeIsReceivingRxData()) {
        // User must move sticks to exit FS mode
        return OSD_MESSAGE_STR(OSD_MSG_MOVE_EXIT_FS);
    }
    return OSD_MESSAGE_STR(OSD_MSG_RC_RX_LINK_LOST);
}
#if defined(USE_SAFE_HOME)
static const char * divertingToSafehomeMessage(void)
{
    if (NAV_Status.state != MW_NAV_STATE_HOVER_ABOVE_HOME && posControl.safehomeState.isApplied) {
        return OSD_MESSAGE_STR(OSD_MSG_DIVERT_SAFEHOME);
    }
    return NULL;
}
#endif

static const char * navigationStateMessage(void)
{
    switch (NAV_Status.state) {
        case MW_NAV_STATE_NONE:
            break;
        case MW_NAV_STATE_RTH_START:
            return OSD_MESSAGE_STR(OSD_MSG_STARTING_RTH);
        case MW_NAV_STATE_RTH_CLIMB:
            return OSD_MESSAGE_STR(OSD_MSG_RTH_CLIMB);
        case MW_NAV_STATE_RTH_ENROUTE:
            if (posControl.flags.rthTrackbackActive) {
                return OSD_MESSAGE_STR(OSD_MSG_RTH_TRACKBACK);
            } else {
                return OSD_MESSAGE_STR(OSD_MSG_HEADING_HOME);
            }
        case MW_NAV_STATE_HOLD_INFINIT:
            // Used by HOLD flight modes. No information to add.
            break;
        case MW_NAV_STATE_HOLD_TIMED:
            // "HOLDING WP FOR xx S" Countdown added in osdGetSystemMessage
            break;
        case MW_NAV_STATE_WP_ENROUTE:
            // "TO WP" + WP countdown added in osdGetSystemMessage
            break;
        case MW_NAV_STATE_PROCESS_NEXT:
            return OSD_MESSAGE_STR(OSD_MSG_PREPARE_NEXT_WP);
        case MW_NAV_STATE_DO_JUMP:
            // Not used
            break;
        case MW_NAV_STATE_LAND_START:
            // Not used
            break;
        case MW_NAV_STATE_EMERGENCY_LANDING:
            return OSD_MESSAGE_STR(OSD_MSG_EMERG_LANDING);
        case MW_NAV_STATE_LAND_IN_PROGRESS:
            return OSD_MESSAGE_STR(OSD_MSG_LANDING);
        case MW_NAV_STATE_HOVER_ABOVE_HOME:
            if (STATE(FIXED_WING_LEGACY)) {
#if defined(USE_SAFE_HOME)
                if (posControl.safehomeState.isApplied) {
                    return OSD_MESSAGE_STR(OSD_MSG_LOITERING_SAFEHOME);
                }
#endif
                return OSD_MESSAGE_STR(OSD_MSG_LOITERING_HOME);
            }
            return OSD_MESSAGE_STR(OSD_MSG_HOVERING);
        case MW_NAV_STATE_LANDED:
            return OSD_MESSAGE_STR(OSD_MSG_LANDED);
        case MW_NAV_STATE_LAND_SETTLE:
            return OSD_MESSAGE_STR(OSD_MSG_PREPARING_LAND);
        case MW_NAV_STATE_LAND_START_DESCENT:
            // Not used
            break;
    }
    return NULL;
}

static void osdFormatMessage(char *buff, size_t size, const char *message, bool isCenteredText)
{
    // String is always filled with Blanks
    memset(buff, SYM_BLANK, size);
    if (message) {
        size_t messageLength = strlen(message);
        int rem = isCenteredText ? MAX(0, (int)size - (int)messageLength) : 0;
        strncpy(buff + rem / 2, message, MIN((int)size - rem / 2, (int)messageLength));
    }
    // Ensure buff is zero terminated
    buff[size] = '\0';
}

/**
 * Draws the battery symbol filled in accordingly to the
 * battery voltage to buff[0].
 **/
static void osdFormatBatteryChargeSymbol(char *buff)
{
    uint8_t p = calculateBatteryPercentage();
    p = (100 - p) / 16.6;
    buff[0] = SYM_BATT_FULL + p;
}

static void osdUpdateBatteryCapacityOrVoltageTextAttributes(textAttributes_t *attr)
{
    const batteryState_e batteryState = getBatteryState();

    if (batteryState == BATTERY_WARNING || batteryState == BATTERY_CRITICAL) {
        TEXT_ATTRIBUTES_ADD_BLINK(*attr);
    }
}

void osdCrosshairPosition(uint8_t *x, uint8_t *y)
{
    *x = osdDisplayPort->cols / 2;
    *y = osdDisplayPort->rows / 2;
    *y -= osdConfig()->horizon_offset; // positive horizon_offset moves the HUD up, negative moves down
}

/**
 * Check if this OSD layout is using scaled or unscaled throttle.
 * If both are used, it will default to scaled.
 */
bool osdUsingScaledThrottle(void) 
{
    bool usingScaledThrottle = OSD_VISIBLE(osdLayoutsConfig()->item_pos[currentLayout][OSD_SCALED_THROTTLE_POS]);
    bool usingRCThrottle = OSD_VISIBLE(osdLayoutsConfig()->item_pos[currentLayout][OSD_THROTTLE_POS]);

    if (!usingScaledThrottle && !usingRCThrottle)
        usingScaledThrottle = true;

    return usingScaledThrottle;
}

/**
 * Formats throttle position prefixed by its symbol.
 * Shows unscaled or scaled (output to motor) throttle percentage
 **/
static void osdFormatThrottlePosition(char *buff, bool useScaled, textAttributes_t *elemAttr)
{
    buff[0] = SYM_BLANK;
    buff[1] = SYM_THR;
    if (navigationIsControllingThrottle()) {
        buff[0] = SYM_AUTO_THR0;
        buff[1] = SYM_AUTO_THR1;
        if (isFixedWingAutoThrottleManuallyIncreased()) {
            TEXT_ATTRIBUTES_ADD_BLINK(*elemAttr);
        }
        useScaled = true;
    }
#ifdef USE_POWER_LIMITS
    if (powerLimiterIsLimiting()) {
        TEXT_ATTRIBUTES_ADD_BLINK(*elemAttr);
    }
#endif
    int8_t throttlePercent = getThrottlePercent(useScaled);
    if ((useScaled && throttlePercent <= 0) || !ARMING_FLAG(ARMED)) {
        const char* message = ARMING_FLAG(ARMED) ? throttlePercent == 0 ? "IDLE" : "STOP" : "DARM";
        buff[0] = SYM_THR;
        strcpy(buff + 1, message);
        return;
    }
    tfp_sprintf(buff + 2, "%3d", throttlePercent);
}

/**
 * Formats gvars prefixed by its number (0-indexed). If autoThr
 **/
static void osdFormatGVar(char *buff, uint8_t index)
{
    buff[0] = 'G';
    buff[1] = '0'+index;
    buff[2] = ':';
    #ifdef USE_PROGRAMMING_FRAMEWORK
    osdFormatCentiNumber(buff + 3, (int32_t)gvGet(index)*(int32_t)100, 1, 0, 0, 5, false);
    #endif
}

#if defined(USE_ESC_SENSOR)
static void osdFormatRpm(char *buff, uint32_t rpm)
{
    buff[0] = SYM_RPM;
    if (rpm) {
        if ( digitCount(rpm) > osdConfig()->esc_rpm_precision) {
            uint8_t rpmMaxDecimals = (osdConfig()->esc_rpm_precision - 3);
            osdFormatCentiNumber(buff + 1, rpm / 10, 0, rpmMaxDecimals, rpmMaxDecimals, osdConfig()->esc_rpm_precision-1, false);
            buff[osdConfig()->esc_rpm_precision] = 'K';
            buff[osdConfig()->esc_rpm_precision+1] = '\0';
        }
        else {
            switch(osdConfig()->esc_rpm_precision) {
                case 6:
                    tfp_sprintf(buff + 1, "%6lu", rpm);
                    break;
                case 5:
                    tfp_sprintf(buff + 1, "%5lu", rpm);
                    break;
                case 4:
                    tfp_sprintf(buff + 1, "%4lu", rpm);
                    break;
                case 3:
                default:
                    tfp_sprintf(buff + 1, "%3lu", rpm);
                    break;
            }


        }
    }
    else {
        uint8_t buffPos = 1;
        while (buffPos <=( osdConfig()->esc_rpm_precision)) {
            strcpy(buff + buffPos++, "-");
        }
    }
}
#endif

int32_t osdGetAltitude(void)
{
    return getEstimatedActualPosition(Z);
}

static inline int32_t osdGetAltitudeMsl(void)
{
    return getEstimatedActualPosition(Z) + posControl.gpsOrigin.alt;
}

uint16_t osdGetRemainingGlideTime(void) {
    float value = getEstimatedActualVelocity(Z);
    static pt1Filter_t glideTimeFilterState;
    const  timeMs_t curTimeMs = millis();
    static timeMs_t glideTimeUpdatedMs;

    value = pt1FilterApply4(&glideTimeFilterState, isnormal(value) ? value : 0, 0.5, MS2S(curTimeMs - glideTimeUpdatedMs));
    glideTimeUpdatedMs = curTimeMs;

    if (value < 0) {
        value = osdGetAltitude() / abs((int)value);
    } else {
        value = 0;
    }

    return (uint16_t)roundf(value);
}

static bool osdIsHeadingValid(void)
{
    return isImuHeadingValid();
}

int16_t osdGetHeading(void)
{
    return attitude.values.yaw;
}

int16_t osdGetPanServoOffset(void)
{
    int8_t servoIndex = osdConfig()->pan_servo_index;
    int16_t servoPosition = servo[servoIndex];
    int16_t servoMiddle = servoParams(servoIndex)->middle;
    return (int16_t)CENTIDEGREES_TO_DEGREES((servoPosition - servoMiddle) * osdConfig()->pan_servo_pwm2centideg);
}

// Returns a heading angle in degrees normalized to [0, 360).
int osdGetHeadingAngle(int angle)
{
    while (angle < 0) {
        angle += 360;
    }
    while (angle >= 360) {
        angle -= 360;
    }
    return angle;
}

#if defined(USE_GPS)

/* Draws a map with the given symbol in the center and given point of interest
 * defined by its distance in meters and direction in degrees.
 * referenceHeading indicates the up direction in the map, in degrees, while
 * referenceSym (if non-zero) is drawn at the upper right corner below a small
 * arrow to indicate the map reference to the user. The drawn argument is an
 * in-out used to store the last position where the craft was drawn to avoid
 * erasing all screen on each redraw.
 */
static void osdDrawMap(int referenceHeading, uint16_t referenceSym, uint16_t centerSym,
                       uint32_t poiDistance, int16_t poiDirection, uint16_t poiSymbol,
                       uint16_t *drawn, uint32_t *usedScale)
{
    // TODO: These need to be tested with several setups. We might
    // need to make them configurable.
    const int hMargin = 5;
    const int vMargin = 3;

    // TODO: Get this from the display driver?
    const int charWidth = 12;
    const int charHeight = 18;

    uint8_t minX = hMargin;
    uint8_t maxX = osdDisplayPort->cols - 1 - hMargin;
    uint8_t minY = vMargin;
    uint8_t maxY = osdDisplayPort->rows - 1 - vMargin;
    uint8_t midX = osdDisplayPort->cols / 2;
    uint8_t midY = osdDisplayPort->rows / 2;

    // Fixed marks
    displayWriteChar(osdDisplayPort, midX, midY, centerSym);

    // First, erase the previous drawing.
    if (OSD_VISIBLE(*drawn)) {
        displayWriteChar(osdDisplayPort, OSD_X(*drawn), OSD_Y(*drawn), SYM_BLANK);
        *drawn = 0;
    }

    uint32_t initialScale;
    const unsigned scaleMultiplier = 2;
    // We try to reduce the scale when the POI will be around half the distance
    // between the center and the closers map edge, to avoid too much jumping
    const int scaleReductionMultiplier = MIN(midX - hMargin, midY - vMargin) / 2;

    switch (osdConfig()->units) {
        case OSD_UNIT_UK:
            FALLTHROUGH;
        case OSD_UNIT_IMPERIAL:
            initialScale = 16; // 16m ~= 0.01miles
            break;
        case OSD_UNIT_GA:
            initialScale = 18; // 18m ~= 0.01 nautical miles
            break;
        default:
        case OSD_UNIT_METRIC_MPH:
            FALLTHROUGH;
        case OSD_UNIT_METRIC:
            initialScale = 10; // 10m as initial scale
            break;
    }

    // Try to keep the same scale when getting closer until we draw over the center point
    uint32_t scale = initialScale;
    if (*usedScale) {
        scale = *usedScale;
        if (scale > initialScale && poiDistance < *usedScale * scaleReductionMultiplier) {
            scale /= scaleMultiplier;
        }
    }

    if (STATE(GPS_FIX) 
#ifdef USE_GPS_FIX_ESTIMATION
            || STATE(GPS_ESTIMATED_FIX)
#endif
        ) {

        int directionToPoi = osdGetHeadingAngle(poiDirection - referenceHeading);
        float poiAngle = DEGREES_TO_RADIANS(directionToPoi);
        float poiSin = sin_approx(poiAngle);
        float poiCos = cos_approx(poiAngle);

        // Now start looking for a valid scale that lets us draw everything
        int ii;
        for (ii = 0; ii < 50; ii++) {
            // Calculate location of the aircraft in map
            int points = poiDistance / ((float)scale / charHeight);

            float pointsX = points * poiSin;
            int poiX = midX - roundf(pointsX / charWidth);
            if (poiX < minX || poiX > maxX) {
                scale *= scaleMultiplier;
                continue;
            }

            float pointsY = points * poiCos;
            int poiY = midY + roundf(pointsY / charHeight);
            if (poiY < minY || poiY > maxY) {
                scale *= scaleMultiplier;
                continue;
            }

            if (poiX == midX && poiY == midY) {
                // We're over the map center symbol, so we would be drawing
                // over it even if we increased the scale. Alternate between
                // drawing the center symbol or drawing the POI.
                if (centerSym != SYM_BLANK && OSD_ALTERNATING_CHOICES(1000, 2) == 0) {
                    break;
                }
            } else {

                uint16_t c;
                if (displayReadCharWithAttr(osdDisplayPort, poiX, poiY, &c, NULL) && c != SYM_BLANK) {
                    // Something else written here, increase scale. If the display doesn't support reading
                    // back characters, we assume there's nothing.
                    //
                    // If we're close to the center, decrease scale. Otherwise increase it.
                    uint8_t centerDeltaX = (maxX - minX) / (scaleMultiplier * 2);
                    uint8_t centerDeltaY = (maxY - minY) / (scaleMultiplier * 2);
                    if (poiX >= midX - centerDeltaX && poiX <= midX + centerDeltaX &&
                        poiY >= midY - centerDeltaY && poiY <= midY + centerDeltaY &&
                        scale > scaleMultiplier) {

                        scale /= scaleMultiplier;
                    } else {
                        scale *= scaleMultiplier;
                    }
                    continue;
                }
            }

            // Draw the point on the map
            if (poiSymbol == SYM_ARROW_UP) {
                // Drawing aircraft, rotate
                int mapHeading = osdGetHeadingAngle(DECIDEGREES_TO_DEGREES(osdGetHeading()) - referenceHeading);
                poiSymbol += mapHeading * 2 / 45;
            }
            displayWriteChar(osdDisplayPort, poiX, poiY, poiSymbol);

            // Update saved location
            *drawn = OSD_POS(poiX, poiY) | OSD_VISIBLE_FLAG;
            break;
        }
    }

    *usedScale = scale;

    // Update global map data for scale and reference
    osdMapData.scale = scale;
    osdMapData.referenceSymbol = referenceSym;
}

/* Draws a map with the home in the center and the craft moving around.
 * See osdDrawMap() for reference.
 */
static void osdDrawHomeMap(int referenceHeading, uint8_t referenceSym, uint16_t *drawn, uint32_t *usedScale)
{
    osdDrawMap(referenceHeading, referenceSym, SYM_HOME, GPS_distanceToHome, GPS_directionToHome, SYM_ARROW_UP, drawn, usedScale);
}

/* Draws a map with the aircraft in the center and the home moving around.
 * See osdDrawMap() for reference.
 */
static void osdDrawRadar(uint16_t *drawn, uint32_t *usedScale)
{
    int16_t reference = DECIDEGREES_TO_DEGREES(osdGetHeading());
    int16_t poiDirection = osdGetHeadingAngle(GPS_directionToHome + 180);
    osdDrawMap(reference, 0, SYM_ARROW_UP, GPS_distanceToHome, poiDirection, SYM_HOME, drawn, usedScale);
}

static uint16_t crc_accumulate(uint8_t data, uint16_t crcAccum)
{
    uint8_t tmp;
    tmp = data ^ (uint8_t)(crcAccum & 0xff);
    tmp ^= (tmp << 4);
    crcAccum = (crcAccum >> 8) ^ (tmp << 8) ^ (tmp << 3) ^ (tmp >> 4);
    return crcAccum;
}


static void osdDisplayTelemetry(void)
{
    uint32_t          trk_data;
    uint16_t          trk_crc = 0;
    char              trk_buffer[31];
    static int16_t    trk_elevation = 127;
    static uint16_t   trk_bearing   = 0;

    if (ARMING_FLAG(ARMED)) {
      if (STATE(GPS_FIX)
#ifdef USE_GPS_FIX_ESTIMATION
                || STATE(GPS_ESTIMATED_FIX)
#endif
            ){
        if (GPS_distanceToHome > 5) {
          trk_bearing = GPS_directionToHome;
          trk_bearing += 360 + 180;
          trk_bearing %= 360;
          int32_t alt = CENTIMETERS_TO_METERS(osdGetAltitude());
          float at = atan2(alt, GPS_distanceToHome);
          trk_elevation = at * 57.2957795f; // 57.2957795 = 1 rad
          trk_elevation += 37; // because elevation in telemetry should be from -37 to 90
          if (trk_elevation < 0) {
            trk_elevation = 0;
          }
        }
      }
    }
    else{
      trk_elevation = 127;
      trk_bearing   = 0;
    }

    trk_data = 0;                                                // bit  0    - packet type 0 = bearing/elevation, 1 = 2 byte data packet
    trk_data = trk_data | (uint32_t)(0x7F & trk_elevation) << 1; // bits 1-7  - elevation angle to target. NOTE number is abused. constrained value of -37 to 90 sent as 0 to 127.
    trk_data = trk_data | (uint32_t)trk_bearing << 8;            // bits 8-17 - bearing angle to target. 0 = true north. 0 to 360
    trk_crc = crc_accumulate(0xFF & trk_data, trk_crc);          // CRC First Byte  bits 0-7
    trk_crc = crc_accumulate(0xFF & trk_bearing, trk_crc);       // CRC Second Byte bits 8-15
    trk_crc = crc_accumulate(trk_bearing >> 8, trk_crc);         // CRC Third Byte  bits  16-17
    trk_data = trk_data | (uint32_t)trk_crc << 17;               // bits 18-29 CRC & 0x3FFFF

    for (uint8_t t_ctr = 0; t_ctr < 30; t_ctr++) {               // Prepare screen buffer and write data line.
      if (trk_data & (uint32_t)1 << t_ctr){
        trk_buffer[29 - t_ctr] = SYM_TELEMETRY_0;
      }
      else{
        trk_buffer[29 - t_ctr] = SYM_TELEMETRY_1;
      }
    }
    trk_buffer[30] = 0;
    displayWrite(osdDisplayPort, 0, 0, trk_buffer);
    if (osdConfig()->telemetry>1){
      displayWrite(osdDisplayPort, 0, 3, trk_buffer);               // Test display because normal telemetry line is not visible
    }
}
#endif

static void osdFormatPidControllerOutput(char *buff, const char *label, const pidController_t *pidController, uint8_t scale, bool showDecimal) {
    strcpy(buff, label);
    for (uint8_t i = strlen(label); i < 5; ++i) buff[i] = ' ';
    uint8_t decimals = showDecimal ? 1 : 0;
    osdFormatCentiNumber(buff + 5, pidController->proportional * scale, 0, decimals, 0, 4, false);
    buff[9] = ' ';
    osdFormatCentiNumber(buff + 10, pidController->integrator * scale, 0, decimals, 0, 4, false);
    buff[14] = ' ';
    osdFormatCentiNumber(buff + 15, pidController->derivative * scale, 0, decimals, 0, 4, false);
    buff[19] = ' ';
    osdFormatCentiNumber(buff + 20, pidController->output_constrained * scale, 0, decimals, 0, 4, false);
    buff[24] = '\0';
}

static void osdDisplayBatteryVoltage(uint8_t elemPosX, uint8_t elemPosY, uint16_t voltage, uint8_t digits, uint8_t decimals)
{
    char buff[7];
    textAttributes_t elemAttr = TEXT_ATTRIBUTES_NONE;

    osdFormatBatteryChargeSymbol(buff);
    buff[1] = '\0';
    osdUpdateBatteryCapacityOrVoltageTextAttributes(&elemAttr);
    displayWriteWithAttr(osdDisplayPort, elemPosX, elemPosY, buff, elemAttr);

    elemAttr = TEXT_ATTRIBUTES_NONE;
    digits = MIN(digits, 5);
    osdFormatCentiNumber(buff, voltage, 0, decimals, 0, digits, false);
    buff[digits] = SYM_VOLT;
    buff[digits+1] = '\0';
    const batteryState_e batteryVoltageState = checkBatteryVoltageState();
    if (batteryVoltageState == BATTERY_CRITICAL || batteryVoltageState == BATTERY_WARNING) {
        TEXT_ATTRIBUTES_ADD_BLINK(elemAttr);
    }
    displayWriteWithAttr(osdDisplayPort, elemPosX + 1, elemPosY, buff, elemAttr);
}

static void osdDisplayFlightPIDValues(uint8_t elemPosX, uint8_t elemPosY, const char *str, pidIndex_e pidIndex, adjustmentFunction_e adjFuncP, adjustmentFunction_e adjFuncI, adjustmentFunction_e adjFuncD, adjustmentFunction_e adjFuncFF)
{
    textAttributes_t elemAttr;
    char buff[4];

    const pid8_t *pid = &pidBank()->pid[pidIndex];
    pidType_e pidType = pidIndexGetType(pidIndex);

    displayWrite(osdDisplayPort, elemPosX, elemPosY, str);

    if (pidType == PID_TYPE_NONE) {
        // PID is not used in this configuration. Draw dashes.
        // XXX: Keep this in sync with the %3d format and spacing used below
        displayWrite(osdDisplayPort, elemPosX + 6, elemPosY, "-   -   -   -");
        return;
    }

    elemAttr = TEXT_ATTRIBUTES_NONE;
    tfp_sprintf(buff, "%3d", pid->P);
    if ((isAdjustmentFunctionSelected(adjFuncP)) || (((adjFuncP == ADJUSTMENT_ROLL_P) || (adjFuncP == ADJUSTMENT_PITCH_P)) && (isAdjustmentFunctionSelected(ADJUSTMENT_PITCH_ROLL_P))))
        TEXT_ATTRIBUTES_ADD_BLINK(elemAttr);
    displayWriteWithAttr(osdDisplayPort, elemPosX + 4, elemPosY, buff, elemAttr);

    elemAttr = TEXT_ATTRIBUTES_NONE;
    tfp_sprintf(buff, "%3d", pid->I);
    if ((isAdjustmentFunctionSelected(adjFuncI)) || (((adjFuncI == ADJUSTMENT_ROLL_I) || (adjFuncI == ADJUSTMENT_PITCH_I)) && (isAdjustmentFunctionSelected(ADJUSTMENT_PITCH_ROLL_I))))
        TEXT_ATTRIBUTES_ADD_BLINK(elemAttr);
    displayWriteWithAttr(osdDisplayPort, elemPosX + 8, elemPosY, buff, elemAttr);

    elemAttr = TEXT_ATTRIBUTES_NONE;
    tfp_sprintf(buff, "%3d", pid->D);
    if ((isAdjustmentFunctionSelected(adjFuncD)) || (((adjFuncD == ADJUSTMENT_ROLL_D) || (adjFuncD == ADJUSTMENT_PITCH_D)) && (isAdjustmentFunctionSelected(ADJUSTMENT_PITCH_ROLL_D))))
        TEXT_ATTRIBUTES_ADD_BLINK(elemAttr);
    displayWriteWithAttr(osdDisplayPort, elemPosX + 12, elemPosY, buff, elemAttr);

    elemAttr = TEXT_ATTRIBUTES_NONE;
    tfp_sprintf(buff, "%3d", pid->FF);
    if ((isAdjustmentFunctionSelected(adjFuncFF)) || (((adjFuncFF == ADJUSTMENT_ROLL_FF) || (adjFuncFF == ADJUSTMENT_PITCH_FF)) && (isAdjustmentFunctionSelected(ADJUSTMENT_PITCH_ROLL_FF))))
        TEXT_ATTRIBUTES_ADD_BLINK(elemAttr);
    displayWriteWithAttr(osdDisplayPort, elemPosX + 16, elemPosY, buff, elemAttr);
}

static void osdDisplayNavPIDValues(uint8_t elemPosX, uint8_t elemPosY, const char *str, pidIndex_e pidIndex, adjustmentFunction_e adjFuncP, adjustmentFunction_e adjFuncI, adjustmentFunction_e adjFuncD)
{
    textAttributes_t elemAttr;
    char buff[4];

    const pid8_t *pid = &pidBank()->pid[pidIndex];
    pidType_e pidType = pidIndexGetType(pidIndex);

    displayWrite(osdDisplayPort, elemPosX, elemPosY, str);

    if (pidType == PID_TYPE_NONE) {
        // PID is not used in this configuration. Draw dashes.
        // XXX: Keep this in sync with the %3d format and spacing used below
        displayWrite(osdDisplayPort, elemPosX + 6, elemPosY, "-   -   -");
        return;
    }

    elemAttr = TEXT_ATTRIBUTES_NONE;
    tfp_sprintf(buff, "%3d", pid->P);
    if ((isAdjustmentFunctionSelected(adjFuncP)) || (((adjFuncP == ADJUSTMENT_ROLL_P) || (adjFuncP == ADJUSTMENT_PITCH_P)) && (isAdjustmentFunctionSelected(ADJUSTMENT_PITCH_ROLL_P))))
        TEXT_ATTRIBUTES_ADD_BLINK(elemAttr);
    displayWriteWithAttr(osdDisplayPort, elemPosX + 4, elemPosY, buff, elemAttr);

    elemAttr = TEXT_ATTRIBUTES_NONE;
    tfp_sprintf(buff, "%3d", pid->I);
    if ((isAdjustmentFunctionSelected(adjFuncI)) || (((adjFuncI == ADJUSTMENT_ROLL_I) || (adjFuncI == ADJUSTMENT_PITCH_I)) && (isAdjustmentFunctionSelected(ADJUSTMENT_PITCH_ROLL_I))))
        TEXT_ATTRIBUTES_ADD_BLINK(elemAttr);
    displayWriteWithAttr(osdDisplayPort, elemPosX + 8, elemPosY, buff, elemAttr);

    elemAttr = TEXT_ATTRIBUTES_NONE;
    tfp_sprintf(buff, "%3d", pidType == PID_TYPE_PIFF ? pid->FF : pid->D);
    if ((isAdjustmentFunctionSelected(adjFuncD)) || (((adjFuncD == ADJUSTMENT_ROLL_D) || (adjFuncD == ADJUSTMENT_PITCH_D)) && (isAdjustmentFunctionSelected(ADJUSTMENT_PITCH_ROLL_D))))
        TEXT_ATTRIBUTES_ADD_BLINK(elemAttr);
    displayWriteWithAttr(osdDisplayPort, elemPosX + 12, elemPosY, buff, elemAttr);
}

static void osdDisplayAdjustableDecimalValue(uint8_t elemPosX, uint8_t elemPosY, const char *str, const uint8_t valueOffset, const float value, const uint8_t valueLength, const uint8_t maxDecimals, adjustmentFunction_e adjFunc) {
    char buff[8];
    textAttributes_t elemAttr;
    displayWrite(osdDisplayPort, elemPosX, elemPosY, str);

    elemAttr = TEXT_ATTRIBUTES_NONE;
    osdFormatCentiNumber(buff, value * 100, 0, maxDecimals, 0, MIN(valueLength, 8), false);
    if (isAdjustmentFunctionSelected(adjFunc))
        TEXT_ATTRIBUTES_ADD_BLINK(elemAttr);
    displayWriteWithAttr(osdDisplayPort, elemPosX + strlen(str) + 1 + valueOffset, elemPosY, buff, elemAttr);
}

int8_t getGeoWaypointNumber(int8_t waypointIndex)
{
    static int8_t lastWaypointIndex = 1;
    static int8_t geoWaypointIndex;

    if (waypointIndex != lastWaypointIndex) {
        lastWaypointIndex = geoWaypointIndex = waypointIndex;
        for (uint8_t i = posControl.startWpIndex; i <= waypointIndex; i++) {
            if (posControl.waypointList[i].action == NAV_WP_ACTION_SET_POI ||
                posControl.waypointList[i].action == NAV_WP_ACTION_SET_HEAD ||
                posControl.waypointList[i].action == NAV_WP_ACTION_JUMP) {
                    geoWaypointIndex -= 1;
            }
        }
    }

    return geoWaypointIndex - posControl.startWpIndex + 1;
}

void osdDisplaySwitchIndicator(const char *swName, int rcValue, char *buff) {
    int8_t ptr = 0;

    if (osdConfig()->osd_switch_indicators_align_left) {
        for (ptr = 0; ptr < constrain(strlen(swName), 0, OSD_SWITCH_INDICATOR_NAME_LENGTH); ptr++) {
            buff[ptr] = swName[ptr];
        }

        if ( rcValue < 1333) {
            buff[ptr++] = SYM_SWITCH_INDICATOR_LOW;
        } else if ( rcValue > 1666) {
            buff[ptr++] = SYM_SWITCH_INDICATOR_HIGH;
        } else {
            buff[ptr++] = SYM_SWITCH_INDICATOR_MID;
        }
    } else {
        if ( rcValue < 1333) {
            buff[ptr++] = SYM_SWITCH_INDICATOR_LOW;
        } else if ( rcValue > 1666) {
            buff[ptr++] = SYM_SWITCH_INDICATOR_HIGH;
        } else {
            buff[ptr++] = SYM_SWITCH_INDICATOR_MID;
        }

        for (ptr = 1; ptr < constrain(strlen(swName), 0, OSD_SWITCH_INDICATOR_NAME_LENGTH) + 1; ptr++) {
            buff[ptr] = swName[ptr-1];
        }

        ptr++;
    }

    buff[ptr] = '\0';
}

static bool osdDrawSingleElement(uint8_t item)
{
    uint16_t pos = osdLayoutsConfig()->item_pos[currentLayout][item];
    if (!OSD_VISIBLE(pos)) {
        return false;
    }
    uint8_t elemPosX = OSD_X(pos);
    uint8_t elemPosY = OSD_Y(pos);
    textAttributes_t elemAttr = TEXT_ATTRIBUTES_NONE;
    char buff[32] = {0};

    switch (item) {
    case OSD_RSSI_VALUE:
        {
            uint16_t osdRssi = osdConvertRSSI();
            buff[0] = SYM_RSSI;
            tfp_sprintf(buff + 1, "%2d", osdRssi);
            if (osdRssi < osdConfig()->rssi_alarm) {
                TEXT_ATTRIBUTES_ADD_BLINK(elemAttr);
            }
            break;
        }

    case OSD_MAIN_BATT_VOLTAGE: {
        uint8_t base_digits = 2U;
#ifndef DISABLE_MSP_BF_COMPAT // IF BFCOMPAT is not supported, there's no need to check for it
        if(isBfCompatibleVideoSystem(osdConfig())) {
            base_digits = 3U;   // Add extra digit to account for decimal point taking an extra character space
        }
#endif
        osdDisplayBatteryVoltage(elemPosX, elemPosY, getBatteryRawVoltage(), base_digits + osdConfig()->main_voltage_decimals, osdConfig()->main_voltage_decimals);
        return true;
    }

    case OSD_SAG_COMPENSATED_MAIN_BATT_VOLTAGE: {
        uint8_t base_digits = 2U;
#ifndef DISABLE_MSP_BF_COMPAT // IF BFCOMPAT is not supported, there's no need to check for it
        if(isBfCompatibleVideoSystem(osdConfig())) {
            base_digits = 3U;   // Add extra digit to account for decimal point taking an extra character space
        }
#endif
        osdDisplayBatteryVoltage(elemPosX, elemPosY, getBatterySagCompensatedVoltage(), base_digits + osdConfig()->main_voltage_decimals, osdConfig()->main_voltage_decimals);
        return true;
    }

    case OSD_CURRENT_DRAW: {
        osdFormatCentiNumber(buff, getAmperage(), 0, 2, 0, 3, false);
        buff[3] = SYM_AMP;
        buff[4] = '\0';

        uint8_t current_alarm = osdConfig()->current_alarm;
        if ((current_alarm > 0) && ((getAmperage() / 100.0f) > current_alarm)) {
            TEXT_ATTRIBUTES_ADD_BLINK(elemAttr);
        }
        break;
    }

    case OSD_MAH_DRAWN: {
        uint8_t mah_digits = osdConfig()->mAh_precision; // Initialize to config value

#ifndef DISABLE_MSP_BF_COMPAT // IF BFCOMPAT is not supported, there's no need to check for it
        if (isBfCompatibleVideoSystem(osdConfig())) {
            //BFcompat is unable to work with scaled values and it only has mAh symbol to work with
            tfp_sprintf(buff, "%5d", (int)getMAhDrawn());   // Use 5 digits to allow packs below 100Ah
            buff[5] = SYM_MAH;
            buff[6] = '\0';
        } else 
#endif
        {
            if (osdFormatCentiNumber(buff, getMAhDrawn() * 100, 1000, 0, (mah_digits - 2), mah_digits, false)) {
                // Shown in Ah
                buff[mah_digits] = SYM_AH;
            } else {
                // Shown in mAh
                buff[mah_digits] = SYM_MAH;
            }
            buff[mah_digits + 1] = '\0';
        }

        osdUpdateBatteryCapacityOrVoltageTextAttributes(&elemAttr);
        break;
    }

    case OSD_WH_DRAWN:
        osdFormatCentiNumber(buff, getMWhDrawn() / 10, 0, 2, 0, 3, false);
        osdUpdateBatteryCapacityOrVoltageTextAttributes(&elemAttr);
        buff[3] = SYM_WH;
        buff[4] = '\0';
        break;

    case OSD_BATTERY_REMAINING_CAPACITY:
    {
        bool unitsDrawn = false;

        if (currentBatteryProfile->capacity.value == 0)
            tfp_sprintf(buff, "  NA");
        else if (!batteryWasFullWhenPluggedIn())
            tfp_sprintf(buff, "  NF");
        else if (currentBatteryProfile->capacity.unit == BAT_CAPACITY_UNIT_MAH) {
            uint8_t mah_digits = osdConfig()->mAh_precision; // Initialize to config value
            
#ifndef DISABLE_MSP_BF_COMPAT // IF BFCOMPAT is not supported, there's no need to check for it
            if (isBfCompatibleVideoSystem(osdConfig())) {
                //BFcompat is unable to work with scaled values and it only has mAh symbol to work with
                tfp_sprintf(buff, "%5d", (int)getBatteryRemainingCapacity());   // Use 5 digits to allow packs below 100Ah
                buff[5] = SYM_MAH;
                buff[6] = '\0';
                unitsDrawn = true;
            } else 
#endif
            {
                if (osdFormatCentiNumber(buff, getBatteryRemainingCapacity() * 100, 1000, 0, (mah_digits - 2), mah_digits, false)) {
                    // Shown in Ah
                    buff[mah_digits] = SYM_AH;
                } else {
                    // Shown in mAh
                    buff[mah_digits] = SYM_MAH;
                }
                buff[mah_digits + 1] = '\0';
                unitsDrawn = true;
            }
        } else // currentBatteryProfile->capacity.unit == BAT_CAPACITY_UNIT_MWH
            osdFormatCentiNumber(buff + 1, getBatteryRemainingCapacity() / 10, 0, 2, 0, 3, false);

        if (!unitsDrawn) {
            buff[4] = currentBatteryProfile->capacity.unit == BAT_CAPACITY_UNIT_MAH ? SYM_MAH : SYM_WH;
            buff[5] = '\0';
        }

        if (batteryUsesCapacityThresholds()) {
            osdUpdateBatteryCapacityOrVoltageTextAttributes(&elemAttr);
        }

        break;
    }
    case OSD_BATTERY_REMAINING_PERCENT:
        osdFormatBatteryChargeSymbol(buff);
        tfp_sprintf(buff + 1, "%3d%%", calculateBatteryPercentage());
        osdUpdateBatteryCapacityOrVoltageTextAttributes(&elemAttr);
        break;

    case OSD_POWER_SUPPLY_IMPEDANCE:
        if (isPowerSupplyImpedanceValid())
            tfp_sprintf(buff, "%3d", getPowerSupplyImpedance());
        else
            strcpy(buff, "---");
        buff[3] = SYM_MILLIOHM;
        buff[4] = '\0';
        break;

#ifdef USE_GPS
    case OSD_GPS_SATS:
        buff[0] = SYM_SAT_L;
        buff[1] = SYM_SAT_R;
        tfp_sprintf(buff + 2, "%2d", gpsSol.numSat);
#ifdef USE_GPS_FIX_ESTIMATION
        if (STATE(GPS_ESTIMATED_FIX)) {
            strcpy(buff + 2, "ES");
            TEXT_ATTRIBUTES_ADD_BLINK(elemAttr);
        } else 
#endif
        if (!STATE(GPS_FIX)) {
            hardwareSensorStatus_e sensorStatus = getHwGPSStatus();
            if (sensorStatus == HW_SENSOR_UNAVAILABLE || sensorStatus == HW_SENSOR_UNHEALTHY) {
                buff[2] = SYM_ALERT;
                buff[3] = '\0';
            }
            TEXT_ATTRIBUTES_ADD_BLINK(elemAttr);
        }
        break;

    case OSD_GPS_SPEED:
        osdFormatVelocityStr(buff, gpsSol.groundSpeed, false, false);
        break;

    case OSD_GPS_MAX_SPEED:
        osdFormatVelocityStr(buff, stats.max_speed, false, true);
        break;

    case OSD_3D_SPEED:
        osdFormatVelocityStr(buff, osdGet3DSpeed(), true, false);
        break;

    case OSD_3D_MAX_SPEED:
        osdFormatVelocityStr(buff, stats.max_3D_speed, true, true);
        break;

    case OSD_GLIDESLOPE:
        {
            float horizontalSpeed = gpsSol.groundSpeed;
            float sinkRate = -getEstimatedActualVelocity(Z);
            static pt1Filter_t gsFilterState;
            const timeMs_t currentTimeMs = millis();
            static timeMs_t gsUpdatedTimeMs;
            float glideSlope = horizontalSpeed / sinkRate;
            glideSlope = pt1FilterApply4(&gsFilterState, isnormal(glideSlope) ? glideSlope : 200, 0.5, MS2S(currentTimeMs - gsUpdatedTimeMs));
            gsUpdatedTimeMs = currentTimeMs;

            buff[0] = SYM_GLIDESLOPE;
            if (glideSlope > 0.0f && glideSlope < 100.0f) {
                osdFormatCentiNumber(buff + 1, glideSlope * 100.0f, 0, 2, 0, 3, false);
            } else {
                buff[1] = buff[2] = buff[3] = '-';
            }
            buff[4] = '\0';
            break;
        }

    case OSD_GPS_LAT:
        osdFormatCoordinate(buff, SYM_LAT, gpsSol.llh.lat);
        break;

    case OSD_GPS_LON:
        osdFormatCoordinate(buff, SYM_LON, gpsSol.llh.lon);
        break;

    case OSD_HOME_DIR:
        {
            if ((STATE(GPS_FIX) 
#ifdef USE_GPS_FIX_ESTIMATION
                    || STATE(GPS_ESTIMATED_FIX)
#endif                
                    ) && STATE(GPS_FIX_HOME) && isImuHeadingValid()) {
                if (GPS_distanceToHome < (navConfig()->general.min_rth_distance / 100) ) {
                    displayWriteChar(osdDisplayPort, elemPosX, elemPosY, SYM_HOME_NEAR);
                }
                else
                {
                    int16_t panHomeDirOffset = 0;
                    if (!(osdConfig()->pan_servo_pwm2centideg == 0)){
                        panHomeDirOffset = osdGetPanServoOffset();
                    }
                    int16_t flightDirection = STATE(AIRPLANE) ? CENTIDEGREES_TO_DEGREES(posControl.actualState.cog) : DECIDEGREES_TO_DEGREES(osdGetHeading());
                    int homeDirection = GPS_directionToHome - flightDirection + panHomeDirOffset;
                    osdDrawDirArrow(osdDisplayPort, osdGetDisplayPortCanvas(), OSD_DRAW_POINT_GRID(elemPosX, elemPosY), homeDirection);
                }
            } else {
                // No home or no fix or unknown heading, blink.
                // If we're unarmed, show the arrow pointing up so users can see the arrow
                // while configuring the OSD. If we're armed, show a '-' indicating that
                // we don't know the direction to home.
                TEXT_ATTRIBUTES_ADD_BLINK(elemAttr);
                displayWriteCharWithAttr(osdDisplayPort, elemPosX, elemPosY, ARMING_FLAG(ARMED) ? '-' : SYM_ARROW_UP, elemAttr);
            }
            return true;
        }

    case OSD_HOME_HEADING_ERROR:
        {
            buff[0] = SYM_HOME;
            buff[1] = SYM_HEADING;

            if (isImuHeadingValid() && navigationPositionEstimateIsHealthy()) {
                int16_t h = lrintf(CENTIDEGREES_TO_DEGREES((float)wrap_18000(DEGREES_TO_CENTIDEGREES((int32_t)GPS_directionToHome) - (STATE(AIRPLANE) ? posControl.actualState.cog : DECIDEGREES_TO_CENTIDEGREES((int32_t)osdGetHeading())))));
                tfp_sprintf(buff + 2, "%4d", h);
            } else {
                strcpy(buff + 2, "----");
            }

            buff[6] = SYM_DEGREES;
            buff[7] = '\0';
            break;
        }

    case OSD_HOME_DIST:
        {
            buff[0] = SYM_HOME;
            uint32_t distance_to_home_cm = GPS_distanceToHome * 100;
            osdFormatDistanceSymbol(&buff[1], distance_to_home_cm, 0);

            uint16_t dist_alarm = osdConfig()->dist_alarm;
            if (dist_alarm > 0 && GPS_distanceToHome > dist_alarm) {
                TEXT_ATTRIBUTES_ADD_BLINK(elemAttr);
            }
        }
        break;

    case OSD_TRIP_DIST:
        buff[0] = SYM_TOTAL;
        osdFormatDistanceSymbol(buff + 1, getTotalTravelDistance(), 0);
        break;

    case OSD_ODOMETER:
        {
            displayWriteChar(osdDisplayPort, elemPosX, elemPosY, SYM_ODOMETER);
            uint32_t odometerDist = (uint32_t)(getTotalTravelDistance() / 100);
#ifdef USE_STATS
            odometerDist+= statsConfig()->stats_total_dist;
#endif
            odometerDist = odometerDist / 10;

            switch (osdConfig()->units) {
                case OSD_UNIT_UK:
                    FALLTHROUGH;
                case OSD_UNIT_IMPERIAL:
                    osdFormatCentiNumber(buff, CENTIMETERS_TO_CENTIFEET(odometerDist), FEET_PER_MILE, 1, 0, 6, true);
                    buff[6] = SYM_MI;
                    break;
                default:
                case OSD_UNIT_GA:
                    osdFormatCentiNumber(buff, CENTIMETERS_TO_CENTIFEET(odometerDist), (uint32_t)FEET_PER_NAUTICALMILE, 1, 0, 6, true);
                    buff[6] = SYM_NM;
                    break;
                case OSD_UNIT_METRIC_MPH:
                    FALLTHROUGH;
                case OSD_UNIT_METRIC:
                    osdFormatCentiNumber(buff, odometerDist, METERS_PER_KILOMETER, 1, 0, 6, true);
                    buff[6] = SYM_KM;
                    break;
            }
            buff[7] = '\0';
            elemPosX++;
        }
        break;

    case OSD_GROUND_COURSE:
        {
            buff[0] = SYM_GROUND_COURSE;
            if (osdIsHeadingValid()) {
                tfp_sprintf(&buff[1], "%3d", (int16_t)CENTIDEGREES_TO_DEGREES(posControl.actualState.cog));
            } else {
                buff[1] = buff[2] = buff[3] = '-';
            }
            buff[4] = SYM_DEGREES;
            buff[5] = '\0';
            break;
        }

    case OSD_COURSE_HOLD_ERROR:
        {
            if (ARMING_FLAG(ARMED) && !FLIGHT_MODE(NAV_COURSE_HOLD_MODE)) {
                displayWrite(osdDisplayPort, elemPosX, elemPosY, "     ");
                return true;
            }

            buff[0] = SYM_HEADING;

            if ((!ARMING_FLAG(ARMED)) || (FLIGHT_MODE(NAV_COURSE_HOLD_MODE) && isAdjustingPosition())) {
                buff[1] = buff[2] = buff[3] = '-';
            } else if (FLIGHT_MODE(NAV_COURSE_HOLD_MODE)) {
                int16_t herr = lrintf(CENTIDEGREES_TO_DEGREES((float)navigationGetHeadingError()));
                if (ABS(herr) > 99)
                    strcpy(buff + 1, ">99");
                else
                    tfp_sprintf(buff + 1, "%3d", herr);
            }

            buff[4] = SYM_DEGREES;
            buff[5] = '\0';
            break;
        }

    case OSD_COURSE_HOLD_ADJUSTMENT:
        {
            int16_t heading_adjust = lrintf(CENTIDEGREES_TO_DEGREES((float)getCruiseHeadingAdjustment()));

            if (ARMING_FLAG(ARMED) && ((!FLIGHT_MODE(NAV_COURSE_HOLD_MODE)) || !(isAdjustingPosition() || isAdjustingHeading() || (heading_adjust != 0)))) {
                displayWrite(osdDisplayPort, elemPosX, elemPosY, "      ");
                return true;
            }

            buff[0] = SYM_HEADING;

            if (!ARMING_FLAG(ARMED)) {
                buff[1] = buff[2] = buff[3] = buff[4] = '-';
            } else if (FLIGHT_MODE(NAV_COURSE_HOLD_MODE)) {
                tfp_sprintf(buff + 1, "%4d", heading_adjust);
            }

            buff[5] = SYM_DEGREES;
            buff[6] = '\0';
            break;
        }

    case OSD_CROSS_TRACK_ERROR:
        {
            if (isWaypointNavTrackingActive()) {
                buff[0] = SYM_CROSS_TRACK_ERROR;
                osdFormatDistanceSymbol(buff + 1, navigationGetCrossTrackError(), 0);
            } else {
                displayWrite(osdDisplayPort, elemPosX, elemPosY, "     ");
                return true;
            }
            break;
        }

    case OSD_GPS_HDOP:
        {
            buff[0] = SYM_HDP_L;
            buff[1] = SYM_HDP_R;
            int32_t centiHDOP = 100 * gpsSol.hdop / HDOP_SCALE;
            uint8_t digits = 2U;
#ifndef DISABLE_MSP_BF_COMPAT   // IF BFCOMPAT is not supported, there's no need to check for it and change the values
            if (isBfCompatibleVideoSystem(osdConfig())) {
                digits = 3U;
            }
#endif
            osdFormatCentiNumber(&buff[2], centiHDOP, 0, 1, 0, digits, false);
            break;
        }

    case OSD_MAP_NORTH:
        {
            static uint16_t drawn = 0;
            static uint32_t scale = 0;
            osdDrawHomeMap(0, 'N', &drawn, &scale);
            return true;
        }
    case OSD_MAP_TAKEOFF:
        {
            static uint16_t drawn = 0;
            static uint32_t scale = 0;
            osdDrawHomeMap(CENTIDEGREES_TO_DEGREES(navigationGetHomeHeading()), 'T', &drawn, &scale);
            return true;
        }
    case OSD_RADAR:
        {
            static uint16_t drawn = 0;
            static uint32_t scale = 0;
            osdDrawRadar(&drawn, &scale);
            return true;
        }
#endif // GPS

    case OSD_ALTITUDE:
        {
            int32_t alt = osdGetAltitude();
            osdFormatAltitudeSymbol(buff, alt);

            uint16_t alt_alarm = osdConfig()->alt_alarm;
            uint16_t neg_alt_alarm = osdConfig()->neg_alt_alarm;
            if ((alt_alarm > 0 && CENTIMETERS_TO_METERS(alt) > alt_alarm) ||
                (neg_alt_alarm > 0 && alt < 0 && -CENTIMETERS_TO_METERS(alt) > neg_alt_alarm)) {

                TEXT_ATTRIBUTES_ADD_BLINK(elemAttr);
            }
            displayWriteWithAttr(osdDisplayPort, elemPosX, elemPosY, buff, elemAttr);

            if (STATE(MULTIROTOR) && posControl.flags.isAdjustingAltitude) {
                /* Indicate MR altitude adjustment active with constant symbol at first blank position.
                 * Alternate symbol on/off with 600ms cycle if first position not blank (to maintain visibility of -ve sign) */
                int8_t blankPos;
                for (blankPos = 2; blankPos >= 0; blankPos--) {
                    if (buff[blankPos] == SYM_BLANK) {
            break;
        }
                }
                if (blankPos >= 0 || OSD_ALTERNATING_CHOICES(600, 2) == 0) {
                    blankPos = blankPos < 0 ? 0 : blankPos;
                    displayWriteChar(osdDisplayPort, elemPosX + blankPos, elemPosY, SYM_TERRAIN_FOLLOWING);
                }
            }
            return true;
        }

    case OSD_ALTITUDE_MSL:
        {
            int32_t alt = osdGetAltitudeMsl();
            osdFormatAltitudeSymbol(buff, alt);
            break;
        }

#ifdef USE_RANGEFINDER
    case OSD_RANGEFINDER:
        {
            int32_t range = rangefinderGetLatestRawAltitude();
            if (range < 0) {
                buff[0] = '-';
                buff[1] = '-';
                buff[2] = '-';
            } else {
                osdFormatDistanceSymbol(buff, range, 1);
            }
        }
        break;
#endif

    case OSD_ONTIME:
        {
            osdFormatOnTime(buff);
            break;
        }

    case OSD_FLYTIME:
        {
            osdFormatFlyTime(buff, &elemAttr);
            break;
        }

    case OSD_ONTIME_FLYTIME:
        {
            if (ARMING_FLAG(ARMED)) {
                osdFormatFlyTime(buff, &elemAttr);
            } else {
                osdFormatOnTime(buff);
            }
            break;
        }

    case OSD_REMAINING_FLIGHT_TIME_BEFORE_RTH:
        {
            /*static int32_t updatedTimeSeconds = 0;*/
            static int32_t timeSeconds = -1;
#if defined(USE_ADC) && defined(USE_GPS)
            static timeUs_t updatedTimestamp = 0;
            timeUs_t currentTimeUs = micros();
            if (cmpTimeUs(currentTimeUs, updatedTimestamp) >= MS2US(1000)) {
#ifdef USE_WIND_ESTIMATOR
                timeSeconds = calculateRemainingFlightTimeBeforeRTH(osdConfig()->estimations_wind_compensation);
#else
                timeSeconds = calculateRemainingFlightTimeBeforeRTH(false);
#endif
                updatedTimestamp = currentTimeUs;
            }
#endif
            if ((!ARMING_FLAG(ARMED)) || (timeSeconds == -1)) {
                buff[0] = SYM_FLIGHT_MINS_REMAINING;
                strcpy(buff + 1, "--:--");
#if defined(USE_ADC) && defined(USE_GPS)
                updatedTimestamp = 0;
#endif
            } else if (timeSeconds == -2) {
                // Wind is too strong to come back with cruise throttle
                buff[0] = SYM_FLIGHT_MINS_REMAINING;
                buff[1] = buff[2] = buff[4] = buff[5] = SYM_WIND_HORIZONTAL;
                buff[3] = ':';
                buff[6] = '\0';
                TEXT_ATTRIBUTES_ADD_BLINK(elemAttr);
            } else {
                osdFormatTime(buff, timeSeconds, SYM_FLIGHT_MINS_REMAINING, SYM_FLIGHT_HOURS_REMAINING);
                if (timeSeconds == 0)
                    TEXT_ATTRIBUTES_ADD_BLINK(elemAttr);
            }
        }
        break;

    case OSD_REMAINING_DISTANCE_BEFORE_RTH:;
        static int32_t distanceMeters = -1;
#if defined(USE_ADC) && defined(USE_GPS)
        static timeUs_t updatedTimestamp = 0;
        timeUs_t currentTimeUs = micros();
        if (cmpTimeUs(currentTimeUs, updatedTimestamp) >= MS2US(1000)) {
#ifdef USE_WIND_ESTIMATOR
            distanceMeters = calculateRemainingDistanceBeforeRTH(osdConfig()->estimations_wind_compensation);
#else
            distanceMeters = calculateRemainingDistanceBeforeRTH(false);
#endif
            updatedTimestamp = currentTimeUs;
        }
#endif
        displayWriteChar(osdDisplayPort, elemPosX, elemPosY, SYM_FLIGHT_DIST_REMAINING);

        if ((!ARMING_FLAG(ARMED)) || (distanceMeters == -1)) {
            buff[3] = SYM_BLANK;
            buff[4] = '\0';
            strcpy(buff, "---");
        } else if (distanceMeters == -2) {
            // Wind is too strong to come back with cruise throttle
            buff[0] = buff[1] = buff[2] = SYM_WIND_HORIZONTAL;
            switch ((osd_unit_e)osdConfig()->units){
                case OSD_UNIT_UK:
                    FALLTHROUGH;
                case OSD_UNIT_IMPERIAL:
                    buff[3] = SYM_DIST_MI;
                    break;
                case OSD_UNIT_METRIC_MPH:
                    FALLTHROUGH;
                case OSD_UNIT_METRIC:
                    buff[3] = SYM_DIST_KM;
                    break;
                case OSD_UNIT_GA:
                    buff[3] = SYM_DIST_NM;
                    break;
            }
            buff[4] = '\0';
            TEXT_ATTRIBUTES_ADD_BLINK(elemAttr);
        } else {
            osdFormatDistanceSymbol(buff, distanceMeters * 100, 0);
            if (distanceMeters == 0)
                TEXT_ATTRIBUTES_ADD_BLINK(elemAttr);
        }
        elemPosX++;
        break;

    case OSD_FLYMODE:
        {
            char *p = "ACRO";

            if (FLIGHT_MODE(FAILSAFE_MODE))
                p = "!FS!";
            else if (FLIGHT_MODE(MANUAL_MODE))
                p = "MANU";
            else if (FLIGHT_MODE(TURTLE_MODE))
                p = "TURT";
            else if (FLIGHT_MODE(NAV_RTH_MODE))
                p = isWaypointMissionRTHActive() ? "WRTH" : "RTH ";
            else if (FLIGHT_MODE(NAV_POSHOLD_MODE) && STATE(AIRPLANE))
                p = "LOTR";
            else if (FLIGHT_MODE(NAV_POSHOLD_MODE))
                p = "HOLD";
            else if (FLIGHT_MODE(NAV_COURSE_HOLD_MODE) && FLIGHT_MODE(NAV_ALTHOLD_MODE))
                p = "CRUZ";
            else if (FLIGHT_MODE(NAV_COURSE_HOLD_MODE))
                p = "CRSH";
            else if (FLIGHT_MODE(NAV_WP_MODE))
                p = " WP ";
            else if (FLIGHT_MODE(NAV_ALTHOLD_MODE) && navigationRequiresAngleMode()) {
                // If navigationRequiresAngleMode() returns false when ALTHOLD is active,
                // it means it can be combined with ANGLE, HORIZON, ACRO, etc...
                // and its display is handled by OSD_MESSAGES rather than OSD_FLYMODE.
                p = " AH ";
            }
            else if (FLIGHT_MODE(ANGLE_MODE))
                p = "ANGL";
            else if (FLIGHT_MODE(HORIZON_MODE))
                p = "HOR ";

            displayWrite(osdDisplayPort, elemPosX, elemPosY, p);
            return true;
        }

    case OSD_CRAFT_NAME:
        osdFormatCraftName(buff);
        break;

    case OSD_PILOT_NAME:
        osdFormatPilotName(buff);
        break;

    case OSD_PILOT_LOGO:
        displayWriteChar(osdDisplayPort, elemPosX, elemPosY, SYM_PILOT_LOGO_SML_L);
        displayWriteChar(osdDisplayPort, elemPosX+1, elemPosY, SYM_PILOT_LOGO_SML_C);
        displayWriteChar(osdDisplayPort, elemPosX+2, elemPosY, SYM_PILOT_LOGO_SML_R);
        break;

    case OSD_THROTTLE_POS:
    {
        osdFormatThrottlePosition(buff, false, &elemAttr);
        break;
    }

    case OSD_VTX_CHANNEL:
        {
            vtxDeviceOsdInfo_t osdInfo;
            vtxCommonGetOsdInfo(vtxCommonDevice(), &osdInfo);

            tfp_sprintf(buff, "CH:%c%s:", osdInfo.bandLetter, osdInfo.channelName);
            displayWrite(osdDisplayPort, elemPosX, elemPosY, buff);

            tfp_sprintf(buff, "%c", osdInfo.powerIndexLetter);
            if (isAdjustmentFunctionSelected(ADJUSTMENT_VTX_POWER_LEVEL)) TEXT_ATTRIBUTES_ADD_BLINK(elemAttr);
            displayWriteWithAttr(osdDisplayPort, elemPosX + 6, elemPosY, buff, elemAttr);
            return true;
        }
        break;

    case OSD_VTX_POWER:
        {
            vtxDeviceOsdInfo_t osdInfo;
            vtxCommonGetOsdInfo(vtxCommonDevice(), &osdInfo);

            tfp_sprintf(buff, "%c", SYM_VTX_POWER);
            displayWrite(osdDisplayPort, elemPosX, elemPosY, buff);

            tfp_sprintf(buff, "%c", osdInfo.powerIndexLetter);
            if (isAdjustmentFunctionSelected(ADJUSTMENT_VTX_POWER_LEVEL)) TEXT_ATTRIBUTES_ADD_BLINK(elemAttr);
            displayWriteWithAttr(osdDisplayPort, elemPosX+1, elemPosY, buff, elemAttr);
            return true;
        }

#if defined(USE_SERIALRX_CRSF)
    case OSD_CRSF_RSSI_DBM:
        {
            int16_t rssi = rxLinkStatistics.uplinkRSSI;
            buff[0] = (rxLinkStatistics.activeAntenna == 0) ? SYM_RSSI : SYM_2RSS; // Separate symbols for each antenna
            if (rssi <= -100) {
                tfp_sprintf(buff + 1, "%4d%c", rssi, SYM_DBM);
            } else {
                tfp_sprintf(buff + 1, "%3d%c%c", rssi, SYM_DBM, ' ');
            }
            if (!failsafeIsReceivingRxData()){
                TEXT_ATTRIBUTES_ADD_BLINK(elemAttr);
            } else if (osdConfig()->rssi_dbm_alarm && rssi < osdConfig()->rssi_dbm_alarm) {
                TEXT_ATTRIBUTES_ADD_BLINK(elemAttr);
            }
            break;
        }
    case OSD_CRSF_LQ:
        {
            buff[0] = SYM_LQ;
            int16_t statsLQ = rxLinkStatistics.uplinkLQ;
            int16_t scaledLQ = scaleRange(constrain(statsLQ, 0, 100), 0, 100, 170, 300);
            switch (osdConfig()->crsf_lq_format) {
                case OSD_CRSF_LQ_TYPE1:
                    if (!failsafeIsReceivingRxData()) {
                        tfp_sprintf(buff+1, "%3d", 0);
                    } else {
                        tfp_sprintf(buff+1, "%3d", rxLinkStatistics.uplinkLQ);
                    }
                    break;
                case OSD_CRSF_LQ_TYPE2:
                    if (!failsafeIsReceivingRxData()) {
                        tfp_sprintf(buff+1, "%s:%3d", " ", 0);
                    } else {
                        tfp_sprintf(buff+1, "%d:%3d", rxLinkStatistics.rfMode, rxLinkStatistics.uplinkLQ);
                    }
                    break;
                case OSD_CRSF_LQ_TYPE3:
                    if (!failsafeIsReceivingRxData()) {
                        tfp_sprintf(buff+1, "%3d", 0);
                    } else {
                        tfp_sprintf(buff+1, "%3d", rxLinkStatistics.rfMode >= 2 ? scaledLQ : rxLinkStatistics.uplinkLQ);
                    }
                    break;
            }
            if (!failsafeIsReceivingRxData()) {
                TEXT_ATTRIBUTES_ADD_BLINK(elemAttr);
            } else if (rxLinkStatistics.uplinkLQ < osdConfig()->link_quality_alarm) {
                TEXT_ATTRIBUTES_ADD_BLINK(elemAttr);
            }
            break;
        }

    case OSD_CRSF_SNR_DB:
        {
            static pt1Filter_t snrFilterState;
            static timeMs_t snrUpdated = 0;
            int8_t snrFiltered = pt1FilterApply4(&snrFilterState, rxLinkStatistics.uplinkSNR, 0.5f, MS2S(millis() - snrUpdated));
            snrUpdated = millis();

            const char* showsnr = "-20";
            const char* hidesnr = "   ";
            if (snrFiltered > osdConfig()->snr_alarm) {
                if (cmsInMenu) {
                    buff[0] = SYM_SNR;
                    tfp_sprintf(buff + 1, "%s%c", showsnr, SYM_DB);
                } else {
                    buff[0] = SYM_BLANK;
                    tfp_sprintf(buff + 1, "%s%c", hidesnr, SYM_BLANK);
                }
            } else if (snrFiltered <= osdConfig()->snr_alarm) {
                buff[0] = SYM_SNR;
                if (snrFiltered <= -10) {
                    tfp_sprintf(buff + 1, "%3d%c", snrFiltered, SYM_DB);
                } else {
                    tfp_sprintf(buff + 1, "%2d%c%c", snrFiltered, SYM_DB, ' ');
                }
            }
            break;
        }

    case OSD_CRSF_TX_POWER:
        {
            if (!failsafeIsReceivingRxData())
                tfp_sprintf(buff, "%s%c", "    ", SYM_BLANK);
            else
                tfp_sprintf(buff, "%4d%c", rxLinkStatistics.uplinkTXPower, SYM_MW);
            break;
        }
#endif

    case OSD_CROSSHAIRS: // Hud is a sub-element of the crosshair

        osdCrosshairPosition(&elemPosX, &elemPosY);
        osdHudDrawCrosshair(osdGetDisplayPortCanvas(), elemPosX, elemPosY);

        if (osdConfig()->hud_homing && (STATE(GPS_FIX) 
#ifdef USE_GPS_FIX_ESTIMATION        
            || STATE(GPS_ESTIMATED_FIX)
#endif            
            ) && STATE(GPS_FIX_HOME) && isImuHeadingValid()) {
            osdHudDrawHoming(elemPosX, elemPosY);
        }

        if ((STATE(GPS_FIX) 
#ifdef USE_GPS_FIX_ESTIMATION        
            || STATE(GPS_ESTIMATED_FIX)
#endif            
            ) && isImuHeadingValid()) {

            if (osdConfig()->hud_homepoint || osdConfig()->hud_radar_disp > 0 || osdConfig()->hud_wp_disp > 0) {
                    osdHudClear();
            }

            // -------- POI : Home point

            if (osdConfig()->hud_homepoint) { // Display the home point (H)
                osdHudDrawPoi(GPS_distanceToHome, GPS_directionToHome, -osdGetAltitude() / 100, 0, SYM_HOME, 0 , 0);
            }

            // -------- POI : Nearby aircrafts from ESP32 radar

            if (osdConfig()->hud_radar_disp > 0) { // Display the POI from the radar
                for (uint8_t i = 0; i < osdConfig()->hud_radar_disp; i++) {
                    if (radar_pois[i].gps.lat != 0 && radar_pois[i].gps.lon != 0 && radar_pois[i].state < 2) { // state 2 means POI has been lost and must be skipped
                        fpVector3_t poi;
                        geoConvertGeodeticToLocal(&poi, &posControl.gpsOrigin, &radar_pois[i].gps, GEO_ALT_RELATIVE);
                        radar_pois[i].distance = calculateDistanceToDestination(&poi) / 100; // In meters

                        if (radar_pois[i].distance >= osdConfig()->hud_radar_range_min && radar_pois[i].distance <= osdConfig()->hud_radar_range_max) {
                            radar_pois[i].direction = calculateBearingToDestination(&poi) / 100; // In °
                            radar_pois[i].altitude = (radar_pois[i].gps.alt - osdGetAltitudeMsl()) / 100;
                            osdHudDrawPoi(radar_pois[i].distance, osdGetHeadingAngle(radar_pois[i].direction), radar_pois[i].altitude, 1, 65 + i, radar_pois[i].heading, radar_pois[i].lq);
                        }
                    }
                }
            }

            // -------- POI : Next waypoints from navigation

            if (osdConfig()->hud_wp_disp > 0 && posControl.waypointListValid && posControl.waypointCount > 0) { // Display the next waypoints
                gpsLocation_t wp2;
                int j;

                for (int i = osdConfig()->hud_wp_disp - 1; i >= 0 ; i--) { // Display in reverse order so the next WP is always written on top
                    j = posControl.activeWaypointIndex + i;
                    if (j > posControl.startWpIndex + posControl.waypointCount - 1) { // limit to max WP index for mission
                        break;
                    }
                    if (posControl.waypointList[j].lat != 0 && posControl.waypointList[j].lon != 0) {
                        wp2.lat = posControl.waypointList[j].lat;
                        wp2.lon = posControl.waypointList[j].lon;
                        wp2.alt = posControl.waypointList[j].alt;
                        fpVector3_t poi;
                        geoConvertGeodeticToLocal(&poi, &posControl.gpsOrigin, &wp2, waypointMissionAltConvMode(posControl.waypointList[j].p3));
                        int32_t altConvModeAltitude = waypointMissionAltConvMode(posControl.waypointList[j].p3) == GEO_ALT_ABSOLUTE ? osdGetAltitudeMsl() : osdGetAltitude();
                        j = getGeoWaypointNumber(j);
                        while (j > 9) j -= 10; // Only the last digit displayed if WP>=10, no room for more (48 = ascii 0)
                        osdHudDrawPoi(calculateDistanceToDestination(&poi) / 100, osdGetHeadingAngle(calculateBearingToDestination(&poi) / 100), (posControl.waypointList[j].alt - altConvModeAltitude)/ 100, 2, SYM_WAYPOINT, 48 + j, i);
                    }
                }
            }
        }

        return true;
        break;

    case OSD_ATTITUDE_ROLL:
        buff[0] = SYM_ROLL_LEVEL;
        if (ABS(attitude.values.roll) >= 1)
            buff[0] += (attitude.values.roll < 0 ? -1 : 1);
        osdFormatCentiNumber(buff + 1, DECIDEGREES_TO_CENTIDEGREES(ABS(attitude.values.roll)), 0, 1, 0, 3, false);
        break;

    case OSD_ATTITUDE_PITCH:
        if (ABS(attitude.values.pitch) < 1)
            buff[0] = 'P';
        else if (attitude.values.pitch > 0)
            buff[0] = SYM_PITCH_DOWN;
        else if (attitude.values.pitch < 0)
            buff[0] = SYM_PITCH_UP;
        osdFormatCentiNumber(buff + 1, DECIDEGREES_TO_CENTIDEGREES(ABS(attitude.values.pitch)), 0, 1, 0, 3, false);
        break;

    case OSD_ARTIFICIAL_HORIZON:
        {
            float rollAngle = DECIDEGREES_TO_RADIANS(attitude.values.roll);
            float pitchAngle = DECIDEGREES_TO_RADIANS(attitude.values.pitch);

            pitchAngle -= osdConfig()->ahi_camera_uptilt_comp ? DEGREES_TO_RADIANS(osdConfig()->camera_uptilt) : 0;
            pitchAngle += DEGREES_TO_RADIANS(getFixedWingLevelTrim());
            if (osdConfig()->ahi_reverse_roll) {
                rollAngle = -rollAngle;
            }
            osdDrawArtificialHorizon(osdDisplayPort, osdGetDisplayPortCanvas(),
                 OSD_DRAW_POINT_GRID(elemPosX, elemPosY), rollAngle, pitchAngle);
            osdDrawSingleElement(OSD_HORIZON_SIDEBARS);
            osdDrawSingleElement(OSD_CROSSHAIRS);

            return true;
        }

    case OSD_HORIZON_SIDEBARS:
        {
            osdDrawSidebars(osdDisplayPort, osdGetDisplayPortCanvas());
            return true;
        }

#if defined(USE_BARO) || defined(USE_GPS)
    case OSD_VARIO:
        {
            float zvel = getEstimatedActualVelocity(Z);
            osdDrawVario(osdDisplayPort, osdGetDisplayPortCanvas(), OSD_DRAW_POINT_GRID(elemPosX, elemPosY), zvel);
            return true;
        }

    case OSD_VARIO_NUM:
        {
            int16_t value = getEstimatedActualVelocity(Z);
            char sym;
            switch ((osd_unit_e)osdConfig()->units) {
                case OSD_UNIT_UK:
                    FALLTHROUGH;
                case OSD_UNIT_IMPERIAL:
                    // Convert to centifeet/s
                    value = CENTIMETERS_TO_CENTIFEET(value);
                    sym = SYM_FTS;
                    break;
                case OSD_UNIT_GA:
                    // Convert to centi-100feet/min
                    value = CENTIMETERS_TO_FEET(value * 60);
                    sym = SYM_100FTM;
                    break;
                default:
                case OSD_UNIT_METRIC_MPH:
                    FALLTHROUGH;
                case OSD_UNIT_METRIC:
                    // Already in cm/s
                    sym = SYM_MS;
                    break;
            }

            osdFormatCentiNumber(buff, value, 0, 1, 0, 3, false);
            buff[3] = sym;
            buff[4] = '\0';
            break;
        }
    case OSD_CLIMB_EFFICIENCY:
        {
            // amperage is in centi amps (10mA), vertical speed is in cms/s. We want
            // Ah/dist only to show when vertical speed > 1m/s.
            static pt1Filter_t veFilterState;
            static timeUs_t vEfficiencyUpdated = 0;
            int32_t value = 0;
            timeUs_t currentTimeUs = micros();
            timeDelta_t vEfficiencyTimeDelta = cmpTimeUs(currentTimeUs, vEfficiencyUpdated);
            if (getEstimatedActualVelocity(Z) > 0) {
                if (vEfficiencyTimeDelta >= EFFICIENCY_UPDATE_INTERVAL) {
                                                            // Centiamps (kept for osdFormatCentiNumber) / m/s - Will appear as A / m/s in OSD
                    value = pt1FilterApply4(&veFilterState, (float)getAmperage() / (getEstimatedActualVelocity(Z) / 100.0f), 1, US2S(vEfficiencyTimeDelta));

                    vEfficiencyUpdated = currentTimeUs;
                } else {
                    value = veFilterState.state;
                }
            }
            bool efficiencyValid = (value > 0) && (getEstimatedActualVelocity(Z) > 100);
            switch (osdConfig()->units) {
                case OSD_UNIT_UK:
                    FALLTHROUGH;
                case OSD_UNIT_GA:
                    FALLTHROUGH;
                case OSD_UNIT_IMPERIAL:
                    // mAh/foot
                    if (efficiencyValid) {
                        osdFormatCentiNumber(buff, (value * METERS_PER_FOOT), 1, 2, 2, 3, false);
                        tfp_sprintf(buff, "%s%c%c", buff, SYM_AH_V_FT_0, SYM_AH_V_FT_1);
                    } else {
                        buff[0] = buff[1] = buff[2] = '-';
                        buff[3] = SYM_AH_V_FT_0;
                        buff[4] = SYM_AH_V_FT_1;
                        buff[5] = '\0';
                    }
                    break;
                case OSD_UNIT_METRIC_MPH:
                    FALLTHROUGH;
                case OSD_UNIT_METRIC:
                    // mAh/metre
                    if (efficiencyValid) {
                        osdFormatCentiNumber(buff, value, 1, 2, 2, 3, false);
                        tfp_sprintf(buff, "%s%c%c", buff, SYM_AH_V_M_0, SYM_AH_V_M_1);
                    } else {
                        buff[0] = buff[1] = buff[2] = '-';
                        buff[3] = SYM_AH_V_M_0;
                        buff[4] = SYM_AH_V_M_1;
                        buff[5] = '\0';
                    }
                    break;
            }
            break;
        }
    case OSD_GLIDE_TIME_REMAINING:
        {
            uint16_t glideTime = osdGetRemainingGlideTime();
            buff[0] = SYM_GLIDE_MINS;
            if (glideTime > 0) {
                // Maximum value we can show in minutes is 99 minutes and 59 seconds. It is extremely unlikely that glide
                // time will be longer than 99 minutes. If it is, it will show 99:^^
                if (glideTime > (99 * 60) + 59) {
                    tfp_sprintf(buff + 1, "%02d:", (int)(glideTime / 60));
                    buff[4] = SYM_DIRECTION;
                    buff[5] = SYM_DIRECTION;
                } else {
                    tfp_sprintf(buff + 1, "%02d:%02d", (int)(glideTime / 60), (int)(glideTime % 60));
                }
            } else {
               tfp_sprintf(buff + 1, "%s", "--:--");
            }
            buff[6] = '\0';
            break;
        }
    case OSD_GLIDE_RANGE:
        {
            uint16_t glideSeconds = osdGetRemainingGlideTime();
            buff[0] = SYM_GLIDE_DIST;
            if (glideSeconds > 0) {
                uint32_t glideRangeCM = glideSeconds * gpsSol.groundSpeed;
                osdFormatDistanceSymbol(buff + 1, glideRangeCM, 0);
            } else {
                tfp_sprintf(buff + 1, "%s%c", "---", SYM_BLANK);
                buff[5] = '\0';
            }
            break;
        }
#endif

    case OSD_SWITCH_INDICATOR_0:
        osdDisplaySwitchIndicator(osdConfig()->osd_switch_indicator0_name, rxGetChannelValue(osdConfig()->osd_switch_indicator0_channel - 1), buff);
        break;

    case OSD_SWITCH_INDICATOR_1:
        osdDisplaySwitchIndicator(osdConfig()->osd_switch_indicator1_name, rxGetChannelValue(osdConfig()->osd_switch_indicator1_channel - 1), buff);
        break;

    case OSD_SWITCH_INDICATOR_2:
        osdDisplaySwitchIndicator(osdConfig()->osd_switch_indicator2_name, rxGetChannelValue(osdConfig()->osd_switch_indicator2_channel - 1), buff);
        break;

    case OSD_SWITCH_INDICATOR_3:
        osdDisplaySwitchIndicator(osdConfig()->osd_switch_indicator3_name, rxGetChannelValue(osdConfig()->osd_switch_indicator3_channel - 1), buff);
        break;

    case OSD_PAN_SERVO_CENTRED:
        {
            int16_t panOffset = osdGetPanServoOffset();
            const timeMs_t panServoTimeNow = millis();
            static timeMs_t panServoTimeOffCentre = 0;

            if (panOffset < 0) {
                if (osdConfig()->pan_servo_offcentre_warning != 0 && panOffset >= -osdConfig()->pan_servo_offcentre_warning) {
                    if (panServoTimeOffCentre == 0) {
                        panServoTimeOffCentre = panServoTimeNow;
                    } else if (panServoTimeNow >= (panServoTimeOffCentre + 10000 )) {
                        TEXT_ATTRIBUTES_ADD_BLINK(elemAttr);
                    }
                } else {
                    panServoTimeOffCentre = 0;
                }

                if (osdConfig()->pan_servo_indicator_show_degrees) {
                    tfp_sprintf(buff, "%3d%c", -panOffset, SYM_DEGREES);
                    displayWriteWithAttr(osdDisplayPort, elemPosX+1, elemPosY, buff, elemAttr);
                }
                displayWriteCharWithAttr(osdDisplayPort, elemPosX, elemPosY, SYM_SERVO_PAN_IS_OFFSET_R, elemAttr);
            } else if (panOffset > 0) {
                if (osdConfig()->pan_servo_offcentre_warning != 0 && panOffset <= osdConfig()->pan_servo_offcentre_warning) {
                    if (panServoTimeOffCentre == 0) {
                        panServoTimeOffCentre = panServoTimeNow;
                    } else if (panServoTimeNow >= (panServoTimeOffCentre + 10000 )) {
                        TEXT_ATTRIBUTES_ADD_BLINK(elemAttr);
                    }
                } else {
                    panServoTimeOffCentre = 0;
                }

                if (osdConfig()->pan_servo_indicator_show_degrees) {
                    tfp_sprintf(buff, "%3d%c", panOffset, SYM_DEGREES);
                    displayWriteWithAttr(osdDisplayPort, elemPosX+1, elemPosY, buff, elemAttr);
                }
                displayWriteCharWithAttr(osdDisplayPort, elemPosX, elemPosY, SYM_SERVO_PAN_IS_OFFSET_L, elemAttr);
            } else {
                panServoTimeOffCentre = 0;

                if (osdConfig()->pan_servo_indicator_show_degrees) {
                    tfp_sprintf(buff, "%3d%c", panOffset, SYM_DEGREES);
                    displayWriteWithAttr(osdDisplayPort, elemPosX+1, elemPosY, buff, elemAttr);
                }
                displayWriteChar(osdDisplayPort, elemPosX, elemPosY, SYM_SERVO_PAN_IS_CENTRED);
            }

            return true;
        }
        break;

    case OSD_ACTIVE_PROFILE:
        tfp_sprintf(buff, "%c%u", SYM_PROFILE, (getConfigProfile() + 1));
        displayWrite(osdDisplayPort, elemPosX, elemPosY, buff);
        break;

    case OSD_ROLL_PIDS:
        osdDisplayFlightPIDValues(elemPosX, elemPosY, "ROL", PID_ROLL, ADJUSTMENT_ROLL_P, ADJUSTMENT_ROLL_I, ADJUSTMENT_ROLL_D, ADJUSTMENT_ROLL_FF);
        return true;

    case OSD_PITCH_PIDS:
        osdDisplayFlightPIDValues(elemPosX, elemPosY, "PIT", PID_PITCH, ADJUSTMENT_PITCH_P, ADJUSTMENT_PITCH_I, ADJUSTMENT_PITCH_D, ADJUSTMENT_PITCH_FF);
        return true;

    case OSD_YAW_PIDS:
        osdDisplayFlightPIDValues(elemPosX, elemPosY, "YAW", PID_YAW, ADJUSTMENT_YAW_P, ADJUSTMENT_YAW_I, ADJUSTMENT_YAW_D, ADJUSTMENT_YAW_FF);
        return true;

    case OSD_LEVEL_PIDS:
        osdDisplayNavPIDValues(elemPosX, elemPosY, "LEV", PID_LEVEL, ADJUSTMENT_LEVEL_P, ADJUSTMENT_LEVEL_I, ADJUSTMENT_LEVEL_D);
        return true;

    case OSD_POS_XY_PIDS:
        osdDisplayNavPIDValues(elemPosX, elemPosY, "PXY", PID_POS_XY, ADJUSTMENT_POS_XY_P, ADJUSTMENT_POS_XY_I, ADJUSTMENT_POS_XY_D);
        return true;

    case OSD_POS_Z_PIDS:
        osdDisplayNavPIDValues(elemPosX, elemPosY, "PZ", PID_POS_Z, ADJUSTMENT_POS_Z_P, ADJUSTMENT_POS_Z_I, ADJUSTMENT_POS_Z_D);
        return true;

    case OSD_VEL_XY_PIDS:
        osdDisplayNavPIDValues(elemPosX, elemPosY, "VXY", PID_VEL_XY, ADJUSTMENT_VEL_XY_P, ADJUSTMENT_VEL_XY_I, ADJUSTMENT_VEL_XY_D);
        return true;

    case OSD_VEL_Z_PIDS:
        osdDisplayNavPIDValues(elemPosX, elemPosY, "VZ", PID_VEL_Z, ADJUSTMENT_VEL_Z_P, ADJUSTMENT_VEL_Z_I, ADJUSTMENT_VEL_Z_D);
        return true;

    case OSD_HEADING_P:
        osdDisplayAdjustableDecimalValue(elemPosX, elemPosY, "HP", 0, pidBank()->pid[PID_HEADING].P, 3, 0, ADJUSTMENT_HEADING_P);
        return true;

    case OSD_BOARD_ALIGN_ROLL:
        osdDisplayAdjustableDecimalValue(elemPosX, elemPosY, "AR", 0, DECIDEGREES_TO_DEGREES((float)boardAlignment()->rollDeciDegrees), 4, 1, ADJUSTMENT_ROLL_BOARD_ALIGNMENT);
        return true;

    case OSD_BOARD_ALIGN_PITCH:
        osdDisplayAdjustableDecimalValue(elemPosX, elemPosY, "AP", 0, DECIDEGREES_TO_DEGREES((float)boardAlignment()->pitchDeciDegrees), 4, 1, ADJUSTMENT_PITCH_BOARD_ALIGNMENT);
        return true;

    case OSD_RC_EXPO:
        osdDisplayAdjustableDecimalValue(elemPosX, elemPosY, "EXP", 0, currentControlRateProfile->stabilized.rcExpo8, 3, 0, ADJUSTMENT_RC_EXPO);
        return true;

    case OSD_RC_YAW_EXPO:
        osdDisplayAdjustableDecimalValue(elemPosX, elemPosY, "YEX", 0, currentControlRateProfile->stabilized.rcYawExpo8, 3, 0, ADJUSTMENT_RC_YAW_EXPO);
        return true;

    case OSD_THROTTLE_EXPO:
        osdDisplayAdjustableDecimalValue(elemPosX, elemPosY, "TEX", 0, currentControlRateProfile->throttle.rcExpo8, 3, 0, ADJUSTMENT_THROTTLE_EXPO);
        return true;

    case OSD_PITCH_RATE:
        displayWrite(osdDisplayPort, elemPosX, elemPosY, "SPR");

        elemAttr = TEXT_ATTRIBUTES_NONE;
        tfp_sprintf(buff, "%3d", currentControlRateProfile->stabilized.rates[FD_PITCH]);
        if (isAdjustmentFunctionSelected(ADJUSTMENT_PITCH_RATE) || isAdjustmentFunctionSelected(ADJUSTMENT_PITCH_ROLL_RATE))
            TEXT_ATTRIBUTES_ADD_BLINK(elemAttr);
        displayWriteWithAttr(osdDisplayPort, elemPosX + 4, elemPosY, buff, elemAttr);
        return true;

    case OSD_ROLL_RATE:
        displayWrite(osdDisplayPort, elemPosX, elemPosY, "SRR");

        elemAttr = TEXT_ATTRIBUTES_NONE;
        tfp_sprintf(buff, "%3d", currentControlRateProfile->stabilized.rates[FD_ROLL]);
        if (isAdjustmentFunctionSelected(ADJUSTMENT_ROLL_RATE) || isAdjustmentFunctionSelected(ADJUSTMENT_PITCH_ROLL_RATE))
            TEXT_ATTRIBUTES_ADD_BLINK(elemAttr);
        displayWriteWithAttr(osdDisplayPort, elemPosX + 4, elemPosY, buff, elemAttr);
        return true;

    case OSD_YAW_RATE:
        osdDisplayAdjustableDecimalValue(elemPosX, elemPosY, "SYR", 0, currentControlRateProfile->stabilized.rates[FD_YAW], 3, 0, ADJUSTMENT_YAW_RATE);
        return true;

    case OSD_MANUAL_RC_EXPO:
        osdDisplayAdjustableDecimalValue(elemPosX, elemPosY, "MEX", 0, currentControlRateProfile->manual.rcExpo8, 3, 0, ADJUSTMENT_MANUAL_RC_EXPO);
        return true;

    case OSD_MANUAL_RC_YAW_EXPO:
        osdDisplayAdjustableDecimalValue(elemPosX, elemPosY, "MYX", 0, currentControlRateProfile->manual.rcYawExpo8, 3, 0, ADJUSTMENT_MANUAL_RC_YAW_EXPO);
        return true;

    case OSD_MANUAL_PITCH_RATE:
        displayWrite(osdDisplayPort, elemPosX, elemPosY, "MPR");

        elemAttr = TEXT_ATTRIBUTES_NONE;
        tfp_sprintf(buff, "%3d", currentControlRateProfile->manual.rates[FD_PITCH]);
        if (isAdjustmentFunctionSelected(ADJUSTMENT_MANUAL_PITCH_RATE) || isAdjustmentFunctionSelected(ADJUSTMENT_MANUAL_PITCH_ROLL_RATE))
            TEXT_ATTRIBUTES_ADD_BLINK(elemAttr);
        displayWriteWithAttr(osdDisplayPort, elemPosX + 4, elemPosY, buff, elemAttr);
        return true;

    case OSD_MANUAL_ROLL_RATE:
        displayWrite(osdDisplayPort, elemPosX, elemPosY, "MRR");

        elemAttr = TEXT_ATTRIBUTES_NONE;
        tfp_sprintf(buff, "%3d", currentControlRateProfile->manual.rates[FD_ROLL]);
        if (isAdjustmentFunctionSelected(ADJUSTMENT_MANUAL_ROLL_RATE) || isAdjustmentFunctionSelected(ADJUSTMENT_MANUAL_PITCH_ROLL_RATE))
            TEXT_ATTRIBUTES_ADD_BLINK(elemAttr);
        displayWriteWithAttr(osdDisplayPort, elemPosX + 4, elemPosY, buff, elemAttr);
        return true;

    case OSD_MANUAL_YAW_RATE:
        osdDisplayAdjustableDecimalValue(elemPosX, elemPosY, "MYR", 0, currentControlRateProfile->stabilized.rates[FD_YAW], 3, 0, ADJUSTMENT_YAW_RATE);
        return true;

    case OSD_NAV_FW_CRUISE_THR:
        osdDisplayAdjustableDecimalValue(elemPosX, elemPosY, "CRZ", 0, currentBatteryProfile->nav.fw.cruise_throttle, 4, 0, ADJUSTMENT_NAV_FW_CRUISE_THR);
        return true;

    case OSD_NAV_FW_PITCH2THR:
        osdDisplayAdjustableDecimalValue(elemPosX, elemPosY, "P2T", 0, currentBatteryProfile->nav.fw.pitch_to_throttle, 3, 0, ADJUSTMENT_NAV_FW_PITCH2THR);
        return true;

    case OSD_FW_MIN_THROTTLE_DOWN_PITCH_ANGLE:
        osdDisplayAdjustableDecimalValue(elemPosX, elemPosY, "0TP", 0, (float)navConfig()->fw.minThrottleDownPitchAngle / 10, 3, 1, ADJUSTMENT_FW_MIN_THROTTLE_DOWN_PITCH_ANGLE);
        return true;

    case OSD_FW_ALT_PID_OUTPUTS:
        {
            const navigationPIDControllers_t *nav_pids = getNavigationPIDControllers();
            osdFormatPidControllerOutput(buff, "PZO", &nav_pids->fw_alt, 10, true); // display requested pitch degrees
            break;
        }

    case OSD_FW_POS_PID_OUTPUTS:
        {
            const navigationPIDControllers_t *nav_pids = getNavigationPIDControllers(); // display requested roll degrees
            osdFormatPidControllerOutput(buff, "PXYO", &nav_pids->fw_nav, 1, true);
            break;
        }

    case OSD_MC_VEL_Z_PID_OUTPUTS:
        {
            const navigationPIDControllers_t *nav_pids = getNavigationPIDControllers();
            osdFormatPidControllerOutput(buff, "VZO", &nav_pids->vel[Z], 100, false); // display throttle adjustment µs
            break;
        }

    case OSD_MC_VEL_X_PID_OUTPUTS:
        {
            const navigationPIDControllers_t *nav_pids = getNavigationPIDControllers();
            osdFormatPidControllerOutput(buff, "VXO", &nav_pids->vel[X], 100, false); // display requested acceleration cm/s^2
            break;
        }

    case OSD_MC_VEL_Y_PID_OUTPUTS:
        {
            const navigationPIDControllers_t *nav_pids = getNavigationPIDControllers();
            osdFormatPidControllerOutput(buff, "VYO", &nav_pids->vel[Y], 100, false); // display requested acceleration cm/s^2
            break;
        }

    case OSD_MC_POS_XYZ_P_OUTPUTS:
        {
            const navigationPIDControllers_t *nav_pids = getNavigationPIDControllers();
            strcpy(buff, "POSO ");
            // display requested velocity cm/s
            tfp_sprintf(buff + 5, "%4d", (int)lrintf(nav_pids->pos[X].output_constrained * 100));
            buff[9] = ' ';
            tfp_sprintf(buff + 10, "%4d", (int)lrintf(nav_pids->pos[Y].output_constrained * 100));
            buff[14] = ' ';
            tfp_sprintf(buff + 15, "%4d", (int)lrintf(nav_pids->pos[Z].output_constrained * 100));
            buff[19] = '\0';
            break;
        }

    case OSD_POWER:
        {
            bool kiloWatt = osdFormatCentiNumber(buff, getPower(), 1000, 2, 2, 3, false);
            buff[3] = kiloWatt ? SYM_KILOWATT : SYM_WATT;
            buff[4] = '\0';

            uint8_t current_alarm = osdConfig()->current_alarm;
            if ((current_alarm > 0) && ((getAmperage() / 100.0f) > current_alarm)) {
                TEXT_ATTRIBUTES_ADD_BLINK(elemAttr);
            }
            break;
        }

    case OSD_AIR_SPEED:
        {
        #ifdef USE_PITOT
            buff[0] = SYM_AIR;

            if (pitotIsHealthy())
            {
                const float airspeed_estimate = getAirspeedEstimate();
                osdFormatVelocityStr(buff + 1, airspeed_estimate, false, false);
                if ((osdConfig()->airspeed_alarm_min != 0 && airspeed_estimate < osdConfig()->airspeed_alarm_min) ||
                    (osdConfig()->airspeed_alarm_max != 0 && airspeed_estimate > osdConfig()->airspeed_alarm_max)) {
                        TEXT_ATTRIBUTES_ADD_BLINK(elemAttr);
                }
            }
            else
            {
                strcpy(buff + 1, "  X!");
                TEXT_ATTRIBUTES_ADD_BLINK(elemAttr);
            }
        #else
            return false;
        #endif
            break;
        }

    case OSD_AIR_MAX_SPEED:
        {
        #ifdef USE_PITOT
            buff[0] = SYM_MAX;
            buff[1] = SYM_AIR;
            osdFormatVelocityStr(buff + 2, stats.max_air_speed, false, false);
        #else
            return false;
        #endif
            break;
        }

    case OSD_RTC_TIME:
        {
            // RTC not configured will show 00:00
            dateTime_t dateTime;
            rtcGetDateTimeLocal(&dateTime);
            buff[0] = SYM_CLOCK;
            tfp_sprintf(buff + 1, "%02u:%02u:%02u", dateTime.hours, dateTime.minutes, dateTime.seconds);
            break;
        }

    case OSD_MESSAGES:
        {
            elemAttr = osdGetSystemMessage(buff, OSD_MESSAGE_LENGTH, true);
            break;
        }

    case OSD_VERSION:
        {
            tfp_sprintf(buff, "INAV %s", FC_VERSION_STRING);
            displayWrite(osdDisplayPort, elemPosX, elemPosY, buff);
            break;
        }

    case OSD_MAIN_BATT_CELL_VOLTAGE:
        {
            uint8_t base_digits = 3U;
#ifndef DISABLE_MSP_BF_COMPAT // IF BFCOMPAT is not supported, there's no need to check for it
            if(isBfCompatibleVideoSystem(osdConfig())) {
                base_digits = 4U;   // Add extra digit to account for decimal point taking an extra character space
            }
#endif
            osdDisplayBatteryVoltage(elemPosX, elemPosY, getBatteryRawAverageCellVoltage(), base_digits, 2);
            return true;
        }

    case OSD_MAIN_BATT_SAG_COMPENSATED_CELL_VOLTAGE:
        {
            uint8_t base_digits = 3U;
#ifndef DISABLE_MSP_BF_COMPAT // IF BFCOMPAT is not supported, there's no need to check for it
            if(isBfCompatibleVideoSystem(osdConfig())) {
                base_digits = 4U;   // Add extra digit to account for decimal point taking an extra character space
            }
#endif
            osdDisplayBatteryVoltage(elemPosX, elemPosY, getBatterySagCompensatedAverageCellVoltage(), base_digits, 2);
            return true;
        }

    case OSD_SCALED_THROTTLE_POS:
        {
            osdFormatThrottlePosition(buff, true, &elemAttr);
            break;
        }

    case OSD_HEADING:
        {
            buff[0] = SYM_HEADING;
            if (osdIsHeadingValid()) {
                int16_t h = DECIDEGREES_TO_DEGREES(osdGetHeading());
                if (h < 0) {
                    h += 360;
                }
                tfp_sprintf(&buff[1], "%3d", h);
            } else {
                buff[1] = buff[2] = buff[3] = '-';
            }
            buff[4] = SYM_DEGREES;
            buff[5] = '\0';
            break;
        }

    case OSD_HEADING_GRAPH:
        {
            if (osdIsHeadingValid()) {
                osdDrawHeadingGraph(osdDisplayPort, osdGetDisplayPortCanvas(), OSD_DRAW_POINT_GRID(elemPosX, elemPosY), osdGetHeading());
                return true;
            } else {
                buff[0] = buff[2] = buff[4] = buff[6] = buff[8] = SYM_HEADING_LINE;
                buff[1] = buff[3] = buff[5] = buff[7] = SYM_HEADING_DIVIDED_LINE;
                buff[OSD_HEADING_GRAPH_WIDTH] = '\0';
            }
            break;
        }

    case OSD_EFFICIENCY_MAH_PER_KM:
        {
            // amperage is in centi amps, speed is in cms/s. We want
            // mah/km. Only show when ground speed > 1m/s.
            static pt1Filter_t eFilterState;
            static timeUs_t efficiencyUpdated = 0;
            int32_t value = 0;
            bool moreThanAh = false;
            timeUs_t currentTimeUs = micros();
            timeDelta_t efficiencyTimeDelta = cmpTimeUs(currentTimeUs, efficiencyUpdated);
            uint8_t digits = 3U;
#ifndef DISABLE_MSP_BF_COMPAT   // IF BFCOMPAT is not supported, there's no need to check for it and change the values
            if (isBfCompatibleVideoSystem(osdConfig())) {
                // Increase number of digits so values above 99 don't get scaled by osdFormatCentiNumber
                digits = 4U;
            }
#endif
            if ((STATE(GPS_FIX) 
#ifdef USE_GPS_FIX_ESTIMATION
                || STATE(GPS_ESTIMATED_FIX)
#endif                
                ) && gpsSol.groundSpeed > 0) {
                if (efficiencyTimeDelta >= EFFICIENCY_UPDATE_INTERVAL) {
                    value = pt1FilterApply4(&eFilterState, ((float)getAmperage() / gpsSol.groundSpeed) / 0.0036f,
                        1, US2S(efficiencyTimeDelta));

                    efficiencyUpdated = currentTimeUs;
                } else {
                    value = eFilterState.state;
                }
            }
            bool efficiencyValid = (value > 0) && (gpsSol.groundSpeed > 100);
            switch (osdConfig()->units) {
                case OSD_UNIT_UK:
                    FALLTHROUGH;
                case OSD_UNIT_IMPERIAL:
                    moreThanAh = osdFormatCentiNumber(buff, value * METERS_PER_MILE / 10, 1000, 0, 2, digits, false);
                    if (!moreThanAh) {
                        tfp_sprintf(buff, "%s%c%c", buff, SYM_MAH_MI_0, SYM_MAH_MI_1);
                    } else {
                        tfp_sprintf(buff, "%s%c", buff, SYM_AH_MI);
                    }
                    if (!efficiencyValid) {
                        buff[0] = buff[1] = buff[2] = buff[3] = '-';    
                        buff[digits] = SYM_MAH_MI_0;        // This will overwrite the "-" at buff[3] if not in BFCOMPAT mode
                        buff[digits + 1] = SYM_MAH_MI_1;
                        buff[digits + 2] = '\0';
                    }
                    break;
                case OSD_UNIT_GA:
                     moreThanAh = osdFormatCentiNumber(buff, value * METERS_PER_NAUTICALMILE / 10, 1000, 0, 2, digits, false);
                    if (!moreThanAh) {
                        tfp_sprintf(buff, "%s%c%c", buff, SYM_MAH_NM_0, SYM_MAH_NM_1);
                    } else {
                        tfp_sprintf(buff, "%s%c", buff, SYM_AH_NM);
                    }
                    if (!efficiencyValid) {
                        buff[0] = buff[1] = buff[2] = buff[3] = '-';    
                        buff[digits] = SYM_MAH_NM_0;
                        buff[digits + 1] = SYM_MAH_NM_1;
                        buff[digits + 2] = '\0';
                    }
                    break;
                case OSD_UNIT_METRIC_MPH:
                    FALLTHROUGH;
                case OSD_UNIT_METRIC:
                    moreThanAh = osdFormatCentiNumber(buff, value * 100, 1000, 0, 2, digits, false);
                    if (!moreThanAh) {
                        tfp_sprintf(buff, "%s%c%c", buff, SYM_MAH_KM_0, SYM_MAH_KM_1);
                    } else {
                        tfp_sprintf(buff, "%s%c", buff, SYM_AH_KM);
                    }
                    if (!efficiencyValid) {
                        buff[0] = buff[1] = buff[2] = buff[3] = '-';    
                        buff[digits] = SYM_MAH_KM_0;
                        buff[digits + 1] = SYM_MAH_KM_1;
                        buff[digits + 2] = '\0';
                    }
                    break;
            }
            break;
        }

    case OSD_EFFICIENCY_WH_PER_KM:
        {
            // amperage is in centi amps, speed is in cms/s. We want
            // mWh/km. Only show when ground speed > 1m/s.
            static pt1Filter_t eFilterState;
            static timeUs_t efficiencyUpdated = 0;
            int32_t value = 0;
            timeUs_t currentTimeUs = micros();
            timeDelta_t efficiencyTimeDelta = cmpTimeUs(currentTimeUs, efficiencyUpdated);
            if ((STATE(GPS_FIX)
#ifdef USE_GPS_FIX_ESTIMATION
                    || STATE(GPS_ESTIMATED_FIX)
#endif
                ) && gpsSol.groundSpeed > 0) {
                if (efficiencyTimeDelta >= EFFICIENCY_UPDATE_INTERVAL) {
                    value = pt1FilterApply4(&eFilterState, ((float)getPower() / gpsSol.groundSpeed) / 0.0036f,
                        1, US2S(efficiencyTimeDelta));

                    efficiencyUpdated = currentTimeUs;
                } else {
                    value = eFilterState.state;
                }
            }
            bool efficiencyValid = (value > 0) && (gpsSol.groundSpeed > 100);
            switch (osdConfig()->units) {
                case OSD_UNIT_UK:
                    FALLTHROUGH;
                case OSD_UNIT_IMPERIAL:
                    osdFormatCentiNumber(buff, value * METERS_PER_MILE / 10000, 0, 2, 0, 3, false);
                    buff[3] = SYM_WH_MI;
                    break;
                case OSD_UNIT_GA:
                    osdFormatCentiNumber(buff, value * METERS_PER_NAUTICALMILE / 10000, 0, 2, 0, 3, false);
                    buff[3] = SYM_WH_NM;
                    break;
                case OSD_UNIT_METRIC_MPH:
                    FALLTHROUGH;
                case OSD_UNIT_METRIC:
                    osdFormatCentiNumber(buff, value / 10, 0, 2, 0, 3, false);
                    buff[3] = SYM_WH_KM;
                    break;
            }
            buff[4] = '\0';
            if (!efficiencyValid) {
                buff[0] = buff[1] = buff[2] = '-';
            }
            break;
        }

    case OSD_GFORCE:
        {
            buff[0] = SYM_GFORCE;
            osdFormatCentiNumber(buff + 1, GForce, 0, 2, 0, 3, false);
            if (GForce > osdConfig()->gforce_alarm * 100) {
                TEXT_ATTRIBUTES_ADD_BLINK(elemAttr);
            }
            break;
        }

    case OSD_GFORCE_X:
    case OSD_GFORCE_Y:
    case OSD_GFORCE_Z:
        {
            float GForceValue = GForceAxis[item - OSD_GFORCE_X];
            buff[0] = SYM_GFORCE_X + item - OSD_GFORCE_X;
            osdFormatCentiNumber(buff + 1, GForceValue, 0, 2, 0, 4, false);
            if ((GForceValue < osdConfig()->gforce_axis_alarm_min * 100) || (GForceValue > osdConfig()->gforce_axis_alarm_max * 100)) {
                TEXT_ATTRIBUTES_ADD_BLINK(elemAttr);
            }
            break;
        }
    case OSD_DEBUG:
        {
            /*
             * Longest representable string is -2147483648 does not fit in the screen.
             * Only 7 digits for negative and 8 digits for positive values allowed
             */
            for (uint8_t bufferIndex = 0; bufferIndex < DEBUG32_VALUE_COUNT; ++elemPosY, bufferIndex += 2) {
                tfp_sprintf(
                    buff,
                    "[%u]=%8ld [%u]=%8ld",
                    bufferIndex,
                    (long)constrain(debug[bufferIndex], -9999999, 99999999),
                    bufferIndex+1,
                    (long)constrain(debug[bufferIndex+1], -9999999, 99999999)
                );
                displayWrite(osdDisplayPort, elemPosX, elemPosY, buff);
            }
            break;
        }

    case OSD_IMU_TEMPERATURE:
        {
            int16_t temperature;
            const bool valid = getIMUTemperature(&temperature);
            osdDisplayTemperature(elemPosX, elemPosY, SYM_IMU_TEMP, NULL, valid, temperature, osdConfig()->imu_temp_alarm_min, osdConfig()->imu_temp_alarm_max);
            return true;
        }

    case OSD_BARO_TEMPERATURE:
        {
            int16_t temperature;
            const bool valid = getBaroTemperature(&temperature);
            osdDisplayTemperature(elemPosX, elemPosY, SYM_BARO_TEMP, NULL, valid, temperature, osdConfig()->imu_temp_alarm_min, osdConfig()->imu_temp_alarm_max);
            return true;
        }

#ifdef USE_TEMPERATURE_SENSOR
    case OSD_TEMP_SENSOR_0_TEMPERATURE:
    case OSD_TEMP_SENSOR_1_TEMPERATURE:
    case OSD_TEMP_SENSOR_2_TEMPERATURE:
    case OSD_TEMP_SENSOR_3_TEMPERATURE:
    case OSD_TEMP_SENSOR_4_TEMPERATURE:
    case OSD_TEMP_SENSOR_5_TEMPERATURE:
    case OSD_TEMP_SENSOR_6_TEMPERATURE:
    case OSD_TEMP_SENSOR_7_TEMPERATURE:
        {
            osdDisplayTemperatureSensor(elemPosX, elemPosY, item - OSD_TEMP_SENSOR_0_TEMPERATURE);
            return true;
        }
#endif /* ifdef USE_TEMPERATURE_SENSOR */

    case OSD_WIND_SPEED_HORIZONTAL:
#ifdef USE_WIND_ESTIMATOR
        {
            bool valid = isEstimatedWindSpeedValid();
            float horizontalWindSpeed;
            uint16_t angle;
            horizontalWindSpeed = getEstimatedHorizontalWindSpeed(&angle);
            int16_t windDirection = osdGetHeadingAngle( CENTIDEGREES_TO_DEGREES((int)angle) - DECIDEGREES_TO_DEGREES(attitude.values.yaw) + 22);
            buff[0] = SYM_WIND_HORIZONTAL;
            buff[1] = SYM_DIRECTION + (windDirection*2 / 90);
            osdFormatWindSpeedStr(buff + 2, horizontalWindSpeed, valid);
            break;
        }
#else
        return false;
#endif

    case OSD_WIND_SPEED_VERTICAL:
#ifdef USE_WIND_ESTIMATOR
        {
            buff[0] = SYM_WIND_VERTICAL;
            buff[1] = SYM_BLANK;
            bool valid = isEstimatedWindSpeedValid();
            float verticalWindSpeed;
            verticalWindSpeed = -getEstimatedWindSpeed(Z);  //from NED to NEU
            if (verticalWindSpeed < 0) {
                buff[1] = SYM_AH_DIRECTION_DOWN;
                verticalWindSpeed = -verticalWindSpeed;
            } else {
                buff[1] = SYM_AH_DIRECTION_UP;
            }
            osdFormatWindSpeedStr(buff + 2, verticalWindSpeed, valid);
            break;
        }
#else
        return false;
#endif

    case OSD_PLUS_CODE:
        {
            STATIC_ASSERT(GPS_DEGREES_DIVIDER == OLC_DEG_MULTIPLIER, invalid_olc_deg_multiplier);
            int digits = osdConfig()->plus_code_digits;
            int digitsRemoved = osdConfig()->plus_code_short * 2;
            if ((STATE(GPS_FIX) 
#ifdef USE_GPS_FIX_ESTIMATION
                    || STATE(GPS_ESTIMATED_FIX)
#endif
            )) {
                olc_encode(gpsSol.llh.lat, gpsSol.llh.lon, digits, buff, sizeof(buff));
            } else {
                // +codes with > 8 digits have a + at the 9th digit
                // and we only support 10 and up.
                memset(buff, '-', digits + 1);
                buff[8] = '+';
                buff[digits + 1] = '\0';
            }
            // Optionally trim digits from the left
            memmove(buff, buff+digitsRemoved, strlen(buff) + digitsRemoved);
            buff[digits + 1 - digitsRemoved] = '\0';
            break;
        }

    case OSD_AZIMUTH:
        {

            buff[0] = SYM_AZIMUTH;
            if (osdIsHeadingValid()) {
                int16_t h = GPS_directionToHome;
                if (h < 0) {
                    h += 360;
                }
                if (h >= 180)
                    h = h - 180;
                else
                    h = h + 180;

                tfp_sprintf(&buff[1], "%3d", h);
            } else {
                buff[1] = buff[2] = buff[3] = '-';
            }
            buff[4] = SYM_DEGREES;
            buff[5] = '\0';
            break;
        }

    case OSD_MAP_SCALE:
        {
            float scaleToUnit;
            int scaleUnitDivisor;
            char symUnscaled;
            char symScaled;
            int maxDecimals;

            switch (osdConfig()->units) {
            case OSD_UNIT_UK:
                FALLTHROUGH;
            case OSD_UNIT_IMPERIAL:
                scaleToUnit = 100 / 1609.3440f; // scale to 0.01mi for osdFormatCentiNumber()
                scaleUnitDivisor = 0;
                symUnscaled = SYM_MI;
                symScaled = SYM_MI;
                maxDecimals = 2;
                break;
            case OSD_UNIT_GA:
                scaleToUnit = 100 / 1852.0010f; // scale to 0.01mi for osdFormatCentiNumber()
                scaleUnitDivisor = 0;
                symUnscaled = SYM_NM;
                symScaled = SYM_NM;
                maxDecimals = 2;
                break;
            default:
            case OSD_UNIT_METRIC_MPH:
                FALLTHROUGH;
            case OSD_UNIT_METRIC:
                scaleToUnit = 100; // scale to cm for osdFormatCentiNumber()
                scaleUnitDivisor = 1000; // Convert to km when scale gets bigger than 999m
                symUnscaled = SYM_M;
                symScaled = SYM_KM;
                maxDecimals = 0;
                break;
            }
            buff[0] = SYM_SCALE;
            if (osdMapData.scale > 0) {
                bool scaled = osdFormatCentiNumber(&buff[1], osdMapData.scale * scaleToUnit, scaleUnitDivisor, maxDecimals, 2, 3, false);
                buff[4] = scaled ? symScaled : symUnscaled;
                // Make sure this is cleared if the map stops being drawn
                osdMapData.scale = 0;
            } else {
                memset(&buff[1], '-', 4);
            }
            buff[5] = '\0';
            break;
        }
    case OSD_MAP_REFERENCE:
        {
            char referenceSymbol;
            if (osdMapData.referenceSymbol) {
                referenceSymbol = osdMapData.referenceSymbol;
                // Make sure this is cleared if the map stops being drawn
                osdMapData.referenceSymbol = 0;
            } else {
                referenceSymbol = '-';
            }
            displayWriteChar(osdDisplayPort, elemPosX, elemPosY, SYM_DIRECTION);
            displayWriteChar(osdDisplayPort, elemPosX, elemPosY + 1, referenceSymbol);
            return true;
        }

    case OSD_GVAR_0:
    {
        osdFormatGVar(buff, 0);
        break;
    }
    case OSD_GVAR_1:
    {
        osdFormatGVar(buff, 1);
        break;
    }
    case OSD_GVAR_2:
    {
        osdFormatGVar(buff, 2);
        break;
    }
    case OSD_GVAR_3:
    {
        osdFormatGVar(buff, 3);
        break;
    }

#if defined(USE_RX_MSP) && defined(USE_MSP_RC_OVERRIDE)
    case OSD_RC_SOURCE:
        {
            const char *source_text = IS_RC_MODE_ACTIVE(BOXMSPRCOVERRIDE) && !mspOverrideIsInFailsafe() ? "MSP" : "STD";
            if (IS_RC_MODE_ACTIVE(BOXMSPRCOVERRIDE) && mspOverrideIsInFailsafe()) TEXT_ATTRIBUTES_ADD_BLINK(elemAttr);
            displayWriteWithAttr(osdDisplayPort, elemPosX, elemPosY, source_text, elemAttr);
            return true;
        }
#endif

#if defined(USE_ESC_SENSOR)
    case OSD_ESC_RPM:
        {
            escSensorData_t * escSensor = escSensorGetData();
            if (escSensor && escSensor->dataAge <= ESC_DATA_MAX_AGE) {
                osdFormatRpm(buff, escSensor->rpm);
            }
            else {
                osdFormatRpm(buff, 0);
            }
            break;
        }
    case OSD_ESC_TEMPERATURE:
        {
            escSensorData_t * escSensor = escSensorGetData();
            bool escTemperatureValid = escSensor && escSensor->dataAge <= ESC_DATA_MAX_AGE;
            osdDisplayTemperature(elemPosX, elemPosY, SYM_ESC_TEMP, NULL, escTemperatureValid, (escSensor->temperature)*10, osdConfig()->esc_temp_alarm_min, osdConfig()->esc_temp_alarm_max);
            return true;
        }
#endif
    case OSD_TPA:
        {
            char buff[4];
            textAttributes_t attr;

            displayWrite(osdDisplayPort, elemPosX, elemPosY, "TPA");
            attr = TEXT_ATTRIBUTES_NONE;
            tfp_sprintf(buff, "%3d", currentControlRateProfile->throttle.dynPID);
            if (isAdjustmentFunctionSelected(ADJUSTMENT_TPA)) {
                TEXT_ATTRIBUTES_ADD_BLINK(attr);
            }
            displayWriteWithAttr(osdDisplayPort, elemPosX + 5, elemPosY, buff, attr);

            displayWrite(osdDisplayPort, elemPosX, elemPosY + 1, "BP");
            attr = TEXT_ATTRIBUTES_NONE;
            tfp_sprintf(buff, "%4d", currentControlRateProfile->throttle.pa_breakpoint);
            if (isAdjustmentFunctionSelected(ADJUSTMENT_TPA_BREAKPOINT)) {
                TEXT_ATTRIBUTES_ADD_BLINK(attr);
            }
            displayWriteWithAttr(osdDisplayPort, elemPosX + 4, elemPosY + 1, buff, attr);

            return true;
        }
    case OSD_TPA_TIME_CONSTANT:
        {
            osdDisplayAdjustableDecimalValue(elemPosX, elemPosY, "TPA TC", 0, currentControlRateProfile->throttle.fixedWingTauMs, 4, 0, ADJUSTMENT_FW_TPA_TIME_CONSTANT);
            return true;
        }
    case OSD_FW_LEVEL_TRIM:
        {
            osdDisplayAdjustableDecimalValue(elemPosX, elemPosY, "LEVEL", 0, getFixedWingLevelTrim(), 3, 1, ADJUSTMENT_FW_LEVEL_TRIM);
            return true;
        }

    case OSD_NAV_FW_CONTROL_SMOOTHNESS:
        {
            osdDisplayAdjustableDecimalValue(elemPosX, elemPosY, "CTL S", 0, navConfig()->fw.control_smoothness, 1, 0, ADJUSTMENT_NAV_FW_CONTROL_SMOOTHNESS);
            return true;
        }
#ifdef USE_MULTI_MISSION
    case OSD_NAV_WP_MULTI_MISSION_INDEX:
        {
            osdDisplayAdjustableDecimalValue(elemPosX, elemPosY, "WP NO", 0, navConfig()->general.waypoint_multi_mission_index, 1, 0, ADJUSTMENT_NAV_WP_MULTI_MISSION_INDEX);
            return true;
        }
#endif
    case OSD_MISSION:
        {
            if (IS_RC_MODE_ACTIVE(BOXPLANWPMISSION)) {
                char buf[5];
                switch (posControl.wpMissionPlannerStatus) {
                case WP_PLAN_WAIT:
                    strcpy(buf, "WAIT");
                    break;
                case WP_PLAN_SAVE:
                    strcpy(buf, "SAVE");
                    break;
                case WP_PLAN_OK:
                    strcpy(buf, " OK ");
                    break;
                case WP_PLAN_FULL:
                    strcpy(buf, "FULL");
                }
                tfp_sprintf(buff, "%s>%2uWP", buf, posControl.wpPlannerActiveWPIndex);
            } else if (posControl.wpPlannerActiveWPIndex){
                tfp_sprintf(buff, "PLAN>%2uWP", posControl.waypointCount);  // mission planner mision active
            }
#ifdef USE_MULTI_MISSION
            else {
                if (ARMING_FLAG(ARMED) && !(IS_RC_MODE_ACTIVE(BOXCHANGEMISSION) && posControl.multiMissionCount > 1)){
                    // Limit field size when Armed, only show selected mission
                    tfp_sprintf(buff, "M%u       ", posControl.loadedMultiMissionIndex);
                } else if (posControl.multiMissionCount) {
                    if (navConfig()->general.waypoint_multi_mission_index != posControl.loadedMultiMissionIndex) {
                        tfp_sprintf(buff, "M%u/%u>LOAD", navConfig()->general.waypoint_multi_mission_index, posControl.multiMissionCount);
                    } else {
                        if (posControl.waypointListValid && posControl.waypointCount > 0) {
                            tfp_sprintf(buff, "M%u/%u>%2uWP", posControl.loadedMultiMissionIndex, posControl.multiMissionCount, posControl.waypointCount);
                        } else {
                            tfp_sprintf(buff, "M0/%u> 0WP", posControl.multiMissionCount);
                        }
                    }
                } else {    // no multi mission loaded - show active WP count from other source
                    tfp_sprintf(buff, "WP CNT>%2u", posControl.waypointCount);
                }
            }
#endif
            displayWrite(osdDisplayPort, elemPosX, elemPosY, buff);
            return true;
        }

#ifdef USE_POWER_LIMITS
    case OSD_PLIMIT_REMAINING_BURST_TIME:
        osdFormatCentiNumber(buff, powerLimiterGetRemainingBurstTime() * 100, 0, 1, 0, 3, false);
        buff[3] = 'S';
        buff[4] = '\0';
        break;

    case OSD_PLIMIT_ACTIVE_CURRENT_LIMIT:
        if (currentBatteryProfile->powerLimits.continuousCurrent) {
            osdFormatCentiNumber(buff, powerLimiterGetActiveCurrentLimit(), 0, 2, 0, 3, false);
            buff[3] = SYM_AMP;
            buff[4] = '\0';

            if (powerLimiterIsLimitingCurrent()) {
                TEXT_ATTRIBUTES_ADD_BLINK(elemAttr);
            }
        }
        break;

#ifdef USE_ADC
    case OSD_PLIMIT_ACTIVE_POWER_LIMIT:
        {
            if (currentBatteryProfile->powerLimits.continuousPower) {
                bool kiloWatt = osdFormatCentiNumber(buff, powerLimiterGetActivePowerLimit(), 1000, 2, 2, 3, false);
                buff[3] = kiloWatt ? SYM_KILOWATT : SYM_WATT;
                buff[4] = '\0';

                if (powerLimiterIsLimitingPower()) {
                    TEXT_ATTRIBUTES_ADD_BLINK(elemAttr);
                }
            }
            break;
        }
#endif // USE_ADC
#endif // USE_POWER_LIMITS
    case OSD_MULTI_FUNCTION:
        {
            // message shown infrequently so only write when needed
            static bool clearMultiFunction = true;
            elemAttr = osdGetMultiFunctionMessage(buff);
            if (buff[0] == 0) {
                if (clearMultiFunction) {
                    displayWrite(osdDisplayPort, elemPosX, elemPosY, "          ");
                    clearMultiFunction = false;
                }
                return true;
            }
            clearMultiFunction = true;
            break;
        }

    default:
        return false;
    }

    displayWriteWithAttr(osdDisplayPort, elemPosX, elemPosY, buff, elemAttr);
    return true;
}

uint8_t osdIncElementIndex(uint8_t elementIndex)
{
    ++elementIndex;

    if (elementIndex == OSD_ARTIFICIAL_HORIZON) {   // always drawn last so skip
        elementIndex++;
    }

#ifndef USE_TEMPERATURE_SENSOR
    if (elementIndex == OSD_TEMP_SENSOR_0_TEMPERATURE) {
        elementIndex = OSD_ALTITUDE_MSL;
    }
#endif

    if (!(feature(FEATURE_VBAT) && feature(FEATURE_CURRENT_METER))) {
        if (elementIndex == OSD_POWER) {
            elementIndex = OSD_GPS_LON;
        }
        if (elementIndex == OSD_SAG_COMPENSATED_MAIN_BATT_VOLTAGE) {
            elementIndex = OSD_LEVEL_PIDS;
        }
#ifdef USE_POWER_LIMITS
        if (elementIndex == OSD_PLIMIT_REMAINING_BURST_TIME) {
            elementIndex = OSD_GLIDESLOPE;
        }
#endif
    }

#ifndef USE_POWER_LIMITS
    if (elementIndex == OSD_PLIMIT_REMAINING_BURST_TIME) {
        elementIndex = OSD_GLIDESLOPE;
    }
#endif

    if (!feature(FEATURE_CURRENT_METER)) {
        if (elementIndex == OSD_CURRENT_DRAW) {
            elementIndex = OSD_GPS_SPEED;
        }
        if (elementIndex == OSD_EFFICIENCY_MAH_PER_KM) {
            elementIndex = OSD_BATTERY_REMAINING_PERCENT;
        }
        if (elementIndex == OSD_EFFICIENCY_WH_PER_KM) {
            elementIndex = OSD_TRIP_DIST;
        }
        if (elementIndex == OSD_REMAINING_FLIGHT_TIME_BEFORE_RTH) {
            elementIndex = OSD_HOME_HEADING_ERROR;
        }
        if (elementIndex == OSD_CLIMB_EFFICIENCY) {
            elementIndex = OSD_NAV_WP_MULTI_MISSION_INDEX;
        }
    }

    if (!STATE(ESC_SENSOR_ENABLED)) {
        if (elementIndex == OSD_ESC_RPM) {
            elementIndex = OSD_AZIMUTH;
        }
    }

    if (!feature(FEATURE_GPS)) {
        if (elementIndex == OSD_GPS_HDOP || elementIndex == OSD_TRIP_DIST || elementIndex == OSD_3D_SPEED || elementIndex == OSD_MISSION ||
            elementIndex == OSD_AZIMUTH || elementIndex == OSD_BATTERY_REMAINING_CAPACITY || elementIndex == OSD_EFFICIENCY_MAH_PER_KM) {
            elementIndex++;
        }
        if (elementIndex == OSD_HEADING_GRAPH && !sensors(SENSOR_MAG)) {
            elementIndex = feature(FEATURE_CURRENT_METER) ? OSD_WH_DRAWN : OSD_BATTERY_REMAINING_PERCENT;
        }
        if (elementIndex == OSD_EFFICIENCY_WH_PER_KM) {
            elementIndex = OSD_ATTITUDE_PITCH;
        }
        if (elementIndex == OSD_GPS_SPEED) {
            elementIndex = OSD_ALTITUDE;
        }
        if (elementIndex == OSD_GPS_LON) {
            elementIndex = sensors(SENSOR_MAG) ? OSD_HEADING : OSD_VARIO;
        }
        if (elementIndex == OSD_MAP_NORTH) {
            elementIndex = feature(FEATURE_CURRENT_METER) ? OSD_SAG_COMPENSATED_MAIN_BATT_VOLTAGE : OSD_LEVEL_PIDS;
        }
        if (elementIndex == OSD_PLUS_CODE) {
            elementIndex = OSD_GFORCE;
        }
        if (elementIndex == OSD_GLIDESLOPE) {
            elementIndex = OSD_AIR_MAX_SPEED;
        }
        if (elementIndex == OSD_GLIDE_RANGE) {
            elementIndex = feature(FEATURE_CURRENT_METER) ? OSD_CLIMB_EFFICIENCY : OSD_PILOT_NAME;
        }
        if (elementIndex == OSD_NAV_WP_MULTI_MISSION_INDEX) {
            elementIndex = OSD_PILOT_NAME;
        }
    }

    if (!sensors(SENSOR_ACC)) {
        if (elementIndex == OSD_CROSSHAIRS) {
            elementIndex = OSD_ONTIME;
        }
        if (elementIndex == OSD_GFORCE) {
            elementIndex = OSD_RC_SOURCE;
        }
    }

    if (elementIndex == OSD_ITEM_COUNT) {
        elementIndex = 0;
    }
    return elementIndex;
}

void osdDrawNextElement(void)
{
    static uint8_t elementIndex = 0;
    // Flag for end of loop, also prevents infinite loop when no elements are enabled
    uint8_t index = elementIndex;
    do {
        elementIndex = osdIncElementIndex(elementIndex);
    } while (!osdDrawSingleElement(elementIndex) && index != elementIndex);

    // Draw artificial horizon + tracking telemtry last
    osdDrawSingleElement(OSD_ARTIFICIAL_HORIZON);
    if (osdConfig()->telemetry>0){
        osdDisplayTelemetry();
    }
}

PG_RESET_TEMPLATE(osdConfig_t, osdConfig,
    .rssi_alarm = SETTING_OSD_RSSI_ALARM_DEFAULT,
    .time_alarm = SETTING_OSD_TIME_ALARM_DEFAULT,
    .alt_alarm = SETTING_OSD_ALT_ALARM_DEFAULT,
    .dist_alarm = SETTING_OSD_DIST_ALARM_DEFAULT,
    .neg_alt_alarm = SETTING_OSD_NEG_ALT_ALARM_DEFAULT,
    .current_alarm = SETTING_OSD_CURRENT_ALARM_DEFAULT,
    .imu_temp_alarm_min = SETTING_OSD_IMU_TEMP_ALARM_MIN_DEFAULT,
    .imu_temp_alarm_max = SETTING_OSD_IMU_TEMP_ALARM_MAX_DEFAULT,
    .esc_temp_alarm_min = SETTING_OSD_ESC_TEMP_ALARM_MIN_DEFAULT,
    .esc_temp_alarm_max = SETTING_OSD_ESC_TEMP_ALARM_MAX_DEFAULT,
    .gforce_alarm = SETTING_OSD_GFORCE_ALARM_DEFAULT,
    .gforce_axis_alarm_min = SETTING_OSD_GFORCE_AXIS_ALARM_MIN_DEFAULT,
    .gforce_axis_alarm_max = SETTING_OSD_GFORCE_AXIS_ALARM_MAX_DEFAULT,
#ifdef USE_BARO
    .baro_temp_alarm_min = SETTING_OSD_BARO_TEMP_ALARM_MIN_DEFAULT,
    .baro_temp_alarm_max = SETTING_OSD_BARO_TEMP_ALARM_MAX_DEFAULT,
#endif
#ifdef USE_SERIALRX_CRSF
    .snr_alarm = SETTING_OSD_SNR_ALARM_DEFAULT,
    .crsf_lq_format = SETTING_OSD_CRSF_LQ_FORMAT_DEFAULT,
    .link_quality_alarm = SETTING_OSD_LINK_QUALITY_ALARM_DEFAULT,
    .rssi_dbm_alarm = SETTING_OSD_RSSI_DBM_ALARM_DEFAULT,
    .rssi_dbm_max = SETTING_OSD_RSSI_DBM_MAX_DEFAULT,
    .rssi_dbm_min = SETTING_OSD_RSSI_DBM_MIN_DEFAULT,
#endif
#ifdef USE_TEMPERATURE_SENSOR
    .temp_label_align = SETTING_OSD_TEMP_LABEL_ALIGN_DEFAULT,
#endif
#ifdef USE_PITOT
    .airspeed_alarm_min = SETTING_OSD_AIRSPEED_ALARM_MIN_DEFAULT,
    .airspeed_alarm_max = SETTING_OSD_AIRSPEED_ALARM_MAX_DEFAULT,
#endif

    .video_system = SETTING_OSD_VIDEO_SYSTEM_DEFAULT,
    .row_shiftdown = SETTING_OSD_ROW_SHIFTDOWN_DEFAULT,
    .msp_displayport_fullframe_interval = SETTING_OSD_MSP_DISPLAYPORT_FULLFRAME_INTERVAL_DEFAULT,

    .ahi_reverse_roll = SETTING_OSD_AHI_REVERSE_ROLL_DEFAULT,
    .ahi_max_pitch = SETTING_OSD_AHI_MAX_PITCH_DEFAULT,
    .crosshairs_style = SETTING_OSD_CROSSHAIRS_STYLE_DEFAULT,
    .horizon_offset = SETTING_OSD_HORIZON_OFFSET_DEFAULT,
    .camera_uptilt = SETTING_OSD_CAMERA_UPTILT_DEFAULT,
    .ahi_camera_uptilt_comp = SETTING_OSD_AHI_CAMERA_UPTILT_COMP_DEFAULT,
    .camera_fov_h = SETTING_OSD_CAMERA_FOV_H_DEFAULT,
    .camera_fov_v = SETTING_OSD_CAMERA_FOV_V_DEFAULT,
    .hud_margin_h = SETTING_OSD_HUD_MARGIN_H_DEFAULT,
    .hud_margin_v = SETTING_OSD_HUD_MARGIN_V_DEFAULT,
    .hud_homing = SETTING_OSD_HUD_HOMING_DEFAULT,
    .hud_homepoint = SETTING_OSD_HUD_HOMEPOINT_DEFAULT,
    .hud_radar_disp = SETTING_OSD_HUD_RADAR_DISP_DEFAULT,
    .hud_radar_range_min = SETTING_OSD_HUD_RADAR_RANGE_MIN_DEFAULT,
    .hud_radar_range_max = SETTING_OSD_HUD_RADAR_RANGE_MAX_DEFAULT,
    .hud_radar_alt_difference_display_time = SETTING_OSD_HUD_RADAR_ALT_DIFFERENCE_DISPLAY_TIME_DEFAULT,
    .hud_radar_distance_display_time = SETTING_OSD_HUD_RADAR_DISTANCE_DISPLAY_TIME_DEFAULT,
    .hud_wp_disp = SETTING_OSD_HUD_WP_DISP_DEFAULT,
    .left_sidebar_scroll = SETTING_OSD_LEFT_SIDEBAR_SCROLL_DEFAULT,
    .right_sidebar_scroll = SETTING_OSD_RIGHT_SIDEBAR_SCROLL_DEFAULT,
    .sidebar_scroll_arrows = SETTING_OSD_SIDEBAR_SCROLL_ARROWS_DEFAULT,
    .sidebar_horizontal_offset = SETTING_OSD_SIDEBAR_HORIZONTAL_OFFSET_DEFAULT,
    .left_sidebar_scroll_step = SETTING_OSD_LEFT_SIDEBAR_SCROLL_STEP_DEFAULT,
    .right_sidebar_scroll_step = SETTING_OSD_RIGHT_SIDEBAR_SCROLL_STEP_DEFAULT,
    .sidebar_height = SETTING_OSD_SIDEBAR_HEIGHT_DEFAULT,
    .ahi_pitch_interval = SETTING_OSD_AHI_PITCH_INTERVAL_DEFAULT,
    .osd_home_position_arm_screen = SETTING_OSD_HOME_POSITION_ARM_SCREEN_DEFAULT,
    .pan_servo_index = SETTING_OSD_PAN_SERVO_INDEX_DEFAULT,
    .pan_servo_pwm2centideg = SETTING_OSD_PAN_SERVO_PWM2CENTIDEG_DEFAULT,
    .pan_servo_offcentre_warning = SETTING_OSD_PAN_SERVO_OFFCENTRE_WARNING_DEFAULT,
    .pan_servo_indicator_show_degrees = SETTING_OSD_PAN_SERVO_INDICATOR_SHOW_DEGREES_DEFAULT,
    .esc_rpm_precision = SETTING_OSD_ESC_RPM_PRECISION_DEFAULT,
    .mAh_precision = SETTING_OSD_MAH_PRECISION_DEFAULT,
    .osd_switch_indicator0_name = SETTING_OSD_SWITCH_INDICATOR_ZERO_NAME_DEFAULT,
    .osd_switch_indicator0_channel = SETTING_OSD_SWITCH_INDICATOR_ZERO_CHANNEL_DEFAULT,
    .osd_switch_indicator1_name = SETTING_OSD_SWITCH_INDICATOR_ONE_NAME_DEFAULT,
    .osd_switch_indicator1_channel = SETTING_OSD_SWITCH_INDICATOR_ONE_CHANNEL_DEFAULT,
    .osd_switch_indicator2_name = SETTING_OSD_SWITCH_INDICATOR_TWO_NAME_DEFAULT,
    .osd_switch_indicator2_channel = SETTING_OSD_SWITCH_INDICATOR_TWO_CHANNEL_DEFAULT,
    .osd_switch_indicator3_name = SETTING_OSD_SWITCH_INDICATOR_THREE_NAME_DEFAULT,
    .osd_switch_indicator3_channel = SETTING_OSD_SWITCH_INDICATOR_THREE_CHANNEL_DEFAULT,
    .osd_switch_indicators_align_left = SETTING_OSD_SWITCH_INDICATORS_ALIGN_LEFT_DEFAULT,
    .system_msg_display_time = SETTING_OSD_SYSTEM_MSG_DISPLAY_TIME_DEFAULT,
    .units = SETTING_OSD_UNITS_DEFAULT,
    .main_voltage_decimals = SETTING_OSD_MAIN_VOLTAGE_DECIMALS_DEFAULT,
    .use_pilot_logo = SETTING_OSD_USE_PILOT_LOGO_DEFAULT,
    .inav_to_pilot_logo_spacing = SETTING_OSD_INAV_TO_PILOT_LOGO_SPACING_DEFAULT,
    .arm_screen_display_time = SETTING_OSD_ARM_SCREEN_DISPLAY_TIME_DEFAULT,

#ifdef USE_WIND_ESTIMATOR
    .estimations_wind_compensation = SETTING_OSD_ESTIMATIONS_WIND_COMPENSATION_DEFAULT,
#endif

    .coordinate_digits = SETTING_OSD_COORDINATE_DIGITS_DEFAULT,

    .osd_failsafe_switch_layout = SETTING_OSD_FAILSAFE_SWITCH_LAYOUT_DEFAULT,

    .plus_code_digits = SETTING_OSD_PLUS_CODE_DIGITS_DEFAULT,
    .plus_code_short = SETTING_OSD_PLUS_CODE_SHORT_DEFAULT,

    .ahi_width = SETTING_OSD_AHI_WIDTH_DEFAULT,
    .ahi_height = SETTING_OSD_AHI_HEIGHT_DEFAULT,
    .ahi_vertical_offset = SETTING_OSD_AHI_VERTICAL_OFFSET_DEFAULT,
    .ahi_bordered = SETTING_OSD_AHI_BORDERED_DEFAULT,
    .ahi_style = SETTING_OSD_AHI_STYLE_DEFAULT,

    .force_grid = SETTING_OSD_FORCE_GRID_DEFAULT,

    .stats_energy_unit = SETTING_OSD_STATS_ENERGY_UNIT_DEFAULT,
    .stats_min_voltage_unit = SETTING_OSD_STATS_MIN_VOLTAGE_UNIT_DEFAULT,
    .stats_page_auto_swap_time = SETTING_OSD_STATS_PAGE_AUTO_SWAP_TIME_DEFAULT
);

void pgResetFn_osdLayoutsConfig(osdLayoutsConfig_t *osdLayoutsConfig)
{
    osdLayoutsConfig->item_pos[0][OSD_ALTITUDE] = OSD_POS(1, 0) | OSD_VISIBLE_FLAG;
    osdLayoutsConfig->item_pos[0][OSD_MAIN_BATT_VOLTAGE] = OSD_POS(12, 0) | OSD_VISIBLE_FLAG;
    osdLayoutsConfig->item_pos[0][OSD_SAG_COMPENSATED_MAIN_BATT_VOLTAGE] = OSD_POS(12, 1);

    osdLayoutsConfig->item_pos[0][OSD_RSSI_VALUE] = OSD_POS(23, 0) | OSD_VISIBLE_FLAG;
    //line 2
    osdLayoutsConfig->item_pos[0][OSD_HOME_DIST] = OSD_POS(1, 1);
    osdLayoutsConfig->item_pos[0][OSD_TRIP_DIST] = OSD_POS(1, 2);
    osdLayoutsConfig->item_pos[0][OSD_ODOMETER] = OSD_POS(1, 3);
    osdLayoutsConfig->item_pos[0][OSD_MAIN_BATT_CELL_VOLTAGE] = OSD_POS(12, 1);
    osdLayoutsConfig->item_pos[0][OSD_MAIN_BATT_SAG_COMPENSATED_CELL_VOLTAGE] = OSD_POS(12, 1);
    osdLayoutsConfig->item_pos[0][OSD_GPS_SPEED] = OSD_POS(23, 1);
    osdLayoutsConfig->item_pos[0][OSD_3D_SPEED] = OSD_POS(23, 1);
    osdLayoutsConfig->item_pos[0][OSD_GLIDESLOPE] = OSD_POS(23, 2);

    osdLayoutsConfig->item_pos[0][OSD_THROTTLE_POS] = OSD_POS(1, 2) | OSD_VISIBLE_FLAG;
    osdLayoutsConfig->item_pos[0][OSD_SCALED_THROTTLE_POS] = OSD_POS(6, 2);
    osdLayoutsConfig->item_pos[0][OSD_HEADING] = OSD_POS(12, 2);
    osdLayoutsConfig->item_pos[0][OSD_GROUND_COURSE] = OSD_POS(12, 3);
    osdLayoutsConfig->item_pos[0][OSD_COURSE_HOLD_ERROR] = OSD_POS(12, 2);
    osdLayoutsConfig->item_pos[0][OSD_COURSE_HOLD_ADJUSTMENT] = OSD_POS(12, 2);
    osdLayoutsConfig->item_pos[0][OSD_CROSS_TRACK_ERROR] = OSD_POS(12, 3);
    osdLayoutsConfig->item_pos[0][OSD_HEADING_GRAPH] = OSD_POS(18, 2);
    osdLayoutsConfig->item_pos[0][OSD_CURRENT_DRAW] = OSD_POS(2, 3) | OSD_VISIBLE_FLAG;
    osdLayoutsConfig->item_pos[0][OSD_MAH_DRAWN] = OSD_POS(1, 4) | OSD_VISIBLE_FLAG;
    osdLayoutsConfig->item_pos[0][OSD_WH_DRAWN] = OSD_POS(1, 5);
    osdLayoutsConfig->item_pos[0][OSD_BATTERY_REMAINING_CAPACITY] = OSD_POS(1, 6);
    osdLayoutsConfig->item_pos[0][OSD_BATTERY_REMAINING_PERCENT] = OSD_POS(1, 7);
    osdLayoutsConfig->item_pos[0][OSD_POWER_SUPPLY_IMPEDANCE] = OSD_POS(1, 8);

    osdLayoutsConfig->item_pos[0][OSD_EFFICIENCY_MAH_PER_KM] = OSD_POS(1, 5);
    osdLayoutsConfig->item_pos[0][OSD_EFFICIENCY_WH_PER_KM] = OSD_POS(1, 5);

    osdLayoutsConfig->item_pos[0][OSD_ATTITUDE_ROLL] = OSD_POS(1, 7);
    osdLayoutsConfig->item_pos[0][OSD_ATTITUDE_PITCH] = OSD_POS(1, 8);

    // avoid OSD_VARIO under OSD_CROSSHAIRS
    osdLayoutsConfig->item_pos[0][OSD_VARIO] = OSD_POS(23, 5);
    // OSD_VARIO_NUM at the right of OSD_VARIO
    osdLayoutsConfig->item_pos[0][OSD_VARIO_NUM] = OSD_POS(24, 7);
    osdLayoutsConfig->item_pos[0][OSD_HOME_DIR] = OSD_POS(14, 11);
    osdLayoutsConfig->item_pos[0][OSD_ARTIFICIAL_HORIZON] = OSD_POS(8, 6);
    osdLayoutsConfig->item_pos[0][OSD_HORIZON_SIDEBARS] = OSD_POS(8, 6);

    osdLayoutsConfig->item_pos[0][OSD_CRAFT_NAME] = OSD_POS(20, 2);
    osdLayoutsConfig->item_pos[0][OSD_PILOT_NAME] = OSD_POS(20, 3);
    osdLayoutsConfig->item_pos[0][OSD_PILOT_LOGO] = OSD_POS(20, 3);
    osdLayoutsConfig->item_pos[0][OSD_VTX_CHANNEL] = OSD_POS(8, 6);

#ifdef USE_SERIALRX_CRSF
    osdLayoutsConfig->item_pos[0][OSD_CRSF_RSSI_DBM] = OSD_POS(23, 12);
    osdLayoutsConfig->item_pos[0][OSD_CRSF_LQ] = OSD_POS(23, 11);
    osdLayoutsConfig->item_pos[0][OSD_CRSF_SNR_DB] = OSD_POS(24, 9);
    osdLayoutsConfig->item_pos[0][OSD_CRSF_TX_POWER] = OSD_POS(24, 10);
#endif

    osdLayoutsConfig->item_pos[0][OSD_ONTIME] = OSD_POS(23, 8);
    osdLayoutsConfig->item_pos[0][OSD_FLYTIME] = OSD_POS(23, 9);
    osdLayoutsConfig->item_pos[0][OSD_ONTIME_FLYTIME] = OSD_POS(23, 11) | OSD_VISIBLE_FLAG;
    osdLayoutsConfig->item_pos[0][OSD_RTC_TIME] = OSD_POS(23, 12);
    osdLayoutsConfig->item_pos[0][OSD_REMAINING_FLIGHT_TIME_BEFORE_RTH] = OSD_POS(23, 7);
    osdLayoutsConfig->item_pos[0][OSD_REMAINING_DISTANCE_BEFORE_RTH] = OSD_POS(23, 6);

    osdLayoutsConfig->item_pos[0][OSD_MISSION] = OSD_POS(0, 10);
    osdLayoutsConfig->item_pos[0][OSD_GPS_SATS] = OSD_POS(0, 11) | OSD_VISIBLE_FLAG;
    osdLayoutsConfig->item_pos[0][OSD_GPS_HDOP] = OSD_POS(0, 10);

    osdLayoutsConfig->item_pos[0][OSD_GPS_LAT] = OSD_POS(0, 12);
    // Put this on top of the latitude, since it's very unlikely
    // that users will want to use both at the same time.
    osdLayoutsConfig->item_pos[0][OSD_PLUS_CODE] = OSD_POS(0, 12);
    osdLayoutsConfig->item_pos[0][OSD_FLYMODE] = OSD_POS(13, 12) | OSD_VISIBLE_FLAG;
    osdLayoutsConfig->item_pos[0][OSD_GPS_LON] = OSD_POS(18, 12);

    osdLayoutsConfig->item_pos[0][OSD_AZIMUTH] = OSD_POS(2, 12);

    osdLayoutsConfig->item_pos[0][OSD_ROLL_PIDS] = OSD_POS(2, 10);
    osdLayoutsConfig->item_pos[0][OSD_PITCH_PIDS] = OSD_POS(2, 11);
    osdLayoutsConfig->item_pos[0][OSD_YAW_PIDS] = OSD_POS(2, 12);
    osdLayoutsConfig->item_pos[0][OSD_LEVEL_PIDS] = OSD_POS(2, 12);
    osdLayoutsConfig->item_pos[0][OSD_POS_XY_PIDS] = OSD_POS(2, 12);
    osdLayoutsConfig->item_pos[0][OSD_POS_Z_PIDS] = OSD_POS(2, 12);
    osdLayoutsConfig->item_pos[0][OSD_VEL_XY_PIDS] = OSD_POS(2, 12);
    osdLayoutsConfig->item_pos[0][OSD_VEL_Z_PIDS] = OSD_POS(2, 12);
    osdLayoutsConfig->item_pos[0][OSD_HEADING_P] = OSD_POS(2, 12);
    osdLayoutsConfig->item_pos[0][OSD_BOARD_ALIGN_ROLL] = OSD_POS(2, 10);
    osdLayoutsConfig->item_pos[0][OSD_BOARD_ALIGN_PITCH] = OSD_POS(2, 11);
    osdLayoutsConfig->item_pos[0][OSD_RC_EXPO] = OSD_POS(2, 12);
    osdLayoutsConfig->item_pos[0][OSD_RC_YAW_EXPO] = OSD_POS(2, 12);
    osdLayoutsConfig->item_pos[0][OSD_THROTTLE_EXPO] = OSD_POS(2, 12);
    osdLayoutsConfig->item_pos[0][OSD_PITCH_RATE] = OSD_POS(2, 12);
    osdLayoutsConfig->item_pos[0][OSD_ROLL_RATE] = OSD_POS(2, 12);
    osdLayoutsConfig->item_pos[0][OSD_YAW_RATE] = OSD_POS(2, 12);
    osdLayoutsConfig->item_pos[0][OSD_MANUAL_RC_EXPO] = OSD_POS(2, 12);
    osdLayoutsConfig->item_pos[0][OSD_MANUAL_RC_YAW_EXPO] = OSD_POS(2, 12);
    osdLayoutsConfig->item_pos[0][OSD_MANUAL_PITCH_RATE] = OSD_POS(2, 12);
    osdLayoutsConfig->item_pos[0][OSD_MANUAL_ROLL_RATE] = OSD_POS(2, 12);
    osdLayoutsConfig->item_pos[0][OSD_MANUAL_YAW_RATE] = OSD_POS(2, 12);
    osdLayoutsConfig->item_pos[0][OSD_NAV_FW_CRUISE_THR] = OSD_POS(2, 12);
    osdLayoutsConfig->item_pos[0][OSD_NAV_FW_PITCH2THR] = OSD_POS(2, 12);
    osdLayoutsConfig->item_pos[0][OSD_FW_MIN_THROTTLE_DOWN_PITCH_ANGLE] = OSD_POS(2, 12);
    osdLayoutsConfig->item_pos[0][OSD_FW_ALT_PID_OUTPUTS] = OSD_POS(2, 12);
    osdLayoutsConfig->item_pos[0][OSD_FW_POS_PID_OUTPUTS] = OSD_POS(2, 12);
    osdLayoutsConfig->item_pos[0][OSD_MC_VEL_X_PID_OUTPUTS] = OSD_POS(2, 12);
    osdLayoutsConfig->item_pos[0][OSD_MC_VEL_Y_PID_OUTPUTS] = OSD_POS(2, 12);
    osdLayoutsConfig->item_pos[0][OSD_MC_VEL_Z_PID_OUTPUTS] = OSD_POS(2, 12);
    osdLayoutsConfig->item_pos[0][OSD_MC_POS_XYZ_P_OUTPUTS] = OSD_POS(2, 12);

    osdLayoutsConfig->item_pos[0][OSD_POWER] = OSD_POS(15, 1);

    osdLayoutsConfig->item_pos[0][OSD_IMU_TEMPERATURE] = OSD_POS(19, 2);
    osdLayoutsConfig->item_pos[0][OSD_BARO_TEMPERATURE] = OSD_POS(19, 3);
    osdLayoutsConfig->item_pos[0][OSD_TEMP_SENSOR_0_TEMPERATURE] = OSD_POS(19, 4);
    osdLayoutsConfig->item_pos[0][OSD_TEMP_SENSOR_1_TEMPERATURE] = OSD_POS(19, 5);
    osdLayoutsConfig->item_pos[0][OSD_TEMP_SENSOR_2_TEMPERATURE] = OSD_POS(19, 6);
    osdLayoutsConfig->item_pos[0][OSD_TEMP_SENSOR_3_TEMPERATURE] = OSD_POS(19, 7);
    osdLayoutsConfig->item_pos[0][OSD_TEMP_SENSOR_4_TEMPERATURE] = OSD_POS(19, 8);
    osdLayoutsConfig->item_pos[0][OSD_TEMP_SENSOR_5_TEMPERATURE] = OSD_POS(19, 9);
    osdLayoutsConfig->item_pos[0][OSD_TEMP_SENSOR_6_TEMPERATURE] = OSD_POS(19, 10);
    osdLayoutsConfig->item_pos[0][OSD_TEMP_SENSOR_7_TEMPERATURE] = OSD_POS(19, 11);

    osdLayoutsConfig->item_pos[0][OSD_AIR_SPEED] = OSD_POS(3, 5);
    osdLayoutsConfig->item_pos[0][OSD_WIND_SPEED_HORIZONTAL] = OSD_POS(3, 6);
    osdLayoutsConfig->item_pos[0][OSD_WIND_SPEED_VERTICAL] = OSD_POS(3, 7);

    osdLayoutsConfig->item_pos[0][OSD_GFORCE] = OSD_POS(12, 4);
    osdLayoutsConfig->item_pos[0][OSD_GFORCE_X] = OSD_POS(12, 5);
    osdLayoutsConfig->item_pos[0][OSD_GFORCE_Y] = OSD_POS(12, 6);
    osdLayoutsConfig->item_pos[0][OSD_GFORCE_Z] = OSD_POS(12, 7);

    osdLayoutsConfig->item_pos[0][OSD_VTX_POWER] = OSD_POS(3, 5);

    osdLayoutsConfig->item_pos[0][OSD_GVAR_0] = OSD_POS(1, 1);
    osdLayoutsConfig->item_pos[0][OSD_GVAR_1] = OSD_POS(1, 2);
    osdLayoutsConfig->item_pos[0][OSD_GVAR_2] = OSD_POS(1, 3);
    osdLayoutsConfig->item_pos[0][OSD_GVAR_3] = OSD_POS(1, 4);

    osdLayoutsConfig->item_pos[0][OSD_MULTI_FUNCTION] = OSD_POS(1, 4);

    osdLayoutsConfig->item_pos[0][OSD_SWITCH_INDICATOR_0] = OSD_POS(2, 7);
    osdLayoutsConfig->item_pos[0][OSD_SWITCH_INDICATOR_1] = OSD_POS(2, 8);
    osdLayoutsConfig->item_pos[0][OSD_SWITCH_INDICATOR_2] = OSD_POS(2, 9);
    osdLayoutsConfig->item_pos[0][OSD_SWITCH_INDICATOR_3] = OSD_POS(2, 10);

#if defined(USE_ESC_SENSOR)
    osdLayoutsConfig->item_pos[0][OSD_ESC_RPM] = OSD_POS(1, 2);
    osdLayoutsConfig->item_pos[0][OSD_ESC_TEMPERATURE] = OSD_POS(1, 3);
#endif

#if defined(USE_RX_MSP) && defined(USE_MSP_RC_OVERRIDE)
    osdLayoutsConfig->item_pos[0][OSD_RC_SOURCE] = OSD_POS(3, 4);
#endif

#ifdef USE_POWER_LIMITS
    osdLayoutsConfig->item_pos[0][OSD_PLIMIT_REMAINING_BURST_TIME] = OSD_POS(3, 4);
    osdLayoutsConfig->item_pos[0][OSD_PLIMIT_ACTIVE_CURRENT_LIMIT] = OSD_POS(3, 5);
    osdLayoutsConfig->item_pos[0][OSD_PLIMIT_ACTIVE_POWER_LIMIT] = OSD_POS(3, 6);
#endif

    // Under OSD_FLYMODE. TODO: Might not be visible on NTSC?
    osdLayoutsConfig->item_pos[0][OSD_MESSAGES] = OSD_POS(1, 13) | OSD_VISIBLE_FLAG;

    for (unsigned ii = 1; ii < OSD_LAYOUT_COUNT; ii++) {
        for (unsigned jj = 0; jj < ARRAYLEN(osdLayoutsConfig->item_pos[0]); jj++) {
            osdLayoutsConfig->item_pos[ii][jj] = osdLayoutsConfig->item_pos[0][jj] & ~OSD_VISIBLE_FLAG;
        }
    }
}

/**
 * @brief Draws the INAV and/or pilot logos on the display
 *
 * @param singular If true, only one logo will be drawn. If false, both logos will be drawn, separated by osdConfig()->inav_to_pilot_logo_spacing characters
 * @param row The row number to start drawing the logos. If not singular, both logos are drawn on the same rows.
 * @return uint8_t The row number after the logo(s).
 */
uint8_t drawLogos(bool singular, uint8_t row) {
    uint8_t logoRow = row;
    uint8_t logoColOffset = 0;
    bool usePilotLogo = (osdConfig()->use_pilot_logo && osdDisplayIsHD());

#ifndef DISABLE_MSP_BF_COMPAT   // IF BFCOMPAT is in use, the pilot logo cannot be used, due to font issues.
    if (isBfCompatibleVideoSystem(osdConfig()))
        usePilotLogo = false;
#endif

    uint8_t logoSpacing = osdConfig()->inav_to_pilot_logo_spacing;

    if (logoSpacing > 0 && ((osdDisplayPort->cols % 2) != (logoSpacing % 2))) {
        logoSpacing++; // Add extra 1 character space between logos, if the odd/even of the OSD cols doesn't match the odd/even of the logo spacing
    }

    // Draw Logo(s)
    if (usePilotLogo && !singular) {
        logoColOffset = ((osdDisplayPort->cols - (SYM_LOGO_WIDTH * 2)) - logoSpacing) / 2;
    } else {
        logoColOffset = floorf((osdDisplayPort->cols - SYM_LOGO_WIDTH) / 2.0f);
    }

    // Draw INAV logo
    if ((singular && !usePilotLogo) || !singular) {
        unsigned logo_c = SYM_LOGO_START;
        uint8_t logo_x = logoColOffset;
        for (uint8_t lRow = 0; lRow < SYM_LOGO_HEIGHT; lRow++) {
            for (uint8_t lCol = 0; lCol < SYM_LOGO_WIDTH; lCol++) {
                displayWriteChar(osdDisplayPort, logo_x + lCol, logoRow, logo_c++);
            }
            logoRow++;
        }
    }

    // Draw the pilot logo
    if (usePilotLogo) {
        unsigned logo_c = SYM_PILOT_LOGO_LRG_START;
        uint8_t logo_x = 0;
        logoRow = row;
        if (singular) {
            logo_x = logoColOffset;
        } else {
            logo_x = logoColOffset + SYM_LOGO_WIDTH + logoSpacing;
        }

        for (uint8_t lRow = 0; lRow < SYM_LOGO_HEIGHT; lRow++) {
            for (uint8_t lCol = 0; lCol < SYM_LOGO_WIDTH; lCol++) {
                displayWriteChar(osdDisplayPort, logo_x + lCol, logoRow, logo_c++);
            }
            logoRow++;
        }
    }

    return logoRow;
}

uint8_t drawStats(uint8_t row) {
#ifdef USE_STATS
    char string_buffer[30];
    uint8_t statNameX = (osdDisplayPort->cols - 22) / 2;
    uint8_t statValueX = statNameX + 21;

    if (statsConfig()->stats_enabled) {
        displayWrite(osdDisplayPort, statNameX, row, "ODOMETER:");
        switch (osdConfig()->units) {
            case OSD_UNIT_UK:
                FALLTHROUGH;
            case OSD_UNIT_IMPERIAL:
                tfp_sprintf(string_buffer, "%5d", (int)(statsConfig()->stats_total_dist / METERS_PER_MILE));
                string_buffer[5] = SYM_MI;
                break;
            default:
            case OSD_UNIT_GA:
                tfp_sprintf(string_buffer, "%5d", (int)(statsConfig()->stats_total_dist / METERS_PER_NAUTICALMILE));
                string_buffer[5] = SYM_NM;
                break;
            case OSD_UNIT_METRIC_MPH:
                FALLTHROUGH;
            case OSD_UNIT_METRIC:
                tfp_sprintf(string_buffer, "%5d", (int)(statsConfig()->stats_total_dist / METERS_PER_KILOMETER));
                string_buffer[5] = SYM_KM;
                break;
        }
        string_buffer[6] = '\0';
        displayWrite(osdDisplayPort, statValueX-5, row,  string_buffer);

        displayWrite(osdDisplayPort, statNameX, ++row, "TOTAL TIME:");
        uint32_t tot_mins = statsConfig()->stats_total_time / 60;
        tfp_sprintf(string_buffer, "%2d:%02dH:M", (int)(tot_mins / 60), (int)(tot_mins % 60));
        displayWrite(osdDisplayPort, statValueX-7, row,  string_buffer);

#ifdef USE_ADC
        if (feature(FEATURE_VBAT) && feature(FEATURE_CURRENT_METER)) {
            displayWrite(osdDisplayPort, statNameX, ++row, "TOTAL ENERGY:");
            osdFormatCentiNumber(string_buffer, statsConfig()->stats_total_energy / 10, 0, 2, 0, 4, false);
            displayWrite(osdDisplayPort, statValueX-4, row,  string_buffer);
            displayWriteChar(osdDisplayPort, statValueX, row, SYM_WH);

            displayWrite(osdDisplayPort, statNameX, ++row, "AVG EFFICIENCY:");
            if (statsConfig()->stats_total_dist) {
                uint32_t avg_efficiency = statsConfig()->stats_total_energy / (statsConfig()->stats_total_dist / METERS_PER_KILOMETER); // mWh/km
                switch (osdConfig()->units) {
                    case OSD_UNIT_UK:
                        FALLTHROUGH;
                    case OSD_UNIT_IMPERIAL:
                        osdFormatCentiNumber(string_buffer, avg_efficiency / 10, 0, 2, 0, 3, false);
                        string_buffer[3] = SYM_WH_MI;
                        break;
                    case OSD_UNIT_GA:
                        osdFormatCentiNumber(string_buffer, avg_efficiency / 10, 0, 2, 0, 3, false);
                        string_buffer[3] = SYM_WH_NM;
                        break;
                    default:
                    case OSD_UNIT_METRIC_MPH:
                        FALLTHROUGH;
                    case OSD_UNIT_METRIC:
                        osdFormatCentiNumber(string_buffer, avg_efficiency / 10000 * METERS_PER_MILE, 0, 2, 0, 3, false);
                        string_buffer[3] = SYM_WH_KM;
                        break;
                }
            } else {
                string_buffer[0] = string_buffer[1] = string_buffer[2] = '-';
            }
            string_buffer[4] = '\0';
            displayWrite(osdDisplayPort, statValueX-3, row++,  string_buffer);
        }
#endif // USE_ADC
    }
#endif // USE_STATS
    return row;
}

static void osdSetNextRefreshIn(uint32_t timeMs) {
    resumeRefreshAt = micros() + timeMs * 1000;
    refreshWaitForResumeCmdRelease = true;
}

static void osdCompleteAsyncInitialization(void)
{
    if (!displayIsReady(osdDisplayPort)) {
        // Update the display.
        // XXX: Rename displayDrawScreen() and associated functions
        // to displayUpdate()
        displayDrawScreen(osdDisplayPort);
        return;
    }

    osdDisplayIsReady = true;

#if defined(USE_CANVAS)
    if (osdConfig()->force_grid) {
        osdDisplayHasCanvas = false;
    } else {
        osdDisplayHasCanvas = displayGetCanvas(&osdCanvas, osdDisplayPort);
    }
#endif

    displayBeginTransaction(osdDisplayPort, DISPLAY_TRANSACTION_OPT_RESET_DRAWING);
    displayClearScreen(osdDisplayPort);

    uint8_t y = 1;
    displayFontMetadata_t metadata;
    bool fontHasMetadata = displayGetFontMetadata(&metadata, osdDisplayPort);
    LOG_DEBUG(OSD, "Font metadata version %s: %u (%u chars)",
        fontHasMetadata ? "Y" : "N", metadata.version, metadata.charCount);

    if (fontHasMetadata && metadata.charCount > 256) {
        hasExtendedFont = true;

        y = drawLogos(false, y);
        y++;
    } else if (!fontHasMetadata) {
        const char *m = "INVALID FONT";
        displayWrite(osdDisplayPort, OSD_CENTER_S(m), y++, m);
    }

    if (fontHasMetadata && metadata.version < OSD_MIN_FONT_VERSION) {
        const char *m = "INVALID FONT VERSION";
        displayWrite(osdDisplayPort, OSD_CENTER_S(m), y++, m);
    }

    char string_buffer[30];
    tfp_sprintf(string_buffer, "INAV VERSION: %s", FC_VERSION_STRING);
    uint8_t xPos = (osdDisplayPort->cols - 19) / 2; // Automatically centre, regardless of resolution. In the case of odd number screens, bias to the left.
    displayWrite(osdDisplayPort, xPos, y++, string_buffer);
#ifdef USE_CMS
    displayWrite(osdDisplayPort, xPos+2, y++, CMS_STARTUP_HELP_TEXT1);
    displayWrite(osdDisplayPort, xPos+6, y++, CMS_STARTUP_HELP_TEXT2);
    displayWrite(osdDisplayPort, xPos+6, y++, CMS_STARTUP_HELP_TEXT3);
#endif

#ifdef USE_STATS
    y = drawStats(++y);
#endif

    displayCommitTransaction(osdDisplayPort);
    displayResync(osdDisplayPort);
    osdSetNextRefreshIn(SPLASH_SCREEN_DISPLAY_TIME);
}

void osdInit(displayPort_t *osdDisplayPortToUse)
{
    if (!osdDisplayPortToUse)
        return;

    BUILD_BUG_ON(OSD_POS_MAX != OSD_POS(63,63));

    osdDisplayPort = osdDisplayPortToUse;

#ifdef USE_CMS
    cmsDisplayPortRegister(osdDisplayPort);
#endif

    armState = ARMING_FLAG(ARMED);
    osdCompleteAsyncInitialization();
}

static void osdResetStats(void)
{
    stats.max_current = 0;
    stats.max_power = 0;
    stats.max_speed = 0;
    stats.max_3D_speed = 0;
    stats.max_air_speed = 0;
    stats.min_voltage = 5000;
    stats.min_rssi = 99;
    stats.min_lq = 300;
    stats.min_rssi_dbm = 0;
    stats.max_altitude = 0;
}

static void osdUpdateStats(void)
{
    int32_t value;

    if (feature(FEATURE_GPS)) {
        value = osdGet3DSpeed();
        const float airspeed_estimate = getAirspeedEstimate();

        if (stats.max_3D_speed < value)
            stats.max_3D_speed = value;

        if (stats.max_speed < gpsSol.groundSpeed)
            stats.max_speed = gpsSol.groundSpeed;

        if (stats.max_air_speed < airspeed_estimate)
            stats.max_air_speed = airspeed_estimate;

        if (stats.max_distance < GPS_distanceToHome)
            stats.max_distance = GPS_distanceToHome;
    }

    value = getBatteryVoltage();
    if (stats.min_voltage > value)
        stats.min_voltage = value;

    value = abs(getAmperage());
    if (stats.max_current < value)
        stats.max_current = value;

    value = labs(getPower());
    if (stats.max_power < value)
        stats.max_power = value;

    value = osdConvertRSSI();
    if (stats.min_rssi > value)
        stats.min_rssi = value;

    value = osdGetCrsfLQ();
    if (stats.min_lq > value)
        stats.min_lq = value;

    if (!failsafeIsReceivingRxData())
        stats.min_lq = 0;

    value = osdGetCrsfdBm();
    if (stats.min_rssi_dbm > value)
        stats.min_rssi_dbm = value;

    stats.max_altitude = MAX(stats.max_altitude, osdGetAltitude());
}

static void osdShowStats(bool isSinglePageStatsCompatible, uint8_t page)
{
    const char * disarmReasonStr[DISARM_REASON_COUNT] = { "UNKNOWN", "TIMEOUT", "STICKS", "SWITCH", "SWITCH", "KILLSW", "FAILSAFE", "NAV SYS", "LANDING"};
    uint8_t top = 1;  // Start one line down leaving space at the top of the screen. 
    size_t multiValueLengthOffset = 0;

    const uint8_t statNameX = osdDisplayIsHD() ? 11 : 1;
    const uint8_t statValuesX = osdDisplayIsHD() ? 30 : 20;
    char buff[10];

    if (page > 1)
        page = 0;

    displayBeginTransaction(osdDisplayPort, DISPLAY_TRANSACTION_OPT_RESET_DRAWING);
    displayClearScreen(osdDisplayPort);

    if (isSinglePageStatsCompatible) {
        displayWrite(osdDisplayPort, statNameX, top++, "--- STATS ---");
    } else if (page == 0) {
        displayWrite(osdDisplayPort, statNameX, top++, "--- STATS ---      1/2 ->");
    } else if (page == 1) {
        displayWrite(osdDisplayPort, statNameX, top++, "--- STATS ---   <- 2/2");
    }

    if (isSinglePageStatsCompatible || page == 0) {
        if (feature(FEATURE_GPS)) {
            if (isSinglePageStatsCompatible) {
                displayWrite(osdDisplayPort, statNameX, top, "MAX/AVG SPEED    :");
                osdFormatVelocityStr(buff, stats.max_3D_speed, true, false);
                osdLeftAlignString(buff);
                strcat(osdFormatTrimWhiteSpace(buff),"/");
                multiValueLengthOffset = strlen(buff);
                displayWrite(osdDisplayPort, statValuesX, top, buff);            
                osdGenerateAverageVelocityStr(buff);
                osdLeftAlignString(buff);
                displayWrite(osdDisplayPort, statValuesX + multiValueLengthOffset, top++, buff);
            } else {
                displayWrite(osdDisplayPort, statNameX, top, "MAX SPEED        :");
                osdFormatVelocityStr(buff, stats.max_3D_speed, true, false);
                osdLeftAlignString(buff);
                displayWrite(osdDisplayPort, statValuesX, top++, buff);

                displayWrite(osdDisplayPort, statNameX, top, "AVG SPEED        :");
                osdGenerateAverageVelocityStr(buff);
                osdLeftAlignString(buff);
                displayWrite(osdDisplayPort, statValuesX, top++, buff);
            }

            displayWrite(osdDisplayPort, statNameX, top, "MAX DISTANCE     :");
            osdFormatDistanceStr(buff, stats.max_distance*100);
            displayWrite(osdDisplayPort, statValuesX, top++, buff);

            displayWrite(osdDisplayPort, statNameX, top, "TRAVELED DISTANCE:");
            osdFormatDistanceStr(buff, getTotalTravelDistance());
            displayWrite(osdDisplayPort, statValuesX, top++, buff);
        }

        displayWrite(osdDisplayPort, statNameX, top, "MAX ALTITUDE     :");
        osdFormatAltitudeStr(buff, stats.max_altitude);
        displayWrite(osdDisplayPort, statValuesX, top++, buff);

        switch (rxConfig()->serialrx_provider) {
            case SERIALRX_CRSF:
                if (isSinglePageStatsCompatible) {
                    displayWrite(osdDisplayPort, statNameX, top, "MIN RSSI %/DBM   :");
                    itoa(stats.min_rssi, buff, 10);
                    osdLeftAlignString(buff);
                    strcat(osdFormatTrimWhiteSpace(buff), "%/");
                    multiValueLengthOffset = strlen(buff);
                    displayWrite(osdDisplayPort, statValuesX, top, buff);                
                    itoa(stats.min_rssi_dbm, buff, 10);
                    tfp_sprintf(buff, "%s%c", buff, SYM_DBM);
                    osdLeftAlignString(buff);
                    displayWrite(osdDisplayPort, statValuesX + multiValueLengthOffset, top++, buff);
                } else {
                    displayWrite(osdDisplayPort, statNameX, top, "MIN RSSI %       :");
                    itoa(stats.min_rssi, buff, 10);
                    strcat(buff, "%");
                    displayWrite(osdDisplayPort, statValuesX, top++, buff);

                    displayWrite(osdDisplayPort, statNameX, top, "MIN RSSI DBM     :");
                    itoa(stats.min_rssi_dbm, buff, 10);
                    tfp_sprintf(buff, "%s%c", buff, SYM_DBM);
                    displayWrite(osdDisplayPort, statValuesX, top++, buff);
                } 

                displayWrite(osdDisplayPort, statNameX, top, "MIN LQ           :");
                itoa(stats.min_lq, buff, 10);
                strcat(buff, "%");
                displayWrite(osdDisplayPort, statValuesX, top++, buff);
                break;
            default:
                displayWrite(osdDisplayPort, statNameX, top, "MIN RSSI         :");
                itoa(stats.min_rssi, buff, 10);
                strcat(buff, "%");
                displayWrite(osdDisplayPort, statValuesX, top++, buff);
        }

        displayWrite(osdDisplayPort, statNameX, top, "FLY TIME         :");
        uint16_t flySeconds = getFlightTime();
        uint16_t flyMinutes = flySeconds / 60;
        flySeconds %= 60;
        uint16_t flyHours = flyMinutes / 60;
        flyMinutes %= 60;
        tfp_sprintf(buff, "%02u:%02u:%02u", flyHours, flyMinutes, flySeconds);
        displayWrite(osdDisplayPort, statValuesX, top++, buff);

        displayWrite(osdDisplayPort, statNameX, top, "DISARMED BY      :");
        displayWrite(osdDisplayPort, statValuesX, top++, disarmReasonStr[getDisarmReason()]);
    }

    if (isSinglePageStatsCompatible || page == 1) {
        if (osdConfig()->stats_min_voltage_unit == OSD_STATS_MIN_VOLTAGE_UNIT_BATTERY) {
            displayWrite(osdDisplayPort, statNameX, top, "MIN BATTERY VOLT :");
            osdFormatCentiNumber(buff, stats.min_voltage, 0, osdConfig()->main_voltage_decimals, 0, osdConfig()->main_voltage_decimals + 2, false);
        } else {
            displayWrite(osdDisplayPort, statNameX, top, "MIN CELL VOLTAGE :");
            osdFormatCentiNumber(buff, stats.min_voltage/getBatteryCellCount(), 0, 2, 0, 3, false);
        }
        tfp_sprintf(buff, "%s%c", buff, SYM_VOLT);
        displayWrite(osdDisplayPort, statValuesX, top++, buff);

        if (feature(FEATURE_CURRENT_METER)) {
            displayWrite(osdDisplayPort, statNameX, top, "MAX CURRENT      :");
            osdFormatCentiNumber(buff, stats.max_current, 0, 2, 0, 3, false);
            tfp_sprintf(buff, "%s%c", buff, SYM_AMP);
            displayWrite(osdDisplayPort, statValuesX, top++, buff);

            displayWrite(osdDisplayPort, statNameX, top, "MAX POWER        :");
            bool kiloWatt = osdFormatCentiNumber(buff, stats.max_power, 1000, 2, 2, 3, false);
            buff[3] = kiloWatt ? SYM_KILOWATT : SYM_WATT;
            buff[4] = '\0';
            displayWrite(osdDisplayPort, statValuesX, top++, buff);

            displayWrite(osdDisplayPort, statNameX, top, "USED CAPACITY    :");
            if (osdConfig()->stats_energy_unit == OSD_STATS_ENERGY_UNIT_MAH) {
                tfp_sprintf(buff, "%d%c", (int)getMAhDrawn(), SYM_MAH);
            } else {
                osdFormatCentiNumber(buff, getMWhDrawn() / 10, 0, 2, 0, 3, false);
                tfp_sprintf(buff, "%s%c", buff, SYM_WH);
            }
            displayWrite(osdDisplayPort, statValuesX, top++, buff);

            int32_t totalDistance = getTotalTravelDistance();
            bool moreThanAh = false;
            bool efficiencyValid = totalDistance >= 10000;
            if (feature(FEATURE_GPS)) {
                displayWrite(osdDisplayPort, statNameX, top, "AVG EFFICIENCY   :");
                    uint8_t digits = 3U;    // Total number of digits (including decimal point)
                    #ifndef DISABLE_MSP_BF_COMPAT   // IF BFCOMPAT is not supported, there's no need to check for it and change the values
                        if (isBfCompatibleVideoSystem(osdConfig())) {
                            // Add one digit so no switch to scaled decimal occurs above 99
                            digits = 4U;
                        }
                    #endif
                switch (osdConfig()->units) {
                    case OSD_UNIT_UK:
                        FALLTHROUGH;
                    case OSD_UNIT_IMPERIAL:
                        if (osdConfig()->stats_energy_unit == OSD_STATS_ENERGY_UNIT_MAH) {
<<<<<<< HEAD
                                moreThanAh = osdFormatCentiNumber(buff, (int32_t)(getMAhDrawn() * 10000.0f * METERS_PER_MILE / totalDistance), 1000, 0, 2, digits);
=======
                            moreThanAh = osdFormatCentiNumber(buff, (int32_t)(getMAhDrawn() * 10000.0f * METERS_PER_MILE / totalDistance), 1000, 0, 2, digits, false);
>>>>>>> 4b88ac06
                            if (!moreThanAh) {
                                tfp_sprintf(buff, "%s%c%c", buff, SYM_MAH_MI_0, SYM_MAH_MI_1);
                            } else {
                                tfp_sprintf(buff, "%s%c", buff, SYM_AH_MI);
                            }
                            if (!efficiencyValid) {
                                buff[0] = buff[1] = buff[2] = '-';
                                buff[3] = SYM_MAH_MI_0;
                                buff[4] = SYM_MAH_MI_1;
                                buff[5] = '\0';
                            }
                        } else {
<<<<<<< HEAD
                                osdFormatCentiNumber(buff, (int32_t)(getMWhDrawn() * 10.0f * METERS_PER_MILE / totalDistance), 0, 2, 0, digits);
=======
                            osdFormatCentiNumber(buff, (int32_t)(getMWhDrawn() * 10.0f * METERS_PER_MILE / totalDistance), 0, 2, 0, digits, false);
>>>>>>> 4b88ac06
                            tfp_sprintf(buff, "%s%c", buff, SYM_WH_MI);
                            if (!efficiencyValid) {
                                buff[0] = buff[1] = buff[2] = '-';
                            }
                        }
                        break;
                    case OSD_UNIT_GA:
                        if (osdConfig()->stats_energy_unit == OSD_STATS_ENERGY_UNIT_MAH) {
<<<<<<< HEAD
                                moreThanAh = osdFormatCentiNumber(buff, (int32_t)(getMAhDrawn() * 10000.0f * METERS_PER_NAUTICALMILE / totalDistance), 1000, 0, 2, digits);
=======
                            moreThanAh = osdFormatCentiNumber(buff, (int32_t)(getMAhDrawn() * 10000.0f * METERS_PER_NAUTICALMILE / totalDistance), 1000, 0, 2, digits, false);
>>>>>>> 4b88ac06
                            if (!moreThanAh) {
                                tfp_sprintf(buff, "%s%c%c", buff, SYM_MAH_NM_0, SYM_MAH_NM_1);
                            } else {
                                tfp_sprintf(buff, "%s%c", buff, SYM_AH_NM);
                            }
                            if (!efficiencyValid) {
                                buff[0] = buff[1] = buff[2] = '-';
                                buff[3] = SYM_MAH_NM_0;
                                buff[4] = SYM_MAH_NM_1;
                                buff[5] = '\0';
                            }
                        } else {
<<<<<<< HEAD
                                osdFormatCentiNumber(buff, (int32_t)(getMWhDrawn() * 10.0f * METERS_PER_NAUTICALMILE / totalDistance), 0, 2, 0, digits);
=======
                            osdFormatCentiNumber(buff, (int32_t)(getMWhDrawn() * 10.0f * METERS_PER_NAUTICALMILE / totalDistance), 0, 2, 0, digits, false);
>>>>>>> 4b88ac06
                            tfp_sprintf(buff, "%s%c", buff, SYM_WH_NM);
                            if (!efficiencyValid) {
                                buff[0] = buff[1] = buff[2] = '-';
                            }
                        }
                        break;
                    case OSD_UNIT_METRIC_MPH:
                        FALLTHROUGH;
                    case OSD_UNIT_METRIC:
                        if (osdConfig()->stats_energy_unit == OSD_STATS_ENERGY_UNIT_MAH) {
<<<<<<< HEAD
                                moreThanAh = osdFormatCentiNumber(buff, (int32_t)(getMAhDrawn() * 10000000.0f / totalDistance), 1000, 0, 2, digits);
=======
                            moreThanAh = osdFormatCentiNumber(buff, (int32_t)(getMAhDrawn() * 10000000.0f / totalDistance), 1000, 0, 2, digits, false);
>>>>>>> 4b88ac06
                            if (!moreThanAh) {
                                tfp_sprintf(buff, "%s%c%c", buff, SYM_MAH_KM_0, SYM_MAH_KM_1);
                            } else {
                                tfp_sprintf(buff, "%s%c", buff, SYM_AH_KM);
                            }
                            if (!efficiencyValid) {
                                buff[0] = buff[1] = buff[2] = '-';
                                buff[3] = SYM_MAH_KM_0;
                                buff[4] = SYM_MAH_KM_1;
                                buff[5] = '\0';
                            }
                        } else {
<<<<<<< HEAD
                                osdFormatCentiNumber(buff, (int32_t)(getMWhDrawn() * 10000.0f / totalDistance), 0, 2, 0, digits);
=======
                            osdFormatCentiNumber(buff, (int32_t)(getMWhDrawn() * 10000.0f / totalDistance), 0, 2, 0, digits, false);
>>>>>>> 4b88ac06
                            tfp_sprintf(buff, "%s%c", buff, SYM_WH_KM);
                            if (!efficiencyValid) {
                                buff[0] = buff[1] = buff[2] = '-';
                            }
                        }
                        break;
                }
                osdLeftAlignString(buff);
                displayWrite(osdDisplayPort, statValuesX, top++, buff);
            }
        }

        const float max_gforce = accGetMeasuredMaxG();
        displayWrite(osdDisplayPort, statNameX, top, "MAX G-FORCE      :");
        osdFormatCentiNumber(buff, max_gforce * 100, 0, 2, 0, 3, false);
        displayWrite(osdDisplayPort, statValuesX, top++, buff);

        const acc_extremes_t *acc_extremes = accGetMeasuredExtremes();
        const float acc_extremes_min = acc_extremes[Z].min;
        const float acc_extremes_max = acc_extremes[Z].max;
        displayWrite(osdDisplayPort, statNameX, top, "MIN/MAX Z G-FORCE:");
        osdFormatCentiNumber(buff, acc_extremes_min * 100, 0, 2, 0, 4, false);
        osdLeftAlignString(buff);
<<<<<<< HEAD
        strcat(osdFormatTrimWhiteSpace(buff),"/"); 
        multiValueLengthOffset = strlen(buff);        
        displayWrite(osdDisplayPort, statValuesX, top, buff);        
        osdFormatCentiNumber(buff, acc_extremes_max * 100, 0, 2, 0, 3);
=======
        strcat(osdFormatTrimWhiteSpace(buff),"/");
        multiValueLengthOffset = strlen(buff);
        displayWrite(osdDisplayPort, statValuesX, top, buff);
        osdFormatCentiNumber(buff, acc_extremes_max * 100, 0, 2, 0, 3, false);
>>>>>>> 4b88ac06
        osdLeftAlignString(buff);
        displayWrite(osdDisplayPort, statValuesX + multiValueLengthOffset, top++, buff);
    }

    if (savingSettings == true) {
        displayWrite(osdDisplayPort, statNameX, top++, OSD_MESSAGE_STR(OSD_MSG_SAVING_SETTNGS));
    } else if (notify_settings_saved > 0) {
        if (millis() > notify_settings_saved) {
            notify_settings_saved = 0;
        } else {
            displayWrite(osdDisplayPort, statNameX, top++, OSD_MESSAGE_STR(OSD_MSG_SETTINGS_SAVED));
        }
    }

    displayCommitTransaction(osdDisplayPort);
}

// HD arming screen. based on the minimum HD OSD grid size of 50 x 18
static void osdShowHDArmScreen(void)
{
    dateTime_t  dt;
    char        buf[MAX(osdDisplayPort->cols, FORMATTED_DATE_TIME_BUFSIZE)];
    char        buf2[MAX(osdDisplayPort->cols, FORMATTED_DATE_TIME_BUFSIZE)];
    char        craftNameBuf[MAX_NAME_LENGTH];
    char        versionBuf[osdDisplayPort->cols];
    uint8_t     safehomeRow     = 0;
    uint8_t     armScreenRow    = 2; // Start at row 2

    armScreenRow = drawLogos(false, armScreenRow);
    armScreenRow++;

    if (strlen(systemConfig()->craftName) > 0) {
        osdFormatCraftName(craftNameBuf);
        strcpy(buf2, "ARMED!");
        tfp_sprintf(buf, "%s - %s", craftNameBuf, buf2);
    } else {
        strcpy(buf, "ARMED!");
    }
    displayWrite(osdDisplayPort, (osdDisplayPort->cols - strlen(buf)) / 2, armScreenRow++, buf);
#if defined(USE_GPS)
#if defined (USE_SAFE_HOME)
    if (posControl.safehomeState.distance) {
        safehomeRow = armScreenRow;
        armScreenRow++;
    }
#endif // USE_SAFE_HOME
#endif // USE_GPS
    armScreenRow++;

    if (posControl.waypointListValid && posControl.waypointCount > 0) {
#ifdef USE_MULTI_MISSION
        tfp_sprintf(buf, "MISSION %u/%u (%u WP)", posControl.loadedMultiMissionIndex, posControl.multiMissionCount, posControl.waypointCount);
        displayWrite(osdDisplayPort, (osdDisplayPort->cols - strlen(buf)) / 2, armScreenRow++, buf);
#else
        strcpy(buf, "*MISSION LOADED*");
        displayWrite(osdDisplayPort, (osdDisplayPort->cols - strlen(buf)) / 2, armScreenRow++, buf);
#endif
    }
    armScreenRow++;

#if defined(USE_GPS)
    if (feature(FEATURE_GPS)) {
        if (STATE(GPS_FIX_HOME)) {
            if (osdConfig()->osd_home_position_arm_screen) {
                osdFormatCoordinate(buf, SYM_LAT, GPS_home.lat);
                osdFormatCoordinate(buf2, SYM_LON, GPS_home.lon);
                uint8_t gap = 1;
                uint8_t col = strlen(buf) + strlen(buf2) + gap;

                if ((osdDisplayPort->cols %2) != (col %2)) {
                    gap++;
                    col++;
                }

                col = (osdDisplayPort->cols - col) / 2;

                displayWrite(osdDisplayPort, col, armScreenRow, buf);
                displayWrite(osdDisplayPort, col + strlen(buf) + gap, armScreenRow++, buf2);

                int digits = osdConfig()->plus_code_digits;
                olc_encode(GPS_home.lat, GPS_home.lon, digits, buf, sizeof(buf));
                displayWrite(osdDisplayPort, (osdDisplayPort->cols - strlen(buf)) / 2, armScreenRow++, buf);
            }

#if defined (USE_SAFE_HOME)
            if (posControl.safehomeState.distance) { // safehome found during arming
                if (navConfig()->general.flags.safehome_usage_mode == SAFEHOME_USAGE_OFF) {
                    strcpy(buf, "SAFEHOME FOUND; MODE OFF");
                } else {
                    osdFormatDistanceStr(buf2, posControl.safehomeState.distance);
                    tfp_sprintf(buf, "%c SAFEHOME %u @ %s", SYM_HOME, posControl.safehomeState.index, buf2);
                }
                textAttributes_t elemAttr = _TEXT_ATTRIBUTES_BLINK_BIT;
                // write this message below the ARMED message to make it obvious
                displayWriteWithAttr(osdDisplayPort, (osdDisplayPort->cols - strlen(buf)) / 2, safehomeRow, buf, elemAttr);
            }
#endif
        } else {
            strcpy(buf, "!NO HOME POSITION!");
            displayWrite(osdDisplayPort, (osdDisplayPort->cols - strlen(buf)) / 2, armScreenRow++, buf);
        }
        armScreenRow++;
    }
#endif

    if (rtcGetDateTimeLocal(&dt)) {
        tfp_sprintf(buf, "%04u-%02u-%02u  %02u:%02u:%02u", dt.year, dt.month, dt.day, dt.hours, dt.minutes, dt.seconds);
        displayWrite(osdDisplayPort, (osdDisplayPort->cols - strlen(buf)) / 2, armScreenRow++, buf);
        armScreenRow++;
    }

    tfp_sprintf(versionBuf, "INAV VERSION: %s", FC_VERSION_STRING);
    displayWrite(osdDisplayPort, (osdDisplayPort->cols - strlen(versionBuf)) / 2, armScreenRow++, versionBuf);
    armScreenRow++;

#ifdef USE_STATS
    if (armScreenRow < (osdDisplayPort->rows - 4))
        armScreenRow = drawStats(armScreenRow);
#endif // USE_STATS
}

static void osdShowSDArmScreen(void)
{
    dateTime_t  dt;
    char        buf[MAX(osdDisplayPort->cols, FORMATTED_DATE_TIME_BUFSIZE)];
    char        buf2[MAX(osdDisplayPort->cols, FORMATTED_DATE_TIME_BUFSIZE)];
    char        craftNameBuf[MAX_NAME_LENGTH];
    char        versionBuf[osdDisplayPort->cols];
    // We need 12 visible rows, start row never < first fully visible row 1
    uint8_t     armScreenRow = osdDisplayPort->rows > 13 ? (osdDisplayPort->rows - 12) / 2 : 1;
    uint8_t     safehomeRow = 0;

    strcpy(buf, "ARMED!");
    displayWrite(osdDisplayPort, (osdDisplayPort->cols - strlen(buf)) / 2, armScreenRow++, buf);
    safehomeRow = armScreenRow;
    armScreenRow++;

    if (strlen(systemConfig()->craftName) > 0) {
        osdFormatCraftName(craftNameBuf);
        displayWrite(osdDisplayPort, (osdDisplayPort->cols - strlen(systemConfig()->craftName)) / 2, armScreenRow++, craftNameBuf );
    }

    if (posControl.waypointListValid && posControl.waypointCount > 0) {
#ifdef USE_MULTI_MISSION
        tfp_sprintf(buf, "MISSION %u/%u (%u WP)", posControl.loadedMultiMissionIndex, posControl.multiMissionCount, posControl.waypointCount);
        displayWrite(osdDisplayPort, (osdDisplayPort->cols - strlen(buf)) / 2, armScreenRow, buf);
#else
        strcpy(buf, "*MISSION LOADED*");
        displayWrite(osdDisplayPort, (osdDisplayPort->cols - strlen(buf)) / 2, armScreenRow, buf);
#endif
    }
    armScreenRow++;

#if defined(USE_GPS)
    if (feature(FEATURE_GPS)) {
        if (STATE(GPS_FIX_HOME)) {
            if (osdConfig()->osd_home_position_arm_screen) {
                osdFormatCoordinate(buf, SYM_LAT, GPS_home.lat);
                osdFormatCoordinate(buf2, SYM_LON, GPS_home.lon);

                uint8_t gpsStartCol = (osdDisplayPort->cols - (strlen(buf) + strlen(buf2) + 2)) / 2;
                displayWrite(osdDisplayPort, gpsStartCol, armScreenRow, buf);
                displayWrite(osdDisplayPort, gpsStartCol + strlen(buf) + 2, armScreenRow++, buf2);

                int digits = osdConfig()->plus_code_digits;
                olc_encode(GPS_home.lat, GPS_home.lon, digits, buf, sizeof(buf));
                displayWrite(osdDisplayPort, (osdDisplayPort->cols - strlen(buf)) / 2, armScreenRow++, buf);
            }

#if defined (USE_SAFE_HOME)
            if (posControl.safehomeState.distance) { // safehome found during arming
                if (navConfig()->general.flags.safehome_usage_mode == SAFEHOME_USAGE_OFF) {
                    strcpy(buf, "SAFEHOME FOUND; MODE OFF");
                } else {
                    osdFormatDistanceStr(buf2, posControl.safehomeState.distance);
                    tfp_sprintf(buf, "%c SAFEHOME %u @ %s", SYM_HOME, posControl.safehomeState.index, buf2);
                }
                textAttributes_t elemAttr = _TEXT_ATTRIBUTES_BLINK_BIT;
                // write this message below the ARMED message to make it obvious
                displayWriteWithAttr(osdDisplayPort, (osdDisplayPort->cols - strlen(buf)) / 2, safehomeRow, buf, elemAttr);
            }
#endif
        } else {
            strcpy(buf, "!NO HOME POSITION!");
            displayWrite(osdDisplayPort, (osdDisplayPort->cols - strlen(buf)) / 2, armScreenRow++, buf);
        }
        armScreenRow++;
    }
#endif

    if (rtcGetDateTimeLocal(&dt)) {
        tfp_sprintf(buf, "%04u-%02u-%02u  %02u:%02u:%02u", dt.year, dt.month, dt.day, dt.hours, dt.minutes, dt.seconds);
        displayWrite(osdDisplayPort, (osdDisplayPort->cols - strlen(buf)) / 2, armScreenRow++, buf);
        armScreenRow++;
    }

    tfp_sprintf(versionBuf, "INAV VERSION: %s", FC_VERSION_STRING);
    displayWrite(osdDisplayPort, (osdDisplayPort->cols - strlen(versionBuf)) / 2, armScreenRow++, versionBuf);
    armScreenRow++;

#ifdef USE_STATS
    if (armScreenRow < (osdDisplayPort->rows - 4))
        armScreenRow = drawStats(armScreenRow);
#endif // USE_STATS
}

// called when motors armed
static void osdShowArmed(void)
{
    displayClearScreen(osdDisplayPort);

    if (osdDisplayIsHD()) {
        osdShowHDArmScreen();
    } else {
        osdShowSDArmScreen();
    }
}

static void osdFilterData(timeUs_t currentTimeUs) {
    static timeUs_t lastRefresh = 0;
    float refresh_dT = US2S(cmpTimeUs(currentTimeUs, lastRefresh));

    GForce = fast_fsqrtf(vectorNormSquared(&imuMeasuredAccelBF)) / GRAVITY_MSS;
    for (uint8_t axis = 0; axis < XYZ_AXIS_COUNT; ++axis) GForceAxis[axis] = imuMeasuredAccelBF.v[axis] / GRAVITY_MSS;

    if (lastRefresh) {
        GForce = pt1FilterApply3(&GForceFilter, GForce, refresh_dT);
        for (uint8_t axis = 0; axis < XYZ_AXIS_COUNT; ++axis) pt1FilterApply3(GForceFilterAxis + axis, GForceAxis[axis], refresh_dT);
    } else {
        pt1FilterInitRC(&GForceFilter, GFORCE_FILTER_TC, 0);
        pt1FilterReset(&GForceFilter, GForce);

        for (uint8_t axis = 0; axis < XYZ_AXIS_COUNT; ++axis) {
            pt1FilterInitRC(GForceFilterAxis + axis, GFORCE_FILTER_TC, 0);
            pt1FilterReset(GForceFilterAxis + axis, GForceAxis[axis]);
        }
    }

    lastRefresh = currentTimeUs;
}

// Detect when the user is holding the roll stick to the right
static bool osdIsPageUpStickCommandHeld(void)
{
    static int pageUpHoldCount = 1;

    bool keyHeld = false;

    if (IS_HI(ROLL)) {
         keyHeld = true;
    }

    if (!keyHeld) {
        pageUpHoldCount = 1;
    } else {
        ++pageUpHoldCount;
    }

    if (pageUpHoldCount > 20) {
        pageUpHoldCount = 1;
        return true;
    }

    return false;
}

// Detect when the user is holding the roll stick to the left
static bool osdIsPageDownStickCommandHeld(void)
{
    static int pageDownHoldCount = 1;

    bool keyHeld = false;
    if (IS_LO(ROLL)) {
        keyHeld = true;
    }

    if (!keyHeld) {
        pageDownHoldCount = 1;
    } else {
        ++pageDownHoldCount;
    }

    if (pageDownHoldCount > 20) {
        pageDownHoldCount = 1;
        return true;
    }

    return false;
}

static void osdRefresh(timeUs_t currentTimeUs)
{
    osdFilterData(currentTimeUs);

#ifdef USE_CMS
    if (IS_RC_MODE_ACTIVE(BOXOSD) && (!cmsInMenu) && !(osdConfig()->osd_failsafe_switch_layout && FLIGHT_MODE(FAILSAFE_MODE))) {
#else
    if (IS_RC_MODE_ACTIVE(BOXOSD) && !(osdConfig()->osd_failsafe_switch_layout && FLIGHT_MODE(FAILSAFE_MODE))) {
#endif
      displayClearScreen(osdDisplayPort);
      armState = ARMING_FLAG(ARMED);
      return;
    }

    bool statsSinglePageCompatible = (osdDisplayPort->rows >= OSD_STATS_SINGLE_PAGE_MIN_ROWS);
    static uint8_t statsCurrentPage = 0;
    static bool statsDisplayed = false;
    static bool statsAutoPagingEnabled = true;

    // Detect arm/disarm
    if (armState != ARMING_FLAG(ARMED)) {
        if (ARMING_FLAG(ARMED)) {
            // Display the "Arming" screen
            statsDisplayed = false;
            osdResetStats();
            osdShowArmed();
            uint16_t delay = osdConfig()->arm_screen_display_time;
            if (STATE(IN_FLIGHT_EMERG_REARM)) {
                delay = 500;
            }
#if defined(USE_SAFE_HOME)
            else if (posControl.safehomeState.distance) {
                delay += 3000;
            }
#endif
            osdSetNextRefreshIn(delay);
        } else {
            // Display the "Stats" screen
            statsDisplayed = true;
            statsCurrentPage = 0;
            statsAutoPagingEnabled = osdConfig()->stats_page_auto_swap_time > 0 ? true : false;
            osdShowStats(statsSinglePageCompatible, statsCurrentPage);
            osdSetNextRefreshIn(STATS_SCREEN_DISPLAY_TIME);
        }

        armState = ARMING_FLAG(ARMED);
    }

    // This block is entered when we're showing the "Splash", "Armed" or "Stats" screens
    if (resumeRefreshAt) {

        // Handle events only when the "Stats" screen is being displayed.
        if (statsDisplayed) {

             // Manual paging stick commands are only applicable to multi-page stats.
             // ******************************
             // For single-page stats, this effectively disables the ability to cancel the 
             // automatic paging/updates with the stick commands. So unless stats_page_auto_swap_time
             // is set to 0 or greater than 4 (saved settings display interval is 5 seconds), then 
             // "Saved Settings" should display if it is active within the refresh interval. 
             // ******************************
             // With multi-page stats, "Saved Settings" could also be missed if the user
             // has canceled automatic paging using the stick commands, because that is only 
             // updated when osdShowStats() is called. So, in that case, they would only see 
             // the "Saved Settings" message if they happen to manually change pages using the 
             // stick commands within the interval the message is displayed. 
            bool manualPageUpRequested = false;
            bool manualPageDownRequested = false;       
            if (!statsSinglePageCompatible) {
                // These methods ensure the paging stick commands are held for a brief period
                // Otherwise it can result in a race condition where the stats are 
                // updated too quickly and can result in partial blanks, etc. 
                if (osdIsPageUpStickCommandHeld()) {               
                    manualPageUpRequested = true;
                    statsAutoPagingEnabled = false;
                } else if (osdIsPageDownStickCommandHeld()) {
                    manualPageDownRequested = true;                
                    statsAutoPagingEnabled = false;
                }
            }

            if (statsAutoPagingEnabled) {
                // Alternate screens for multi-page stats.
                // Also, refreshes screen at swap interval for single-page stats.
                if (OSD_ALTERNATING_CHOICES((osdConfig()->stats_page_auto_swap_time * 1000), 2)) {
                    if (statsCurrentPage == 0) {
                        osdShowStats(statsSinglePageCompatible, statsCurrentPage);
                        statsCurrentPage = 1;
                    }
                } else {
                    if (statsCurrentPage == 1) {
                        osdShowStats(statsSinglePageCompatible, statsCurrentPage);
                        statsCurrentPage = 0;
                    }
                }
            } else {
                // Process manual page change events for multi-page stats.
                if (manualPageUpRequested) {
                    osdShowStats(statsSinglePageCompatible, 1);
                    statsCurrentPage = 1;                   
                } else if (manualPageDownRequested) {
                    osdShowStats(statsSinglePageCompatible, 0);
                    statsCurrentPage = 0;
            }
        }
        }

        // Handle events when either "Splash", "Armed" or "Stats" screens are displayed.
        if ((currentTimeUs > resumeRefreshAt) || OSD_RESUME_UPDATES_STICK_COMMAND) { 
            // Time elapsed or canceled by stick commands.
            // Exit to normal OSD operation.
            displayClearScreen(osdDisplayPort);
            resumeRefreshAt = 0;
            statsDisplayed = false;
        } else {
            // Continue "Splash", "Armed" or "Stats" screens.
            displayHeartbeat(osdDisplayPort);
        }
        
        return;
    }

#ifdef USE_CMS
    if (!displayIsGrabbed(osdDisplayPort)) {
        displayBeginTransaction(osdDisplayPort, DISPLAY_TRANSACTION_OPT_RESET_DRAWING);
        if (fullRedraw) {
            displayClearScreen(osdDisplayPort);
            fullRedraw = false;
        }
        osdDrawNextElement();
        displayHeartbeat(osdDisplayPort);
        displayCommitTransaction(osdDisplayPort);
#ifdef OSD_CALLS_CMS
    } else {
        cmsUpdate(currentTimeUs);
#endif
    }
#endif
}

/*
 * Called periodically by the scheduler
 */
void osdUpdate(timeUs_t currentTimeUs)
{
    static uint32_t counter = 0;

    // don't touch buffers if DMA transaction is in progress
    if (displayIsTransferInProgress(osdDisplayPort)) {
        return;
    }

    if (!osdDisplayIsReady) {
        osdCompleteAsyncInitialization();
        return;
    }

#if defined(OSD_ALTERNATE_LAYOUT_COUNT) && OSD_ALTERNATE_LAYOUT_COUNT > 0
    // Check if the layout has changed. Higher numbered
    // boxes take priority.
    unsigned activeLayout;
    if (layoutOverride >= 0) {
        activeLayout = layoutOverride;
        // Check for timed override, it will go into effect on
        // the next OSD iteration
        if (layoutOverrideUntil > 0 && millis() > layoutOverrideUntil) {
            layoutOverrideUntil = 0;
            layoutOverride = -1;
        }
    } else if (osdConfig()->osd_failsafe_switch_layout && FLIGHT_MODE(FAILSAFE_MODE)) {
        activeLayout = 0;
    } else {
#if OSD_ALTERNATE_LAYOUT_COUNT > 2
        if (IS_RC_MODE_ACTIVE(BOXOSDALT3))
            activeLayout = 3;
        else
#endif
#if OSD_ALTERNATE_LAYOUT_COUNT > 1
        if (IS_RC_MODE_ACTIVE(BOXOSDALT2))
            activeLayout = 2;
        else
#endif
        if (IS_RC_MODE_ACTIVE(BOXOSDALT1))
            activeLayout = 1;
        else
#ifdef USE_PROGRAMMING_FRAMEWORK
        if (LOGIC_CONDITION_GLOBAL_FLAG(LOGIC_CONDITION_GLOBAL_FLAG_OVERRIDE_OSD_LAYOUT))
            activeLayout = constrain(logicConditionValuesByType[LOGIC_CONDITION_SET_OSD_LAYOUT], 0, OSD_ALTERNATE_LAYOUT_COUNT);
        else
#endif
            activeLayout = 0;
    }
    if (currentLayout != activeLayout) {
        currentLayout = activeLayout;
        osdStartFullRedraw();
    }
#endif

#define DRAW_FREQ_DENOM     4
#define STATS_FREQ_DENOM    50
    counter++;

    if ((counter % STATS_FREQ_DENOM) == 0) {
        osdUpdateStats();
    }

    if ((counter % DRAW_FREQ_DENOM) == 0) {
        // redraw values in buffer
        osdRefresh(currentTimeUs);
    } else {
        // rest of time redraw screen
        displayDrawScreen(osdDisplayPort);
    }

#ifdef USE_CMS
    // do not allow ARM if we are in menu
    if (displayIsGrabbed(osdDisplayPort)) {
        ENABLE_ARMING_FLAG(ARMING_DISABLED_OSD_MENU);
    } else {
        DISABLE_ARMING_FLAG(ARMING_DISABLED_OSD_MENU);
    }
#endif
}

void osdStartFullRedraw(void)
{
    fullRedraw = true;
}

void osdOverrideLayout(int layout, timeMs_t duration)
{
    layoutOverride = constrain(layout, -1, ARRAYLEN(osdLayoutsConfig()->item_pos) - 1);
    if (layoutOverride >= 0 && duration > 0) {
        layoutOverrideUntil = millis() + duration;
    } else {
        layoutOverrideUntil = 0;
    }
}

int osdGetActiveLayout(bool *overridden)
{
    if (overridden) {
        *overridden = layoutOverride >= 0;
    }
    return currentLayout;
}

bool osdItemIsFixed(osd_items_e item)
{
    return item == OSD_CROSSHAIRS ||
        item == OSD_ARTIFICIAL_HORIZON ||
        item == OSD_HORIZON_SIDEBARS;
}

displayPort_t *osdGetDisplayPort(void)
{
    return osdDisplayPort;
}

displayCanvas_t *osdGetDisplayPortCanvas(void)
{
#if defined(USE_CANVAS)
    if (osdDisplayHasCanvas) {
        return &osdCanvas;
    }
#endif
    return NULL;
}

timeMs_t systemMessageCycleTime(unsigned messageCount, const char **messages){
    uint8_t i = 0;
    float factor = 1.0f;
    while (i < messageCount) {
        if ((float)strlen(messages[i]) / 15.0f > factor) {
            factor = (float)strlen(messages[i]) / 15.0f;
        }
        i++;
    }
    return osdConfig()->system_msg_display_time * factor;
}

textAttributes_t osdGetSystemMessage(char *buff, size_t buff_size, bool isCenteredText)
{
    textAttributes_t elemAttr = TEXT_ATTRIBUTES_NONE;

    if (buff != NULL) {
        const char *message = NULL;
        char messageBuf[MAX(SETTING_MAX_NAME_LENGTH, OSD_MESSAGE_LENGTH+1)];
        // We might have up to 5 messages to show.
        const char *messages[5];
        unsigned messageCount = 0;
        const char *failsafeInfoMessage = NULL;
        const char *invertedInfoMessage = NULL;

        if (ARMING_FLAG(ARMED)) {
            if (FLIGHT_MODE(FAILSAFE_MODE) || FLIGHT_MODE(NAV_RTH_MODE) || FLIGHT_MODE(NAV_WP_MODE) || navigationIsExecutingAnEmergencyLanding()) {
                if (isWaypointMissionRTHActive()) {
                    // if RTH activated whilst WP mode selected, remind pilot to cancel WP mode to exit RTH
                    messages[messageCount++] = OSD_MESSAGE_STR(OSD_MSG_WP_RTH_CANCEL);
                }
                if (navGetCurrentStateFlags() & NAV_AUTO_WP_DONE) {
                    messages[messageCount++] = STATE(LANDING_DETECTED) ? OSD_MESSAGE_STR(OSD_MSG_WP_LANDED) : OSD_MESSAGE_STR(OSD_MSG_WP_FINISHED);
                } else if (NAV_Status.state == MW_NAV_STATE_WP_ENROUTE) {
                    // Countdown display for remaining Waypoints
                    char buf[6];
                    osdFormatDistanceSymbol(buf, posControl.wpDistance, 0);
                    tfp_sprintf(messageBuf, "TO WP %u/%u (%s)", getGeoWaypointNumber(posControl.activeWaypointIndex), posControl.geoWaypointCount, buf);
                    messages[messageCount++] = messageBuf;
                } else if (NAV_Status.state == MW_NAV_STATE_HOLD_TIMED) {
                    if (navConfig()->general.waypoint_enforce_altitude && !posControl.wpAltitudeReached) {
                        messages[messageCount++] = OSD_MESSAGE_STR(OSD_MSG_ADJUSTING_WP_ALT);
                    } else {
                        // WP hold time countdown in seconds
                        timeMs_t currentTime = millis();
                        int holdTimeRemaining = posControl.waypointList[posControl.activeWaypointIndex].p1 - (int)(MS2S(currentTime - posControl.wpReachedTime));
                        holdTimeRemaining = holdTimeRemaining >= 0 ? holdTimeRemaining : 0;

                        tfp_sprintf(messageBuf, "HOLDING WP FOR %2u S", holdTimeRemaining);

                        messages[messageCount++] = messageBuf;
                    }
                } else {
                    const char *navStateMessage = navigationStateMessage();
                    if (navStateMessage) {
                        messages[messageCount++] = navStateMessage;
                    }
                }
#if defined(USE_SAFE_HOME)
                const char *safehomeMessage = divertingToSafehomeMessage();
                if (safehomeMessage) {
                    messages[messageCount++] = safehomeMessage;
                }
#endif
                if (FLIGHT_MODE(FAILSAFE_MODE)) {
                    // In FS mode while being armed too
                    const char *failsafePhaseMessage = osdFailsafePhaseMessage();
                    failsafeInfoMessage = osdFailsafeInfoMessage();

                    if (failsafePhaseMessage) {
                        messages[messageCount++] = failsafePhaseMessage;
                    }
                    if (failsafeInfoMessage) {
                        messages[messageCount++] = failsafeInfoMessage;
                    }
                }
            } else {    /* messages shown only when Failsafe, WP, RTH or Emergency Landing not active */
                if (STATE(FIXED_WING_LEGACY) && (navGetCurrentStateFlags() & NAV_CTL_LAUNCH)) {
                    messages[messageCount++] = navConfig()->fw.launch_manual_throttle ? OSD_MESSAGE_STR(OSD_MSG_AUTOLAUNCH_MANUAL) :
                                                                                        OSD_MESSAGE_STR(OSD_MSG_AUTOLAUNCH);
                    const char *launchStateMessage = fixedWingLaunchStateMessage();
                    if (launchStateMessage) {
                        messages[messageCount++] = launchStateMessage;
                    }
                } else {
                    if (FLIGHT_MODE(NAV_ALTHOLD_MODE) && !navigationRequiresAngleMode()) {
                        // ALTHOLD might be enabled alongside ANGLE/HORIZON/ACRO
                        // when it doesn't require ANGLE mode (required only in FW
                        // right now). If if requires ANGLE, its display is handled
                        // by OSD_FLYMODE.
                        messages[messageCount++] = OSD_MESSAGE_STR(OSD_MSG_ALTITUDE_HOLD);
                    }
                    if (STATE(MULTIROTOR) && FLIGHT_MODE(NAV_COURSE_HOLD_MODE)) {
                        if (posControl.cruise.multicopterSpeed >= 50.0f) {
                            char buf[6];
                            osdFormatVelocityStr(buf, posControl.cruise.multicopterSpeed, false, false);
                            tfp_sprintf(messageBuf, "(SPD %s)", buf);
                        } else {
                            strcpy(messageBuf, "(HOLD)");
                        }
                        messages[messageCount++] = messageBuf;
                    }
                    if (IS_RC_MODE_ACTIVE(BOXAUTOTRIM) && !feature(FEATURE_FW_AUTOTRIM)) {
                        messages[messageCount++] = OSD_MESSAGE_STR(OSD_MSG_AUTOTRIM);
                    }
                    if (IS_RC_MODE_ACTIVE(BOXAUTOTUNE)) {
                        messages[messageCount++] = OSD_MESSAGE_STR(OSD_MSG_AUTOTUNE);
                        if (FLIGHT_MODE(MANUAL_MODE)) {
                            messages[messageCount++] = OSD_MESSAGE_STR(OSD_MSG_AUTOTUNE_ACRO);
                        }
                    }
                    if (isFixedWingLevelTrimActive()) {
                        messages[messageCount++] = OSD_MESSAGE_STR(OSD_MSG_AUTOLEVEL);
                    }
                    if (FLIGHT_MODE(HEADFREE_MODE)) {
                        messages[messageCount++] = OSD_MESSAGE_STR(OSD_MSG_HEADFREE);
                    }
                    if (FLIGHT_MODE(SOARING_MODE)) {
                        messages[messageCount++] = OSD_MESSAGE_STR(OSD_MSG_NAV_SOARING);
                    }
                    if (posControl.flags.wpMissionPlannerActive) {
                        messages[messageCount++] = OSD_MESSAGE_STR(OSD_MSG_MISSION_PLANNER);
                    }
                    if (STATE(LANDING_DETECTED)) {
                        messages[messageCount++] = OSD_MESSAGE_STR(OSD_MSG_LANDED);
                    }
                }
            }
        } else if (ARMING_FLAG(ARMING_DISABLED_ALL_FLAGS)) {
            unsigned invalidIndex;

            // Check if we're unable to arm for some reason
            if (ARMING_FLAG(ARMING_DISABLED_INVALID_SETTING) && !settingsValidate(&invalidIndex)) {

                    const setting_t *setting = settingGet(invalidIndex);
                    settingGetName(setting, messageBuf);
                    for (int ii = 0; messageBuf[ii]; ii++) {
                        messageBuf[ii] = sl_toupper(messageBuf[ii]);
                    }
                    invertedInfoMessage = messageBuf;
                    messages[messageCount++] = invertedInfoMessage;

                    invertedInfoMessage = OSD_MESSAGE_STR(OSD_MSG_INVALID_SETTING);
                    messages[messageCount++] = invertedInfoMessage;

            } else {

                    invertedInfoMessage = OSD_MESSAGE_STR(OSD_MSG_UNABLE_ARM);
                    messages[messageCount++] = invertedInfoMessage;

                    // Show the reason for not arming
                    messages[messageCount++] = osdArmingDisabledReasonMessage();

            }
        } else if (!ARMING_FLAG(ARMED)) {
            if (isWaypointListValid()) {
                messages[messageCount++] = OSD_MESSAGE_STR(OSD_MSG_WP_MISSION_LOADED);
            }
        }

        /* Messages that are shown regardless of Arming state */

        if (savingSettings == true) {
           messages[messageCount++] = OSD_MESSAGE_STR(OSD_MSG_SAVING_SETTNGS);
        } else if (notify_settings_saved > 0) {
            if (millis() > notify_settings_saved) {
                notify_settings_saved = 0;
            } else {
                messages[messageCount++] = OSD_MESSAGE_STR(OSD_MSG_SETTINGS_SAVED);
            }
        }

        if (messageCount > 0) {
            message = messages[OSD_ALTERNATING_CHOICES(systemMessageCycleTime(messageCount, messages), messageCount)];
            if (message == failsafeInfoMessage) {
                // failsafeInfoMessage is not useful for recovering
                // a lost model, but might help avoiding a crash.
                // Blink to grab user attention.
                TEXT_ATTRIBUTES_ADD_BLINK(elemAttr);
            } else if (message == invertedInfoMessage) {
                TEXT_ATTRIBUTES_ADD_INVERTED(elemAttr);
            }
            // We're shoing either failsafePhaseMessage or
            // navStateMessage. Don't BLINK here since
            // having this text available might be crucial
            // during a lost aircraft recovery and blinking
            // will cause it to be missing from some frames.
        }

        osdFormatMessage(buff, buff_size, message, isCenteredText);
    }
    return elemAttr;
}

void osdResetWarningFlags(void)
{
    osdWarningsFlags = 0;
}

static bool osdCheckWarning(bool condition, uint8_t warningFlag, uint8_t *warningsCount)
{
#define WARNING_REDISPLAY_DURATION 5000;    // milliseconds

    const timeMs_t currentTimeMs = millis();
    static timeMs_t warningDisplayStartTime = 0;
    static timeMs_t redisplayStartTimeMs = 0;
    static uint16_t osdWarningTimerDuration;
    static uint8_t newWarningFlags;

    if (condition) {    // condition required to trigger warning
        if (!(osdWarningsFlags & warningFlag)) {
            osdWarningsFlags |= warningFlag;
            newWarningFlags |= warningFlag;
            redisplayStartTimeMs = 0;
        }
#ifdef USE_DEV_TOOLS
        if (systemConfig()->groundTestMode) {
            return true;
        }
#endif
        /* Warnings displayed in full for set time before shrinking down to alert symbol with warning count only.
         * All current warnings then redisplayed for 5s on 30s rolling cycle.
         * New warnings dislayed individually for 10s */
        if (currentTimeMs > redisplayStartTimeMs) {
            warningDisplayStartTime = currentTimeMs;
            osdWarningTimerDuration = newWarningFlags ? 10000 : WARNING_REDISPLAY_DURATION;
            redisplayStartTimeMs = currentTimeMs + osdWarningTimerDuration + 30000;
        }

        if (currentTimeMs - warningDisplayStartTime < osdWarningTimerDuration) {
            return (newWarningFlags & warningFlag) || osdWarningTimerDuration == WARNING_REDISPLAY_DURATION;
        } else {
            newWarningFlags = 0;
        }
        *warningsCount += 1;
    } else if (osdWarningsFlags & warningFlag) {
        osdWarningsFlags &= ~warningFlag;
    }

    return false;
}

static textAttributes_t osdGetMultiFunctionMessage(char *buff)
{
    /* Message length limit 10 char max */

    textAttributes_t elemAttr = TEXT_ATTRIBUTES_NONE;
    static uint8_t warningsCount;
    const char *message = NULL;

#ifdef USE_MULTI_FUNCTIONS
    /* --- FUNCTIONS --- */
    multi_function_e selectedFunction = multiFunctionSelection();

    if (selectedFunction) {
        multi_function_e activeFunction = selectedFunction;

        switch (selectedFunction) {
        case MULTI_FUNC_NONE:
        case MULTI_FUNC_1:
            message = warningsCount ? "WARNINGS !" : "0 WARNINGS";
            break;
        case MULTI_FUNC_2:
            message = posControl.flags.manualEmergLandActive ? "ABORT LAND" : "EMERG LAND";
            break;
        case MULTI_FUNC_3:
#if defined(USE_SAFE_HOME)
            if (navConfig()->general.flags.safehome_usage_mode != SAFEHOME_USAGE_OFF) {
                message = MULTI_FUNC_FLAG(MF_SUSPEND_SAFEHOMES) ? "USE SFHOME" : "SUS SFHOME";
                break;
            }
#endif
            activeFunction++;
            FALLTHROUGH;
        case MULTI_FUNC_4:
            if (navConfig()->general.flags.rth_trackback_mode != RTH_TRACKBACK_OFF) {
                message = MULTI_FUNC_FLAG(MF_SUSPEND_TRACKBACK) ? "USE TKBACK" : "SUS TKBACK";
                break;
            }
            activeFunction++;
            FALLTHROUGH;
        case MULTI_FUNC_5:
#ifdef USE_DSHOT
            if (STATE(MULTIROTOR)) {
                message = MULTI_FUNC_FLAG(MF_TURTLE_MODE) ? "END TURTLE" : "USE TURTLE";
                break;
            }
#endif
            activeFunction++;
            FALLTHROUGH;
        case MULTI_FUNC_6:
            message = ARMING_FLAG(ARMED) ? "NOW ARMED " : "EMERG ARM ";
            break;
        case MULTI_FUNC_END:
            break;
        }

        if (activeFunction != selectedFunction) {
            setMultifunctionSelection(activeFunction);
        }

        strcpy(buff, message);

        if (isNextMultifunctionItemAvailable()) {
            // provides feedback indicating when a new selection command has been received by flight controller
            buff[9] = '>';
        }

        return elemAttr;
    }
#endif  // MULTIFUNCTION - functions only, warnings always defined

    /* --- WARNINGS --- */
    const char *messages[7];
    uint8_t messageCount = 0;
    bool warningCondition = false;
    warningsCount = 0;
    uint8_t warningFlagID = 1;

    // Low Battery
    const batteryState_e batteryState = getBatteryState();
    warningCondition = batteryState == BATTERY_CRITICAL || batteryState == BATTERY_WARNING;
    if (osdCheckWarning(warningCondition, warningFlagID, &warningsCount)) {
        messages[messageCount++] = batteryState == BATTERY_CRITICAL ? "BATT EMPTY" : "BATT LOW !";
    }

#if defined(USE_GPS)
    // GPS Fix and Failure
    if (feature(FEATURE_GPS)) {
        if (osdCheckWarning(!STATE(GPS_FIX), warningFlagID <<= 1, &warningsCount)) {
            bool gpsFailed = getHwGPSStatus() == HW_SENSOR_UNAVAILABLE;
            messages[messageCount++] = gpsFailed ? "GPS FAILED" : "NO GPS FIX";
        }
    }

    // RTH sanity (warning if RTH heads 200m further away from home than closest point)
    warningCondition = NAV_Status.state == MW_NAV_STATE_RTH_ENROUTE && !posControl.flags.rthTrackbackActive &&
                       (posControl.homeDistance - posControl.rthSanityChecker.minimalDistanceToHome) > 20000;
    if (osdCheckWarning(warningCondition, warningFlagID <<= 1, &warningsCount)) {
        messages[messageCount++] = "RTH SANITY";
    }

    // Altitude sanity (warning if significant mismatch between estimated and GPS altitude)
    if (osdCheckWarning(posControl.flags.gpsCfEstimatedAltitudeMismatch, warningFlagID <<= 1, &warningsCount)) {
        messages[messageCount++] = "ALT SANITY";
    }
#endif

#if defined(USE_MAG)
    // Magnetometer failure
    if (requestedSensors[SENSOR_INDEX_MAG] != MAG_NONE) {
        hardwareSensorStatus_e magStatus = getHwCompassStatus();
        if (osdCheckWarning(magStatus == HW_SENSOR_UNAVAILABLE || magStatus == HW_SENSOR_UNHEALTHY, warningFlagID <<= 1, &warningsCount)) {
            messages[messageCount++] = "MAG FAILED";
        }
    }
#endif
    // Vibration levels   TODO - needs better vibration measurement to be useful
    // const float vibrationLevel = accGetVibrationLevel();
    // warningCondition = vibrationLevel > 1.5f;
    // if (osdCheckWarning(warningCondition, warningFlagID <<= 1, &warningsCount)) {
        // messages[messageCount++] = vibrationLevel > 2.5f ? "BAD VIBRTN" : "VIBRATION!";
    // }

#ifdef USE_DEV_TOOLS
    if (osdCheckWarning(systemConfig()->groundTestMode, warningFlagID <<= 1, &warningsCount)) {
        messages[messageCount++] = "GRD TEST !";
    }
#endif

    if (messageCount) {
        message = messages[OSD_ALTERNATING_CHOICES(1000, messageCount)];    // display each warning on 1s cycle
        strcpy(buff, message);
        TEXT_ATTRIBUTES_ADD_BLINK(elemAttr);
    } else if (warningsCount) {
        buff[0] = SYM_ALERT;
        tfp_sprintf(buff + 1, "%u        ", warningsCount);
    }

    return elemAttr;
}

#endif // OSD<|MERGE_RESOLUTION|>--- conflicted
+++ resolved
@@ -1768,7 +1768,7 @@
             tfp_sprintf(buff, "  NF");
         else if (currentBatteryProfile->capacity.unit == BAT_CAPACITY_UNIT_MAH) {
             uint8_t mah_digits = osdConfig()->mAh_precision; // Initialize to config value
-            
+
 #ifndef DISABLE_MSP_BF_COMPAT // IF BFCOMPAT is not supported, there's no need to check for it
             if (isBfCompatibleVideoSystem(osdConfig())) {
                 //BFcompat is unable to work with scaled values and it only has mAh symbol to work with
@@ -1793,8 +1793,8 @@
             osdFormatCentiNumber(buff + 1, getBatteryRemainingCapacity() / 10, 0, 2, 0, 3, false);
 
         if (!unitsDrawn) {
-            buff[4] = currentBatteryProfile->capacity.unit == BAT_CAPACITY_UNIT_MAH ? SYM_MAH : SYM_WH;
-            buff[5] = '\0';
+        buff[4] = currentBatteryProfile->capacity.unit == BAT_CAPACITY_UNIT_MAH ? SYM_MAH : SYM_WH;
+        buff[5] = '\0';
         }
 
         if (batteryUsesCapacityThresholds()) {
@@ -4033,7 +4033,7 @@
 
     if (logoSpacing > 0 && ((osdDisplayPort->cols % 2) != (logoSpacing % 2))) {
         logoSpacing++; // Add extra 1 character space between logos, if the odd/even of the OSD cols doesn't match the odd/even of the logo spacing
-    }
+}
 
     // Draw Logo(s)
     if (usePilotLogo && !singular) {
@@ -4061,9 +4061,9 @@
         logoRow = row;
         if (singular) {
             logo_x = logoColOffset;
-        } else {
+    } else {
             logo_x = logoColOffset + SYM_LOGO_WIDTH + logoSpacing;
-        }
+    }
 
         for (uint8_t lRow = 0; lRow < SYM_LOGO_HEIGHT; lRow++) {
             for (uint8_t lCol = 0; lCol < SYM_LOGO_WIDTH; lCol++) {
@@ -4074,7 +4074,7 @@
     }
 
     return logoRow;
-}
+    }
 
 uint8_t drawStats(uint8_t row) {
 #ifdef USE_STATS
@@ -4462,11 +4462,7 @@
                         FALLTHROUGH;
                     case OSD_UNIT_IMPERIAL:
                         if (osdConfig()->stats_energy_unit == OSD_STATS_ENERGY_UNIT_MAH) {
-<<<<<<< HEAD
-                                moreThanAh = osdFormatCentiNumber(buff, (int32_t)(getMAhDrawn() * 10000.0f * METERS_PER_MILE / totalDistance), 1000, 0, 2, digits);
-=======
                             moreThanAh = osdFormatCentiNumber(buff, (int32_t)(getMAhDrawn() * 10000.0f * METERS_PER_MILE / totalDistance), 1000, 0, 2, digits, false);
->>>>>>> 4b88ac06
                             if (!moreThanAh) {
                                 tfp_sprintf(buff, "%s%c%c", buff, SYM_MAH_MI_0, SYM_MAH_MI_1);
                             } else {
@@ -4479,11 +4475,7 @@
                                 buff[5] = '\0';
                             }
                         } else {
-<<<<<<< HEAD
-                                osdFormatCentiNumber(buff, (int32_t)(getMWhDrawn() * 10.0f * METERS_PER_MILE / totalDistance), 0, 2, 0, digits);
-=======
                             osdFormatCentiNumber(buff, (int32_t)(getMWhDrawn() * 10.0f * METERS_PER_MILE / totalDistance), 0, 2, 0, digits, false);
->>>>>>> 4b88ac06
                             tfp_sprintf(buff, "%s%c", buff, SYM_WH_MI);
                             if (!efficiencyValid) {
                                 buff[0] = buff[1] = buff[2] = '-';
@@ -4492,11 +4484,7 @@
                         break;
                     case OSD_UNIT_GA:
                         if (osdConfig()->stats_energy_unit == OSD_STATS_ENERGY_UNIT_MAH) {
-<<<<<<< HEAD
-                                moreThanAh = osdFormatCentiNumber(buff, (int32_t)(getMAhDrawn() * 10000.0f * METERS_PER_NAUTICALMILE / totalDistance), 1000, 0, 2, digits);
-=======
                             moreThanAh = osdFormatCentiNumber(buff, (int32_t)(getMAhDrawn() * 10000.0f * METERS_PER_NAUTICALMILE / totalDistance), 1000, 0, 2, digits, false);
->>>>>>> 4b88ac06
                             if (!moreThanAh) {
                                 tfp_sprintf(buff, "%s%c%c", buff, SYM_MAH_NM_0, SYM_MAH_NM_1);
                             } else {
@@ -4509,11 +4497,7 @@
                                 buff[5] = '\0';
                             }
                         } else {
-<<<<<<< HEAD
-                                osdFormatCentiNumber(buff, (int32_t)(getMWhDrawn() * 10.0f * METERS_PER_NAUTICALMILE / totalDistance), 0, 2, 0, digits);
-=======
                             osdFormatCentiNumber(buff, (int32_t)(getMWhDrawn() * 10.0f * METERS_PER_NAUTICALMILE / totalDistance), 0, 2, 0, digits, false);
->>>>>>> 4b88ac06
                             tfp_sprintf(buff, "%s%c", buff, SYM_WH_NM);
                             if (!efficiencyValid) {
                                 buff[0] = buff[1] = buff[2] = '-';
@@ -4524,11 +4508,7 @@
                         FALLTHROUGH;
                     case OSD_UNIT_METRIC:
                         if (osdConfig()->stats_energy_unit == OSD_STATS_ENERGY_UNIT_MAH) {
-<<<<<<< HEAD
-                                moreThanAh = osdFormatCentiNumber(buff, (int32_t)(getMAhDrawn() * 10000000.0f / totalDistance), 1000, 0, 2, digits);
-=======
                             moreThanAh = osdFormatCentiNumber(buff, (int32_t)(getMAhDrawn() * 10000000.0f / totalDistance), 1000, 0, 2, digits, false);
->>>>>>> 4b88ac06
                             if (!moreThanAh) {
                                 tfp_sprintf(buff, "%s%c%c", buff, SYM_MAH_KM_0, SYM_MAH_KM_1);
                             } else {
@@ -4541,11 +4521,7 @@
                                 buff[5] = '\0';
                             }
                         } else {
-<<<<<<< HEAD
-                                osdFormatCentiNumber(buff, (int32_t)(getMWhDrawn() * 10000.0f / totalDistance), 0, 2, 0, digits);
-=======
                             osdFormatCentiNumber(buff, (int32_t)(getMWhDrawn() * 10000.0f / totalDistance), 0, 2, 0, digits, false);
->>>>>>> 4b88ac06
                             tfp_sprintf(buff, "%s%c", buff, SYM_WH_KM);
                             if (!efficiencyValid) {
                                 buff[0] = buff[1] = buff[2] = '-';
@@ -4569,17 +4545,10 @@
         displayWrite(osdDisplayPort, statNameX, top, "MIN/MAX Z G-FORCE:");
         osdFormatCentiNumber(buff, acc_extremes_min * 100, 0, 2, 0, 4, false);
         osdLeftAlignString(buff);
-<<<<<<< HEAD
         strcat(osdFormatTrimWhiteSpace(buff),"/"); 
         multiValueLengthOffset = strlen(buff);        
         displayWrite(osdDisplayPort, statValuesX, top, buff);        
-        osdFormatCentiNumber(buff, acc_extremes_max * 100, 0, 2, 0, 3);
-=======
-        strcat(osdFormatTrimWhiteSpace(buff),"/");
-        multiValueLengthOffset = strlen(buff);
-        displayWrite(osdDisplayPort, statValuesX, top, buff);
         osdFormatCentiNumber(buff, acc_extremes_max * 100, 0, 2, 0, 3, false);
->>>>>>> 4b88ac06
         osdLeftAlignString(buff);
         displayWrite(osdDisplayPort, statValuesX + multiValueLengthOffset, top++, buff);
     }
@@ -4600,10 +4569,10 @@
 // HD arming screen. based on the minimum HD OSD grid size of 50 x 18
 static void osdShowHDArmScreen(void)
 {
-    dateTime_t  dt;
+    dateTime_t dt;
     char        buf[MAX(osdDisplayPort->cols, FORMATTED_DATE_TIME_BUFSIZE)];
     char        buf2[MAX(osdDisplayPort->cols, FORMATTED_DATE_TIME_BUFSIZE)];
-    char        craftNameBuf[MAX_NAME_LENGTH];
+    char craftNameBuf[MAX_NAME_LENGTH];
     char        versionBuf[osdDisplayPort->cols];
     uint8_t     safehomeRow     = 0;
     uint8_t     armScreenRow    = 2; // Start at row 2
@@ -4643,7 +4612,7 @@
 #if defined(USE_GPS)
     if (feature(FEATURE_GPS)) {
         if (STATE(GPS_FIX_HOME)) {
-            if (osdConfig()->osd_home_position_arm_screen) {
+            if (osdConfig()->osd_home_position_arm_screen){
                 osdFormatCoordinate(buf, SYM_LAT, GPS_home.lat);
                 osdFormatCoordinate(buf2, SYM_LON, GPS_home.lon);
                 uint8_t gap = 1;
@@ -4699,7 +4668,7 @@
     if (armScreenRow < (osdDisplayPort->rows - 4))
         armScreenRow = drawStats(armScreenRow);
 #endif // USE_STATS
-}
+    }
 
 static void osdShowSDArmScreen(void)
 {
@@ -5251,7 +5220,7 @@
                         }
                     }
                     if (isFixedWingLevelTrimActive()) {
-                        messages[messageCount++] = OSD_MESSAGE_STR(OSD_MSG_AUTOLEVEL);
+                            messages[messageCount++] = OSD_MESSAGE_STR(OSD_MSG_AUTOLEVEL);
                     }
                     if (FLIGHT_MODE(HEADFREE_MODE)) {
                         messages[messageCount++] = OSD_MESSAGE_STR(OSD_MSG_HEADFREE);
