--- conflicted
+++ resolved
@@ -120,9 +120,10 @@
 
 #define GFORCE_FILTER_TC 0.2
 
-#define DELAYED_REFRESH_RESUME_COMMAND (checkStickPosition(THR_HI) || checkStickPosition(PIT_HI))
-#define STATS_PAGE2 (checkStickPosition(ROL_HI))
-#define STATS_PAGE1 (checkStickPosition(ROL_LO))
+#define CANCEL_STATS_COMMAND (rxGetChannelValue(THROTTLE) > 1750 || rxGetChannelValue(PITCH) > 1750)
+#define IS_HI(X)  (rxGetChannelValue(X) > 1750)
+#define IS_LO(X)  (rxGetChannelValue(X) < 1250)
+#define IS_MID(X) (rxGetChannelValue(X) > 1250 && rxGetChannelValue(X) < 1750)
 
 #define SPLASH_SCREEN_DISPLAY_TIME 4000 // ms
 #define ARMED_SCREEN_DISPLAY_TIME 1500 // ms
@@ -150,7 +151,9 @@
 #define OSD_MIN_FONT_VERSION 3
 
 static timeMs_t notify_settings_saved = 0;
-static bool     savingSettings = false;
+static bool savingSettings = false;
+// static bool statsUpdating = false;
+// static timeMs_t cmsYieldUntil = 0;
 
 static unsigned currentLayout = 0;
 static int layoutOverride = -1;
@@ -233,7 +236,8 @@
 
 bool osdDisplayIsHD(void)
 {
-    if (displayScreenSize(osdDisplayPort) >= VIDEO_BUFFER_CHARS_HDZERO) {
+    if (displayScreenSize(osdDisplayPort) >= VIDEO_BUFFER_CHARS_HDZERO)
+    {
         return true;
     }
     return false;
@@ -246,7 +250,7 @@
     switch ((videoSystem_e)osdConfig()->video_system) {
         case VIDEO_SYSTEM_HDZERO:
             FALLTHROUGH;
-        // Placeholder for Avatar system support once Darren completes that.
+        // Placeholder for Avatar system support once that is complete.
         // case VIDEO_SYSTEM_AVATAR:
         //      FALLTHROUGH;
         case VIDEO_SYSTEM_DJIWTF:
@@ -3965,63 +3969,8 @@
             displayWrite(osdDisplayPort, statValuesX, top++, buff);
         }
 
-<<<<<<< HEAD
         displayWrite(osdDisplayPort, statNameX, top, "MAX ALTITUDE     :");
         osdFormatAltitudeStr(buff, stats.max_altitude);
-=======
-    displayWrite(osdDisplayPort, statNameX, top, "FLY TIME         :");
-    uint16_t flySeconds = getFlightTime();
-    uint16_t flyMinutes = flySeconds / 60;
-    flySeconds %= 60;
-    uint16_t flyHours = flyMinutes / 60;
-    flyMinutes %= 60;
-    tfp_sprintf(buff, "%02u:%02u:%02u", flyHours, flyMinutes, flySeconds);
-    displayWrite(osdDisplayPort, statValuesX, top++, buff);
-
-    displayWrite(osdDisplayPort, statNameX, top, "DISARMED BY      :");
-    displayWrite(osdDisplayPort, statValuesX, top++, disarmReasonStr[getDisarmReason()]);
-    
-    if (savingSettings == true) {
-        displayWrite(osdDisplayPort, statNameX, top++, OSD_MESSAGE_STR(OSD_MSG_SAVING_SETTNGS));
-    } else if (notify_settings_saved > 0) {
-        if (millis() > notify_settings_saved) {
-            notify_settings_saved = 0;
-        } else {
-            displayWrite(osdDisplayPort, statNameX, top++, OSD_MESSAGE_STR(OSD_MSG_SETTINGS_SAVED));
-        }
-    }
-    
-    displayCommitTransaction(osdDisplayPort);
-}
-
-static void osdShowStatsPage2(void)
-{
-    uint8_t top = 1;    /* first fully visible line */
-    const uint8_t statNameX = osdDisplayIsHD() ? 11 : 1;
-    const uint8_t statValuesX = osdDisplayIsHD() ? 30 : 20;
-    char buff[10];
-    statsPagesCheck = 1;
-
-    displayBeginTransaction(osdDisplayPort, DISPLAY_TRANSACTION_OPT_RESET_DRAWING);
-    displayClearScreen(osdDisplayPort);
-
-    displayWrite(osdDisplayPort, statNameX, top++, "--- STATS ---   <- 2/2");
-
-    if (osdConfig()->stats_min_voltage_unit == OSD_STATS_MIN_VOLTAGE_UNIT_BATTERY) {
-        displayWrite(osdDisplayPort, statNameX, top, "MIN BATTERY VOLT :");
-        osdFormatCentiNumber(buff, stats.min_voltage, 0, osdConfig()->main_voltage_decimals, 0, osdConfig()->main_voltage_decimals + 2);
-    } else {
-        displayWrite(osdDisplayPort, statNameX, top, "MIN CELL VOLTAGE :");
-        osdFormatCentiNumber(buff, stats.min_voltage/getBatteryCellCount(), 0, 2, 0, 3);
-    }
-    tfp_sprintf(buff, "%s%c", buff, SYM_VOLT);
-    displayWrite(osdDisplayPort, statValuesX, top++, buff);
-
-    if (feature(FEATURE_CURRENT_METER)) {
-        displayWrite(osdDisplayPort, statNameX, top, "MAX CURRENT      :");
-        osdFormatCentiNumber(buff, stats.max_current, 0, 2, 0, 3);
-        tfp_sprintf(buff, "%s%c", buff, SYM_AMP);
->>>>>>> 24da1968
         displayWrite(osdDisplayPort, statValuesX, top++, buff);
 
         switch (rxConfig()->serialrx_provider) {
@@ -4072,6 +4021,21 @@
 
         displayWrite(osdDisplayPort, statNameX, top, "DISARMED BY      :");
         displayWrite(osdDisplayPort, statValuesX, top++, disarmReasonStr[getDisarmReason()]);
+
+        /* We only want to show this message once, so it will be shown after the second
+        *  section for single page stats.
+        */
+        if (!isSinglePageStatsCompatible) {
+            if (savingSettings == true) {
+                displayWrite(osdDisplayPort, statNameX, top++, OSD_MESSAGE_STR(OSD_MSG_SAVING_SETTNGS));
+            } else if (notify_settings_saved > 0) {
+                if (millis() > notify_settings_saved) {
+                    notify_settings_saved = 0;
+                } else {
+                    displayWrite(osdDisplayPort, statNameX, top++, OSD_MESSAGE_STR(OSD_MSG_SETTINGS_SAVED));
+                }
+            }
+        }
     }
     
     if (isSinglePageStatsCompatible || page == 2) {
@@ -4205,34 +4169,19 @@
         osdFormatCentiNumber(buff, acc_extremes_max * 100, 0, 2, 0, 3);
         osdLeftAlignString(buff);
         displayWrite(osdDisplayPort, statValuesX + multiValueLengthOffset, top++, buff);
-    }
-
-<<<<<<< HEAD
-=======
-    const float max_gforce = accGetMeasuredMaxG();
-    displayWrite(osdDisplayPort, statNameX, top, "MAX G-FORCE      :");
-    osdFormatCentiNumber(buff, max_gforce * 100, 0, 2, 0, 3);
-    displayWrite(osdDisplayPort, statValuesX, top++, buff);
-
-    const acc_extremes_t *acc_extremes = accGetMeasuredExtremes();
-    displayWrite(osdDisplayPort, statNameX, top, "MIN/MAX Z G-FORCE:");
-    osdFormatCentiNumber(buff, acc_extremes[Z].min * 100, 0, 2, 0, 4);
-    strcat(buff,"/");
-    displayWrite(osdDisplayPort, statValuesX - 1, top, buff);
-    osdFormatCentiNumber(buff, acc_extremes[Z].max * 100, 0, 2, 0, 3);
-    displayWrite(osdDisplayPort, statValuesX + 4, top++, buff);
-
-    if (savingSettings == true) {
-        displayWrite(osdDisplayPort, statNameX, top++, OSD_MESSAGE_STR(OSD_MSG_SAVING_SETTNGS));
-    } else if (notify_settings_saved > 0) {
-        if (millis() > notify_settings_saved) {
-            notify_settings_saved = 0;
-        } else {
-            displayWrite(osdDisplayPort, statNameX, top++, OSD_MESSAGE_STR(OSD_MSG_SETTINGS_SAVED));
-        }
-    }
-
->>>>>>> 24da1968
+
+        if (savingSettings == true) {
+            displayWrite(osdDisplayPort, statNameX, top++, OSD_MESSAGE_STR(OSD_MSG_SAVING_SETTNGS));
+        } else if (notify_settings_saved > 0) {
+            if (millis() > notify_settings_saved) {
+                notify_settings_saved = 0;
+            } else {
+                displayWrite(osdDisplayPort, statNameX, top++, OSD_MESSAGE_STR(OSD_MSG_SETTINGS_SAVED));
+            }
+        }
+    }
+
+    displayHeartbeat(osdDisplayPort);
     displayCommitTransaction(osdDisplayPort);
 }
 
@@ -4340,6 +4289,53 @@
     lastRefresh = currentTimeUs;
 }
 
+static bool osdIsPageUpKeyHeld(void)
+{
+    static int holdCount = 1;
+
+    bool keyHeld = false;
+
+    if (IS_HI(ROLL)) {
+         keyHeld = true;
+    }
+
+    if (!keyHeld) {
+        holdCount = 1;
+    } else {
+        ++holdCount;
+    }
+
+    if (holdCount > 20) {
+        holdCount = 1;
+        return true;
+    }
+
+    return false;
+}
+
+static bool osdIsPageDownKeyHeld(void)
+{
+    static int holdCount = 1;
+
+    bool keyHeld = false;
+    if (IS_LO(ROLL)) {
+        keyHeld = true;
+    }
+
+    if (!keyHeld) {
+        holdCount = 1;
+    } else {
+        ++holdCount;
+    }
+
+    if (holdCount > 20) {
+        holdCount = 1;
+        return true;
+    }
+
+    return false;
+}
+
 static void osdRefresh(timeUs_t currentTimeUs)
 {
     osdFilterData(currentTimeUs);
@@ -4371,55 +4367,58 @@
         } else {
             osdShowStats(osdVideoSystemIsSinglePageStatsCompatible(), 1); // show first page of statistics
             osdSetNextRefreshIn(STATS_SCREEN_DISPLAY_TIME);
-            statsPageAutoSwapCntl = osdConfig()->stats_page_auto_swap_time > 0 ? 0 : 2; // disable swapping pages when time = 0
+            statsPageAutoSwapCntl = osdConfig()->stats_page_auto_swap_time > 0 ? 0 : 2;
         }
 
         armState = ARMING_FLAG(ARMED);
     }
 
     if (resumeRefreshAt) {
-        // If we already reached he time for the next refresh,
-        // or THR is high or PITCH is high, resume refreshing.
-        // Clear the screen first to erase other elements which
-        // might have been drawn while the OSD wasn't refreshing.
-
-        // auto swap stats pages when first shown
-        // auto swap cancelled using roll stick
-        if (statsPageAutoSwapCntl != 2) {
-            if (STATS_PAGE1 || STATS_PAGE2) {
+
+        bool pageUp = false;  
+        bool pageDown = false;              
+        if (!osdVideoSystemIsSinglePageStatsCompatible())
+        {
+            /* This is a workaround to introduce a delay for the paging stick commands so that
+            *  holding the roll stick doesn't cause a race condition with the osdShowStats() method
+            */
+            if (osdIsPageUpKeyHeld()) {               
+                pageUp = true;
                 statsPageAutoSwapCntl = 2;
+            } else if (osdIsPageDownKeyHeld()) {
+                pageDown = true;                
+                statsPageAutoSwapCntl = 2;
+            }
+            if (statsPageAutoSwapCntl == 2) {
+                if (pageDown) {
+                    if (statsPagesCheck == 1) {
+                        osdShowStats(false, 1);                       
+                    }
+                } else if (pageUp) {
+                    if (statsPagesCheck == 1) {
+                        osdShowStats(false, 2);
+                    }
+                }
             } else {
                 if (OSD_ALTERNATING_CHOICES((osdConfig()->stats_page_auto_swap_time * 1000), 2)) {
                     if (statsPageAutoSwapCntl == 0) {
-                        osdShowStats(osdVideoSystemIsSinglePageStatsCompatible(), 1);
+                        osdShowStats(false, 1);
                         statsPageAutoSwapCntl = 1;
                     }
                 } else {
                     if (statsPageAutoSwapCntl == 1) {
-                        osdShowStats(osdVideoSystemIsSinglePageStatsCompatible(), 2);
+                        osdShowStats(false, 2);
                         statsPageAutoSwapCntl = 0;
                     }
                 }
             }
         }
 
-        if (!DELAYED_REFRESH_RESUME_COMMAND)
-            refreshWaitForResumeCmdRelease = false;
-
-        if ((currentTimeUs > resumeRefreshAt) || ((!refreshWaitForResumeCmdRelease) && DELAYED_REFRESH_RESUME_COMMAND)) {
+        if ((currentTimeUs > resumeRefreshAt) || CANCEL_STATS_COMMAND) {
             displayClearScreen(osdDisplayPort);
             resumeRefreshAt = 0;
-        } else if ((currentTimeUs > resumeRefreshAt) || ((!refreshWaitForResumeCmdRelease) && STATS_PAGE1)) {
-            if (statsPagesCheck == 1) {
-                osdShowStats(osdVideoSystemIsSinglePageStatsCompatible(), 1);
-            }
-        } else if ((currentTimeUs > resumeRefreshAt) || ((!refreshWaitForResumeCmdRelease) && STATS_PAGE2)) {
-            if (statsPagesCheck == 1) {
-                osdShowStats(osdVideoSystemIsSinglePageStatsCompatible(), 2);
-            }
-        } else {
-            displayHeartbeat(osdDisplayPort);
-        }
+        }
+
         return;
     }
 
