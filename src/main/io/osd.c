--- conflicted
+++ resolved
@@ -2311,11 +2311,7 @@
                 //////////////////////////////////////////////////////
                 // ALT diff to ADSB vehicle draw
                 int16_t panServoDirOffset = 0;
-<<<<<<< HEAD
                 if (osdConfig()->osd_pan_servo_range_decadegrees != 0){
-=======
-                if (osdConfig()->pan_servo_pwm2centideg != 0) {
->>>>>>> 75efa5bd
                     panServoDirOffset = osdGetPanServoOffset();
                 }
 
