/*
 * This file is part of Cleanflight.
 *
 * Cleanflight is free software: you can redistribute it and/or modify
 * it under the terms of the GNU General Public License as published by
 * the Free Software Foundation, either version 3 of the License, or
 * (at your option) any later version.
 *
 * Cleanflight is distributed in the hope that it will be useful,
 * but WITHOUT ANY WARRANTY; without even the implied warranty of
 * MERCHANTABILITY or FITNESS FOR A PARTICULAR PURPOSE.  See the
 * GNU General Public License for more details.
 *
 * You should have received a copy of the GNU General Public License
 * along with Cleanflight.  If not, see <http://www.gnu.org/licenses/>.
 */

/*
 Created by Marcin Baliniak
 some functions based on MinimOSD

 OSD-CMS separation by jflyper
 */

#include <stdbool.h>
#include <stdint.h>
#include <stdlib.h>
#include <string.h>
#include <ctype.h>
#include <math.h>

#include "platform.h"

FILE_COMPILE_FOR_SPEED

#ifdef USE_OSD

#include "build/debug.h"
#include "build/version.h"

#include "cms/cms.h"
#include "cms/cms_types.h"
#include "cms/cms_menu_osd.h"

#include "common/axis.h"
#include "common/constants.h"
#include "common/filter.h"
#include "common/log.h"
#include "common/olc.h"
#include "common/printf.h"
#include "common/string_light.h"
#include "common/time.h"
#include "common/typeconversion.h"
#include "common/utils.h"

#include "config/feature.h"
#include "config/parameter_group.h"
#include "config/parameter_group_ids.h"

#include "drivers/display.h"
#include "drivers/display_canvas.h"
#include "drivers/display_font_metadata.h"
#include "drivers/osd_symbols.h"
#include "drivers/time.h"
#include "drivers/vtx_common.h"

#include "io/flashfs.h"
#include "io/gps.h"
#include "io/osd.h"
#include "io/osd_common.h"
#include "io/osd_hud.h"
#include "io/vtx.h"
#include "io/vtx_string.h"

#include "fc/config.h"
#include "fc/controlrate_profile.h"
#include "fc/fc_core.h"
#include "fc/fc_tasks.h"
#include "fc/rc_adjustments.h"
#include "fc/rc_controls.h"
#include "fc/rc_modes.h"
#include "fc/runtime_config.h"
#include "fc/settings.h"

#include "flight/imu.h"
#include "flight/mixer.h"
#include "flight/pid.h"
#include "flight/rth_estimator.h"
#include "flight/wind_estimator.h"
#include "flight/secondary_imu.h"
#include "flight/servos.h"

#include "navigation/navigation.h"
#include "navigation/navigation_private.h"

#include "rx/rx.h"
#include "rx/msp_override.h"

#include "sensors/acceleration.h"
#include "sensors/battery.h"
#include "sensors/boardalignment.h"
#include "sensors/diagnostics.h"
#include "sensors/sensors.h"
#include "sensors/pitotmeter.h"
#include "sensors/temperature.h"
#include "sensors/esc_sensor.h"
#include "sensors/rangefinder.h"

#include "programming/logic_condition.h"
#include "programming/global_variables.h"

#ifdef USE_HARDWARE_REVISION_DETECTION
#include "hardware_revision.h"
#endif

#define VIDEO_BUFFER_CHARS_PAL    480

#define GFORCE_FILTER_TC 0.2

#define DELAYED_REFRESH_RESUME_COMMAND (checkStickPosition(THR_HI) || checkStickPosition(PIT_HI))
#define STATS_PAGE2 (checkStickPosition(ROL_HI))
#define STATS_PAGE1 (checkStickPosition(ROL_LO))

#define SPLASH_SCREEN_DISPLAY_TIME 4000 // ms
#define ARMED_SCREEN_DISPLAY_TIME 1500 // ms
#define STATS_SCREEN_DISPLAY_TIME 60000 // ms

#define EFFICIENCY_UPDATE_INTERVAL (5 * 1000)

// Adjust OSD_MESSAGE's default position when
// changing OSD_MESSAGE_LENGTH
#define OSD_MESSAGE_LENGTH 28
#define OSD_ALTERNATING_CHOICES(ms, num_choices) ((millis() / ms) % num_choices)
#define _CONST_STR_SIZE(s) ((sizeof(s)/sizeof(s[0]))-1) // -1 to avoid counting final '\0'
// Wrap all string constants intenteded for display as messages with
// this macro to ensure compile time length validation.
#define OSD_MESSAGE_STR(x) ({ \
    STATIC_ASSERT(_CONST_STR_SIZE(x) <= OSD_MESSAGE_LENGTH, message_string_ ## __COUNTER__ ## _too_long); \
    x; \
})

#define OSD_CHR_IS_NUM(c) (c >= '0' && c <= '9')

#define OSD_CENTER_LEN(x) ((osdDisplayPort->cols - x) / 2)
#define OSD_CENTER_S(s) OSD_CENTER_LEN(strlen(s))

#define OSD_MIN_FONT_VERSION 2

static unsigned currentLayout = 0;
static int layoutOverride = -1;
static bool hasExtendedFont = false; // Wether the font supports characters > 256
static timeMs_t layoutOverrideUntil = 0;
static pt1Filter_t GForceFilter, GForceFilterAxis[XYZ_AXIS_COUNT];
static float GForce, GForceAxis[XYZ_AXIS_COUNT];

typedef struct statistic_s {
    uint16_t max_speed;
    uint16_t min_voltage; // /100
    int16_t max_current;
    int32_t max_power;
    int16_t min_rssi;
    int16_t min_lq; // for CRSF
    int16_t min_rssi_dbm; // for CRSF
    int32_t max_altitude;
    uint32_t max_distance;
} statistic_t;

static statistic_t stats;

static timeUs_t resumeRefreshAt = 0;
static bool refreshWaitForResumeCmdRelease;

static bool fullRedraw = false;

static uint8_t armState;
static uint8_t statsPagesCheck = 0;

typedef struct osdMapData_s {
    uint32_t scale;
    char referenceSymbol;
} osdMapData_t;

static osdMapData_t osdMapData;

static displayPort_t *osdDisplayPort;
static bool osdDisplayIsReady = false;
#if defined(USE_CANVAS)
static displayCanvas_t osdCanvas;
static bool osdDisplayHasCanvas;
#else
#define osdDisplayHasCanvas false
#endif

#define AH_MAX_PITCH_DEFAULT 20 // Specify default maximum AHI pitch value displayed (degrees)

PG_REGISTER_WITH_RESET_TEMPLATE(osdConfig_t, osdConfig, PG_OSD_CONFIG, 15);
PG_REGISTER_WITH_RESET_FN(osdLayoutsConfig_t, osdLayoutsConfig, PG_OSD_LAYOUTS_CONFIG, 0);

static int digitCount(int32_t value)
{
    int digits = 1;
    while(1) {
        value = value / 10;
        if (value == 0) {
            break;
        }
        digits++;
    }
    return digits;
}

bool osdDisplayIsPAL(void)
{
    return displayScreenSize(osdDisplayPort) == VIDEO_BUFFER_CHARS_PAL;
}

/**
 * Formats a number given in cents, to support non integer values
 * without using floating point math. Value is always right aligned
 * and spaces are inserted before the number to always yield a string
 * of the same length. If the value doesn't fit into the provided length
 * it will be divided by scale and true will be returned.
 */
bool osdFormatCentiNumber(char *buff, int32_t centivalue, uint32_t scale, int maxDecimals, int maxScaledDecimals, int length)
{
    char *ptr = buff;
    char *dec;
    int decimals = maxDecimals;
    bool negative = false;
    bool scaled = false;

    buff[length] = '\0';

    if (centivalue < 0) {
        negative = true;
        centivalue = -centivalue;
        length--;
    }

    int32_t integerPart = centivalue / 100;
    // 3 decimal digits
    int32_t millis = (centivalue % 100) * 10;

    int digits = digitCount(integerPart);
    int remaining = length - digits;

    if (remaining < 0 && scale > 0) {
        // Reduce by scale
        scaled = true;
        decimals = maxScaledDecimals;
        integerPart = integerPart / scale;
        // Multiply by 10 to get 3 decimal digits
        millis = ((centivalue % (100 * scale)) * 10) / scale;
        digits = digitCount(integerPart);
        remaining = length - digits;
    }

    // 3 decimals at most
    decimals = MIN(remaining, MIN(decimals, 3));
    remaining -= decimals;

    // Done counting. Time to write the characters.

    // Write spaces at the start
    while (remaining > 0) {
        *ptr = SYM_BLANK;
        ptr++;
        remaining--;
    }

    // Write the minus sign if required
    if (negative) {
        *ptr = '-';
        ptr++;
    }
    // Now write the digits.
    ui2a(integerPart, 10, 0, ptr);
    ptr += digits;
    if (decimals > 0) {
        *(ptr-1) += SYM_ZERO_HALF_TRAILING_DOT - '0';
        dec = ptr;
        int factor = 3; // we're getting the decimal part in millis first
        while (decimals < factor) {
            factor--;
            millis /= 10;
        }
        int decimalDigits = digitCount(millis);
        while (decimalDigits < decimals) {
            decimalDigits++;
            *ptr = '0';
            ptr++;
        }
        ui2a(millis, 10, 0, ptr);
        *dec += SYM_ZERO_HALF_LEADING_DOT - '0';
    }
    return scaled;
}

/*
 * Aligns text to the left side. Adds spaces at the end to keep string length unchanged.
 */
static void osdLeftAlignString(char *buff)
{
    uint8_t sp = 0, ch = 0;
    uint8_t len = strlen(buff);
    while (buff[sp] == ' ') sp++;
    for (ch = 0; ch < (len - sp); ch++) buff[ch] = buff[ch + sp];
    for (sp = ch; sp < len; sp++) buff[sp] = ' ';
}

/**
 * Converts distance into a string based on the current unit system
 * prefixed by a a symbol to indicate the unit used.
 * @param dist Distance in centimeters
 */
static void osdFormatDistanceSymbol(char *buff, int32_t dist, uint8_t decimals)
{
    switch ((osd_unit_e)osdConfig()->units) {
    case OSD_UNIT_IMPERIAL:
        if (osdFormatCentiNumber(buff, CENTIMETERS_TO_CENTIFEET(dist), FEET_PER_MILE, decimals, 3, 3)) {
            buff[3] = SYM_DIST_MI;
        } else {
            buff[3] = SYM_DIST_FT;
        }
        buff[4] = '\0';
        break;
    case OSD_UNIT_UK:
        FALLTHROUGH;
    case OSD_UNIT_METRIC:
        if (osdFormatCentiNumber(buff, dist, METERS_PER_KILOMETER, decimals, 3, 3)) {
            buff[3] = SYM_DIST_KM;
        } else {
            buff[3] = SYM_DIST_M;
        }
        buff[4] = '\0';
        break;
    }
}

/**
 * Converts distance into a string based on the current unit system.
 * @param dist Distance in centimeters
 */
static void osdFormatDistanceStr(char *buff, int32_t dist)
{
 int32_t centifeet;
 switch ((osd_unit_e)osdConfig()->units) {
 case OSD_UNIT_IMPERIAL:
    centifeet = CENTIMETERS_TO_CENTIFEET(dist);
    if (abs(centifeet) < FEET_PER_MILE * 100 / 2) {
        // Show feet when dist < 0.5mi
        tfp_sprintf(buff, "%d%c", (int)(centifeet / 100), SYM_FT);
    } else {
        // Show miles when dist >= 0.5mi
        tfp_sprintf(buff, "%d.%02d%c", (int)(centifeet / (100*FEET_PER_MILE)),
        (abs(centifeet) % (100 * FEET_PER_MILE)) / FEET_PER_MILE, SYM_MI);
    }
    break;
 case OSD_UNIT_UK:
     FALLTHROUGH;
 case OSD_UNIT_METRIC:
    if (abs(dist) < METERS_PER_KILOMETER * 100) {
        // Show meters when dist < 1km
        tfp_sprintf(buff, "%d%c", (int)(dist / 100), SYM_M);
    } else {
        // Show kilometers when dist >= 1km
        tfp_sprintf(buff, "%d.%02d%c", (int)(dist / (100*METERS_PER_KILOMETER)),
            (abs(dist) % (100 * METERS_PER_KILOMETER)) / METERS_PER_KILOMETER, SYM_KM);
     }
     break;
 }
}

/**
 * Converts velocity based on the current unit system (kmh or mph).
 * @param alt Raw velocity (i.e. as taken from gpsSol.groundSpeed in centimeters/second)
 */
static int32_t osdConvertVelocityToUnit(int32_t vel)
{
    switch ((osd_unit_e)osdConfig()->units) {
    case OSD_UNIT_UK:
        FALLTHROUGH;
    case OSD_UNIT_IMPERIAL:
        return (vel * 224) / 10000; // Convert to mph
    case OSD_UNIT_METRIC:
        return (vel * 36) / 1000;   // Convert to kmh
    }
    // Unreachable
    return -1;
}

/**
 * Converts velocity into a string based on the current unit system.
 * @param alt Raw velocity (i.e. as taken from gpsSol.groundSpeed in centimeters/seconds)
 */
void osdFormatVelocityStr(char* buff, int32_t vel, bool _3D)
{
    switch ((osd_unit_e)osdConfig()->units) {
    case OSD_UNIT_UK:
        FALLTHROUGH;
    case OSD_UNIT_IMPERIAL:
        tfp_sprintf(buff, "%3d%c", (int)osdConvertVelocityToUnit(vel), (_3D ? SYM_3D_MPH : SYM_MPH));
        break;
    case OSD_UNIT_METRIC:
        tfp_sprintf(buff, "%3d%c", (int)osdConvertVelocityToUnit(vel), (_3D ? SYM_3D_KMH : SYM_KMH));
        break;
    }
}

/**
 * Converts wind speed into a string based on the current unit system, using
 * always 3 digits and an additional character for the unit at the right. buff
 * is null terminated.
 * @param ws Raw wind speed in cm/s
 */
#ifdef USE_WIND_ESTIMATOR
static void osdFormatWindSpeedStr(char *buff, int32_t ws, bool isValid)
{
    int32_t centivalue;
    char suffix;
    switch (osdConfig()->units) {
        case OSD_UNIT_UK:
            FALLTHROUGH;
        case OSD_UNIT_IMPERIAL:
            centivalue = (ws * 224) / 100;
            suffix = SYM_MPH;
            break;
        default:
        case OSD_UNIT_METRIC:
            centivalue = (ws * 36) / 10;
            suffix = SYM_KMH;
            break;
    }
    if (isValid) {
        osdFormatCentiNumber(buff, centivalue, 0, 2, 0, 3);
    } else {
        buff[0] = buff[1] = buff[2] = '-';
    }
    buff[3] = suffix;
    buff[4] = '\0';
}
#endif

/**
* Converts altitude into a string based on the current unit system
* prefixed by a a symbol to indicate the unit used.
* @param alt Raw altitude/distance (i.e. as taken from baro.BaroAlt in centimeters)
*/
void osdFormatAltitudeSymbol(char *buff, int32_t alt)
{
    switch ((osd_unit_e)osdConfig()->units) {
        case OSD_UNIT_UK:
            FALLTHROUGH;
        case OSD_UNIT_IMPERIAL:
            if (osdFormatCentiNumber(buff , CENTIMETERS_TO_CENTIFEET(alt), 1000, 0, 2, 3)) {
                // Scaled to kft
                buff[3] = SYM_ALT_KFT;
            } else {
                // Formatted in feet
                buff[3] = SYM_ALT_FT;
            }
            buff[4] = '\0';
            break;
        case OSD_UNIT_METRIC:
            // alt is alredy in cm
            if (osdFormatCentiNumber(buff, alt, 1000, 0, 2, 3)) {
                // Scaled to km
                buff[3] = SYM_ALT_KM;
            } else {
                // Formatted in m
                buff[3] = SYM_ALT_M;
            }
            buff[4] = '\0';
            break;
    }
}

/**
* Converts altitude into a string based on the current unit system.
* @param alt Raw altitude/distance (i.e. as taken from baro.BaroAlt in centimeters)
*/
static void osdFormatAltitudeStr(char *buff, int32_t alt)
{
    int32_t value;
    switch ((osd_unit_e)osdConfig()->units) {
        case OSD_UNIT_IMPERIAL:
            value = CENTIMETERS_TO_FEET(alt);
            tfp_sprintf(buff, "%d%c", (int)value, SYM_FT);
            break;
        case OSD_UNIT_UK:
            FALLTHROUGH;
        case OSD_UNIT_METRIC:
            value = CENTIMETERS_TO_METERS(alt);
            tfp_sprintf(buff, "%d%c", (int)value, SYM_M);
            break;
    }
}

static void osdFormatTime(char *buff, uint32_t seconds, char sym_m, char sym_h)
{
    uint32_t value = seconds;
    char sym = sym_m;
    // Maximum value we can show in minutes is 99 minutes and 59 seconds
    if (seconds > (99 * 60) + 59) {
        sym = sym_h;
        value = seconds / 60;
    }
    buff[0] = sym;
    tfp_sprintf(buff + 1, "%02d:%02d", (int)(value / 60), (int)(value % 60));
}

static inline void osdFormatOnTime(char *buff)
{
    osdFormatTime(buff, micros() / 1000000, SYM_ON_M, SYM_ON_H);
}

static inline void osdFormatFlyTime(char *buff, textAttributes_t *attr)
{
    uint32_t seconds = getFlightTime();
    osdFormatTime(buff, seconds, SYM_FLY_M, SYM_FLY_H);
    if (attr && osdConfig()->time_alarm > 0) {
       if (seconds / 60 >= osdConfig()->time_alarm && ARMING_FLAG(ARMED)) {
            TEXT_ATTRIBUTES_ADD_BLINK(*attr);
        }
    }
}

/**
 * Converts RSSI into a % value used by the OSD.
 */
static uint16_t osdConvertRSSI(void)
{
    // change range to [0, 99]
    return constrain(getRSSI() * 100 / RSSI_MAX_VALUE, 0, 99);
}

static uint16_t osdGetLQ(void)
{
    int16_t statsLQ = rxLinkStatistics.uplinkLQ;
    int16_t scaledLQ = scaleRange(constrain(statsLQ, 0, 100), 0, 100, 170, 300);
    if (rxLinkStatistics.rfMode == 2) {
        return scaledLQ;
    } else {
        return statsLQ;
    }
}

static uint16_t osdGetdBm(void)
{
    return rxLinkStatistics.uplinkRSSI;
}
/**
* Displays a temperature postfixed with a symbol depending on the current unit system
* @param label to display
* @param valid true if measurement is valid
* @param temperature in deciDegrees Celcius
*/
static void osdDisplayTemperature(uint8_t elemPosX, uint8_t elemPosY, uint16_t symbol, const char *label, bool valid, int16_t temperature, int16_t alarm_min, int16_t alarm_max)
{
    char buff[TEMPERATURE_LABEL_LEN + 2 < 6 ? 6 : TEMPERATURE_LABEL_LEN + 2];
    textAttributes_t elemAttr = valid ? TEXT_ATTRIBUTES_NONE : _TEXT_ATTRIBUTES_BLINK_BIT;
    uint8_t valueXOffset = 0;

    if (symbol) {
        buff[0] = symbol;
        buff[1] = '\0';
        displayWriteWithAttr(osdDisplayPort, elemPosX, elemPosY, buff, elemAttr);
        valueXOffset = 1;
    }
#ifdef USE_TEMPERATURE_SENSOR
    else if (label[0] != '\0') {
        uint8_t label_len = strnlen(label, TEMPERATURE_LABEL_LEN);
        memcpy(buff, label, label_len);
        memset(buff + label_len, ' ', TEMPERATURE_LABEL_LEN + 1 - label_len);
        buff[5] = '\0';
        displayWriteWithAttr(osdDisplayPort, elemPosX, elemPosY, buff, elemAttr);
        valueXOffset = osdConfig()->temp_label_align == OSD_ALIGN_LEFT ? 5 : label_len + 1;
    }
#else
    UNUSED(label);
#endif

    if (valid) {

        if ((temperature <= alarm_min) || (temperature >= alarm_max)) TEXT_ATTRIBUTES_ADD_BLINK(elemAttr);
        if (osdConfig()->units == OSD_UNIT_IMPERIAL) temperature = temperature * 9 / 5.0f + 320;
        tfp_sprintf(buff, "%3d", temperature / 10);

    } else
        strcpy(buff, "---");

    buff[3] = osdConfig()->units == OSD_UNIT_IMPERIAL ? SYM_TEMP_F : SYM_TEMP_C;
    buff[4] = '\0';

    displayWriteWithAttr(osdDisplayPort, elemPosX + valueXOffset, elemPosY, buff, elemAttr);
}

#ifdef USE_TEMPERATURE_SENSOR
static void osdDisplayTemperatureSensor(uint8_t elemPosX, uint8_t elemPosY, uint8_t sensorIndex)
{
    int16_t temperature;
    const bool valid = getSensorTemperature(sensorIndex, &temperature);
    const tempSensorConfig_t *sensorConfig = tempSensorConfig(sensorIndex);
    uint16_t symbol = sensorConfig->osdSymbol ? SYM_TEMP_SENSOR_FIRST + sensorConfig->osdSymbol - 1 : 0;
    osdDisplayTemperature(elemPosX, elemPosY, symbol, sensorConfig->label, valid, temperature, sensorConfig->alarm_min, sensorConfig->alarm_max);
}
#endif

static void osdFormatCoordinate(char *buff, char sym, int32_t val)
{
    // up to 4 for number + 1 for the symbol + null terminator + fill the rest with decimals
    const int coordinateLength = osdConfig()->coordinate_digits + 1;

    buff[0] = sym;
    int32_t integerPart = val / GPS_DEGREES_DIVIDER;
    // Latitude maximum integer width is 3 (-90) while
    // longitude maximum integer width is 4 (-180).
    int integerDigits = tfp_sprintf(buff + 1, (integerPart == 0 && val < 0) ? "-%d" : "%d", (int)integerPart);
    // We can show up to 7 digits in decimalPart.
    int32_t decimalPart = abs(val % GPS_DEGREES_DIVIDER);
    STATIC_ASSERT(GPS_DEGREES_DIVIDER == 1e7, adjust_max_decimal_digits);
    int decimalDigits = tfp_sprintf(buff + 1 + integerDigits, "%07d", (int)decimalPart);
    // Embbed the decimal separator
    buff[1 + integerDigits - 1] += SYM_ZERO_HALF_TRAILING_DOT - '0';
    buff[1 + integerDigits] += SYM_ZERO_HALF_LEADING_DOT - '0';
    // Fill up to coordinateLength with zeros
    int total = 1 + integerDigits + decimalDigits;
    while(total < coordinateLength) {
        buff[total] = '0';
        total++;
    }
    buff[coordinateLength] = '\0';
}

static void osdFormatCraftName(char *buff)
{
    if (strlen(systemConfig()->name) == 0)
            strcpy(buff, "CRAFT_NAME");
    else {
        for (int i = 0; i < MAX_NAME_LENGTH; i++) {
            buff[i] = sl_toupper((unsigned char)systemConfig()->name[i]);
            if (systemConfig()->name[i] == 0)
                break;
        }
    }
}

static const char * osdArmingDisabledReasonMessage(void)
{
    switch (isArmingDisabledReason()) {
        case ARMING_DISABLED_FAILSAFE_SYSTEM:
            // See handling of FAILSAFE_RX_LOSS_MONITORING in failsafe.c
            if (failsafePhase() == FAILSAFE_RX_LOSS_MONITORING) {
                if (failsafeIsReceivingRxData()) {
                    // If we're not using sticks, it means the ARM switch
                    // hasn't been off since entering FAILSAFE_RX_LOSS_MONITORING
                    // yet
                    return OSD_MESSAGE_STR(OSD_MSG_TURN_ARM_SW_OFF);
                }
                // Not receiving RX data
                return OSD_MESSAGE_STR(OSD_MSG_RC_RX_LINK_LOST);
            }
            return OSD_MESSAGE_STR(OSD_MSG_DISABLED_BY_FS);
        case ARMING_DISABLED_NOT_LEVEL:
            return OSD_MESSAGE_STR(OSD_MSG_AIRCRAFT_UNLEVEL);
        case ARMING_DISABLED_SENSORS_CALIBRATING:
            return OSD_MESSAGE_STR(OSD_MSG_SENSORS_CAL);
        case ARMING_DISABLED_SYSTEM_OVERLOADED:
            return OSD_MESSAGE_STR(OSD_MSG_SYS_OVERLOADED);
        case ARMING_DISABLED_NAVIGATION_UNSAFE:
#if defined(USE_NAV)
            // Check the exact reason
            switch (navigationIsBlockingArming(NULL)) {
                case NAV_ARMING_BLOCKER_NONE:
                    break;
                case NAV_ARMING_BLOCKER_MISSING_GPS_FIX:
                    return OSD_MESSAGE_STR(OSD_MSG_WAITING_GPS_FIX);
                case NAV_ARMING_BLOCKER_NAV_IS_ALREADY_ACTIVE:
                    return OSD_MESSAGE_STR(OSD_MSG_DISABLE_NAV_FIRST);
                case NAV_ARMING_BLOCKER_FIRST_WAYPOINT_TOO_FAR:
                    return OSD_MESSAGE_STR(OSD_MSG_1ST_WP_TOO_FAR);
                case NAV_ARMING_BLOCKER_JUMP_WAYPOINT_ERROR:
                    return OSD_MESSAGE_STR(OSD_MSG_JUMP_WP_MISCONFIG);
            }
#endif
            break;
        case ARMING_DISABLED_COMPASS_NOT_CALIBRATED:
            return OSD_MESSAGE_STR(OSD_MSG_MAG_NOT_CAL);
        case ARMING_DISABLED_ACCELEROMETER_NOT_CALIBRATED:
            return OSD_MESSAGE_STR(OSD_MSG_ACC_NOT_CAL);
        case ARMING_DISABLED_ARM_SWITCH:
            return OSD_MESSAGE_STR(OSD_MSG_DISARM_1ST);
        case ARMING_DISABLED_HARDWARE_FAILURE:
            {
                if (!HW_SENSOR_IS_HEALTHY(getHwGyroStatus())) {
                    return OSD_MESSAGE_STR(OSD_MSG_GYRO_FAILURE);
                }
                if (!HW_SENSOR_IS_HEALTHY(getHwAccelerometerStatus())) {
                    return OSD_MESSAGE_STR(OSD_MSG_ACC_FAIL);
                }
                if (!HW_SENSOR_IS_HEALTHY(getHwCompassStatus())) {
                    return OSD_MESSAGE_STR(OSD_MSG_MAG_FAIL);
                }
                if (!HW_SENSOR_IS_HEALTHY(getHwBarometerStatus())) {
                    return OSD_MESSAGE_STR(OSD_MSG_BARO_FAIL);
                }
                if (!HW_SENSOR_IS_HEALTHY(getHwGPSStatus())) {
                    return OSD_MESSAGE_STR(OSD_MSG_GPS_FAIL);
                }
                if (!HW_SENSOR_IS_HEALTHY(getHwRangefinderStatus())) {
                    return OSD_MESSAGE_STR(OSD_MSG_RANGEFINDER_FAIL);
                }
                if (!HW_SENSOR_IS_HEALTHY(getHwPitotmeterStatus())) {
                    return OSD_MESSAGE_STR(OSD_MSG_PITOT_FAIL);
                }
            }
            return OSD_MESSAGE_STR(OSD_MSG_HW_FAIL);
        case ARMING_DISABLED_BOXFAILSAFE:
            return OSD_MESSAGE_STR(OSD_MSG_FS_EN);
        case ARMING_DISABLED_BOXKILLSWITCH:
            return OSD_MESSAGE_STR(OSD_MSG_KILL_SW_EN);
        case ARMING_DISABLED_RC_LINK:
            return OSD_MESSAGE_STR(OSD_MSG_NO_RC_LINK);
        case ARMING_DISABLED_THROTTLE:
            return OSD_MESSAGE_STR(OSD_MSG_THROTTLE_NOT_LOW);
        case ARMING_DISABLED_ROLLPITCH_NOT_CENTERED:
            return OSD_MESSAGE_STR(OSD_MSG_ROLLPITCH_OFFCENTER);
        case ARMING_DISABLED_SERVO_AUTOTRIM:
            return OSD_MESSAGE_STR(OSD_MSG_AUTOTRIM_ACTIVE);
        case ARMING_DISABLED_OOM:
            return OSD_MESSAGE_STR(OSD_MSG_NOT_ENOUGH_MEMORY);
        case ARMING_DISABLED_INVALID_SETTING:
            return OSD_MESSAGE_STR(OSD_MSG_INVALID_SETTING);
        case ARMING_DISABLED_CLI:
            return OSD_MESSAGE_STR(OSD_MSG_CLI_ACTIVE);
        case ARMING_DISABLED_PWM_OUTPUT_ERROR:
            return OSD_MESSAGE_STR(OSD_MSG_PWM_INIT_ERROR);
        case ARMING_DISABLED_NO_PREARM:
            return OSD_MESSAGE_STR(OSD_MSG_NO_PREARM);
        case ARMING_DISABLED_DSHOT_BEEPER:
            return OSD_MESSAGE_STR(OSD_MSG_DSHOT_BEEPER);
            // Cases without message
        case ARMING_DISABLED_CMS_MENU:
            FALLTHROUGH;
        case ARMING_DISABLED_OSD_MENU:
            FALLTHROUGH;
        case ARMING_DISABLED_ALL_FLAGS:
            FALLTHROUGH;
        case ARMED:
            FALLTHROUGH;
        case WAS_EVER_ARMED:
            break;
    }
    return NULL;
}

static const char * osdFailsafePhaseMessage(void)
{
    // See failsafe.h for each phase explanation
    switch (failsafePhase()) {
#ifdef USE_NAV
        case FAILSAFE_RETURN_TO_HOME:
            // XXX: Keep this in sync with OSD_FLYMODE.
            return OSD_MESSAGE_STR(OSD_MSG_RTH_FS);
#endif
        case FAILSAFE_LANDING:
            // This should be considered an emergengy landing
            return OSD_MESSAGE_STR(OSD_MSG_EMERG_LANDING_FS);
        case FAILSAFE_RX_LOSS_MONITORING:
            // Only reachable from FAILSAFE_LANDED, which performs
            // a disarm. Since aircraft has been disarmed, we no
            // longer show failsafe details.
            FALLTHROUGH;
        case FAILSAFE_LANDED:
            // Very brief, disarms and transitions into
            // FAILSAFE_RX_LOSS_MONITORING. Note that it prevents
            // further rearming via ARMING_DISABLED_FAILSAFE_SYSTEM,
            // so we'll show the user how to re-arm in when
            // that flag is the reason to prevent arming.
            FALLTHROUGH;
        case FAILSAFE_RX_LOSS_IDLE:
            // This only happens when user has chosen NONE as FS
            // procedure. The recovery messages should be enough.
            FALLTHROUGH;
        case FAILSAFE_IDLE:
            // Failsafe not active
            FALLTHROUGH;
        case FAILSAFE_RX_LOSS_DETECTED:
            // Very brief, changes to FAILSAFE_RX_LOSS_RECOVERED
            // or the FS procedure immediately.
            FALLTHROUGH;
        case FAILSAFE_RX_LOSS_RECOVERED:
            // Exiting failsafe
            break;
    }
    return NULL;
}

static const char * osdFailsafeInfoMessage(void)
{
    if (failsafeIsReceivingRxData()) {
        // User must move sticks to exit FS mode
        return OSD_MESSAGE_STR(OSD_MSG_MOVE_EXIT_FS);
    }
    return OSD_MESSAGE_STR(OSD_MSG_RC_RX_LINK_LOST);
}
#if defined(USE_SAFE_HOME)
static const char * divertingToSafehomeMessage(void)
{
	if (NAV_Status.state != MW_NAV_STATE_HOVER_ABOVE_HOME && safehome_applied) {
	    return OSD_MESSAGE_STR(OSD_MSG_DIVERT_SAFEHOME);
	}
	return NULL;
}
#endif

static const char * navigationStateMessage(void)
{
    switch (NAV_Status.state) {
        case MW_NAV_STATE_NONE:
            break;
        case MW_NAV_STATE_RTH_START:
            return OSD_MESSAGE_STR(OSD_MSG_STARTING_RTH);
        case MW_NAV_STATE_RTH_CLIMB:
            return OSD_MESSAGE_STR(OSD_MSG_RTH_CLIMB);
        case MW_NAV_STATE_RTH_ENROUTE:
            return OSD_MESSAGE_STR(OSD_MSG_HEADING_HOME);
        case MW_NAV_STATE_HOLD_INFINIT:
            // Used by HOLD flight modes. No information to add.
            break;
        case MW_NAV_STATE_HOLD_TIMED:
            // "HOLDING WP FOR xx S" Countdown added in osdGetSystemMessage
            break;
        case MW_NAV_STATE_WP_ENROUTE:
            // "TO WP" + WP countdown added in osdGetSystemMessage
            break;
        case MW_NAV_STATE_PROCESS_NEXT:
            return OSD_MESSAGE_STR(OSD_MSG_PREPARE_NEXT_WP);
        case MW_NAV_STATE_DO_JUMP:
            // Not used
            break;
        case MW_NAV_STATE_LAND_START:
            // Not used
            break;
        case MW_NAV_STATE_EMERGENCY_LANDING:
            return OSD_MESSAGE_STR(OSD_MSG_EMERG_LANDING);
        case MW_NAV_STATE_LAND_IN_PROGRESS:
            return OSD_MESSAGE_STR(OSD_MSG_LANDING);
        case MW_NAV_STATE_HOVER_ABOVE_HOME:
            if (STATE(FIXED_WING_LEGACY)) {
#if defined(USE_SAFE_HOME)
                if (safehome_applied) {
                    return OSD_MESSAGE_STR(OSD_MSG_LOITERING_SAFEHOME);
                }
#endif
                return OSD_MESSAGE_STR(OSD_MSG_LOITERING_HOME);
            }
            return OSD_MESSAGE_STR(OSD_MSG_HOVERING);
        case MW_NAV_STATE_LANDED:
            return OSD_MESSAGE_STR(OSD_MSG_LANDED);
        case MW_NAV_STATE_LAND_SETTLE:
            return OSD_MESSAGE_STR(OSD_MSG_PREPARING_LAND);
        case MW_NAV_STATE_LAND_START_DESCENT:
            // Not used
            break;
    }
    return NULL;
}

static void osdFormatMessage(char *buff, size_t size, const char *message, bool isCenteredText)
{
    // String is always filled with Blanks
    memset(buff, SYM_BLANK, size);
    if (message) {
        size_t messageLength = strlen(message);
        int rem = isCenteredText ? MAX(0, (int)size - (int)messageLength) : 0;
        strncpy(buff + rem / 2, message, MIN((int)size - rem / 2, (int)messageLength));
    }
    // Ensure buff is zero terminated
    buff[size - 1] = '\0';
}

/**
 * Draws the battery symbol filled in accordingly to the
 * battery voltage to buff[0].
 **/
static void osdFormatBatteryChargeSymbol(char *buff)
{
    uint8_t p = calculateBatteryPercentage();
    p = (100 - p) / 16.6;
    buff[0] = SYM_BATT_FULL + p;
}

static void osdUpdateBatteryCapacityOrVoltageTextAttributes(textAttributes_t *attr)
{
    if ((getBatteryState() != BATTERY_NOT_PRESENT) && ((batteryUsesCapacityThresholds() && (getBatteryRemainingCapacity() <= currentBatteryProfile->capacity.warning - currentBatteryProfile->capacity.critical)) || ((!batteryUsesCapacityThresholds()) && (getBatteryVoltage() <= getBatteryWarningVoltage()))))
        TEXT_ATTRIBUTES_ADD_BLINK(*attr);
}

void osdCrosshairPosition(uint8_t *x, uint8_t *y)
{
    *x = osdDisplayPort->cols / 2;
    *y = osdDisplayPort->rows / 2;
    *y += osdConfig()->horizon_offset;
}

/**
 * Formats throttle position prefixed by its symbol.
 * Shows output to motor, not stick position
 **/
static void osdFormatThrottlePosition(char *buff, bool autoThr, textAttributes_t *elemAttr)
{
    buff[0] = SYM_BLANK;
    buff[1] = SYM_THR;
    if (autoThr && navigationIsControllingThrottle()) {
        buff[0] = SYM_AUTO_THR0;
        buff[1] = SYM_AUTO_THR1;
        if (isFixedWingAutoThrottleManuallyIncreased())
            TEXT_ATTRIBUTES_ADD_BLINK(*elemAttr);
    }
    tfp_sprintf(buff + 2, "%3d", getThrottlePercent());
}

/**
 * Formats gvars prefixed by its number (0-indexed). If autoThr
 **/
static void osdFormatGVar(char *buff, uint8_t index)
{
    buff[0] = 'G';
    buff[1] = '0'+index;
    buff[2] = ':';
    #ifdef USE_PROGRAMMING_FRAMEWORK
    osdFormatCentiNumber(buff + 3, (int32_t)gvGet(index)*(int32_t)100, 1, 0, 0, 5);
    #endif
}

#if defined(USE_ESC_SENSOR)
static void osdFormatRpm(char *buff, uint32_t rpm)
{
    buff[0] = SYM_RPM;
    if (rpm) {
        if (rpm >= 1000) {
            osdFormatCentiNumber(buff + 1, rpm / 10, 0, 1, 1, 2);
            buff[3] = 'K';
            buff[4] = '\0';
        }
        else {
            tfp_sprintf(buff + 1, "%3lu", rpm);
        }
    }
    else {
        strcpy(buff + 1, "---");
    }
}
#endif

int32_t osdGetAltitude(void)
{
#if defined(USE_NAV)
    return getEstimatedActualPosition(Z);
#elif defined(USE_BARO)
    return baro.alt;
#else
    return 0;
#endif
}

static inline int32_t osdGetAltitudeMsl(void)
{
#if defined(USE_NAV)
    return getEstimatedActualPosition(Z)+GPS_home.alt;
#elif defined(USE_BARO)
    return baro.alt+GPS_home.alt;
#else
    return 0;
#endif
}

static bool osdIsHeadingValid(void)
{
#ifdef USE_SECONDARY_IMU
    if (secondaryImuState.active && secondaryImuConfig()->useForOsdHeading) {
        return true;
    } else {
        return isImuHeadingValid();
    }
#else
    return isImuHeadingValid();
#endif
}

int16_t osdGetHeading(void)
{
#ifdef USE_SECONDARY_IMU
    if (secondaryImuState.active && secondaryImuConfig()->useForOsdHeading) {
        return secondaryImuState.eulerAngles.values.yaw;
    } else {
        return attitude.values.yaw;
    }
#else
    return attitude.values.yaw;
#endif
}

int16_t osdPanServoHomeDirectionOffset(void)
{
    int8_t servoIndex = osdConfig()->pan_servo_index;
    int16_t servoPosition = servo[servoIndex];
    int16_t servoMiddle = servoParams(servoIndex)->middle;
    return (int16_t)CENTIDEGREES_TO_DEGREES((servoPosition - servoMiddle) * osdConfig()->pan_servo_pwm2centideg);
}

// Returns a heading angle in degrees normalized to [0, 360).
int osdGetHeadingAngle(int angle)
{
    while (angle < 0) {
        angle += 360;
    }
    while (angle >= 360) {
        angle -= 360;
    }
    return angle;
}

#if defined(USE_GPS)

/* Draws a map with the given symbol in the center and given point of interest
 * defined by its distance in meters and direction in degrees.
 * referenceHeading indicates the up direction in the map, in degrees, while
 * referenceSym (if non-zero) is drawn at the upper right corner below a small
 * arrow to indicate the map reference to the user. The drawn argument is an
 * in-out used to store the last position where the craft was drawn to avoid
 * erasing all screen on each redraw.
 */
static void osdDrawMap(int referenceHeading, uint8_t referenceSym, uint8_t centerSym,
                       uint32_t poiDistance, int16_t poiDirection, uint8_t poiSymbol,
                       uint16_t *drawn, uint32_t *usedScale)
{
    // TODO: These need to be tested with several setups. We might
    // need to make them configurable.
    const int hMargin = 5;
    const int vMargin = 3;

    // TODO: Get this from the display driver?
    const int charWidth = 12;
    const int charHeight = 18;

    uint8_t minX = hMargin;
    uint8_t maxX = osdDisplayPort->cols - 1 - hMargin;
    uint8_t minY = vMargin;
    uint8_t maxY = osdDisplayPort->rows - 1 - vMargin;
    uint8_t midX = osdDisplayPort->cols / 2;
    uint8_t midY = osdDisplayPort->rows / 2;

    // Fixed marks
    displayWriteChar(osdDisplayPort, midX, midY, centerSym);

    // First, erase the previous drawing.
    if (OSD_VISIBLE(*drawn)) {
        displayWriteChar(osdDisplayPort, OSD_X(*drawn), OSD_Y(*drawn), SYM_BLANK);
        *drawn = 0;
    }

    uint32_t initialScale;
    const unsigned scaleMultiplier = 2;
    // We try to reduce the scale when the POI will be around half the distance
    // between the center and the closers map edge, to avoid too much jumping
    const int scaleReductionMultiplier = MIN(midX - hMargin, midY - vMargin) / 2;

    switch (osdConfig()->units) {
        case OSD_UNIT_IMPERIAL:
            initialScale = 16; // 16m ~= 0.01miles
            break;
        case OSD_UNIT_UK:
            FALLTHROUGH;
        default:
        case OSD_UNIT_METRIC:
            initialScale = 10; // 10m as initial scale
            break;
    }

    // Try to keep the same scale when getting closer until we draw over the center point
    uint32_t scale = initialScale;
    if (*usedScale) {
        scale = *usedScale;
        if (scale > initialScale && poiDistance < *usedScale * scaleReductionMultiplier) {
            scale /= scaleMultiplier;
        }
    }

    if (STATE(GPS_FIX)) {

        int directionToPoi = osdGetHeadingAngle(poiDirection - referenceHeading);
        float poiAngle = DEGREES_TO_RADIANS(directionToPoi);
        float poiSin = sin_approx(poiAngle);
        float poiCos = cos_approx(poiAngle);

        // Now start looking for a valid scale that lets us draw everything
        int ii;
        for (ii = 0; ii < 50; ii++) {
            // Calculate location of the aircraft in map
            int points = poiDistance / ((float)scale / charHeight);

            float pointsX = points * poiSin;
            int poiX = midX - roundf(pointsX / charWidth);
            if (poiX < minX || poiX > maxX) {
                scale *= scaleMultiplier;
                continue;
            }

            float pointsY = points * poiCos;
            int poiY = midY + roundf(pointsY / charHeight);
            if (poiY < minY || poiY > maxY) {
                scale *= scaleMultiplier;
                continue;
            }

            if (poiX == midX && poiY == midY) {
                // We're over the map center symbol, so we would be drawing
                // over it even if we increased the scale. Alternate between
                // drawing the center symbol or drawing the POI.
                if (centerSym != SYM_BLANK && OSD_ALTERNATING_CHOICES(1000, 2) == 0) {
                    break;
                }
            } else {

                uint16_t c;
                if (displayReadCharWithAttr(osdDisplayPort, poiX, poiY, &c, NULL) && c != SYM_BLANK) {
                    // Something else written here, increase scale. If the display doesn't support reading
                    // back characters, we assume there's nothing.
                    //
                    // If we're close to the center, decrease scale. Otherwise increase it.
                    uint8_t centerDeltaX = (maxX - minX) / (scaleMultiplier * 2);
                    uint8_t centerDeltaY = (maxY - minY) / (scaleMultiplier * 2);
                    if (poiX >= midX - centerDeltaX && poiX <= midX + centerDeltaX &&
                        poiY >= midY - centerDeltaY && poiY <= midY + centerDeltaY &&
                        scale > scaleMultiplier) {

                        scale /= scaleMultiplier;
                    } else {
                        scale *= scaleMultiplier;
                    }
                    continue;
                }
            }

            // Draw the point on the map
            if (poiSymbol == SYM_ARROW_UP) {
                // Drawing aircraft, rotate
                int mapHeading = osdGetHeadingAngle(DECIDEGREES_TO_DEGREES(osdGetHeading()) - referenceHeading);
                poiSymbol += mapHeading * 2 / 45;
            }
            displayWriteChar(osdDisplayPort, poiX, poiY, poiSymbol);

            // Update saved location
            *drawn = OSD_POS(poiX, poiY) | OSD_VISIBLE_FLAG;
            break;
        }
    }

    *usedScale = scale;

    // Update global map data for scale and reference
    osdMapData.scale = scale;
    osdMapData.referenceSymbol = referenceSym;
}

/* Draws a map with the home in the center and the craft moving around.
 * See osdDrawMap() for reference.
 */
static void osdDrawHomeMap(int referenceHeading, uint8_t referenceSym, uint16_t *drawn, uint32_t *usedScale)
{
    osdDrawMap(referenceHeading, referenceSym, SYM_HOME, GPS_distanceToHome, GPS_directionToHome, SYM_ARROW_UP, drawn, usedScale);
}

/* Draws a map with the aircraft in the center and the home moving around.
 * See osdDrawMap() for reference.
 */
static void osdDrawRadar(uint16_t *drawn, uint32_t *usedScale)
{
    int16_t reference = DECIDEGREES_TO_DEGREES(osdGetHeading());
    int16_t poiDirection = osdGetHeadingAngle(GPS_directionToHome + 180);
    osdDrawMap(reference, 0, SYM_ARROW_UP, GPS_distanceToHome, poiDirection, SYM_HOME, drawn, usedScale);
}

#endif

static void osdFormatPidControllerOutput(char *buff, const char *label, const pidController_t *pidController, uint8_t scale, bool showDecimal) {
    strcpy(buff, label);
    for (uint8_t i = strlen(label); i < 5; ++i) buff[i] = ' ';
    uint8_t decimals = showDecimal ? 1 : 0;
    osdFormatCentiNumber(buff + 5, pidController->proportional * scale, 0, decimals, 0, 4);
    buff[9] = ' ';
    osdFormatCentiNumber(buff + 10, pidController->integrator * scale, 0, decimals, 0, 4);
    buff[14] = ' ';
    osdFormatCentiNumber(buff + 15, pidController->derivative * scale, 0, decimals, 0, 4);
    buff[19] = ' ';
    osdFormatCentiNumber(buff + 20, pidController->output_constrained * scale, 0, decimals, 0, 4);
    buff[24] = '\0';
}

static void osdDisplayBatteryVoltage(uint8_t elemPosX, uint8_t elemPosY, uint16_t voltage, uint8_t digits, uint8_t decimals)
{
    char buff[6];
    textAttributes_t elemAttr = TEXT_ATTRIBUTES_NONE;

    osdFormatBatteryChargeSymbol(buff);
    buff[1] = '\0';
    osdUpdateBatteryCapacityOrVoltageTextAttributes(&elemAttr);
    displayWriteWithAttr(osdDisplayPort, elemPosX, elemPosY, buff, elemAttr);

    elemAttr = TEXT_ATTRIBUTES_NONE;
    digits = MIN(digits, 4);
    osdFormatCentiNumber(buff, voltage, 0, decimals, 0, digits);
    buff[digits] = SYM_VOLT;
    buff[digits+1] = '\0';
    if ((getBatteryState() != BATTERY_NOT_PRESENT) && (getBatteryVoltage() <= getBatteryWarningVoltage()))
        TEXT_ATTRIBUTES_ADD_BLINK(elemAttr);
    displayWriteWithAttr(osdDisplayPort, elemPosX + 1, elemPosY, buff, elemAttr);
}

static void osdDisplayFlightPIDValues(uint8_t elemPosX, uint8_t elemPosY, const char *str, pidIndex_e pidIndex, adjustmentFunction_e adjFuncP, adjustmentFunction_e adjFuncI, adjustmentFunction_e adjFuncD, adjustmentFunction_e adjFuncFF)
{
    textAttributes_t elemAttr;
    char buff[4];

    const pid8_t *pid = &pidBank()->pid[pidIndex];
    pidType_e pidType = pidIndexGetType(pidIndex);

    displayWrite(osdDisplayPort, elemPosX, elemPosY, str);

    if (pidType == PID_TYPE_NONE) {
        // PID is not used in this configuration. Draw dashes.
        // XXX: Keep this in sync with the %3d format and spacing used below
        displayWrite(osdDisplayPort, elemPosX + 6, elemPosY, "-   -   -   -");
        return;
    }

    elemAttr = TEXT_ATTRIBUTES_NONE;
    tfp_sprintf(buff, "%3d", pid->P);
    if ((isAdjustmentFunctionSelected(adjFuncP)) || (((adjFuncP == ADJUSTMENT_ROLL_P) || (adjFuncP == ADJUSTMENT_PITCH_P)) && (isAdjustmentFunctionSelected(ADJUSTMENT_PITCH_ROLL_P))))
        TEXT_ATTRIBUTES_ADD_BLINK(elemAttr);
    displayWriteWithAttr(osdDisplayPort, elemPosX + 4, elemPosY, buff, elemAttr);

    elemAttr = TEXT_ATTRIBUTES_NONE;
    tfp_sprintf(buff, "%3d", pid->I);
    if ((isAdjustmentFunctionSelected(adjFuncI)) || (((adjFuncI == ADJUSTMENT_ROLL_I) || (adjFuncI == ADJUSTMENT_PITCH_I)) && (isAdjustmentFunctionSelected(ADJUSTMENT_PITCH_ROLL_I))))
        TEXT_ATTRIBUTES_ADD_BLINK(elemAttr);
    displayWriteWithAttr(osdDisplayPort, elemPosX + 8, elemPosY, buff, elemAttr);

    elemAttr = TEXT_ATTRIBUTES_NONE;
    tfp_sprintf(buff, "%3d", pid->D);
    if ((isAdjustmentFunctionSelected(adjFuncD)) || (((adjFuncD == ADJUSTMENT_ROLL_D) || (adjFuncD == ADJUSTMENT_PITCH_D)) && (isAdjustmentFunctionSelected(ADJUSTMENT_PITCH_ROLL_D))))
        TEXT_ATTRIBUTES_ADD_BLINK(elemAttr);
    displayWriteWithAttr(osdDisplayPort, elemPosX + 12, elemPosY, buff, elemAttr);

    elemAttr = TEXT_ATTRIBUTES_NONE;
    tfp_sprintf(buff, "%3d", pid->FF);
    if ((isAdjustmentFunctionSelected(adjFuncFF)) || (((adjFuncFF == ADJUSTMENT_ROLL_FF) || (adjFuncFF == ADJUSTMENT_PITCH_FF)) && (isAdjustmentFunctionSelected(ADJUSTMENT_PITCH_ROLL_FF))))
        TEXT_ATTRIBUTES_ADD_BLINK(elemAttr);
    displayWriteWithAttr(osdDisplayPort, elemPosX + 16, elemPosY, buff, elemAttr);
}

static void osdDisplayNavPIDValues(uint8_t elemPosX, uint8_t elemPosY, const char *str, pidIndex_e pidIndex, adjustmentFunction_e adjFuncP, adjustmentFunction_e adjFuncI, adjustmentFunction_e adjFuncD)
{
    textAttributes_t elemAttr;
    char buff[4];

    const pid8_t *pid = &pidBank()->pid[pidIndex];
    pidType_e pidType = pidIndexGetType(pidIndex);

    displayWrite(osdDisplayPort, elemPosX, elemPosY, str);

    if (pidType == PID_TYPE_NONE) {
        // PID is not used in this configuration. Draw dashes.
        // XXX: Keep this in sync with the %3d format and spacing used below
        displayWrite(osdDisplayPort, elemPosX + 6, elemPosY, "-   -   -");
        return;
    }

    elemAttr = TEXT_ATTRIBUTES_NONE;
    tfp_sprintf(buff, "%3d", pid->P);
    if ((isAdjustmentFunctionSelected(adjFuncP)) || (((adjFuncP == ADJUSTMENT_ROLL_P) || (adjFuncP == ADJUSTMENT_PITCH_P)) && (isAdjustmentFunctionSelected(ADJUSTMENT_PITCH_ROLL_P))))
        TEXT_ATTRIBUTES_ADD_BLINK(elemAttr);
    displayWriteWithAttr(osdDisplayPort, elemPosX + 4, elemPosY, buff, elemAttr);

    elemAttr = TEXT_ATTRIBUTES_NONE;
    tfp_sprintf(buff, "%3d", pid->I);
    if ((isAdjustmentFunctionSelected(adjFuncI)) || (((adjFuncI == ADJUSTMENT_ROLL_I) || (adjFuncI == ADJUSTMENT_PITCH_I)) && (isAdjustmentFunctionSelected(ADJUSTMENT_PITCH_ROLL_I))))
        TEXT_ATTRIBUTES_ADD_BLINK(elemAttr);
    displayWriteWithAttr(osdDisplayPort, elemPosX + 8, elemPosY, buff, elemAttr);

    elemAttr = TEXT_ATTRIBUTES_NONE;
    tfp_sprintf(buff, "%3d", pidType == PID_TYPE_PIFF ? pid->FF : pid->D);
    if ((isAdjustmentFunctionSelected(adjFuncD)) || (((adjFuncD == ADJUSTMENT_ROLL_D) || (adjFuncD == ADJUSTMENT_PITCH_D)) && (isAdjustmentFunctionSelected(ADJUSTMENT_PITCH_ROLL_D))))
        TEXT_ATTRIBUTES_ADD_BLINK(elemAttr);
    displayWriteWithAttr(osdDisplayPort, elemPosX + 12, elemPosY, buff, elemAttr);
}

static void osdDisplayAdjustableDecimalValue(uint8_t elemPosX, uint8_t elemPosY, const char *str, const uint8_t valueOffset, const float value, const uint8_t valueLength, const uint8_t maxDecimals, adjustmentFunction_e adjFunc) {
    char buff[8];
    textAttributes_t elemAttr;
    displayWrite(osdDisplayPort, elemPosX, elemPosY, str);

    elemAttr = TEXT_ATTRIBUTES_NONE;
    osdFormatCentiNumber(buff, value * 100, 0, maxDecimals, 0, MIN(valueLength, 8));
    if (isAdjustmentFunctionSelected(adjFunc))
        TEXT_ATTRIBUTES_ADD_BLINK(elemAttr);
    displayWriteWithAttr(osdDisplayPort, elemPosX + strlen(str) + 1 + valueOffset, elemPosY, buff, elemAttr);
}

static bool osdDrawSingleElement(uint8_t item)
{
    uint16_t pos = osdLayoutsConfig()->item_pos[currentLayout][item];
    if (!OSD_VISIBLE(pos)) {
        return false;
    }
    uint8_t elemPosX = OSD_X(pos);
    uint8_t elemPosY = OSD_Y(pos);
    textAttributes_t elemAttr = TEXT_ATTRIBUTES_NONE;
    char buff[32] = {0};

    switch (item) {
    case OSD_RSSI_VALUE:
        {
            uint16_t osdRssi = osdConvertRSSI();
            buff[0] = SYM_RSSI;
            tfp_sprintf(buff + 1, "%2d", osdRssi);
            if (osdRssi < osdConfig()->rssi_alarm) {
                TEXT_ATTRIBUTES_ADD_BLINK(elemAttr);
            }
            break;
        }

    case OSD_MAIN_BATT_VOLTAGE:
        osdDisplayBatteryVoltage(elemPosX, elemPosY, getBatteryRawVoltage(), 2 + osdConfig()->main_voltage_decimals, osdConfig()->main_voltage_decimals);
        return true;

    case OSD_SAG_COMPENSATED_MAIN_BATT_VOLTAGE:
        osdDisplayBatteryVoltage(elemPosX, elemPosY, getBatterySagCompensatedVoltage(), 2 + osdConfig()->main_voltage_decimals, osdConfig()->main_voltage_decimals);
        return true;

    case OSD_CURRENT_DRAW:
        osdFormatCentiNumber(buff, getAmperage(), 0, 2, 0, 3);
        buff[3] = SYM_AMP;
        buff[4] = '\0';

        uint8_t current_alarm = osdConfig()->current_alarm;
        if ((current_alarm > 0) && ((getAmperage() / 100.0f) > current_alarm)) {
            TEXT_ATTRIBUTES_ADD_BLINK(elemAttr);
        }
        break;

    case OSD_MAH_DRAWN:
        tfp_sprintf(buff, "%4d", (int)getMAhDrawn());
        buff[4] = SYM_MAH;
        buff[5] = '\0';
        osdUpdateBatteryCapacityOrVoltageTextAttributes(&elemAttr);
        break;

    case OSD_WH_DRAWN:
        osdFormatCentiNumber(buff, getMWhDrawn() / 10, 0, 2, 0, 3);
        osdUpdateBatteryCapacityOrVoltageTextAttributes(&elemAttr);
        buff[3] = SYM_WH;
        buff[4] = '\0';
        break;

    case OSD_BATTERY_REMAINING_CAPACITY:

        if (currentBatteryProfile->capacity.value == 0)
            tfp_sprintf(buff, "  NA");
        else if (!batteryWasFullWhenPluggedIn())
            tfp_sprintf(buff, "  NF");
        else if (currentBatteryProfile->capacity.unit == BAT_CAPACITY_UNIT_MAH)
            tfp_sprintf(buff, "%4lu", getBatteryRemainingCapacity());
        else // currentBatteryProfile->capacity.unit == BAT_CAPACITY_UNIT_MWH
            osdFormatCentiNumber(buff + 1, getBatteryRemainingCapacity() / 10, 0, 2, 0, 3);

        buff[4] = currentBatteryProfile->capacity.unit == BAT_CAPACITY_UNIT_MAH ? SYM_MAH : SYM_WH;
        buff[5] = '\0';

        if ((getBatteryState() != BATTERY_NOT_PRESENT) && batteryUsesCapacityThresholds() && (getBatteryRemainingCapacity() <= currentBatteryProfile->capacity.warning - currentBatteryProfile->capacity.critical))
            TEXT_ATTRIBUTES_ADD_BLINK(elemAttr);

        break;

    case OSD_BATTERY_REMAINING_PERCENT:
        tfp_sprintf(buff, "%3d%%", calculateBatteryPercentage());
        osdUpdateBatteryCapacityOrVoltageTextAttributes(&elemAttr);
        break;

    case OSD_POWER_SUPPLY_IMPEDANCE:
        if (isPowerSupplyImpedanceValid())
            tfp_sprintf(buff, "%3d", getPowerSupplyImpedance());
        else
            strcpy(buff, "---");
        buff[3] = SYM_MILLIOHM;
        buff[4] = '\0';
        break;

#ifdef USE_GPS
    case OSD_GPS_SATS:
        buff[0] = SYM_SAT_L;
        buff[1] = SYM_SAT_R;
        tfp_sprintf(buff + 2, "%2d", gpsSol.numSat);
        if (!STATE(GPS_FIX)) {
            if (getHwGPSStatus() == HW_SENSOR_UNAVAILABLE || getHwGPSStatus() == HW_SENSOR_UNHEALTHY) {
                strcpy(buff + 2, "X!");
            }
            TEXT_ATTRIBUTES_ADD_BLINK(elemAttr);
        }
        break;

    case OSD_GPS_SPEED:
        osdFormatVelocityStr(buff, gpsSol.groundSpeed, false);
        break;

    case OSD_3D_SPEED:
        {
            osdFormatVelocityStr(buff, osdGet3DSpeed(), true);
            break;
        }

    case OSD_GPS_LAT:
        osdFormatCoordinate(buff, SYM_LAT, gpsSol.llh.lat);
        break;

    case OSD_GPS_LON:
        osdFormatCoordinate(buff, SYM_LON, gpsSol.llh.lon);
        break;

    case OSD_HOME_DIR:
        {
            if (STATE(GPS_FIX) && STATE(GPS_FIX_HOME) && isImuHeadingValid()) {
                if (GPS_distanceToHome < (navConfig()->general.min_rth_distance / 100) ) {
                    displayWriteChar(osdDisplayPort, elemPosX, elemPosY, SYM_HOME_NEAR);
                }
                else
                {
                    int16_t panHomeDirOffset = 0;
                    if (!(osdConfig()->pan_servo_pwm2centideg == 0)){
                        panHomeDirOffset = osdPanServoHomeDirectionOffset();
                    }
                    int homeDirection = GPS_directionToHome - DECIDEGREES_TO_DEGREES(osdGetHeading()) + panHomeDirOffset;
                    osdDrawDirArrow(osdDisplayPort, osdGetDisplayPortCanvas(), OSD_DRAW_POINT_GRID(elemPosX, elemPosY), homeDirection);
                }
            } else {
                // No home or no fix or unknown heading, blink.
                // If we're unarmed, show the arrow pointing up so users can see the arrow
                // while configuring the OSD. If we're armed, show a '-' indicating that
                // we don't know the direction to home.
                TEXT_ATTRIBUTES_ADD_BLINK(elemAttr);
                displayWriteCharWithAttr(osdDisplayPort, elemPosX, elemPosY, ARMING_FLAG(ARMED) ? '-' : SYM_ARROW_UP, elemAttr);
            }
            return true;
        }

    case OSD_HOME_HEADING_ERROR:
        {
            buff[0] = SYM_HOME;
            buff[1] = SYM_HEADING;

            if (isImuHeadingValid() && navigationPositionEstimateIsHealthy()) {
                int16_t h = lrintf(CENTIDEGREES_TO_DEGREES((float)wrap_18000(DEGREES_TO_CENTIDEGREES((int32_t)GPS_directionToHome) - DECIDEGREES_TO_CENTIDEGREES((int32_t)osdGetHeading()))));
                tfp_sprintf(buff + 2, "%4d", h);
            } else {
                strcpy(buff + 2, "----");
            }

            buff[6] = SYM_DEGREES;
            buff[7] = '\0';
            break;
        }

    case OSD_HOME_DIST:
        {
            buff[0] = SYM_HOME;
            osdFormatDistanceSymbol(&buff[1], GPS_distanceToHome * 100, 0);
            uint16_t dist_alarm = osdConfig()->dist_alarm;
            if (dist_alarm > 0 && GPS_distanceToHome > dist_alarm) {
                TEXT_ATTRIBUTES_ADD_BLINK(elemAttr);
            }
        }
        break;

    case OSD_TRIP_DIST:
        buff[0] = SYM_TOTAL;
        osdFormatDistanceSymbol(buff + 1, getTotalTravelDistance(), 0);
        break;

    case OSD_HEADING:
        {
            buff[0] = SYM_HEADING;
            if (osdIsHeadingValid()) {
                int16_t h = DECIDEGREES_TO_DEGREES(osdGetHeading());
                if (h < 0) {
                    h += 360;
                }
                tfp_sprintf(&buff[1], "%3d", h);
            } else {
                buff[1] = buff[2] = buff[3] = '-';
            }
            buff[4] = '\0';
            break;
        }

    case OSD_COURSE_HOLD_ERROR:
        {
            if (ARMING_FLAG(ARMED) && !FLIGHT_MODE(NAV_COURSE_HOLD_MODE)) {
                displayWrite(osdDisplayPort, elemPosX, elemPosY, "     ");
                return true;
            }

            buff[0] = SYM_HEADING;

            if ((!ARMING_FLAG(ARMED)) || (FLIGHT_MODE(NAV_COURSE_HOLD_MODE) && isAdjustingPosition())) {
                buff[1] = buff[2] = buff[3] = '-';
            } else if (FLIGHT_MODE(NAV_COURSE_HOLD_MODE)) {
                int16_t herr = lrintf(CENTIDEGREES_TO_DEGREES((float)navigationGetHeadingError()));
                if (ABS(herr) > 99)
                    strcpy(buff + 1, ">99");
                else
                    tfp_sprintf(buff + 1, "%3d", herr);
            }

            buff[4] = SYM_DEGREES;
            buff[5] = '\0';
            break;
        }

    case OSD_COURSE_HOLD_ADJUSTMENT:
        {
            int16_t heading_adjust = lrintf(CENTIDEGREES_TO_DEGREES((float)getCruiseHeadingAdjustment()));

            if (ARMING_FLAG(ARMED) && ((!FLIGHT_MODE(NAV_COURSE_HOLD_MODE)) || !(isAdjustingPosition() || isAdjustingHeading() || (heading_adjust != 0)))) {
                displayWrite(osdDisplayPort, elemPosX, elemPosY, "      ");
                return true;
            }

            buff[0] = SYM_HEADING;

            if (!ARMING_FLAG(ARMED)) {
                buff[1] = buff[2] = buff[3] = buff[4] = '-';
            } else if (FLIGHT_MODE(NAV_COURSE_HOLD_MODE)) {
                tfp_sprintf(buff + 1, "%4d", heading_adjust);
            }

            buff[5] = SYM_DEGREES;
            buff[6] = '\0';
            break;
        }

    case OSD_GPS_HDOP:
        {
            buff[0] = SYM_HDP_L;
            buff[1] = SYM_HDP_R;
            int32_t centiHDOP = 100 * gpsSol.hdop / HDOP_SCALE;
            osdFormatCentiNumber(&buff[2], centiHDOP, 0, 1, 0, 2);
            break;
        }

    case OSD_MAP_NORTH:
        {
            static uint16_t drawn = 0;
            static uint32_t scale = 0;
            osdDrawHomeMap(0, 'N', &drawn, &scale);
            return true;
        }
    case OSD_MAP_TAKEOFF:
        {
            static uint16_t drawn = 0;
            static uint32_t scale = 0;
            osdDrawHomeMap(CENTIDEGREES_TO_DEGREES(navigationGetHomeHeading()), 'T', &drawn, &scale);
            return true;
        }
    case OSD_RADAR:
        {
            static uint16_t drawn = 0;
            static uint32_t scale = 0;
            osdDrawRadar(&drawn, &scale);
            return true;
        }
#endif // GPS

    case OSD_ALTITUDE:
        {
            int32_t alt = osdGetAltitude();
            osdFormatAltitudeSymbol(buff, alt);
            uint16_t alt_alarm = osdConfig()->alt_alarm;
            uint16_t neg_alt_alarm = osdConfig()->neg_alt_alarm;
            if ((alt_alarm > 0 && CENTIMETERS_TO_METERS(alt) > alt_alarm) ||
                (neg_alt_alarm > 0 && alt < 0 && -CENTIMETERS_TO_METERS(alt) > neg_alt_alarm)) {

                TEXT_ATTRIBUTES_ADD_BLINK(elemAttr);
            }
            break;
        }

    case OSD_ALTITUDE_MSL:
        {
            int32_t alt = osdGetAltitudeMsl();
            osdFormatAltitudeSymbol(buff, alt);
            break;
        }

#ifdef USE_RANGEFINDER
    case OSD_RANGEFINDER:
        {
            int32_t range = rangefinderGetLatestRawAltitude();
            if (range < 0) {
                buff[0] = '-';
            } else {
                osdFormatDistanceSymbol(buff, range, 1);
            }
        }
        break;
#endif

    case OSD_ONTIME:
        {
            osdFormatOnTime(buff);
            break;
        }

    case OSD_FLYTIME:
        {
            osdFormatFlyTime(buff, &elemAttr);
            break;
        }

    case OSD_ONTIME_FLYTIME:
        {
            if (ARMING_FLAG(ARMED)) {
                osdFormatFlyTime(buff, &elemAttr);
            } else {
                osdFormatOnTime(buff);
            }
            break;
        }

    case OSD_REMAINING_FLIGHT_TIME_BEFORE_RTH:
        {
            static timeUs_t updatedTimestamp = 0;
            /*static int32_t updatedTimeSeconds = 0;*/
            timeUs_t currentTimeUs = micros();
            static int32_t timeSeconds = -1;
            if (cmpTimeUs(currentTimeUs, updatedTimestamp) >= MS2US(1000)) {
#ifdef USE_WIND_ESTIMATOR
                timeSeconds = calculateRemainingFlightTimeBeforeRTH(osdConfig()->estimations_wind_compensation);
#else
                timeSeconds = calculateRemainingFlightTimeBeforeRTH(false);
#endif
                updatedTimestamp = currentTimeUs;
            }
            if ((!ARMING_FLAG(ARMED)) || (timeSeconds == -1)) {
                buff[0] = SYM_FLY_M;
                strcpy(buff + 1, "--:--");
                updatedTimestamp = 0;
            } else if (timeSeconds == -2) {
                // Wind is too strong to come back with cruise throttle
                buff[0] = SYM_FLY_M;
                buff[1] = buff[2] = buff[4] = buff[5] = SYM_WIND_HORIZONTAL;
                buff[3] = ':';
                buff[6] = '\0';
                TEXT_ATTRIBUTES_ADD_BLINK(elemAttr);
            } else {
                osdFormatTime(buff, timeSeconds, SYM_FLY_M, SYM_FLY_H);
                if (timeSeconds == 0)
                    TEXT_ATTRIBUTES_ADD_BLINK(elemAttr);
            }
        }
        break;

    case OSD_REMAINING_DISTANCE_BEFORE_RTH:;
        static timeUs_t updatedTimestamp = 0;
        timeUs_t currentTimeUs = micros();
        static int32_t distanceMeters = -1;
        if (cmpTimeUs(currentTimeUs, updatedTimestamp) >= MS2US(1000)) {
#ifdef USE_WIND_ESTIMATOR
            distanceMeters = calculateRemainingDistanceBeforeRTH(osdConfig()->estimations_wind_compensation);
#else
            distanceMeters = calculateRemainingDistanceBeforeRTH(false);
#endif
            updatedTimestamp = currentTimeUs;
        }
        buff[0] = SYM_TRIP_DIST;
        if ((!ARMING_FLAG(ARMED)) || (distanceMeters == -1)) {
            buff[4] = SYM_DIST_M;
            buff[5] = '\0';
            strcpy(buff + 1, "---");
        } else if (distanceMeters == -2) {
            // Wind is too strong to come back with cruise throttle
            buff[1] = buff[2] = buff[3] = SYM_WIND_HORIZONTAL;
            buff[4] = SYM_DIST_M;
            buff[5] = '\0';
            TEXT_ATTRIBUTES_ADD_BLINK(elemAttr);
        } else {
            osdFormatDistanceSymbol(buff + 1, distanceMeters * 100, 0);
            if (distanceMeters == 0)
                TEXT_ATTRIBUTES_ADD_BLINK(elemAttr);
        }
        break;

    case OSD_FLYMODE:
        {
            char *p = "ACRO";

            if (FLIGHT_MODE(FAILSAFE_MODE))
                p = "!FS!";
            else if (FLIGHT_MODE(MANUAL_MODE))
                p = "MANU";
            else if (FLIGHT_MODE(NAV_RTH_MODE))
                p = "RTH ";
            else if (FLIGHT_MODE(NAV_POSHOLD_MODE))
                p = "HOLD";
            else if (FLIGHT_MODE(NAV_COURSE_HOLD_MODE) && FLIGHT_MODE(NAV_ALTHOLD_MODE))
                p = "CRUZ";
            else if (FLIGHT_MODE(NAV_COURSE_HOLD_MODE))
                p = "CRSH";
            else if (FLIGHT_MODE(NAV_WP_MODE))
                p = " WP ";
            else if (FLIGHT_MODE(NAV_ALTHOLD_MODE) && navigationRequiresAngleMode()) {
                // If navigationRequiresAngleMode() returns false when ALTHOLD is active,
                // it means it can be combined with ANGLE, HORIZON, ACRO, etc...
                // and its display is handled by OSD_MESSAGES rather than OSD_FLYMODE.
                p = " AH ";
            }
            else if (FLIGHT_MODE(ANGLE_MODE))
                p = "ANGL";
            else if (FLIGHT_MODE(HORIZON_MODE))
                p = "HOR ";
            else if (FLIGHT_MODE(FLIP_OVER_AFTER_CRASH))
                p = "TURT";

            displayWrite(osdDisplayPort, elemPosX, elemPosY, p);
            return true;
        }

    case OSD_CRAFT_NAME:
        osdFormatCraftName(buff);
        break;

    case OSD_THROTTLE_POS:
    {
        osdFormatThrottlePosition(buff, false, NULL);
        break;
    }

    case OSD_VTX_CHANNEL:
        {
            vtxDeviceOsdInfo_t osdInfo;
            vtxCommonGetOsdInfo(vtxCommonDevice(), &osdInfo);

            tfp_sprintf(buff, "CH:%c%s:", osdInfo.bandLetter, osdInfo.channelName);
            displayWrite(osdDisplayPort, elemPosX, elemPosY, buff);

            tfp_sprintf(buff, "%c", osdInfo.powerIndexLetter);
            if (isAdjustmentFunctionSelected(ADJUSTMENT_VTX_POWER_LEVEL)) TEXT_ATTRIBUTES_ADD_BLINK(elemAttr);
            displayWriteWithAttr(osdDisplayPort, elemPosX + 6, elemPosY, buff, elemAttr);
            return true;
        }
        break;

    case OSD_VTX_POWER:
        {
            vtxDeviceOsdInfo_t osdInfo;
            vtxCommonGetOsdInfo(vtxCommonDevice(), &osdInfo);

            tfp_sprintf(buff, "%c", osdInfo.powerIndexLetter);
            if (isAdjustmentFunctionSelected(ADJUSTMENT_VTX_POWER_LEVEL)) TEXT_ATTRIBUTES_ADD_BLINK(elemAttr);
            displayWriteWithAttr(osdDisplayPort, elemPosX, elemPosY, buff, elemAttr);
            return true;
        }

#if defined(USE_SERIALRX_CRSF)
    case OSD_CRSF_RSSI_DBM:
        {
            if (rxLinkStatistics.activeAnt == 0) {
              buff[0] = SYM_RSSI;
              tfp_sprintf(buff + 1, "%4d%c", rxLinkStatistics.uplinkRSSI, SYM_DBM);
              if (!failsafeIsReceivingRxData()){
                  TEXT_ATTRIBUTES_ADD_BLINK(elemAttr);
              }
            } else {
              buff[0] = SYM_2RSS;
              tfp_sprintf(buff + 1, "%4d%c", rxLinkStatistics.uplinkRSSI, SYM_DBM);
              if (!failsafeIsReceivingRxData()){
                  TEXT_ATTRIBUTES_ADD_BLINK(elemAttr);
              }
            }
            break;
        }
    case OSD_CRSF_LQ:
        {
            buff[0] = SYM_BLANK;
            int16_t statsLQ = rxLinkStatistics.uplinkLQ;
            int16_t scaledLQ = scaleRange(constrain(statsLQ, 0, 100), 0, 100, 170, 300);
            if (rxLinkStatistics.rfMode == 2) {
                if (osdConfig()->crsf_lq_format == OSD_CRSF_LQ_TYPE1) {
                    tfp_sprintf(buff, "%5d%s", scaledLQ, "%");
                } else {
                    tfp_sprintf(buff, "%d:%3d%s", rxLinkStatistics.rfMode, rxLinkStatistics.uplinkLQ, "%");
                }
            } else {
                if (osdConfig()->crsf_lq_format == OSD_CRSF_LQ_TYPE1) {
                    tfp_sprintf(buff, "%5d%s", rxLinkStatistics.uplinkLQ, "%");
                } else {
                    tfp_sprintf(buff, "%d:%3d%s", rxLinkStatistics.rfMode, rxLinkStatistics.uplinkLQ, "%");
                }
            }
            if (!failsafeIsReceivingRxData()){
                TEXT_ATTRIBUTES_ADD_BLINK(elemAttr);
            } else if (rxLinkStatistics.uplinkLQ < osdConfig()->link_quality_alarm) {
                TEXT_ATTRIBUTES_ADD_BLINK(elemAttr);
            }
            break;
        }

    case OSD_CRSF_SNR_DB:
        {
            const char* showsnr = "-20";
            const char* hidesnr = "     ";
            int16_t osdSNR_Alarm = rxLinkStatistics.uplinkSNR;
            if (osdSNR_Alarm > osdConfig()->snr_alarm) {
                if (cmsInMenu) {
                    buff[0] = SYM_SNR;
                    tfp_sprintf(buff + 1, "%s%c", showsnr, SYM_DB);
                } else {
                    buff[0] = SYM_BLANK;
                    tfp_sprintf(buff + 1, "%s%c", hidesnr, SYM_BLANK);
                }
            } else if (osdSNR_Alarm <= osdConfig()->snr_alarm) {
                buff[0] = SYM_SNR;
                tfp_sprintf(buff + 1, "%3d%c", rxLinkStatistics.uplinkSNR, SYM_DB);
            }
            break;
        }

    case OSD_CRSF_TX_POWER:
        {
            tfp_sprintf(buff, "%4d%c", rxLinkStatistics.uplinkTXPower, SYM_MW);
            break;
        }
#endif

    case OSD_CROSSHAIRS: // Hud is a sub-element of the crosshair

        osdCrosshairPosition(&elemPosX, &elemPosY);
        osdHudDrawCrosshair(osdGetDisplayPortCanvas(), elemPosX, elemPosY);

        if (osdConfig()->hud_homing && STATE(GPS_FIX) && STATE(GPS_FIX_HOME) && isImuHeadingValid()) {
            osdHudDrawHoming(elemPosX, elemPosY);
        }

        if (STATE(GPS_FIX) && isImuHeadingValid()) {

            if (osdConfig()->hud_homepoint || osdConfig()->hud_radar_disp > 0 || osdConfig()->hud_wp_disp > 0) {
                    osdHudClear();
            }

            // -------- POI : Home point

            if (osdConfig()->hud_homepoint) { // Display the home point (H)
                osdHudDrawPoi(GPS_distanceToHome, GPS_directionToHome, -osdGetAltitude() / 100, 0, SYM_HOME, 0 , 0);
            }

            // -------- POI : Nearby aircrafts from ESP32 radar

            if (osdConfig()->hud_radar_disp > 0) { // Display the POI from the radar
                for (uint8_t i = 0; i < osdConfig()->hud_radar_disp; i++) {
                    if (radar_pois[i].gps.lat != 0 && radar_pois[i].gps.lon != 0 && radar_pois[i].state < 2) { // state 2 means POI has been lost and must be skipped
                        fpVector3_t poi;
                        geoConvertGeodeticToLocal(&poi, &posControl.gpsOrigin, &radar_pois[i].gps, GEO_ALT_RELATIVE);
                        radar_pois[i].distance = calculateDistanceToDestination(&poi) / 100; // In meters

                        if (radar_pois[i].distance >= osdConfig()->hud_radar_range_min && radar_pois[i].distance <= osdConfig()->hud_radar_range_max) {
                            radar_pois[i].direction = calculateBearingToDestination(&poi) / 100; // In °
                            radar_pois[i].altitude = (radar_pois[i].gps.alt - osdGetAltitudeMsl()) / 100;
                            osdHudDrawPoi(radar_pois[i].distance, osdGetHeadingAngle(radar_pois[i].direction), radar_pois[i].altitude, 1, 65 + i, radar_pois[i].heading, radar_pois[i].lq);
                        }
                    }
                }

                if (osdConfig()->hud_radar_nearest > 0) { // Display extra datas for 1 POI closer than a set distance
                    int poi_id = radarGetNearestPOI();
                    if (poi_id >= 0 && radar_pois[poi_id].distance <= osdConfig()->hud_radar_nearest) {
                        osdHudDrawExtras(poi_id);
                    }
                }
            }

            // -------- POI : Next waypoints from navigation

            if (osdConfig()->hud_wp_disp > 0 && posControl.waypointListValid && posControl.waypointCount > 0) { // Display the next waypoints
                gpsLocation_t wp2;
                int j;

                for (int i = osdConfig()->hud_wp_disp - 1; i >= 0 ; i--) { // Display in reverse order so the next WP is always written on top
                    j = posControl.activeWaypointIndex + i;
                    if (posControl.waypointList[j].lat != 0 && posControl.waypointList[j].lon != 0 && j <= posControl.waypointCount) {
                        wp2.lat = posControl.waypointList[j].lat;
                        wp2.lon = posControl.waypointList[j].lon;
                        wp2.alt = posControl.waypointList[j].alt;
                        fpVector3_t poi;
                        geoConvertGeodeticToLocal(&poi, &posControl.gpsOrigin, &wp2, GEO_ALT_RELATIVE);
                        while (j > 9) j -= 10; // Only the last digit displayed if WP>=10, no room for more
                        osdHudDrawPoi(calculateDistanceToDestination(&poi) / 100, osdGetHeadingAngle(calculateBearingToDestination(&poi) / 100), (posControl.waypointList[j].alt - osdGetAltitude())/ 100, 2, SYM_WAYPOINT, 49 + j, i);
                    }
                }
            }
        }

        return true;
        break;

    case OSD_ATTITUDE_ROLL:
        buff[0] = SYM_ROLL_LEVEL;
        if (ABS(attitude.values.roll) >= 1)
            buff[0] += (attitude.values.roll < 0 ? -1 : 1);
        osdFormatCentiNumber(buff + 1, DECIDEGREES_TO_CENTIDEGREES(ABS(attitude.values.roll)), 0, 1, 0, 3);
        break;

    case OSD_ATTITUDE_PITCH:
        if (ABS(attitude.values.pitch) < 1)
            buff[0] = 'P';
        else if (attitude.values.pitch > 0)
            buff[0] = SYM_PITCH_DOWN;
        else if (attitude.values.pitch < 0)
            buff[0] = SYM_PITCH_UP;
        osdFormatCentiNumber(buff + 1, DECIDEGREES_TO_CENTIDEGREES(ABS(attitude.values.pitch)), 0, 1, 0, 3);
        break;

    case OSD_ARTIFICIAL_HORIZON:
        {
            float rollAngle;
            float pitchAngle;

#ifdef USE_SECONDARY_IMU
            if (secondaryImuState.active && secondaryImuConfig()->useForOsdAHI) {
                rollAngle = DECIDEGREES_TO_RADIANS(secondaryImuState.eulerAngles.values.roll);
                pitchAngle = DECIDEGREES_TO_RADIANS(secondaryImuState.eulerAngles.values.pitch);
            } else {
                rollAngle = DECIDEGREES_TO_RADIANS(attitude.values.roll);
                pitchAngle = DECIDEGREES_TO_RADIANS(attitude.values.pitch);
            }
#else
            rollAngle = DECIDEGREES_TO_RADIANS(attitude.values.roll);
            pitchAngle = DECIDEGREES_TO_RADIANS(attitude.values.pitch);
#endif
            pitchAngle -= DEGREES_TO_RADIANS(osdConfig()->camera_uptilt);
            if (osdConfig()->ahi_reverse_roll) {
                rollAngle = -rollAngle;
            }
            osdDrawArtificialHorizon(osdDisplayPort, osdGetDisplayPortCanvas(),
                 OSD_DRAW_POINT_GRID(elemPosX, elemPosY), rollAngle, pitchAngle);
            osdDrawSingleElement(OSD_HORIZON_SIDEBARS);
            osdDrawSingleElement(OSD_CROSSHAIRS);

            return true;
        }

    case OSD_HORIZON_SIDEBARS:
        {
            osdDrawSidebars(osdDisplayPort, osdGetDisplayPortCanvas());
            return true;
        }

#if defined(USE_BARO) || defined(USE_GPS)
    case OSD_VARIO:
        {
            float zvel = getEstimatedActualVelocity(Z);
            osdDrawVario(osdDisplayPort, osdGetDisplayPortCanvas(), OSD_DRAW_POINT_GRID(elemPosX, elemPosY), zvel);
            return true;
        }

    case OSD_VARIO_NUM:
        {
            int16_t value = getEstimatedActualVelocity(Z);
            char sym;
            switch ((osd_unit_e)osdConfig()->units) {
                case OSD_UNIT_UK:
                    FALLTHROUGH;
                case OSD_UNIT_IMPERIAL:
                    // Convert to centifeet/s
                    value = CENTIMETERS_TO_CENTIFEET(value);
                    sym = SYM_FTS;
                    break;
                default:
                case OSD_UNIT_METRIC:
                    // Already in cm/s
                    sym = SYM_MS;
                    break;
            }

            osdFormatCentiNumber(buff, value, 0, 1, 0, 3);
            buff[3] = sym;
            buff[4] = '\0';
            break;
        }
#endif

    case OSD_ROLL_PIDS:
        osdDisplayFlightPIDValues(elemPosX, elemPosY, "ROL", PID_ROLL, ADJUSTMENT_ROLL_P, ADJUSTMENT_ROLL_I, ADJUSTMENT_ROLL_D, ADJUSTMENT_ROLL_FF);
        return true;

    case OSD_PITCH_PIDS:
        osdDisplayFlightPIDValues(elemPosX, elemPosY, "PIT", PID_PITCH, ADJUSTMENT_PITCH_P, ADJUSTMENT_PITCH_I, ADJUSTMENT_PITCH_D, ADJUSTMENT_PITCH_FF);
        return true;

    case OSD_YAW_PIDS:
        osdDisplayFlightPIDValues(elemPosX, elemPosY, "YAW", PID_YAW, ADJUSTMENT_YAW_P, ADJUSTMENT_YAW_I, ADJUSTMENT_YAW_D, ADJUSTMENT_YAW_FF);
        return true;

    case OSD_LEVEL_PIDS:
        osdDisplayNavPIDValues(elemPosX, elemPosY, "LEV", PID_LEVEL, ADJUSTMENT_LEVEL_P, ADJUSTMENT_LEVEL_I, ADJUSTMENT_LEVEL_D);
        return true;

    case OSD_POS_XY_PIDS:
        osdDisplayNavPIDValues(elemPosX, elemPosY, "PXY", PID_POS_XY, ADJUSTMENT_POS_XY_P, ADJUSTMENT_POS_XY_I, ADJUSTMENT_POS_XY_D);
        return true;

    case OSD_POS_Z_PIDS:
        osdDisplayNavPIDValues(elemPosX, elemPosY, "PZ", PID_POS_Z, ADJUSTMENT_POS_Z_P, ADJUSTMENT_POS_Z_I, ADJUSTMENT_POS_Z_D);
        return true;

    case OSD_VEL_XY_PIDS:
        osdDisplayNavPIDValues(elemPosX, elemPosY, "VXY", PID_VEL_XY, ADJUSTMENT_VEL_XY_P, ADJUSTMENT_VEL_XY_I, ADJUSTMENT_VEL_XY_D);
        return true;

    case OSD_VEL_Z_PIDS:
        osdDisplayNavPIDValues(elemPosX, elemPosY, "VZ", PID_VEL_Z, ADJUSTMENT_VEL_Z_P, ADJUSTMENT_VEL_Z_I, ADJUSTMENT_VEL_Z_D);
        return true;

    case OSD_HEADING_P:
        osdDisplayAdjustableDecimalValue(elemPosX, elemPosY, "HP", 0, pidBank()->pid[PID_HEADING].P, 3, 0, ADJUSTMENT_HEADING_P);
        return true;

    case OSD_BOARD_ALIGN_ROLL:
        osdDisplayAdjustableDecimalValue(elemPosX, elemPosY, "AR", 0, DECIDEGREES_TO_DEGREES((float)boardAlignment()->rollDeciDegrees), 4, 1, ADJUSTMENT_ROLL_BOARD_ALIGNMENT);
        return true;

    case OSD_BOARD_ALIGN_PITCH:
        osdDisplayAdjustableDecimalValue(elemPosX, elemPosY, "AP", 0, DECIDEGREES_TO_DEGREES((float)boardAlignment()->pitchDeciDegrees), 4, 1, ADJUSTMENT_PITCH_BOARD_ALIGNMENT);
        return true;

    case OSD_RC_EXPO:
        osdDisplayAdjustableDecimalValue(elemPosX, elemPosY, "EXP", 0, currentControlRateProfile->stabilized.rcExpo8, 3, 0, ADJUSTMENT_RC_EXPO);
        return true;

    case OSD_RC_YAW_EXPO:
        osdDisplayAdjustableDecimalValue(elemPosX, elemPosY, "YEX", 0, currentControlRateProfile->stabilized.rcYawExpo8, 3, 0, ADJUSTMENT_RC_YAW_EXPO);
        return true;

    case OSD_THROTTLE_EXPO:
        osdDisplayAdjustableDecimalValue(elemPosX, elemPosY, "TEX", 0, currentControlRateProfile->throttle.rcExpo8, 3, 0, ADJUSTMENT_THROTTLE_EXPO);
        return true;

    case OSD_PITCH_RATE:
        displayWrite(osdDisplayPort, elemPosX, elemPosY, "SPR");

        elemAttr = TEXT_ATTRIBUTES_NONE;
        tfp_sprintf(buff, "%3d", currentControlRateProfile->stabilized.rates[FD_PITCH]);
        if (isAdjustmentFunctionSelected(ADJUSTMENT_PITCH_RATE) || isAdjustmentFunctionSelected(ADJUSTMENT_PITCH_ROLL_RATE))
            TEXT_ATTRIBUTES_ADD_BLINK(elemAttr);
        displayWriteWithAttr(osdDisplayPort, elemPosX + 4, elemPosY, buff, elemAttr);
        return true;

    case OSD_ROLL_RATE:
        displayWrite(osdDisplayPort, elemPosX, elemPosY, "SRR");

        elemAttr = TEXT_ATTRIBUTES_NONE;
        tfp_sprintf(buff, "%3d", currentControlRateProfile->stabilized.rates[FD_ROLL]);
        if (isAdjustmentFunctionSelected(ADJUSTMENT_ROLL_RATE) || isAdjustmentFunctionSelected(ADJUSTMENT_PITCH_ROLL_RATE))
            TEXT_ATTRIBUTES_ADD_BLINK(elemAttr);
        displayWriteWithAttr(osdDisplayPort, elemPosX + 4, elemPosY, buff, elemAttr);
        return true;

    case OSD_YAW_RATE:
        osdDisplayAdjustableDecimalValue(elemPosX, elemPosY, "SYR", 0, currentControlRateProfile->stabilized.rates[FD_YAW], 3, 0, ADJUSTMENT_YAW_RATE);
        return true;

    case OSD_MANUAL_RC_EXPO:
        osdDisplayAdjustableDecimalValue(elemPosX, elemPosY, "MEX", 0, currentControlRateProfile->manual.rcExpo8, 3, 0, ADJUSTMENT_MANUAL_RC_EXPO);
        return true;

    case OSD_MANUAL_RC_YAW_EXPO:
        osdDisplayAdjustableDecimalValue(elemPosX, elemPosY, "MYX", 0, currentControlRateProfile->manual.rcYawExpo8, 3, 0, ADJUSTMENT_MANUAL_RC_YAW_EXPO);
        return true;

    case OSD_MANUAL_PITCH_RATE:
        displayWrite(osdDisplayPort, elemPosX, elemPosY, "MPR");

        elemAttr = TEXT_ATTRIBUTES_NONE;
        tfp_sprintf(buff, "%3d", currentControlRateProfile->manual.rates[FD_PITCH]);
        if (isAdjustmentFunctionSelected(ADJUSTMENT_MANUAL_PITCH_RATE) || isAdjustmentFunctionSelected(ADJUSTMENT_MANUAL_PITCH_ROLL_RATE))
            TEXT_ATTRIBUTES_ADD_BLINK(elemAttr);
        displayWriteWithAttr(osdDisplayPort, elemPosX + 4, elemPosY, buff, elemAttr);
        return true;

    case OSD_MANUAL_ROLL_RATE:
        displayWrite(osdDisplayPort, elemPosX, elemPosY, "MRR");

        elemAttr = TEXT_ATTRIBUTES_NONE;
        tfp_sprintf(buff, "%3d", currentControlRateProfile->manual.rates[FD_ROLL]);
        if (isAdjustmentFunctionSelected(ADJUSTMENT_MANUAL_ROLL_RATE) || isAdjustmentFunctionSelected(ADJUSTMENT_MANUAL_PITCH_ROLL_RATE))
            TEXT_ATTRIBUTES_ADD_BLINK(elemAttr);
        displayWriteWithAttr(osdDisplayPort, elemPosX + 4, elemPosY, buff, elemAttr);
        return true;

    case OSD_MANUAL_YAW_RATE:
        osdDisplayAdjustableDecimalValue(elemPosX, elemPosY, "MYR", 0, currentControlRateProfile->stabilized.rates[FD_YAW], 3, 0, ADJUSTMENT_YAW_RATE);
        return true;

    case OSD_NAV_FW_CRUISE_THR:
        osdDisplayAdjustableDecimalValue(elemPosX, elemPosY, "CRZ", 0, navConfig()->fw.cruise_throttle, 4, 0, ADJUSTMENT_NAV_FW_CRUISE_THR);
        return true;

    case OSD_NAV_FW_PITCH2THR:
        osdDisplayAdjustableDecimalValue(elemPosX, elemPosY, "P2T", 0, navConfig()->fw.pitch_to_throttle, 3, 0, ADJUSTMENT_NAV_FW_PITCH2THR);
        return true;

    case OSD_FW_MIN_THROTTLE_DOWN_PITCH_ANGLE:
        osdDisplayAdjustableDecimalValue(elemPosX, elemPosY, "0TP", 0, (float)mixerConfig()->fwMinThrottleDownPitchAngle / 10, 3, 1, ADJUSTMENT_FW_MIN_THROTTLE_DOWN_PITCH_ANGLE);
        return true;

    case OSD_FW_ALT_PID_OUTPUTS:
        {
            const navigationPIDControllers_t *nav_pids = getNavigationPIDControllers();
            osdFormatPidControllerOutput(buff, "PZO", &nav_pids->fw_alt, 10, true); // display requested pitch degrees
            break;
        }

    case OSD_FW_POS_PID_OUTPUTS:
        {
            const navigationPIDControllers_t *nav_pids = getNavigationPIDControllers(); // display requested roll degrees
            osdFormatPidControllerOutput(buff, "PXYO", &nav_pids->fw_nav, 1, true);
            break;
        }

    case OSD_MC_VEL_Z_PID_OUTPUTS:
        {
            const navigationPIDControllers_t *nav_pids = getNavigationPIDControllers();
            osdFormatPidControllerOutput(buff, "VZO", &nav_pids->vel[Z], 100, false); // display throttle adjustment µs
            break;
        }

    case OSD_MC_VEL_X_PID_OUTPUTS:
        {
            const navigationPIDControllers_t *nav_pids = getNavigationPIDControllers();
            osdFormatPidControllerOutput(buff, "VXO", &nav_pids->vel[X], 100, false); // display requested acceleration cm/s^2
            break;
        }

    case OSD_MC_VEL_Y_PID_OUTPUTS:
        {
            const navigationPIDControllers_t *nav_pids = getNavigationPIDControllers();
            osdFormatPidControllerOutput(buff, "VYO", &nav_pids->vel[Y], 100, false); // display requested acceleration cm/s^2
            break;
        }

    case OSD_MC_POS_XYZ_P_OUTPUTS:
        {
            const navigationPIDControllers_t *nav_pids = getNavigationPIDControllers();
            strcpy(buff, "POSO ");
            // display requested velocity cm/s
            tfp_sprintf(buff + 5, "%4d", (int)lrintf(nav_pids->pos[X].output_constrained * 100));
            buff[9] = ' ';
            tfp_sprintf(buff + 10, "%4d", (int)lrintf(nav_pids->pos[Y].output_constrained * 100));
            buff[14] = ' ';
            tfp_sprintf(buff + 15, "%4d", (int)lrintf(nav_pids->pos[Z].output_constrained * 100));
            buff[19] = '\0';
            break;
        }

    case OSD_POWER:
        {
            bool kiloWatt = osdFormatCentiNumber(buff, getPower(), 1000, 2, 2, 3);
            buff[3] = kiloWatt ? SYM_KILOWATT : SYM_WATT;
            buff[4] = '\0';

            uint8_t current_alarm = osdConfig()->current_alarm;
            if ((current_alarm > 0) && ((getAmperage() / 100.0f) > current_alarm)) {
                TEXT_ATTRIBUTES_ADD_BLINK(elemAttr);
            }
            break;
        }

    case OSD_AIR_SPEED:
        {
        #ifdef USE_PITOT
            buff[0] = SYM_AIR;
            osdFormatVelocityStr(buff + 1, pitot.airSpeed, false);
        #else
            return false;
        #endif
            break;
        }

    case OSD_RTC_TIME:
        {
            // RTC not configured will show 00:00
            dateTime_t dateTime;
            rtcGetDateTimeLocal(&dateTime);
            buff[0] = SYM_CLOCK;
            tfp_sprintf(buff + 1, "%02u:%02u", dateTime.hours, dateTime.minutes);
            break;
        }

    case OSD_MESSAGES:
        {
            elemAttr = osdGetSystemMessage(buff, OSD_MESSAGE_LENGTH, true);
            break;
        }

    case OSD_VERSION:
        {
            tfp_sprintf(buff, "INAV %s", FC_VERSION_STRING);
            displayWrite(osdDisplayPort, elemPosX, elemPosY, buff);
            break;
        }

    case OSD_MAIN_BATT_CELL_VOLTAGE:
        {
            osdDisplayBatteryVoltage(elemPosX, elemPosY, getBatteryRawAverageCellVoltage(), 3, 2);
            return true;
        }

    case OSD_MAIN_BATT_SAG_COMPENSATED_CELL_VOLTAGE:
        {
            osdDisplayBatteryVoltage(elemPosX, elemPosY, getBatterySagCompensatedAverageCellVoltage(), 3, 2);
            return true;
        }

    case OSD_THROTTLE_POS_AUTO_THR:
        {
            osdFormatThrottlePosition(buff, true, &elemAttr);
            break;
        }

    case OSD_HEADING_GRAPH:
        {
            if (osdIsHeadingValid()) {
                osdDrawHeadingGraph(osdDisplayPort, osdGetDisplayPortCanvas(), OSD_DRAW_POINT_GRID(elemPosX, elemPosY), osdGetHeading());
                return true;
            } else {
                buff[0] = buff[2] = buff[4] = buff[6] = buff[8] = SYM_HEADING_LINE;
                buff[1] = buff[3] = buff[5] = buff[7] = SYM_HEADING_DIVIDED_LINE;
                buff[OSD_HEADING_GRAPH_WIDTH] = '\0';
            }
            break;
        }

    case OSD_EFFICIENCY_MAH_PER_KM:
        {
            // amperage is in centi amps, speed is in cms/s. We want
            // mah/km. Only show when ground speed > 1m/s.
            static pt1Filter_t eFilterState;
            static timeUs_t efficiencyUpdated = 0;
            int32_t value = 0;
            bool moreThanAh = false;
            timeUs_t currentTimeUs = micros();
            timeDelta_t efficiencyTimeDelta = cmpTimeUs(currentTimeUs, efficiencyUpdated);
            if (STATE(GPS_FIX) && gpsSol.groundSpeed > 0) {
                if (efficiencyTimeDelta >= EFFICIENCY_UPDATE_INTERVAL) {
                    value = pt1FilterApply4(&eFilterState, ((float)getAmperage() / gpsSol.groundSpeed) / 0.0036f,
                        1, US2S(efficiencyTimeDelta));

                    efficiencyUpdated = currentTimeUs;
                } else {
                    value = eFilterState.state;
                }
            }
            switch (osdConfig()->units) {
                case OSD_UNIT_UK:
                    FALLTHROUGH;
                case OSD_UNIT_IMPERIAL:
                    moreThanAh = osdFormatCentiNumber(buff, value * METERS_PER_MILE / 10, 1000, 0, 2, 3);
                    if (moreThanAh) {
                        buff[3] = SYM_AH_MI;
                        buff[4] = '\0';
                    } else {
                        buff[3] = SYM_MAH_MI_0;
                        buff[4] = SYM_MAH_MI_1;
                        buff[5] = '\0';
                    }
                    break;
                case OSD_UNIT_METRIC:
                    moreThanAh = osdFormatCentiNumber(buff, value * 100, 1000, 0, 2, 3);
                    if (moreThanAh) {
                        buff[3] = SYM_AH_KM;
                        buff[4] = '\0';
                    } else {
                        buff[3] = SYM_MAH_KM_0;
                        buff[4] = SYM_MAH_KM_1;
                        buff[5] = '\0';
                    }
                    break;
            }
            if (value < 0 || gpsSol.groundSpeed < 100) {
                buff[0] = buff[1] = buff[2] = '-';
            }
            break;
        }

    case OSD_EFFICIENCY_WH_PER_KM:
        {
            // amperage is in centi amps, speed is in cms/s. We want
            // mWh/km. Only show when ground speed > 1m/s.
            static pt1Filter_t eFilterState;
            static timeUs_t efficiencyUpdated = 0;
            int32_t value = 0;
            timeUs_t currentTimeUs = micros();
            timeDelta_t efficiencyTimeDelta = cmpTimeUs(currentTimeUs, efficiencyUpdated);
            if (STATE(GPS_FIX) && gpsSol.groundSpeed > 0) {
                if (efficiencyTimeDelta >= EFFICIENCY_UPDATE_INTERVAL) {
                    value = pt1FilterApply4(&eFilterState, ((float)getPower() / gpsSol.groundSpeed) / 0.0036f,
                        1, US2S(efficiencyTimeDelta));

                    efficiencyUpdated = currentTimeUs;
                } else {
                    value = eFilterState.state;
                }
            }
            switch (osdConfig()->units) {
                case OSD_UNIT_UK:
                    FALLTHROUGH;
                case OSD_UNIT_IMPERIAL:
                    osdFormatCentiNumber(buff, value * METERS_PER_MILE / 10000, 0, 2, 0, 3);
                    buff[3] = SYM_WH_MI;
                    break;
                case OSD_UNIT_METRIC:
                    osdFormatCentiNumber(buff, value / 10, 0, 2, 0, 3);
                    buff[3] = SYM_WH_KM;
                    break;
            }
            buff[4] = '\0';
            if (value < 0 || gpsSol.groundSpeed < 100) {
                buff[0] = buff[1] = buff[2] = '-';
            }
<<<<<<< HEAD
=======
            buff[3] = SYM_WH_KM;
            buff[4] = '\0';
>>>>>>> 2cf6f3b0
            break;
        }

    case OSD_GFORCE:
        {
            buff[0] = SYM_GFORCE;
            osdFormatCentiNumber(buff + 1, GForce, 0, 2, 0, 3);
            if (GForce > osdConfig()->gforce_alarm * 100) {
                TEXT_ATTRIBUTES_ADD_BLINK(elemAttr);
            }
            break;
        }

    case OSD_GFORCE_X:
    case OSD_GFORCE_Y:
    case OSD_GFORCE_Z:
        {
            float GForceValue = GForceAxis[item - OSD_GFORCE_X];
            buff[0] = SYM_GFORCE_X + item - OSD_GFORCE_X;
            osdFormatCentiNumber(buff + 1, GForceValue, 0, 2, 0, 4);
            if ((GForceValue < osdConfig()->gforce_axis_alarm_min * 100) || (GForceValue > osdConfig()->gforce_axis_alarm_max * 100)) {
                TEXT_ATTRIBUTES_ADD_BLINK(elemAttr);
            }
            break;
        }
    case OSD_DEBUG:
        {
            /*
             * Longest representable string is -2147483648 does not fit in the screen.
             * Only 7 digits for negative and 8 digits for positive values allowed
             */
            for (uint8_t bufferIndex = 0; bufferIndex < DEBUG32_VALUE_COUNT; ++elemPosY, bufferIndex += 2) {
                tfp_sprintf(
                    buff,
                    "[%u]=%8ld [%u]=%8ld",
                    bufferIndex,
                    constrain(debug[bufferIndex], -9999999, 99999999),
                    bufferIndex+1,
                    constrain(debug[bufferIndex+1], -9999999, 99999999)
                );
                displayWrite(osdDisplayPort, elemPosX, elemPosY, buff);
            }
            break;
        }

    case OSD_IMU_TEMPERATURE:
        {
            int16_t temperature;
            const bool valid = getIMUTemperature(&temperature);
            osdDisplayTemperature(elemPosX, elemPosY, SYM_IMU_TEMP, NULL, valid, temperature, osdConfig()->imu_temp_alarm_min, osdConfig()->imu_temp_alarm_max);
            return true;
        }

    case OSD_BARO_TEMPERATURE:
        {
            int16_t temperature;
            const bool valid = getBaroTemperature(&temperature);
            osdDisplayTemperature(elemPosX, elemPosY, SYM_BARO_TEMP, NULL, valid, temperature, osdConfig()->imu_temp_alarm_min, osdConfig()->imu_temp_alarm_max);
            return true;
        }

#ifdef USE_TEMPERATURE_SENSOR
    case OSD_TEMP_SENSOR_0_TEMPERATURE:
    case OSD_TEMP_SENSOR_1_TEMPERATURE:
    case OSD_TEMP_SENSOR_2_TEMPERATURE:
    case OSD_TEMP_SENSOR_3_TEMPERATURE:
    case OSD_TEMP_SENSOR_4_TEMPERATURE:
    case OSD_TEMP_SENSOR_5_TEMPERATURE:
    case OSD_TEMP_SENSOR_6_TEMPERATURE:
    case OSD_TEMP_SENSOR_7_TEMPERATURE:
        {
            osdDisplayTemperatureSensor(elemPosX, elemPosY, item - OSD_TEMP_SENSOR_0_TEMPERATURE);
            return true;
        }
#endif /* ifdef USE_TEMPERATURE_SENSOR */

    case OSD_WIND_SPEED_HORIZONTAL:
#ifdef USE_WIND_ESTIMATOR
        {
            bool valid = isEstimatedWindSpeedValid();
            float horizontalWindSpeed;
            if (valid) {
                uint16_t angle;
                horizontalWindSpeed = getEstimatedHorizontalWindSpeed(&angle);
                int16_t windDirection = osdGetHeadingAngle((int)angle - DECIDEGREES_TO_DEGREES(attitude.values.yaw));
                buff[1] = SYM_DIRECTION + (windDirection * 2 / 90);
            } else {
                horizontalWindSpeed = 0;
                buff[1] = SYM_BLANK;
            }
            buff[0] = SYM_WIND_HORIZONTAL;
            osdFormatWindSpeedStr(buff + 2, horizontalWindSpeed, valid);
            break;
        }
#else
        return false;
#endif

    case OSD_WIND_SPEED_VERTICAL:
#ifdef USE_WIND_ESTIMATOR
        {
            buff[0] = SYM_WIND_VERTICAL;
            buff[1] = SYM_BLANK;
            bool valid = isEstimatedWindSpeedValid();
            float verticalWindSpeed;
            if (valid) {
                verticalWindSpeed = getEstimatedWindSpeed(Z);
                if (verticalWindSpeed < 0) {
                    buff[1] = SYM_AH_DECORATION_DOWN;
                    verticalWindSpeed = -verticalWindSpeed;
                } else if (verticalWindSpeed > 0) {
                    buff[1] = SYM_AH_DECORATION_UP;
                }
            } else {
                verticalWindSpeed = 0;
            }
            osdFormatWindSpeedStr(buff + 2, verticalWindSpeed, valid);
            break;
        }
#else
        return false;
#endif

    case OSD_PLUS_CODE:
        {
            STATIC_ASSERT(GPS_DEGREES_DIVIDER == OLC_DEG_MULTIPLIER, invalid_olc_deg_multiplier);
            int digits = osdConfig()->plus_code_digits;
            int digitsRemoved = osdConfig()->plus_code_short * 2;
            if (STATE(GPS_FIX)) {
                olc_encode(gpsSol.llh.lat, gpsSol.llh.lon, digits, buff, sizeof(buff));
            } else {
                // +codes with > 8 digits have a + at the 9th digit
                // and we only support 10 and up.
                memset(buff, '-', digits + 1);
                buff[8] = '+';
                buff[digits + 1] = '\0';
            }
            // Optionally trim digits from the left
            memmove(buff, buff+digitsRemoved, strlen(buff) + digitsRemoved);
            buff[digits + 1 - digitsRemoved] = '\0';
            break;
        }

    case OSD_AZIMUTH:
        {

            buff[0] = SYM_AZIMUTH;
            if (osdIsHeadingValid()) {
                int16_t h = GPS_directionToHome;
                if (h < 0) {
                    h += 360;
                }
                if(h >= 180)
                    h = h - 180;
                else
                    h = h + 180;

                tfp_sprintf(&buff[1], "%3d", h);
            } else {
                buff[1] = buff[2] = buff[3] = '-';
            }
            buff[4] = '\0';
            break;
        }

    case OSD_MAP_SCALE:
        {
            float scaleToUnit;
            int scaleUnitDivisor;
            char symUnscaled;
            char symScaled;
            int maxDecimals;

            switch (osdConfig()->units) {
            case OSD_UNIT_IMPERIAL:
                scaleToUnit = 100 / 1609.3440f; // scale to 0.01mi for osdFormatCentiNumber()
                scaleUnitDivisor = 0;
                symUnscaled = SYM_MI;
                symScaled = SYM_MI;
                maxDecimals = 2;
                break;
            case OSD_UNIT_UK:
                FALLTHROUGH;
            default:
            case OSD_UNIT_METRIC:
                scaleToUnit = 100; // scale to cm for osdFormatCentiNumber()
                scaleUnitDivisor = 1000; // Convert to km when scale gets bigger than 999m
                symUnscaled = SYM_M;
                symScaled = SYM_KM;
                maxDecimals = 0;
                break;
            }
            buff[0] = SYM_SCALE;
            if (osdMapData.scale > 0) {
                bool scaled = osdFormatCentiNumber(&buff[1], osdMapData.scale * scaleToUnit, scaleUnitDivisor, maxDecimals, 2, 3);
                buff[4] = scaled ? symScaled : symUnscaled;
                // Make sure this is cleared if the map stops being drawn
                osdMapData.scale = 0;
            } else {
                memset(&buff[1], '-', 4);
            }
            buff[5] = '\0';
            break;
        }
    case OSD_MAP_REFERENCE:
        {
            char referenceSymbol;
            if (osdMapData.referenceSymbol) {
                referenceSymbol = osdMapData.referenceSymbol;
                // Make sure this is cleared if the map stops being drawn
                osdMapData.referenceSymbol = 0;
            } else {
                referenceSymbol = '-';
            }
            displayWriteChar(osdDisplayPort, elemPosX, elemPosY, SYM_DIRECTION);
            displayWriteChar(osdDisplayPort, elemPosX, elemPosY + 1, referenceSymbol);
            return true;
        }

    case OSD_GVAR_0:
    {
        osdFormatGVar(buff, 0);
        break;
    }
    case OSD_GVAR_1:
    {
        osdFormatGVar(buff, 1);
        break;
    }
    case OSD_GVAR_2:
    {
        osdFormatGVar(buff, 2);
        break;
    }
    case OSD_GVAR_3:
    {
        osdFormatGVar(buff, 3);
        break;
    }

#if defined(USE_RX_MSP) && defined(USE_MSP_RC_OVERRIDE)
    case OSD_RC_SOURCE:
        {
            const char *source_text = IS_RC_MODE_ACTIVE(BOXMSPRCOVERRIDE) && !mspOverrideIsInFailsafe() ? "MSP" : "STD";
            if (IS_RC_MODE_ACTIVE(BOXMSPRCOVERRIDE) && mspOverrideIsInFailsafe()) TEXT_ATTRIBUTES_ADD_BLINK(elemAttr);
            displayWriteWithAttr(osdDisplayPort, elemPosX, elemPosY, source_text, elemAttr);
            return true;
        }
#endif

#if defined(USE_ESC_SENSOR)
    case OSD_ESC_RPM:
        {
            escSensorData_t * escSensor = escSensorGetData();
            if (escSensor && escSensor->dataAge <= ESC_DATA_MAX_AGE) {
                osdFormatRpm(buff, escSensor->rpm);
            }
            else {
                osdFormatRpm(buff, 0);
            }
            break;
        }
    case OSD_ESC_TEMPERATURE:
        {
            escSensorData_t * escSensor = escSensorGetData();
            bool escTemperatureValid = escSensor && escSensor->dataAge <= ESC_DATA_MAX_AGE;
            osdDisplayTemperature(elemPosX, elemPosY, SYM_ESC_TEMP, NULL, escTemperatureValid, (escSensor->temperature)*10, osdConfig()->esc_temp_alarm_min, osdConfig()->esc_temp_alarm_max);
            return true;
        }
#endif
    case OSD_TPA:
        {
            char buff[4];
            textAttributes_t attr;

            displayWrite(osdDisplayPort, elemPosX, elemPosY, "TPA");
            attr = TEXT_ATTRIBUTES_NONE;
            tfp_sprintf(buff, "%3d", currentControlRateProfile->throttle.dynPID);
            if (isAdjustmentFunctionSelected(ADJUSTMENT_TPA)) {
                TEXT_ATTRIBUTES_ADD_BLINK(attr);
            }
            displayWriteWithAttr(osdDisplayPort, elemPosX + 5, elemPosY, buff, attr);

            displayWrite(osdDisplayPort, elemPosX, elemPosY + 1, "BP");
            attr = TEXT_ATTRIBUTES_NONE;
            tfp_sprintf(buff, "%4d", currentControlRateProfile->throttle.pa_breakpoint);
            if (isAdjustmentFunctionSelected(ADJUSTMENT_TPA_BREAKPOINT)) {
                TEXT_ATTRIBUTES_ADD_BLINK(attr);
            }
            displayWriteWithAttr(osdDisplayPort, elemPosX + 4, elemPosY + 1, buff, attr);

            return true;
        }
    case OSD_NAV_FW_CONTROL_SMOOTHNESS:
        osdDisplayAdjustableDecimalValue(elemPosX, elemPosY, "CTL S", 0, navConfig()->fw.control_smoothness, 1, 0, ADJUSTMENT_NAV_FW_CONTROL_SMOOTHNESS);
        return true;
    default:
        return false;
    }

    displayWriteWithAttr(osdDisplayPort, elemPosX, elemPosY, buff, elemAttr);
    return true;
}

static uint8_t osdIncElementIndex(uint8_t elementIndex)
{
    ++elementIndex;

    if (elementIndex == OSD_ARTIFICIAL_HORIZON)
        ++elementIndex;

#ifndef USE_TEMPERATURE_SENSOR
    if (elementIndex == OSD_TEMP_SENSOR_0_TEMPERATURE)
        elementIndex = OSD_ALTITUDE_MSL;
#endif

    if (!sensors(SENSOR_ACC)) {
        if (elementIndex == OSD_CROSSHAIRS) {
            elementIndex = OSD_ONTIME;
        }
    }

    if (!feature(FEATURE_VBAT)) {
        if (elementIndex == OSD_SAG_COMPENSATED_MAIN_BATT_VOLTAGE) {
            elementIndex = OSD_LEVEL_PIDS;
        }
    }

    if (!feature(FEATURE_CURRENT_METER)) {
        if (elementIndex == OSD_CURRENT_DRAW) {
            elementIndex = OSD_GPS_SPEED;
        }
        if (elementIndex == OSD_EFFICIENCY_MAH_PER_KM) {
            elementIndex = OSD_TRIP_DIST;
        }
        if (elementIndex == OSD_REMAINING_FLIGHT_TIME_BEFORE_RTH) {
            elementIndex = OSD_HOME_HEADING_ERROR;
        }
        if (elementIndex == OSD_SAG_COMPENSATED_MAIN_BATT_VOLTAGE) {
            elementIndex = OSD_LEVEL_PIDS;
        }
    }

    if (!feature(FEATURE_GPS)) {
        if (elementIndex == OSD_GPS_SPEED) {
            elementIndex = OSD_ALTITUDE;
        }
        if (elementIndex == OSD_GPS_LON) {
            elementIndex = OSD_VARIO;
        }
        if (elementIndex == OSD_GPS_HDOP) {
            elementIndex = OSD_MAIN_BATT_CELL_VOLTAGE;
        }
        if (elementIndex == OSD_TRIP_DIST) {
            elementIndex = OSD_ATTITUDE_PITCH;
        }
        if (elementIndex == OSD_WIND_SPEED_HORIZONTAL) {
            elementIndex = OSD_SAG_COMPENSATED_MAIN_BATT_VOLTAGE;
        }
        if (elementIndex == OSD_3D_SPEED) {
            elementIndex++;
        }
    }

    if (!STATE(ESC_SENSOR_ENABLED)) {
        if (elementIndex == OSD_ESC_RPM) {
            elementIndex++;
        }
    }

    if (elementIndex == OSD_ITEM_COUNT) {
        elementIndex = 0;
    }
    return elementIndex;
}

void osdDrawNextElement(void)
{
    static uint8_t elementIndex = 0;
    // Prevent infinite loop when no elements are enabled
    uint8_t index = elementIndex;
    do {
        elementIndex = osdIncElementIndex(elementIndex);
    } while(!osdDrawSingleElement(elementIndex) && index != elementIndex);

    // Draw artificial horizon last
    osdDrawSingleElement(OSD_ARTIFICIAL_HORIZON);
}

PG_RESET_TEMPLATE(osdConfig_t, osdConfig,
    .rssi_alarm = SETTING_OSD_RSSI_ALARM_DEFAULT,
    .time_alarm = SETTING_OSD_TIME_ALARM_DEFAULT,
    .alt_alarm = SETTING_OSD_ALT_ALARM_DEFAULT,
    .dist_alarm = SETTING_OSD_DIST_ALARM_DEFAULT,
    .neg_alt_alarm = SETTING_OSD_NEG_ALT_ALARM_DEFAULT,
    .current_alarm = SETTING_OSD_CURRENT_ALARM_DEFAULT,
    .imu_temp_alarm_min = SETTING_OSD_IMU_TEMP_ALARM_MIN_DEFAULT,
    .imu_temp_alarm_max = SETTING_OSD_IMU_TEMP_ALARM_MAX_DEFAULT,
    .esc_temp_alarm_min = SETTING_OSD_ESC_TEMP_ALARM_MIN_DEFAULT,
    .esc_temp_alarm_max = SETTING_OSD_ESC_TEMP_ALARM_MAX_DEFAULT,
    .gforce_alarm = SETTING_OSD_GFORCE_ALARM_DEFAULT,
    .gforce_axis_alarm_min = SETTING_OSD_GFORCE_AXIS_ALARM_MIN_DEFAULT,
    .gforce_axis_alarm_max = SETTING_OSD_GFORCE_AXIS_ALARM_MAX_DEFAULT,
#ifdef USE_BARO
    .baro_temp_alarm_min = SETTING_OSD_BARO_TEMP_ALARM_MIN_DEFAULT,
    .baro_temp_alarm_max = SETTING_OSD_BARO_TEMP_ALARM_MAX_DEFAULT,
#endif
#ifdef USE_SERIALRX_CRSF
    .snr_alarm = SETTING_OSD_SNR_ALARM_DEFAULT,
    .crsf_lq_format = SETTING_OSD_CRSF_LQ_FORMAT_DEFAULT,
    .link_quality_alarm = SETTING_OSD_LINK_QUALITY_ALARM_DEFAULT,
#endif
#ifdef USE_TEMPERATURE_SENSOR
    .temp_label_align = SETTING_OSD_TEMP_LABEL_ALIGN_DEFAULT,
#endif

    .video_system = SETTING_OSD_VIDEO_SYSTEM_DEFAULT,
    .row_shiftdown = SETTING_OSD_ROW_SHIFTDOWN_DEFAULT,

    .ahi_reverse_roll = SETTING_OSD_AHI_REVERSE_ROLL_DEFAULT,
    .ahi_max_pitch = SETTING_OSD_AHI_MAX_PITCH_DEFAULT,
    .crosshairs_style = SETTING_OSD_CROSSHAIRS_STYLE_DEFAULT,
    .horizon_offset = SETTING_OSD_HORIZON_OFFSET_DEFAULT,
    .camera_uptilt = SETTING_OSD_CAMERA_UPTILT_DEFAULT,
    .camera_fov_h = SETTING_OSD_CAMERA_FOV_H_DEFAULT,
    .camera_fov_v = SETTING_OSD_CAMERA_FOV_V_DEFAULT,
    .hud_margin_h = SETTING_OSD_HUD_MARGIN_H_DEFAULT,
    .hud_margin_v = SETTING_OSD_HUD_MARGIN_V_DEFAULT,
    .hud_homing = SETTING_OSD_HUD_HOMING_DEFAULT,
    .hud_homepoint = SETTING_OSD_HUD_HOMEPOINT_DEFAULT,
    .hud_radar_disp = SETTING_OSD_HUD_RADAR_DISP_DEFAULT,
    .hud_radar_range_min = SETTING_OSD_HUD_RADAR_RANGE_MIN_DEFAULT,
    .hud_radar_range_max = SETTING_OSD_HUD_RADAR_RANGE_MAX_DEFAULT,
    .hud_radar_nearest = SETTING_OSD_HUD_RADAR_NEAREST_DEFAULT,
    .hud_wp_disp = SETTING_OSD_HUD_WP_DISP_DEFAULT,
    .left_sidebar_scroll = SETTING_OSD_LEFT_SIDEBAR_SCROLL_DEFAULT,
    .right_sidebar_scroll = SETTING_OSD_RIGHT_SIDEBAR_SCROLL_DEFAULT,
    .sidebar_scroll_arrows = SETTING_OSD_SIDEBAR_SCROLL_ARROWS_DEFAULT,
    .sidebar_horizontal_offset = SETTING_OSD_SIDEBAR_HORIZONTAL_OFFSET_DEFAULT,
    .left_sidebar_scroll_step = SETTING_OSD_LEFT_SIDEBAR_SCROLL_STEP_DEFAULT,
    .right_sidebar_scroll_step = SETTING_OSD_RIGHT_SIDEBAR_SCROLL_STEP_DEFAULT,
    .osd_home_position_arm_screen = SETTING_OSD_HOME_POSITION_ARM_SCREEN_DEFAULT,
    .pan_servo_index = SETTING_OSD_PAN_SERVO_INDEX_DEFAULT,
    .pan_servo_pwm2centideg = SETTING_OSD_PAN_SERVO_PWM2CENTIDEG_DEFAULT,

    .units = SETTING_OSD_UNITS_DEFAULT,
    .main_voltage_decimals = SETTING_OSD_MAIN_VOLTAGE_DECIMALS_DEFAULT,

#ifdef USE_WIND_ESTIMATOR
    .estimations_wind_compensation = SETTING_OSD_ESTIMATIONS_WIND_COMPENSATION_DEFAULT,
#endif

    .coordinate_digits = SETTING_OSD_COORDINATE_DIGITS_DEFAULT,

    .osd_failsafe_switch_layout = SETTING_OSD_FAILSAFE_SWITCH_LAYOUT_DEFAULT,

    .plus_code_digits = SETTING_OSD_PLUS_CODE_DIGITS_DEFAULT,
    .plus_code_short = SETTING_OSD_PLUS_CODE_SHORT_DEFAULT,

    .ahi_width = SETTING_OSD_AHI_WIDTH_DEFAULT,
    .ahi_height = SETTING_OSD_AHI_HEIGHT_DEFAULT,
    .ahi_vertical_offset = SETTING_OSD_AHI_VERTICAL_OFFSET_DEFAULT,
    .ahi_bordered = SETTING_OSD_AHI_BORDERED_DEFAULT,
    .ahi_style = SETTING_OSD_AHI_STYLE_DEFAULT,

    .force_grid = SETTING_OSD_FORCE_GRID_DEFAULT,

    .stats_energy_unit = SETTING_OSD_STATS_ENERGY_UNIT_DEFAULT
);

void pgResetFn_osdLayoutsConfig(osdLayoutsConfig_t *osdLayoutsConfig)
{
    osdLayoutsConfig->item_pos[0][OSD_ALTITUDE] = OSD_POS(1, 0) | OSD_VISIBLE_FLAG;
    osdLayoutsConfig->item_pos[0][OSD_MAIN_BATT_VOLTAGE] = OSD_POS(12, 0) | OSD_VISIBLE_FLAG;
    osdLayoutsConfig->item_pos[0][OSD_SAG_COMPENSATED_MAIN_BATT_VOLTAGE] = OSD_POS(12, 1);

    osdLayoutsConfig->item_pos[0][OSD_RSSI_VALUE] = OSD_POS(23, 0) | OSD_VISIBLE_FLAG;
    //line 2
    osdLayoutsConfig->item_pos[0][OSD_HOME_DIST] = OSD_POS(1, 1);
    osdLayoutsConfig->item_pos[0][OSD_TRIP_DIST] = OSD_POS(1, 2);
    osdLayoutsConfig->item_pos[0][OSD_MAIN_BATT_CELL_VOLTAGE] = OSD_POS(12, 1);
    osdLayoutsConfig->item_pos[0][OSD_MAIN_BATT_SAG_COMPENSATED_CELL_VOLTAGE] = OSD_POS(12, 1);
    osdLayoutsConfig->item_pos[0][OSD_GPS_SPEED] = OSD_POS(23, 1);
    osdLayoutsConfig->item_pos[0][OSD_3D_SPEED] = OSD_POS(23, 1);

    osdLayoutsConfig->item_pos[0][OSD_THROTTLE_POS] = OSD_POS(1, 2) | OSD_VISIBLE_FLAG;
    osdLayoutsConfig->item_pos[0][OSD_THROTTLE_POS_AUTO_THR] = OSD_POS(6, 2);
    osdLayoutsConfig->item_pos[0][OSD_HEADING] = OSD_POS(12, 2);
    osdLayoutsConfig->item_pos[0][OSD_COURSE_HOLD_ERROR] = OSD_POS(12, 2);
    osdLayoutsConfig->item_pos[0][OSD_COURSE_HOLD_ADJUSTMENT] = OSD_POS(12, 2);
    osdLayoutsConfig->item_pos[0][OSD_HEADING_GRAPH] = OSD_POS(18, 2);
    osdLayoutsConfig->item_pos[0][OSD_CURRENT_DRAW] = OSD_POS(2, 3) | OSD_VISIBLE_FLAG;
    osdLayoutsConfig->item_pos[0][OSD_MAH_DRAWN] = OSD_POS(1, 4) | OSD_VISIBLE_FLAG;
    osdLayoutsConfig->item_pos[0][OSD_WH_DRAWN] = OSD_POS(1, 5);
    osdLayoutsConfig->item_pos[0][OSD_BATTERY_REMAINING_CAPACITY] = OSD_POS(1, 6);
    osdLayoutsConfig->item_pos[0][OSD_BATTERY_REMAINING_PERCENT] = OSD_POS(1, 7);
    osdLayoutsConfig->item_pos[0][OSD_POWER_SUPPLY_IMPEDANCE] = OSD_POS(1, 8);

    osdLayoutsConfig->item_pos[0][OSD_EFFICIENCY_MAH_PER_KM] = OSD_POS(1, 5);
    osdLayoutsConfig->item_pos[0][OSD_EFFICIENCY_WH_PER_KM] = OSD_POS(1, 5);

    osdLayoutsConfig->item_pos[0][OSD_ATTITUDE_ROLL] = OSD_POS(1, 7);
    osdLayoutsConfig->item_pos[0][OSD_ATTITUDE_PITCH] = OSD_POS(1, 8);

    // avoid OSD_VARIO under OSD_CROSSHAIRS
    osdLayoutsConfig->item_pos[0][OSD_VARIO] = OSD_POS(23, 5);
    // OSD_VARIO_NUM at the right of OSD_VARIO
    osdLayoutsConfig->item_pos[0][OSD_VARIO_NUM] = OSD_POS(24, 7);
    osdLayoutsConfig->item_pos[0][OSD_HOME_DIR] = OSD_POS(14, 11);
    osdLayoutsConfig->item_pos[0][OSD_ARTIFICIAL_HORIZON] = OSD_POS(8, 6) | OSD_VISIBLE_FLAG;
    osdLayoutsConfig->item_pos[0][OSD_HORIZON_SIDEBARS] = OSD_POS(8, 6) | OSD_VISIBLE_FLAG;

    osdLayoutsConfig->item_pos[0][OSD_CRAFT_NAME] = OSD_POS(20, 2);
    osdLayoutsConfig->item_pos[0][OSD_VTX_CHANNEL] = OSD_POS(8, 6);

#ifdef USE_SERIALRX_CRSF
    osdLayoutsConfig->item_pos[0][OSD_CRSF_RSSI_DBM] = OSD_POS(24, 12);
    osdLayoutsConfig->item_pos[0][OSD_CRSF_LQ] = OSD_POS(24, 11);
    osdLayoutsConfig->item_pos[0][OSD_CRSF_SNR_DB] = OSD_POS(25, 9);
    osdLayoutsConfig->item_pos[0][OSD_CRSF_TX_POWER] = OSD_POS(25, 10);
#endif

    osdLayoutsConfig->item_pos[0][OSD_ONTIME] = OSD_POS(23, 8);
    osdLayoutsConfig->item_pos[0][OSD_FLYTIME] = OSD_POS(23, 9);
    osdLayoutsConfig->item_pos[0][OSD_ONTIME_FLYTIME] = OSD_POS(23, 11) | OSD_VISIBLE_FLAG;
    osdLayoutsConfig->item_pos[0][OSD_RTC_TIME] = OSD_POS(23, 12);
    osdLayoutsConfig->item_pos[0][OSD_REMAINING_FLIGHT_TIME_BEFORE_RTH] = OSD_POS(23, 7);
    osdLayoutsConfig->item_pos[0][OSD_REMAINING_DISTANCE_BEFORE_RTH] = OSD_POS(23, 6);

    osdLayoutsConfig->item_pos[0][OSD_GPS_SATS] = OSD_POS(0, 11) | OSD_VISIBLE_FLAG;
    osdLayoutsConfig->item_pos[0][OSD_GPS_HDOP] = OSD_POS(0, 10);

    osdLayoutsConfig->item_pos[0][OSD_GPS_LAT] = OSD_POS(0, 12);
    // Put this on top of the latitude, since it's very unlikely
    // that users will want to use both at the same time.
    osdLayoutsConfig->item_pos[0][OSD_PLUS_CODE] = OSD_POS(0, 12);
    osdLayoutsConfig->item_pos[0][OSD_FLYMODE] = OSD_POS(13, 12) | OSD_VISIBLE_FLAG;
    osdLayoutsConfig->item_pos[0][OSD_GPS_LON] = OSD_POS(18, 12);

    osdLayoutsConfig->item_pos[0][OSD_AZIMUTH] = OSD_POS(2, 12);

    osdLayoutsConfig->item_pos[0][OSD_ROLL_PIDS] = OSD_POS(2, 10);
    osdLayoutsConfig->item_pos[0][OSD_PITCH_PIDS] = OSD_POS(2, 11);
    osdLayoutsConfig->item_pos[0][OSD_YAW_PIDS] = OSD_POS(2, 12);
    osdLayoutsConfig->item_pos[0][OSD_LEVEL_PIDS] = OSD_POS(2, 12);
    osdLayoutsConfig->item_pos[0][OSD_POS_XY_PIDS] = OSD_POS(2, 12);
    osdLayoutsConfig->item_pos[0][OSD_POS_Z_PIDS] = OSD_POS(2, 12);
    osdLayoutsConfig->item_pos[0][OSD_VEL_XY_PIDS] = OSD_POS(2, 12);
    osdLayoutsConfig->item_pos[0][OSD_VEL_Z_PIDS] = OSD_POS(2, 12);
    osdLayoutsConfig->item_pos[0][OSD_HEADING_P] = OSD_POS(2, 12);
    osdLayoutsConfig->item_pos[0][OSD_BOARD_ALIGN_ROLL] = OSD_POS(2, 10);
    osdLayoutsConfig->item_pos[0][OSD_BOARD_ALIGN_PITCH] = OSD_POS(2, 11);
    osdLayoutsConfig->item_pos[0][OSD_RC_EXPO] = OSD_POS(2, 12);
    osdLayoutsConfig->item_pos[0][OSD_RC_YAW_EXPO] = OSD_POS(2, 12);
    osdLayoutsConfig->item_pos[0][OSD_THROTTLE_EXPO] = OSD_POS(2, 12);
    osdLayoutsConfig->item_pos[0][OSD_PITCH_RATE] = OSD_POS(2, 12);
    osdLayoutsConfig->item_pos[0][OSD_ROLL_RATE] = OSD_POS(2, 12);
    osdLayoutsConfig->item_pos[0][OSD_YAW_RATE] = OSD_POS(2, 12);
    osdLayoutsConfig->item_pos[0][OSD_MANUAL_RC_EXPO] = OSD_POS(2, 12);
    osdLayoutsConfig->item_pos[0][OSD_MANUAL_RC_YAW_EXPO] = OSD_POS(2, 12);
    osdLayoutsConfig->item_pos[0][OSD_MANUAL_PITCH_RATE] = OSD_POS(2, 12);
    osdLayoutsConfig->item_pos[0][OSD_MANUAL_ROLL_RATE] = OSD_POS(2, 12);
    osdLayoutsConfig->item_pos[0][OSD_MANUAL_YAW_RATE] = OSD_POS(2, 12);
    osdLayoutsConfig->item_pos[0][OSD_NAV_FW_CRUISE_THR] = OSD_POS(2, 12);
    osdLayoutsConfig->item_pos[0][OSD_NAV_FW_PITCH2THR] = OSD_POS(2, 12);
    osdLayoutsConfig->item_pos[0][OSD_FW_MIN_THROTTLE_DOWN_PITCH_ANGLE] = OSD_POS(2, 12);
    osdLayoutsConfig->item_pos[0][OSD_FW_ALT_PID_OUTPUTS] = OSD_POS(2, 12);
    osdLayoutsConfig->item_pos[0][OSD_FW_POS_PID_OUTPUTS] = OSD_POS(2, 12);
    osdLayoutsConfig->item_pos[0][OSD_MC_VEL_X_PID_OUTPUTS] = OSD_POS(2, 12);
    osdLayoutsConfig->item_pos[0][OSD_MC_VEL_Y_PID_OUTPUTS] = OSD_POS(2, 12);
    osdLayoutsConfig->item_pos[0][OSD_MC_VEL_Z_PID_OUTPUTS] = OSD_POS(2, 12);
    osdLayoutsConfig->item_pos[0][OSD_MC_POS_XYZ_P_OUTPUTS] = OSD_POS(2, 12);

    osdLayoutsConfig->item_pos[0][OSD_POWER] = OSD_POS(15, 1);

    osdLayoutsConfig->item_pos[0][OSD_IMU_TEMPERATURE] = OSD_POS(19, 2);
    osdLayoutsConfig->item_pos[0][OSD_BARO_TEMPERATURE] = OSD_POS(19, 3);
    osdLayoutsConfig->item_pos[0][OSD_TEMP_SENSOR_0_TEMPERATURE] = OSD_POS(19, 4);
    osdLayoutsConfig->item_pos[0][OSD_TEMP_SENSOR_1_TEMPERATURE] = OSD_POS(19, 5);
    osdLayoutsConfig->item_pos[0][OSD_TEMP_SENSOR_2_TEMPERATURE] = OSD_POS(19, 6);
    osdLayoutsConfig->item_pos[0][OSD_TEMP_SENSOR_3_TEMPERATURE] = OSD_POS(19, 7);
    osdLayoutsConfig->item_pos[0][OSD_TEMP_SENSOR_4_TEMPERATURE] = OSD_POS(19, 8);
    osdLayoutsConfig->item_pos[0][OSD_TEMP_SENSOR_5_TEMPERATURE] = OSD_POS(19, 9);
    osdLayoutsConfig->item_pos[0][OSD_TEMP_SENSOR_6_TEMPERATURE] = OSD_POS(19, 10);
    osdLayoutsConfig->item_pos[0][OSD_TEMP_SENSOR_7_TEMPERATURE] = OSD_POS(19, 11);

    osdLayoutsConfig->item_pos[0][OSD_AIR_SPEED] = OSD_POS(3, 5);
    osdLayoutsConfig->item_pos[0][OSD_WIND_SPEED_HORIZONTAL] = OSD_POS(3, 6);
    osdLayoutsConfig->item_pos[0][OSD_WIND_SPEED_VERTICAL] = OSD_POS(3, 7);

    osdLayoutsConfig->item_pos[0][OSD_GFORCE] = OSD_POS(12, 4);
    osdLayoutsConfig->item_pos[0][OSD_GFORCE_X] = OSD_POS(12, 5);
    osdLayoutsConfig->item_pos[0][OSD_GFORCE_Y] = OSD_POS(12, 6);
    osdLayoutsConfig->item_pos[0][OSD_GFORCE_Z] = OSD_POS(12, 7);

    osdLayoutsConfig->item_pos[0][OSD_VTX_POWER] = OSD_POS(3, 5);

    osdLayoutsConfig->item_pos[0][OSD_GVAR_0] = OSD_POS(1, 1);
    osdLayoutsConfig->item_pos[0][OSD_GVAR_1] = OSD_POS(1, 2);
    osdLayoutsConfig->item_pos[0][OSD_GVAR_2] = OSD_POS(1, 3);
    osdLayoutsConfig->item_pos[0][OSD_GVAR_3] = OSD_POS(1, 4);

#if defined(USE_ESC_SENSOR)
    osdLayoutsConfig->item_pos[0][OSD_ESC_RPM] = OSD_POS(1, 2);
    osdLayoutsConfig->item_pos[0][OSD_ESC_TEMPERATURE] = OSD_POS(1, 3);
#endif

#if defined(USE_RX_MSP) && defined(USE_MSP_RC_OVERRIDE)
    osdLayoutsConfig->item_pos[0][OSD_RC_SOURCE] = OSD_POS(3, 4);
#endif

    // Under OSD_FLYMODE. TODO: Might not be visible on NTSC?
    osdLayoutsConfig->item_pos[0][OSD_MESSAGES] = OSD_POS(1, 13) | OSD_VISIBLE_FLAG;

    for (unsigned ii = 1; ii < OSD_LAYOUT_COUNT; ii++) {
        for (unsigned jj = 0; jj < ARRAYLEN(osdLayoutsConfig->item_pos[0]); jj++) {
            osdLayoutsConfig->item_pos[ii][jj] = osdLayoutsConfig->item_pos[0][jj] & ~OSD_VISIBLE_FLAG;
        }
    }
}

static void osdSetNextRefreshIn(uint32_t timeMs) {
    resumeRefreshAt = micros() + timeMs * 1000;
    refreshWaitForResumeCmdRelease = true;
}

static void osdCompleteAsyncInitialization(void)
{
    if (!displayIsReady(osdDisplayPort)) {
        // Update the display.
        // XXX: Rename displayDrawScreen() and associated functions
        // to displayUpdate()
        displayDrawScreen(osdDisplayPort);
        return;
    }

    osdDisplayIsReady = true;

#if defined(USE_CANVAS)
    if (osdConfig()->force_grid) {
        osdDisplayHasCanvas = false;
    } else {
        osdDisplayHasCanvas = displayGetCanvas(&osdCanvas, osdDisplayPort);
    }
#endif

    displayBeginTransaction(osdDisplayPort, DISPLAY_TRANSACTION_OPT_RESET_DRAWING);
    displayClearScreen(osdDisplayPort);

    uint8_t y = 1;
    displayFontMetadata_t metadata;
    bool fontHasMetadata = displayGetFontMetadata(&metadata, osdDisplayPort);
    LOG_D(OSD, "Font metadata version %s: %u (%u chars)",
        fontHasMetadata ? "Y" : "N", metadata.version, metadata.charCount);

    if (fontHasMetadata && metadata.charCount > 256) {
        hasExtendedFont = true;
        unsigned logo_c = SYM_LOGO_START;
        unsigned logo_x = OSD_CENTER_LEN(SYM_LOGO_WIDTH);
        for (unsigned ii = 0; ii < SYM_LOGO_HEIGHT; ii++) {
            for (unsigned jj = 0; jj < SYM_LOGO_WIDTH; jj++) {
                displayWriteChar(osdDisplayPort, logo_x + jj, y, logo_c++);
            }
            y++;
        }
        y++;
    } else {
        if (!fontHasMetadata || metadata.version < OSD_MIN_FONT_VERSION) {
            const char *m = "INVALID FONT";
            displayWrite(osdDisplayPort, OSD_CENTER_S(m), 3, m);
        }
        y = 4;
    }

    char string_buffer[30];
    tfp_sprintf(string_buffer, "INAV VERSION: %s", FC_VERSION_STRING);
    displayWrite(osdDisplayPort, 5, y++, string_buffer);
#ifdef USE_CMS
    displayWrite(osdDisplayPort, 7, y++,  CMS_STARTUP_HELP_TEXT1);
    displayWrite(osdDisplayPort, 11, y++, CMS_STARTUP_HELP_TEXT2);
    displayWrite(osdDisplayPort, 11, y++, CMS_STARTUP_HELP_TEXT3);
#endif

#ifdef USE_STATS
#define STATS_LABEL_X_POS 4
#define STATS_VALUE_X_POS 24
    if (statsConfig()->stats_enabled) {
        displayWrite(osdDisplayPort, STATS_LABEL_X_POS, ++y, "ODOMETER:");
        if (osdConfig()->units == OSD_UNIT_IMPERIAL) {
            tfp_sprintf(string_buffer, "%5d", (int)(statsConfig()->stats_total_dist / METERS_PER_MILE));
            string_buffer[5] = SYM_MI;
        } else {
            tfp_sprintf(string_buffer, "%5d", (int)(statsConfig()->stats_total_dist / METERS_PER_KILOMETER));
            string_buffer[5] = SYM_KM;
        }
        string_buffer[6] = '\0';
        displayWrite(osdDisplayPort, STATS_VALUE_X_POS-5, y,  string_buffer);

        displayWrite(osdDisplayPort, STATS_LABEL_X_POS, ++y, "TOTAL TIME:");
        uint32_t tot_mins = statsConfig()->stats_total_time / 60;
        tfp_sprintf(string_buffer, "%2d:%02dHM", (int)(tot_mins / 60), (int)(tot_mins % 60));
        displayWrite(osdDisplayPort, STATS_VALUE_X_POS-5, y,  string_buffer);

#ifdef USE_ADC
        if (feature(FEATURE_VBAT) && feature(FEATURE_CURRENT_METER)) {
            displayWrite(osdDisplayPort, STATS_LABEL_X_POS, ++y, "TOTAL ENERGY:");
            osdFormatCentiNumber(string_buffer, statsConfig()->stats_total_energy / 10, 0, 2, 0, 4);
            strcat(string_buffer, "\xAB"); // SYM_WH
            displayWrite(osdDisplayPort, STATS_VALUE_X_POS-4, y,  string_buffer);

            displayWrite(osdDisplayPort, STATS_LABEL_X_POS, ++y, "AVG EFFICIENCY:");
            if (statsConfig()->stats_total_dist) {
                uint32_t avg_efficiency = statsConfig()->stats_total_energy / (statsConfig()->stats_total_dist / METERS_PER_KILOMETER); // mWh/km
                osdFormatCentiNumber(string_buffer, avg_efficiency / 10, 0, 2, 0, 3);
            } else
                strcpy(string_buffer, "---");
            string_buffer[3] = SYM_WH_KM;
            string_buffer[4] = '\0';
            displayWrite(osdDisplayPort, STATS_VALUE_X_POS-3, y,  string_buffer);
        }
#endif // USE_ADC
    }
#endif

    displayCommitTransaction(osdDisplayPort);
    displayResync(osdDisplayPort);
    osdSetNextRefreshIn(SPLASH_SCREEN_DISPLAY_TIME);
}

void osdInit(displayPort_t *osdDisplayPortToUse)
{
    if (!osdDisplayPortToUse)
        return;

    BUILD_BUG_ON(OSD_POS_MAX != OSD_POS(31,31));

    osdDisplayPort = osdDisplayPortToUse;

#ifdef USE_CMS
    cmsDisplayPortRegister(osdDisplayPort);
#endif

    armState = ARMING_FLAG(ARMED);
    osdCompleteAsyncInitialization();
}

static void osdResetStats(void)
{
    stats.max_current = 0;
    stats.max_power = 0;
    stats.max_speed = 0;
    stats.min_voltage = 5000;
    stats.min_rssi = 99;
    stats.min_lq = 300;
    stats.min_rssi_dbm = 0;
    stats.max_altitude = 0;
}

static void osdUpdateStats(void)
{
    int32_t value;

    if (feature(FEATURE_GPS)) {
        value = osdGet3DSpeed();
        if (stats.max_speed < value)
            stats.max_speed = value;

        if (stats.max_distance < GPS_distanceToHome)
            stats.max_distance = GPS_distanceToHome;
    }

    value = getBatteryVoltage();
    if (stats.min_voltage > value)
        stats.min_voltage = value;

    value = abs(getAmperage());
    if (stats.max_current < value)
        stats.max_current = value;

    value = labs(getPower());
    if (stats.max_power < value)
        stats.max_power = value;

    value = osdConvertRSSI();
    if (stats.min_rssi > value)
        stats.min_rssi = value;

    value = osdGetLQ();
    if (stats.min_lq > value)
        stats.min_lq = value;

    value = osdGetdBm();
    if (stats.min_rssi_dbm > value)
        stats.min_rssi_dbm = value;

    stats.max_altitude = MAX(stats.max_altitude, osdGetAltitude());
}

static void osdShowStatsPage1(void)
{
    const char * disarmReasonStr[DISARM_REASON_COUNT] = { "UNKNOWN", "TIMEOUT", "STICKS", "SWITCH", "SWITCH", "KILLSW", "FAILSAFE", "NAV SYS" };
    uint8_t top = 1;    /* first fully visible line */
    const uint8_t statNameX = 1;
    const uint8_t statValuesX = 20;
    char buff[10];
    statsPagesCheck = 1;

    displayBeginTransaction(osdDisplayPort, DISPLAY_TRANSACTION_OPT_RESET_DRAWING);
    displayClearScreen(osdDisplayPort);

    displayWrite(osdDisplayPort, statNameX, top++, "--- STATS ---      1/2 ->");

    if (feature(FEATURE_GPS)) {
        displayWrite(osdDisplayPort, statNameX, top, "MAX SPEED        :");
        osdFormatVelocityStr(buff, stats.max_speed, true);
        osdLeftAlignString(buff);
        displayWrite(osdDisplayPort, statValuesX, top++, buff);

        displayWrite(osdDisplayPort, statNameX, top, "MAX DISTANCE     :");
        osdFormatDistanceStr(buff, stats.max_distance*100);
        displayWrite(osdDisplayPort, statValuesX, top++, buff);

        displayWrite(osdDisplayPort, statNameX, top, "TRAVELED DISTANCE:");
        osdFormatDistanceStr(buff, getTotalTravelDistance());
        displayWrite(osdDisplayPort, statValuesX, top++, buff);
    }

    displayWrite(osdDisplayPort, statNameX, top, "MAX ALTITUDE     :");
    osdFormatAltitudeStr(buff, stats.max_altitude);
    displayWrite(osdDisplayPort, statValuesX, top++, buff);

    switch (rxConfig()->serialrx_provider) {
        case SERIALRX_CRSF:
            displayWrite(osdDisplayPort, statNameX, top, "MIN LQ           :");
            itoa(stats.min_lq, buff, 10);
            strcat(buff, "%");
            displayWrite(osdDisplayPort, statValuesX, top++, buff);

            displayWrite(osdDisplayPort, statNameX, top, "MIN RSSI         :");
            itoa(stats.min_rssi_dbm, buff, 10);
            tfp_sprintf(buff, "%s%c", buff, SYM_DBM);
            displayWrite(osdDisplayPort, statValuesX, top++, buff);
            break;
        default:
            displayWrite(osdDisplayPort, statNameX, top, "MIN RSSI         :");
            itoa(stats.min_rssi, buff, 10);
            strcat(buff, "%");
            displayWrite(osdDisplayPort, statValuesX, top++, buff);
        }

    displayWrite(osdDisplayPort, statNameX, top, "FLY TIME         :");
    uint16_t flySeconds = getFlightTime();
    uint16_t flyMinutes = flySeconds / 60;
    flySeconds %= 60;
    uint16_t flyHours = flyMinutes / 60;
    flyMinutes %= 60;
    tfp_sprintf(buff, "%02u:%02u:%02u", flyHours, flyMinutes, flySeconds);
    displayWrite(osdDisplayPort, statValuesX, top++, buff);

    displayWrite(osdDisplayPort, statNameX, top, "DISARMED BY      :");
    displayWrite(osdDisplayPort, statValuesX, top++, disarmReasonStr[getDisarmReason()]);
    displayCommitTransaction(osdDisplayPort);
}

static void osdShowStatsPage2(void)
{
    uint8_t top = 1;    /* first fully visible line */
    const uint8_t statNameX = 1;
    const uint8_t statValuesX = 20;
    char buff[10];
    statsPagesCheck = 1;

    displayBeginTransaction(osdDisplayPort, DISPLAY_TRANSACTION_OPT_RESET_DRAWING);
    displayClearScreen(osdDisplayPort);

    displayWrite(osdDisplayPort, statNameX, top++, "--- STATS ---   <- 2/2");

    displayWrite(osdDisplayPort, statNameX, top, "MIN BATTERY VOLT :");
    osdFormatCentiNumber(buff, stats.min_voltage, 0, osdConfig()->main_voltage_decimals, 0, osdConfig()->main_voltage_decimals + 2);
    tfp_sprintf(buff, "%s%c", buff, SYM_VOLT);
    displayWrite(osdDisplayPort, statValuesX, top++, buff);

    if (feature(FEATURE_CURRENT_METER)) {
        displayWrite(osdDisplayPort, statNameX, top, "MAX CURRENT      :");
        osdFormatCentiNumber(buff, stats.max_current, 0, 2, 0, 3);
        tfp_sprintf(buff, "%s%c", buff, SYM_AMP);
        displayWrite(osdDisplayPort, statValuesX, top++, buff);

        displayWrite(osdDisplayPort, statNameX, top, "MAX POWER        :");
        bool kiloWatt = osdFormatCentiNumber(buff, stats.max_power, 1000, 2, 2, 3);
        buff[3] = kiloWatt ? SYM_KILOWATT : SYM_WATT;
        buff[4] = '\0';
        displayWrite(osdDisplayPort, statValuesX, top++, buff);

        displayWrite(osdDisplayPort, statNameX, top, "USED CAPACITY    :");
        if (osdConfig()->stats_energy_unit == OSD_STATS_ENERGY_UNIT_MAH) {
            tfp_sprintf(buff, "%d%c", (int)getMAhDrawn(), SYM_MAH);
        } else {
            osdFormatCentiNumber(buff, getMWhDrawn() / 10, 0, 2, 0, 3);
            tfp_sprintf(buff, "%s%c", buff, SYM_WH);
        }
        displayWrite(osdDisplayPort, statValuesX, top++, buff);

        int32_t totalDistance = getTotalTravelDistance();
        bool moreThanAh = false;
        if (feature(FEATURE_GPS)) {
            displayWrite(osdDisplayPort, statNameX, top, "AVG EFFICIENCY   :");
<<<<<<< HEAD
            switch (osdConfig()->units) {
                case OSD_UNIT_UK:
                    FALLTHROUGH;
                case OSD_UNIT_IMPERIAL:
                    if (osdConfig()->stats_energy_unit == OSD_STATS_ENERGY_UNIT_MAH) {
                        moreThanAh = osdFormatCentiNumber(buff, (int)(getMAhDrawn() * 10000 / totalDistance * METERS_PER_MILE), 1000, 1, 2, 3);
                        if (moreThanAh) {
                            buff[3] = SYM_AH_MI;
                            buff[4] = '\0';
                        } else {
                            buff[3] = SYM_MAH_MI_0;
                            buff[4] = SYM_MAH_MI_1;
                            buff[5] = '\0';
                        }
                    } else {
                        osdFormatCentiNumber(buff, getMWhDrawn() * 10 / totalDistance * METERS_PER_MILE, 0, 2, 0, 4);
                        buff[3] = SYM_WH_MI;
                        buff[4] = '\0';
                    }
                    break;
                case OSD_UNIT_METRIC:
                    if (osdConfig()->stats_energy_unit == OSD_STATS_ENERGY_UNIT_MAH) {
                        moreThanAh = osdFormatCentiNumber(buff, (int)(getMAhDrawn() * 10000000 / totalDistance), 1000, 1, 2, 3);
                        if (moreThanAh) {
                            buff[3] = SYM_AH_KM;
                            buff[4] = '\0';
                        } else {
                            buff[3] = SYM_MAH_KM_0;
                            buff[4] = SYM_MAH_KM_1;
                            buff[5] = '\0';
                        }
                    } else {
                        osdFormatCentiNumber(buff, getMWhDrawn() * 10000 / totalDistance, 0, 2, 0, 4);
                        buff[3] = SYM_WH_KM;
                        buff[4] = '\0';
                    }
                    break;
=======
            if (osdConfig()->stats_energy_unit == OSD_STATS_ENERGY_UNIT_MAH)
                tfp_sprintf(buff, "%d%c%c", (int)(getMAhDrawn() * 100000 / totalDistance),
                    SYM_MAH_KM_0, SYM_MAH_KM_1);
            else {
                osdFormatCentiNumber(buff, getMWhDrawn() * 10000 / totalDistance, 0, 2, 0, 3);
                buff[3] = SYM_WH_KM;
                buff[4] = '\0';
>>>>>>> 2cf6f3b0
            }
            // If traveled distance is less than 100 meters efficiency numbers are unreliable so display --- instead
            if (totalDistance < 10000) {
                buff[0] = buff[1] = buff[2] = '-';
<<<<<<< HEAD
=======
                if (osdConfig()->stats_energy_unit == OSD_STATS_ENERGY_UNIT_MAH){
                    buff[3] = SYM_MAH_KM_0;
                    buff[4] = SYM_MAH_KM_1;
                    buff[5] = '\0';
                } else {
                    buff[3] = SYM_WH_KM;
                    buff[4] = '\0';
                }
>>>>>>> 2cf6f3b0
            }
            displayWrite(osdDisplayPort, statValuesX, top++, buff);
        }
    }

    const float max_gforce = accGetMeasuredMaxG();
    displayWrite(osdDisplayPort, statNameX, top, "MAX G-FORCE      :");
    osdFormatCentiNumber(buff, max_gforce * 100, 0, 2, 0, 3);
    displayWrite(osdDisplayPort, statValuesX, top++, buff);

    const acc_extremes_t *acc_extremes = accGetMeasuredExtremes();
    displayWrite(osdDisplayPort, statNameX, top, "MIN/MAX Z G-FORCE:");
    osdFormatCentiNumber(buff, acc_extremes[Z].min * 100, 0, 2, 0, 4);
    strcat(buff,"/");
    displayWrite(osdDisplayPort, statValuesX - 1, top, buff);
    osdFormatCentiNumber(buff, acc_extremes[Z].max * 100, 0, 2, 0, 3);
    displayWrite(osdDisplayPort, statValuesX + 4, top++, buff);
    displayCommitTransaction(osdDisplayPort);
}

// called when motors armed
static void osdShowArmed(void)
{
    dateTime_t dt;
    char buf[MAX(32, FORMATTED_DATE_TIME_BUFSIZE)];
    char craftNameBuf[MAX_NAME_LENGTH];
    char versionBuf[30];
    char *date;
    char *time;
    // We need 12 visible rows, start row never < first fully visible row 1
    uint8_t y = osdDisplayPort->rows > 13 ? (osdDisplayPort->rows - 12) / 2 : 1;

    displayClearScreen(osdDisplayPort);
    displayWrite(osdDisplayPort, 12, y, "ARMED");
    y += 2;

    if (strlen(systemConfig()->name) > 0) {
        osdFormatCraftName(craftNameBuf);
        displayWrite(osdDisplayPort, (osdDisplayPort->cols - strlen(systemConfig() -> name)) / 2, y, craftNameBuf );
        y += 1;
    }

    if (posControl.waypointListValid && posControl.waypointCount > 0) {
        displayWrite(osdDisplayPort, 7, y, "*MISSION LOADED*");
    }
    y += 1;

#if defined(USE_GPS)
    if (feature(FEATURE_GPS)) {
        if (STATE(GPS_FIX_HOME)) {
            if (osdConfig()->osd_home_position_arm_screen){
                osdFormatCoordinate(buf, SYM_LAT, GPS_home.lat);
                displayWrite(osdDisplayPort, (osdDisplayPort->cols - strlen(buf)) / 2, y, buf);
                osdFormatCoordinate(buf, SYM_LON, GPS_home.lon);
                displayWrite(osdDisplayPort, (osdDisplayPort->cols - strlen(buf)) / 2, y + 1, buf);
                int digits = osdConfig()->plus_code_digits;
                olc_encode(GPS_home.lat, GPS_home.lon, digits, buf, sizeof(buf));
                displayWrite(osdDisplayPort, (osdDisplayPort->cols - strlen(buf)) / 2, y + 2, buf);
            }
            y += 4;
#if defined (USE_SAFE_HOME)
            if (safehome_distance) { // safehome found during arming
                if (navConfig()->general.flags.safehome_usage_mode == SAFEHOME_USAGE_OFF) {
                    strcpy(buf, "SAFEHOME FOUND; MODE OFF");
				} else {
					char buf2[12]; // format the distance first
					osdFormatDistanceStr(buf2, safehome_distance);
					tfp_sprintf(buf, "%c - %s -> SAFEHOME %u", SYM_HOME, buf2, safehome_index);
				}
				textAttributes_t elemAttr = _TEXT_ATTRIBUTES_BLINK_BIT;
				// write this message above the ARMED message to make it obvious
				displayWriteWithAttr(osdDisplayPort, (osdDisplayPort->cols - strlen(buf)) / 2, y - 8, buf, elemAttr);
            }
#endif
        } else {
            strcpy(buf, "!NO HOME POSITION!");
            displayWrite(osdDisplayPort, (osdDisplayPort->cols - strlen(buf)) / 2, y, buf);
            y += 1;
        }
    }
#endif

    if (rtcGetDateTime(&dt)) {
        dateTimeFormatLocal(buf, &dt);
        dateTimeSplitFormatted(buf, &date, &time);

        displayWrite(osdDisplayPort, (osdDisplayPort->cols - strlen(date)) / 2, y, date);
        displayWrite(osdDisplayPort, (osdDisplayPort->cols - strlen(time)) / 2, y + 1, time);
        y += 3;
    }

    tfp_sprintf(versionBuf, "INAV VERSION: %s", FC_VERSION_STRING);
    displayWrite(osdDisplayPort, (osdDisplayPort->cols - strlen(versionBuf)) / 2, y, versionBuf);
}

static void osdFilterData(timeUs_t currentTimeUs) {
    static timeUs_t lastRefresh = 0;
    float refresh_dT = US2S(cmpTimeUs(currentTimeUs, lastRefresh));

    GForce = sqrtf(vectorNormSquared(&imuMeasuredAccelBF)) / GRAVITY_MSS;
    for (uint8_t axis = 0; axis < XYZ_AXIS_COUNT; ++axis) GForceAxis[axis] = imuMeasuredAccelBF.v[axis] / GRAVITY_MSS;

    if (lastRefresh) {
        GForce = pt1FilterApply3(&GForceFilter, GForce, refresh_dT);
        for (uint8_t axis = 0; axis < XYZ_AXIS_COUNT; ++axis) pt1FilterApply3(GForceFilterAxis + axis, GForceAxis[axis], refresh_dT);
    } else {
        pt1FilterInitRC(&GForceFilter, GFORCE_FILTER_TC, 0);
        pt1FilterReset(&GForceFilter, GForce);

        for (uint8_t axis = 0; axis < XYZ_AXIS_COUNT; ++axis) {
            pt1FilterInitRC(GForceFilterAxis + axis, GFORCE_FILTER_TC, 0);
            pt1FilterReset(GForceFilterAxis + axis, GForceAxis[axis]);
        }
    }

    lastRefresh = currentTimeUs;
}

static void osdRefresh(timeUs_t currentTimeUs)
{
    osdFilterData(currentTimeUs);

#ifdef USE_CMS
    if (IS_RC_MODE_ACTIVE(BOXOSD) && (!cmsInMenu) && !(osdConfig()->osd_failsafe_switch_layout && FLIGHT_MODE(FAILSAFE_MODE))) {
#else
    if (IS_RC_MODE_ACTIVE(BOXOSD) && !(osdConfig()->osd_failsafe_switch_layout && FLIGHT_MODE(FAILSAFE_MODE))) {
#endif
      displayClearScreen(osdDisplayPort);
      armState = ARMING_FLAG(ARMED);
      return;
    }

    // detect arm/disarm
    if (armState != ARMING_FLAG(ARMED)) {
        if (ARMING_FLAG(ARMED)) {
            osdResetStats();
            osdShowArmed(); // reset statistic etc
            uint32_t delay = ARMED_SCREEN_DISPLAY_TIME;
            statsPagesCheck = 0;
#if defined(USE_SAFE_HOME)
            if (safehome_distance)
                delay *= 3;
#endif
            osdSetNextRefreshIn(delay);
        } else {
            osdShowStatsPage1(); // show first page of statistic
            osdSetNextRefreshIn(STATS_SCREEN_DISPLAY_TIME);
        }

        armState = ARMING_FLAG(ARMED);
    }

    if (resumeRefreshAt) {
        // If we already reached he time for the next refresh,
        // or THR is high or PITCH is high, resume refreshing.
        // Clear the screen first to erase other elements which
        // might have been drawn while the OSD wasn't refreshing.

        if (!DELAYED_REFRESH_RESUME_COMMAND)
            refreshWaitForResumeCmdRelease = false;

        if ((currentTimeUs > resumeRefreshAt) || ((!refreshWaitForResumeCmdRelease) && DELAYED_REFRESH_RESUME_COMMAND)) {
            displayClearScreen(osdDisplayPort);
            resumeRefreshAt = 0;
        } else if ((currentTimeUs > resumeRefreshAt) || ((!refreshWaitForResumeCmdRelease) && STATS_PAGE1)) {
            if (statsPagesCheck == 1) {
                osdShowStatsPage1();
            }
        } else if ((currentTimeUs > resumeRefreshAt) || ((!refreshWaitForResumeCmdRelease) && STATS_PAGE2)) {
            if (statsPagesCheck == 1) {
                osdShowStatsPage2();
            }
        } else {
            displayHeartbeat(osdDisplayPort);
        }
        return;
    }

#ifdef USE_CMS
    if (!displayIsGrabbed(osdDisplayPort)) {
        displayBeginTransaction(osdDisplayPort, DISPLAY_TRANSACTION_OPT_RESET_DRAWING);
        if (fullRedraw) {
            displayClearScreen(osdDisplayPort);
            fullRedraw = false;
        }
        osdDrawNextElement();
        displayHeartbeat(osdDisplayPort);
        displayCommitTransaction(osdDisplayPort);
#ifdef OSD_CALLS_CMS
    } else {
        cmsUpdate(currentTimeUs);
#endif
    }
#endif
}

/*
 * Called periodically by the scheduler
 */
void osdUpdate(timeUs_t currentTimeUs)
{
    static uint32_t counter = 0;

    // don't touch buffers if DMA transaction is in progress
    if (displayIsTransferInProgress(osdDisplayPort)) {
        return;
    }

    if (!osdDisplayIsReady) {
        osdCompleteAsyncInitialization();
        return;
    }

#if defined(OSD_ALTERNATE_LAYOUT_COUNT) && OSD_ALTERNATE_LAYOUT_COUNT > 0
    // Check if the layout has changed. Higher numbered
    // boxes take priority.
    unsigned activeLayout;
    if (layoutOverride >= 0) {
        activeLayout = layoutOverride;
        // Check for timed override, it will go into effect on
        // the next OSD iteration
        if (layoutOverrideUntil > 0 && millis() > layoutOverrideUntil) {
            layoutOverrideUntil = 0;
            layoutOverride = -1;
        }
    } else if (osdConfig()->osd_failsafe_switch_layout && FLIGHT_MODE(FAILSAFE_MODE)) {
        activeLayout = 0;
    } else {
#if OSD_ALTERNATE_LAYOUT_COUNT > 2
        if (IS_RC_MODE_ACTIVE(BOXOSDALT3))
            activeLayout = 3;
        else
#endif
#if OSD_ALTERNATE_LAYOUT_COUNT > 1
        if (IS_RC_MODE_ACTIVE(BOXOSDALT2))
            activeLayout = 2;
        else
#endif
        if (IS_RC_MODE_ACTIVE(BOXOSDALT1))
            activeLayout = 1;
        else
#ifdef USE_PROGRAMMING_FRAMEWORK
        if (LOGIC_CONDITION_GLOBAL_FLAG(LOGIC_CONDITION_GLOBAL_FLAG_OVERRIDE_OSD_LAYOUT))
            activeLayout = constrain(logicConditionValuesByType[LOGIC_CONDITION_SET_OSD_LAYOUT], 0, OSD_ALTERNATE_LAYOUT_COUNT);
        else
#endif
            activeLayout = 0;
    }
    if (currentLayout != activeLayout) {
        currentLayout = activeLayout;
        osdStartFullRedraw();
    }
#endif

#define DRAW_FREQ_DENOM     4
#define STATS_FREQ_DENOM    50
    counter++;

    if ((counter % STATS_FREQ_DENOM) == 0) {
        osdUpdateStats();
    }

    if ((counter & DRAW_FREQ_DENOM) == 0) {
        // redraw values in buffer
        osdRefresh(currentTimeUs);
    } else {
        // rest of time redraw screen
        displayDrawScreen(osdDisplayPort);
    }

#ifdef USE_CMS
    // do not allow ARM if we are in menu
    if (displayIsGrabbed(osdDisplayPort)) {
        ENABLE_ARMING_FLAG(ARMING_DISABLED_OSD_MENU);
    } else {
        DISABLE_ARMING_FLAG(ARMING_DISABLED_OSD_MENU);
    }
#endif
}

void osdStartFullRedraw(void)
{
    fullRedraw = true;
}

void osdOverrideLayout(int layout, timeMs_t duration)
{
    layoutOverride = constrain(layout, -1, ARRAYLEN(osdLayoutsConfig()->item_pos) - 1);
    if (layoutOverride >= 0 && duration > 0) {
        layoutOverrideUntil = millis() + duration;
    } else {
        layoutOverrideUntil = 0;
    }
}

int osdGetActiveLayout(bool *overridden)
{
    if (overridden) {
        *overridden = layoutOverride >= 0;
    }
    return currentLayout;
}

bool osdItemIsFixed(osd_items_e item)
{
    return item == OSD_CROSSHAIRS ||
        item == OSD_ARTIFICIAL_HORIZON ||
        item == OSD_HORIZON_SIDEBARS;
}

displayPort_t *osdGetDisplayPort(void)
{
    return osdDisplayPort;
}

displayCanvas_t *osdGetDisplayPortCanvas(void)
{
#if defined(USE_CANVAS)
    if (osdDisplayHasCanvas) {
        return &osdCanvas;
    }
#endif
    return NULL;
}

textAttributes_t osdGetSystemMessage(char *buff, size_t buff_size, bool isCenteredText)
{
    textAttributes_t elemAttr = TEXT_ATTRIBUTES_NONE;

    if (buff != NULL) {
        const char *message = NULL;
        char messageBuf[MAX(SETTING_MAX_NAME_LENGTH, OSD_MESSAGE_LENGTH+1)];
        if (ARMING_FLAG(ARMED)) {
            // Aircraft is armed. We might have up to 5
            // messages to show.
            const char *messages[5];
            unsigned messageCount = 0;
            if (FLIGHT_MODE(FAILSAFE_MODE)) {
                // In FS mode while being armed too
                const char *failsafePhaseMessage = osdFailsafePhaseMessage();
                const char *failsafeInfoMessage = osdFailsafeInfoMessage();
                const char *navStateFSMessage = navigationStateMessage();

                if (failsafePhaseMessage) {
                    messages[messageCount++] = failsafePhaseMessage;
                }
                if (failsafeInfoMessage) {
                    messages[messageCount++] = failsafeInfoMessage;
                }
                if (navStateFSMessage) {
                    messages[messageCount++] = navStateFSMessage;
                }
#if defined(USE_SAFE_HOME)
                const char *safehomeMessage = divertingToSafehomeMessage();
				if (safehomeMessage) {
					messages[messageCount++] = safehomeMessage;
				}
#endif
                if (messageCount > 0) {
                    message = messages[OSD_ALTERNATING_CHOICES(1000, messageCount)];
                    if (message == failsafeInfoMessage) {
                        // failsafeInfoMessage is not useful for recovering
                        // a lost model, but might help avoiding a crash.
                        // Blink to grab user attention.
                        TEXT_ATTRIBUTES_ADD_BLINK(elemAttr);
                    }
                    // We're shoing either failsafePhaseMessage or
                    // navStateFSMessage. Don't BLINK here since
                    // having this text available might be crucial
                    // during a lost aircraft recovery and blinking
                    // will cause it to be missing from some frames.
                }
            } else {
                if (FLIGHT_MODE(NAV_RTH_MODE) || FLIGHT_MODE(NAV_WP_MODE) || navigationIsExecutingAnEmergencyLanding()) {
                    if (NAV_Status.state == MW_NAV_STATE_WP_ENROUTE) {
                        // Countdown display for remaining Waypoints
                        tfp_sprintf(messageBuf, "TO WP %u/%u", posControl.activeWaypointIndex + 1, posControl.waypointCount);
                        messages[messageCount++] = messageBuf;
                    } else if (NAV_Status.state == MW_NAV_STATE_HOLD_TIMED) {
                        // WP hold time countdown in seconds
                        timeMs_t currentTime = millis();
                        int holdTimeRemaining = posControl.waypointList[posControl.activeWaypointIndex].p1 - (int)((currentTime - posControl.wpReachedTime)/1000);
                        if (holdTimeRemaining >=0) {
                            tfp_sprintf(messageBuf, "HOLDING WP FOR %2u S", holdTimeRemaining);
                            messages[messageCount++] = messageBuf;
                        }
                    } else {
                        const char *navStateMessage = navigationStateMessage();
                        if (navStateMessage) {
                            messages[messageCount++] = navStateMessage;
                        }
                    }
#if defined(USE_SAFE_HOME)
					const char *safehomeMessage = divertingToSafehomeMessage();
					if (safehomeMessage) {
						messages[messageCount++] = safehomeMessage;
					}
#endif
                } else if (STATE(FIXED_WING_LEGACY) && (navGetCurrentStateFlags() & NAV_CTL_LAUNCH)) {
                        messages[messageCount++] = OSD_MESSAGE_STR(OSD_MSG_AUTOLAUNCH);
                        const char *launchStateMessage = fixedWingLaunchStateMessage();
                        if (launchStateMessage) {
                            messages[messageCount++] = launchStateMessage;
                        }
                } else {
                    if (FLIGHT_MODE(NAV_ALTHOLD_MODE) && !navigationRequiresAngleMode()) {
                        // ALTHOLD might be enabled alongside ANGLE/HORIZON/ACRO
                        // when it doesn't require ANGLE mode (required only in FW
                        // right now). If if requires ANGLE, its display is handled
                        // by OSD_FLYMODE.
                        messages[messageCount++] = OSD_MESSAGE_STR(OSD_MSG_ALTITUDE_HOLD);
                    }
                    if (IS_RC_MODE_ACTIVE(BOXAUTOTRIM)) {
                        messages[messageCount++] = OSD_MESSAGE_STR(OSD_MSG_AUTOTRIM);
                    }
                    if (IS_RC_MODE_ACTIVE(BOXAUTOTUNE)) {
                        messages[messageCount++] = OSD_MESSAGE_STR(OSD_MSG_AUTOTUNE);
                    }
                    if (FLIGHT_MODE(HEADFREE_MODE)) {
                        messages[messageCount++] = OSD_MESSAGE_STR(OSD_MSG_HEADFREE);
                    }
                }
                // Pick one of the available messages. Each message lasts
                // a second.
                if (messageCount > 0) {
                    message = messages[OSD_ALTERNATING_CHOICES(1000, messageCount)];
                }
            }
        } else if (ARMING_FLAG(ARMING_DISABLED_ALL_FLAGS)) {
            unsigned invalidIndex;
            // Check if we're unable to arm for some reason
            if (ARMING_FLAG(ARMING_DISABLED_INVALID_SETTING) && !settingsValidate(&invalidIndex)) {
                if (OSD_ALTERNATING_CHOICES(1000, 2) == 0) {
                    const setting_t *setting = settingGet(invalidIndex);
                    settingGetName(setting, messageBuf);
                    for (int ii = 0; messageBuf[ii]; ii++) {
                        messageBuf[ii] = sl_toupper(messageBuf[ii]);
                    }
                    message = messageBuf;
                } else {
                    message = OSD_MESSAGE_STR(OSD_MSG_INVALID_SETTING);
                    TEXT_ATTRIBUTES_ADD_INVERTED(elemAttr);
                }
            } else {
                if (OSD_ALTERNATING_CHOICES(1000, 2) == 0) {
                    message = OSD_MESSAGE_STR(OSD_MSG_UNABLE_ARM);
                    TEXT_ATTRIBUTES_ADD_INVERTED(elemAttr);
                } else {
                    // Show the reason for not arming
                    message = osdArmingDisabledReasonMessage();
                }
            }
        }
        osdFormatMessage(buff, buff_size, message, isCenteredText);
    }
    return elemAttr;
}

#endif // OSD<|MERGE_RESOLUTION|>--- conflicted
+++ resolved
@@ -2337,11 +2337,6 @@
             if (value < 0 || gpsSol.groundSpeed < 100) {
                 buff[0] = buff[1] = buff[2] = '-';
             }
-<<<<<<< HEAD
-=======
-            buff[3] = SYM_WH_KM;
-            buff[4] = '\0';
->>>>>>> 2cf6f3b0
             break;
         }
 
@@ -3249,7 +3244,6 @@
         bool moreThanAh = false;
         if (feature(FEATURE_GPS)) {
             displayWrite(osdDisplayPort, statNameX, top, "AVG EFFICIENCY   :");
-<<<<<<< HEAD
             switch (osdConfig()->units) {
                 case OSD_UNIT_UK:
                     FALLTHROUGH;
@@ -3287,30 +3281,10 @@
                         buff[4] = '\0';
                     }
                     break;
-=======
-            if (osdConfig()->stats_energy_unit == OSD_STATS_ENERGY_UNIT_MAH)
-                tfp_sprintf(buff, "%d%c%c", (int)(getMAhDrawn() * 100000 / totalDistance),
-                    SYM_MAH_KM_0, SYM_MAH_KM_1);
-            else {
-                osdFormatCentiNumber(buff, getMWhDrawn() * 10000 / totalDistance, 0, 2, 0, 3);
-                buff[3] = SYM_WH_KM;
-                buff[4] = '\0';
->>>>>>> 2cf6f3b0
             }
             // If traveled distance is less than 100 meters efficiency numbers are unreliable so display --- instead
             if (totalDistance < 10000) {
                 buff[0] = buff[1] = buff[2] = '-';
-<<<<<<< HEAD
-=======
-                if (osdConfig()->stats_energy_unit == OSD_STATS_ENERGY_UNIT_MAH){
-                    buff[3] = SYM_MAH_KM_0;
-                    buff[4] = SYM_MAH_KM_1;
-                    buff[5] = '\0';
-                } else {
-                    buff[3] = SYM_WH_KM;
-                    buff[4] = '\0';
-                }
->>>>>>> 2cf6f3b0
             }
             displayWrite(osdDisplayPort, statValuesX, top++, buff);
         }
