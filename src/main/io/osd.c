/*
 * This file is part of Cleanflight.
 *
 * Cleanflight is free software: you can redistribute it and/or modify
 * it under the terms of the GNU General Public License as published by
 * the Free Software Foundation, either version 3 of the License, or
 * (at your option) any later version.
 *
 * Cleanflight is distributed in the hope that it will be useful,
 * but WITHOUT ANY WARRANTY; without even the implied warranty of
 * MERCHANTABILITY or FITNESS FOR A PARTICULAR PURPOSE.  See the
 * GNU General Public License for more details.
 *
 * You should have received a copy of the GNU General Public License
 * along with Cleanflight.  If not, see <http://www.gnu.org/licenses/>.
 */

/*
 Created by Marcin Baliniak
 some functions based on MinimOSD

 OSD-CMS separation by jflyper
 */

#include <stdbool.h>
#include <stdint.h>
#include <stdlib.h>
#include <string.h>
#include <ctype.h>
#include <math.h>

#include "platform.h"

#ifdef USE_OSD

#include "build/debug.h"
#include "build/version.h"

#include "cms/cms.h"
#include "cms/cms_types.h"
#include "cms/cms_menu_osd.h"

#include "common/axis.h"
#include "common/filter.h"
#include "common/olc.h"
#include "common/printf.h"
#include "common/string_light.h"
#include "common/time.h"
#include "common/typeconversion.h"
#include "common/utils.h"

#include "config/feature.h"
#include "config/parameter_group.h"
#include "config/parameter_group_ids.h"

#include "drivers/display.h"
#include "drivers/osd_symbols.h"
#include "drivers/time.h"
#include "drivers/vtx_common.h"

#include "io/flashfs.h"
#include "io/gps.h"
#include "io/osd.h"
#include "io/vtx_string.h"

#include "fc/config.h"
#include "fc/controlrate_profile.h"
#include "fc/fc_core.h"
#include "fc/fc_tasks.h"
#include "fc/rc_adjustments.h"
#include "fc/rc_controls.h"
#include "fc/rc_modes.h"
#include "fc/runtime_config.h"
#include "fc/settings.h"

#include "flight/imu.h"
#include "flight/mixer.h"
#include "flight/pid.h"
#include "flight/rth_estimator.h"
#include "flight/wind_estimator.h"

#include "navigation/navigation.h"
#include "navigation/navigation_private.h"

#include "rx/rx.h"

#include "sensors/acceleration.h"
#include "sensors/battery.h"
#include "sensors/boardalignment.h"
#include "sensors/diagnostics.h"
#include "sensors/sensors.h"
#include "sensors/pitotmeter.h"
#include "sensors/temperature.h"

#ifdef USE_HARDWARE_REVISION_DETECTION
#include "hardware_revision.h"
#endif

#define VIDEO_BUFFER_CHARS_PAL    480
#define IS_DISPLAY_PAL (displayScreenSize(osdDisplayPort) == VIDEO_BUFFER_CHARS_PAL)

#define FEET_PER_MILE                           5280
#define FEET_PER_KILOFEET                       1000 // Used for altitude
#define METERS_PER_KILOMETER                    1000
#define METERS_PER_MILE                         1609

#define GFORCE_FILTER_TC 0.2

#define DELAYED_REFRESH_RESUME_COMMAND (checkStickPosition(THR_HI) || checkStickPosition(PIT_HI))

#define SPLASH_SCREEN_DISPLAY_TIME 4000 // ms
#define ARMED_SCREEN_DISPLAY_TIME 1500 // ms
#define STATS_SCREEN_DISPLAY_TIME 60000 // ms

#define EFFICIENCY_UPDATE_INTERVAL (5 * 1000)

// Adjust OSD_MESSAGE's default position when
// changing OSD_MESSAGE_LENGTH
#define OSD_MESSAGE_LENGTH 28
#define OSD_ALTERNATING_CHOICES(ms, num_choices) ((millis() / ms) % num_choices)
#define _CONST_STR_SIZE(s) ((sizeof(s)/sizeof(s[0]))-1) // -1 to avoid counting final '\0'
// Wrap all string constants intenteded for display as messages with
// this macro to ensure compile time length validation.
#define OSD_MESSAGE_STR(x) ({ \
    STATIC_ASSERT(_CONST_STR_SIZE(x) <= OSD_MESSAGE_LENGTH, message_string_ ## __COUNTER__ ## _too_long); \
    x; \
})

#define OSD_CHR_IS_NUM(c) (c >= '0' && c <= '9')

#define OSD_CENTER_LEN(x) ((osdDisplayPort->cols - x) / 2)
#define OSD_CENTER_S(s) OSD_CENTER_LEN(strlen(s))

#define OSD_MIN_FONT_VERSION 1

static unsigned currentLayout = 0;
static int layoutOverride = -1;
static bool hasExtendedFont = false; // Wether the font supports characters > 256
static timeMs_t layoutOverrideUntil = 0;
static pt1Filter_t GForceFilter, GForceFilterAxis[XYZ_AXIS_COUNT];
static float GForce, GForceAxis[XYZ_AXIS_COUNT];

typedef struct statistic_s {
    uint16_t max_speed;
    uint16_t min_voltage; // /100
    int16_t max_current; // /100
    int16_t max_power; // /100
    int16_t min_rssi;
    int32_t max_altitude;
    uint32_t max_distance;
} statistic_t;

static statistic_t stats;

typedef enum {
    OSD_SIDEBAR_ARROW_NONE,
    OSD_SIDEBAR_ARROW_UP,
    OSD_SIDEBAR_ARROW_DOWN,
} osd_sidebar_arrow_e;

typedef struct osd_sidebar_s {
    int32_t offset;
    timeMs_t updated;
    osd_sidebar_arrow_e arrow;
    uint8_t idle;
} osd_sidebar_t;

static timeUs_t resumeRefreshAt = 0;
static bool refreshWaitForResumeCmdRelease;

static bool fullRedraw = false;

static uint8_t armState;

typedef struct osdMapData_s {
    uint32_t scale;
    char referenceSymbol;
} osdMapData_t;

static osdMapData_t osdMapData;

static displayPort_t *osdDisplayPort;

#define AH_MAX_PITCH_DEFAULT 20 // Specify default maximum AHI pitch value displayed (degrees)
#define AH_HEIGHT 9
#define AH_WIDTH 11
#define AH_PREV_SIZE (AH_WIDTH > AH_HEIGHT ? AH_WIDTH : AH_HEIGHT)
#define AH_H_SYM_COUNT 9
#define AH_V_SYM_COUNT 6
#define AH_SIDEBAR_WIDTH_POS 7
#define AH_SIDEBAR_HEIGHT_POS 3

PG_REGISTER_WITH_RESET_FN(osdConfig_t, osdConfig, PG_OSD_CONFIG, 8);

static int digitCount(int32_t value)
{
    int digits = 1;
    while(1) {
        value = value / 10;
        if (value == 0) {
            break;
        }
        digits++;
    }
    return digits;
}

/**
 * Formats a number given in cents, to support non integer values
 * without using floating point math. Value is always right aligned
 * and spaces are inserted before the number to always yield a string
 * of the same length. If the value doesn't fit into the provided length
 * it will be divided by scale and true will be returned.
 */
 static bool osdFormatCentiNumber(char *buff, int32_t centivalue, uint32_t scale, int maxDecimals, int maxScaledDecimals, int length)
 {
    char *ptr = buff;
    char *dec;
    int decimals = maxDecimals;
    bool negative = false;
    bool scaled = false;

    buff[length] = '\0';

    if (centivalue < 0) {
        negative = true;
        centivalue = -centivalue;
        length--;
    }

    int32_t integerPart = centivalue / 100;
    // 3 decimal digits
    int32_t millis = (centivalue % 100) * 10;

    int digits = digitCount(integerPart);
    int remaining = length - digits;

    if (remaining < 0 && scale > 0) {
        // Reduce by scale
        scaled = true;
        decimals = maxScaledDecimals;
        integerPart = integerPart / scale;
        // Multiply by 10 to get 3 decimal digits
        millis = ((centivalue % (100 * scale)) * 10) / scale;
        digits = digitCount(integerPart);
        remaining = length - digits;
    }

    // 3 decimals at most
    decimals = MIN(remaining, MIN(decimals, 3));
    remaining -= decimals;

    // Done counting. Time to write the characters.

    // Write spaces at the start
    while (remaining > 0) {
        *ptr = SYM_BLANK;
        ptr++;
        remaining--;
    }

    // Write the minus sign if required
    if (negative) {
        *ptr = '-';
        ptr++;
    }
    // Now write the digits.
    ui2a(integerPart, 10, 0, ptr);
    ptr += digits;
    if (decimals > 0) {
        *(ptr-1) += SYM_ZERO_HALF_TRAILING_DOT - '0';
        dec = ptr;
        int factor = 3; // we're getting the decimal part in millis first
        while (decimals < factor) {
            factor--;
            millis /= 10;
        }
        int decimalDigits = digitCount(millis);
        while (decimalDigits < decimals) {
            decimalDigits++;
            *ptr = '0';
            ptr++;
        }
        ui2a(millis, 10, 0, ptr);
        *dec += SYM_ZERO_HALF_LEADING_DOT - '0';
    }
    return scaled;
}

/**
 * Converts distance into a string based on the current unit system
 * prefixed by a a symbol to indicate the unit used.
 * @param dist Distance in centimeters
 */
static void osdFormatDistanceSymbol(char *buff, int32_t dist)
{
    switch ((osd_unit_e)osdConfig()->units) {
    case OSD_UNIT_IMPERIAL:
        if (osdFormatCentiNumber(buff, CENTIMETERS_TO_CENTIFEET(dist), FEET_PER_MILE, 0, 3, 3)) {
            buff[3] = SYM_DIST_MI;
        } else {
            buff[3] = SYM_DIST_FT;
        }
        buff[4] = '\0';
        break;
    case OSD_UNIT_UK:
        FALLTHROUGH;
    case OSD_UNIT_METRIC:
        if (osdFormatCentiNumber(buff, dist, METERS_PER_KILOMETER, 0, 3, 3)) {
            buff[3] = SYM_DIST_KM;
        } else {
            buff[3] = SYM_DIST_M;
        }
        buff[4] = '\0';
        break;
    }
}

/**
 * Converts distance into a string based on the current unit system.
 * @param dist Distance in centimeters
 */
 static void osdFormatDistanceStr(char *buff, int32_t dist)
 {
     int32_t centifeet;
     switch ((osd_unit_e)osdConfig()->units) {
     case OSD_UNIT_IMPERIAL:
        centifeet = CENTIMETERS_TO_CENTIFEET(dist);
        if (abs(centifeet) < FEET_PER_MILE * 100 / 2) {
            // Show feet when dist < 0.5mi
            tfp_sprintf(buff, "%d%c", (int)(centifeet / 100), SYM_FT);
        } else {
            // Show miles when dist >= 0.5mi
            tfp_sprintf(buff, "%d.%02d%c", (int)(centifeet / (100*FEET_PER_MILE)),
            (abs(centifeet) % (100 * FEET_PER_MILE)) / FEET_PER_MILE, SYM_MI);
        }
        break;
     case OSD_UNIT_UK:
         FALLTHROUGH;
     case OSD_UNIT_METRIC:
        if (abs(dist) < METERS_PER_KILOMETER * 100) {
            // Show meters when dist < 1km
            tfp_sprintf(buff, "%d%c", (int)(dist / 100), SYM_M);
        } else {
            // Show kilometers when dist >= 1km
            tfp_sprintf(buff, "%d.%02d%c", (int)(dist / (100*METERS_PER_KILOMETER)),
                (abs(dist) % (100 * METERS_PER_KILOMETER)) / METERS_PER_KILOMETER, SYM_KM);
         }
         break;
     }
 }

/**
 * Converts velocity based on the current unit system (kmh or mph).
 * @param alt Raw velocity (i.e. as taken from gpsSol.groundSpeed in centimeters/second)
 */
static int32_t osdConvertVelocityToUnit(int32_t vel)
{
    switch ((osd_unit_e)osdConfig()->units) {
    case OSD_UNIT_UK:
        FALLTHROUGH;
    case OSD_UNIT_IMPERIAL:
        return (vel * 224) / 10000; // Convert to mph
    case OSD_UNIT_METRIC:
        return (vel * 36) / 1000;   // Convert to kmh
    }
    // Unreachable
    return -1;
}

/**
 * Converts velocity into a string based on the current unit system.
 * @param alt Raw velocity (i.e. as taken from gpsSol.groundSpeed in centimeters/seconds)
 */
static void osdFormatVelocityStr(char* buff, int32_t vel, bool _3D)
{
    switch ((osd_unit_e)osdConfig()->units) {
    case OSD_UNIT_UK:
        FALLTHROUGH;
    case OSD_UNIT_IMPERIAL:
        tfp_sprintf(buff, "%3d%c", (int)osdConvertVelocityToUnit(vel), (_3D ? SYM_3D_MPH : SYM_MPH));
        break;
    case OSD_UNIT_METRIC:
        tfp_sprintf(buff, "%3d%c", (int)osdConvertVelocityToUnit(vel), (_3D ? SYM_3D_KMH : SYM_KMH));
        break;
    }
}

/**
 * Converts wind speed into a string based on the current unit system, using
 * always 3 digits and an additional character for the unit at the right. buff
 * is null terminated.
 * @param ws Raw wind speed in cm/s
 */
#ifdef USE_WIND_ESTIMATOR
static void osdFormatWindSpeedStr(char *buff, int32_t ws, bool isValid)
{
    int32_t centivalue;
    char suffix;
    switch (osdConfig()->units) {
        case OSD_UNIT_UK:
            FALLTHROUGH;
        case OSD_UNIT_IMPERIAL:
            centivalue = (ws * 224) / 100;
            suffix = SYM_MPH;
            break;
        case OSD_UNIT_METRIC:
            centivalue = (ws * 36) / 10;
            suffix = SYM_KMH;
            break;
    }
    if (isValid) {
        osdFormatCentiNumber(buff, centivalue, 0, 2, 0, 3);
    } else {
        buff[0] = buff[1] = buff[2] = '-';
    }
    buff[3] = suffix;
    buff[4] = '\0';
}
#endif

/**
* Converts altitude into a string based on the current unit system
* prefixed by a a symbol to indicate the unit used.
* @param alt Raw altitude/distance (i.e. as taken from baro.BaroAlt in centimeters)
*/
static void osdFormatAltitudeSymbol(char *buff, int32_t alt)
{
    switch ((osd_unit_e)osdConfig()->units) {
        case OSD_UNIT_UK:
            FALLTHROUGH;
        case OSD_UNIT_IMPERIAL:
            if (osdFormatCentiNumber(buff , CENTIMETERS_TO_CENTIFEET(alt), 1000, 0, 2, 3)) {
                // Scaled to kft
                buff[3] = SYM_ALT_KFT;
            } else {
                // Formatted in feet
                buff[3] = SYM_ALT_FT;
            }
            buff[4] = '\0';
            break;
        case OSD_UNIT_METRIC:
            // alt is alredy in cm
            if (osdFormatCentiNumber(buff, alt, 1000, 0, 2, 3)) {
                // Scaled to km
                buff[3] = SYM_ALT_KM;
            } else {
                // Formatted in m
                buff[3] = SYM_ALT_M;
            }
            buff[4] = '\0';
            break;
    }
}

/**
* Converts altitude into a string based on the current unit system.
* @param alt Raw altitude/distance (i.e. as taken from baro.BaroAlt in centimeters)
*/
static void osdFormatAltitudeStr(char *buff, int32_t alt)
{
    int32_t value;
    switch ((osd_unit_e)osdConfig()->units) {
        case OSD_UNIT_IMPERIAL:
            value = CENTIMETERS_TO_FEET(alt);
            tfp_sprintf(buff, "%d%c", (int)value, SYM_FT);
            break;
        case OSD_UNIT_UK:
            FALLTHROUGH;
        case OSD_UNIT_METRIC:
            value = CENTIMETERS_TO_METERS(alt);
            tfp_sprintf(buff, "%d%c", (int)value, SYM_M);
            break;
    }
}

static void osdFormatTime(char *buff, uint32_t seconds, char sym_m, char sym_h)
{
    uint32_t value = seconds;
    char sym = sym_m;
    // Maximum value we can show in minutes is 99 minutes and 59 seconds
    if (seconds > (99 * 60) + 59) {
        sym = sym_h;
        value = seconds / 60;
    }
    buff[0] = sym;
    tfp_sprintf(buff + 1, "%02d:%02d", (int)(value / 60), (int)(value % 60));
}

static inline void osdFormatOnTime(char *buff)
{
    osdFormatTime(buff, micros() / 1000000, SYM_ON_M, SYM_ON_H);
}

static inline void osdFormatFlyTime(char *buff, textAttributes_t *attr)
{
    uint32_t seconds = getFlightTime();
    osdFormatTime(buff, seconds, SYM_FLY_M, SYM_FLY_H);
    if (attr && osdConfig()->time_alarm > 0) {
       if (seconds / 60 >= osdConfig()->time_alarm && ARMING_FLAG(ARMED)) {
            TEXT_ATTRIBUTES_ADD_BLINK(*attr);
        }
    }
}

/**
 * Converts RSSI into a % value used by the OSD.
 */
static uint16_t osdConvertRSSI(void)
{
    // change range to [0, 99]
    return constrain(getRSSI() * 100 / RSSI_MAX_VALUE, 0, 99);
}

/**
* Displays a temperature postfixed with a symbol depending on the current unit system
* @param label to display
* @param valid true if measurement is valid
* @param temperature in deciDegrees Celcius
*/
static void osdDisplayTemperature(uint8_t elemPosX, uint8_t elemPosY, uint16_t symbol, const char *label, bool valid, int16_t temperature, int16_t alarm_min, int16_t alarm_max)
{
    char buff[TEMPERATURE_LABEL_LEN + 2 < 6 ? 6 : TEMPERATURE_LABEL_LEN + 2];
    textAttributes_t elemAttr = valid ? TEXT_ATTRIBUTES_NONE : _TEXT_ATTRIBUTES_BLINK_BIT;
    uint8_t valueXOffset = 0;

    if (symbol) {
        buff[0] = symbol;
        buff[1] = '\0';
        displayWriteWithAttr(osdDisplayPort, elemPosX, elemPosY, buff, elemAttr);
        valueXOffset = 1;
    }
#ifdef USE_TEMPERATURE_SENSOR
    else if (label[0] != '\0') {
        uint8_t label_len = strnlen(label, TEMPERATURE_LABEL_LEN);
        memcpy(buff, label, label_len);
        memset(buff + label_len, ' ', TEMPERATURE_LABEL_LEN + 1 - label_len);
        buff[5] = '\0';
        displayWriteWithAttr(osdDisplayPort, elemPosX, elemPosY, buff, elemAttr);
        valueXOffset = osdConfig()->temp_label_align == OSD_ALIGN_LEFT ? 5 : label_len + 1;
    }
#else
    UNUSED(label);
#endif

    if (valid) {

        if ((temperature <= alarm_min) || (temperature >= alarm_max)) TEXT_ATTRIBUTES_ADD_BLINK(elemAttr);
        if (osdConfig()->units == OSD_UNIT_IMPERIAL) temperature = temperature * 9 / 5.0f + 320;
        tfp_sprintf(buff, "%3d", temperature / 10);

    } else
        strcpy(buff, "---");

    buff[3] = osdConfig()->units == OSD_UNIT_IMPERIAL ? SYM_TEMP_F : SYM_TEMP_C;
    buff[4] = '\0';

    displayWriteWithAttr(osdDisplayPort, elemPosX + valueXOffset, elemPosY, buff, elemAttr);
}

#ifdef USE_TEMPERATURE_SENSOR
static void osdDisplayTemperatureSensor(uint8_t elemPosX, uint8_t elemPosY, uint8_t sensorIndex)
{
    int16_t temperature;
    const bool valid = getSensorTemperature(sensorIndex, &temperature);
    const tempSensorConfig_t *sensorConfig = tempSensorConfig(sensorIndex);
    uint16_t symbol = sensorConfig->osdSymbol ? SYM_TEMP_SENSOR_FIRST + sensorConfig->osdSymbol - 1 : 0;
    osdDisplayTemperature(elemPosX, elemPosY, symbol, sensorConfig->label, valid, temperature, sensorConfig->alarm_min, sensorConfig->alarm_max);
}
#endif

static void osdFormatCoordinate(char *buff, char sym, int32_t val)
{
    // up to 4 for number + 1 for the symbol + null terminator + fill the rest with decimals
    const int coordinateLength = osdConfig()->coordinate_digits + 1;

    buff[0] = sym;
    int32_t integerPart = val / GPS_DEGREES_DIVIDER;
    // Latitude maximum integer width is 3 (-90) while
    // longitude maximum integer width is 4 (-180).
    int integerDigits = tfp_sprintf(buff + 1, (integerPart == 0 && val < 0) ? "-%d" : "%d", (int)integerPart);
    // We can show up to 7 digits in decimalPart.
    int32_t decimalPart = abs(val % GPS_DEGREES_DIVIDER);
    STATIC_ASSERT(GPS_DEGREES_DIVIDER == 1e7, adjust_max_decimal_digits);
    int decimalDigits = tfp_sprintf(buff + 1 + integerDigits, "%07d", (int)decimalPart);
    // Embbed the decimal separator
    buff[1 + integerDigits - 1] += SYM_ZERO_HALF_TRAILING_DOT - '0';
    buff[1 + integerDigits] += SYM_ZERO_HALF_LEADING_DOT - '0';
    // Fill up to coordinateLength with zeros
    int total = 1 + integerDigits + decimalDigits;
    while(total < coordinateLength) {
        buff[total] = '0';
        total++;
    }
    buff[coordinateLength] = '\0';
}

// Used twice, make sure it's exactly the same string
// to save some memory
#define RC_RX_LINK_LOST_MSG "!RC RX LINK LOST!"

static const char * osdArmingDisabledReasonMessage(void)
{
    switch (isArmingDisabledReason()) {
        case ARMING_DISABLED_FAILSAFE_SYSTEM:
            // See handling of FAILSAFE_RX_LOSS_MONITORING in failsafe.c
            if (failsafePhase() == FAILSAFE_RX_LOSS_MONITORING) {
                if (failsafeIsReceivingRxData()) {
                    // If we're not using sticks, it means the ARM switch
                    // hasn't been off since entering FAILSAFE_RX_LOSS_MONITORING
                    // yet
                    return OSD_MESSAGE_STR("TURN ARM SWITCH OFF");
                }
                // Not receiving RX data
                return OSD_MESSAGE_STR(RC_RX_LINK_LOST_MSG);
            }
            return OSD_MESSAGE_STR("DISABLED BY FAILSAFE");
        case ARMING_DISABLED_NOT_LEVEL:
            return OSD_MESSAGE_STR("AIRCRAFT IS NOT LEVEL");
        case ARMING_DISABLED_SENSORS_CALIBRATING:
            return OSD_MESSAGE_STR("SENSORS CALIBRATING");
        case ARMING_DISABLED_SYSTEM_OVERLOADED:
            return OSD_MESSAGE_STR("SYSTEM OVERLOADED");
        case ARMING_DISABLED_NAVIGATION_UNSAFE:
#if defined(USE_NAV)
            // Check the exact reason
            switch (navigationIsBlockingArming(NULL)) {
                case NAV_ARMING_BLOCKER_NONE:
                    break;
                case NAV_ARMING_BLOCKER_MISSING_GPS_FIX:
                    return OSD_MESSAGE_STR("WAITING FOR GPS FIX");
                case NAV_ARMING_BLOCKER_NAV_IS_ALREADY_ACTIVE:
                    return OSD_MESSAGE_STR("DISABLE NAVIGATION FIRST");
                case NAV_ARMING_BLOCKER_FIRST_WAYPOINT_TOO_FAR:
                    return OSD_MESSAGE_STR("FIRST WAYPOINT IS TOO FAR");
            }
#endif
            break;
        case ARMING_DISABLED_COMPASS_NOT_CALIBRATED:
            return OSD_MESSAGE_STR("COMPASS NOT CALIBRATED");
        case ARMING_DISABLED_ACCELEROMETER_NOT_CALIBRATED:
            return OSD_MESSAGE_STR("ACCELEROMETER NOT CALIBRATED");
        case ARMING_DISABLED_ARM_SWITCH:
            return OSD_MESSAGE_STR("DISABLE ARM SWITCH FIRST");
        case ARMING_DISABLED_HARDWARE_FAILURE:
            {
                if (!HW_SENSOR_IS_HEALTHY(getHwGyroStatus())) {
                    return OSD_MESSAGE_STR("GYRO FAILURE");
                }
                if (!HW_SENSOR_IS_HEALTHY(getHwAccelerometerStatus())) {
                    return OSD_MESSAGE_STR("ACCELEROMETER FAILURE");
                }
                if (!HW_SENSOR_IS_HEALTHY(getHwCompassStatus())) {
                    return OSD_MESSAGE_STR("COMPASS FAILURE");
                }
                if (!HW_SENSOR_IS_HEALTHY(getHwBarometerStatus())) {
                    return OSD_MESSAGE_STR("BAROMETER FAILURE");
                }
                if (!HW_SENSOR_IS_HEALTHY(getHwGPSStatus())) {
                    return OSD_MESSAGE_STR("GPS FAILURE");
                }
                if (!HW_SENSOR_IS_HEALTHY(getHwRangefinderStatus())) {
                    return OSD_MESSAGE_STR("RANGE FINDER FAILURE");
                }
                if (!HW_SENSOR_IS_HEALTHY(getHwPitotmeterStatus())) {
                    return OSD_MESSAGE_STR("PITOT METER FAILURE");
                }
            }
            return OSD_MESSAGE_STR("HARDWARE FAILURE");
        case ARMING_DISABLED_BOXFAILSAFE:
            return OSD_MESSAGE_STR("FAILSAFE MODE ENABLED");
        case ARMING_DISABLED_BOXKILLSWITCH:
            return OSD_MESSAGE_STR("KILLSWITCH MODE ENABLED");
        case ARMING_DISABLED_RC_LINK:
            return OSD_MESSAGE_STR("NO RC LINK");
        case ARMING_DISABLED_THROTTLE:
            return OSD_MESSAGE_STR("THROTTLE IS NOT LOW");
        case ARMING_DISABLED_ROLLPITCH_NOT_CENTERED:
            return OSD_MESSAGE_STR("ROLLPITCH NOT CENTERED");
        case ARMING_DISABLED_SERVO_AUTOTRIM:
            return OSD_MESSAGE_STR("AUTOTRIM IS ACTIVE");
        case ARMING_DISABLED_OOM:
            return OSD_MESSAGE_STR("NOT ENOUGH MEMORY");
        case ARMING_DISABLED_INVALID_SETTING:
            return OSD_MESSAGE_STR("INVALID SETTING");
        case ARMING_DISABLED_CLI:
            return OSD_MESSAGE_STR("CLI IS ACTIVE");
            // Cases without message
        case ARMING_DISABLED_CMS_MENU:
            FALLTHROUGH;
        case ARMING_DISABLED_OSD_MENU:
            FALLTHROUGH;
        case ARMING_DISABLED_ALL_FLAGS:
            FALLTHROUGH;
        case ARMED:
            FALLTHROUGH;
        case WAS_EVER_ARMED:
            break;
    }
    return NULL;
}

static const char * osdFailsafePhaseMessage(void)
{
    // See failsafe.h for each phase explanation
    switch (failsafePhase()) {
#ifdef USE_NAV
        case FAILSAFE_RETURN_TO_HOME:
            // XXX: Keep this in sync with OSD_FLYMODE.
            return OSD_MESSAGE_STR("(RTH)");
#endif
        case FAILSAFE_LANDING:
            // This should be considered an emergengy landing
            return OSD_MESSAGE_STR("(EMERGENCY LANDING)");
        case FAILSAFE_RX_LOSS_MONITORING:
            // Only reachable from FAILSAFE_LANDED, which performs
            // a disarm. Since aircraft has been disarmed, we no
            // longer show failsafe details.
            FALLTHROUGH;
        case FAILSAFE_LANDED:
            // Very brief, disarms and transitions into
            // FAILSAFE_RX_LOSS_MONITORING. Note that it prevents
            // further rearming via ARMING_DISABLED_FAILSAFE_SYSTEM,
            // so we'll show the user how to re-arm in when
            // that flag is the reason to prevent arming.
            FALLTHROUGH;
        case FAILSAFE_RX_LOSS_IDLE:
            // This only happens when user has chosen NONE as FS
            // procedure. The recovery messages should be enough.
            FALLTHROUGH;
        case FAILSAFE_IDLE:
            // Failsafe not active
            FALLTHROUGH;
        case FAILSAFE_RX_LOSS_DETECTED:
            // Very brief, changes to FAILSAFE_RX_LOSS_RECOVERED
            // or the FS procedure immediately.
            FALLTHROUGH;
        case FAILSAFE_RX_LOSS_RECOVERED:
            // Exiting failsafe
            break;
    }
    return NULL;
}

static const char * osdFailsafeInfoMessage(void)
{
    if (failsafeIsReceivingRxData()) {
        // User must move sticks to exit FS mode
        return OSD_MESSAGE_STR("!MOVE STICKS TO EXIT FS!");
    }
    return OSD_MESSAGE_STR(RC_RX_LINK_LOST_MSG);
}

static const char * navigationStateMessage(void)
{
    switch (NAV_Status.state) {
        case MW_NAV_STATE_NONE:
            break;
        case MW_NAV_STATE_RTH_START:
            return OSD_MESSAGE_STR("STARTING RTH");
        case MW_NAV_STATE_RTH_ENROUTE:
            // TODO: Break this up between climb and head home
            return OSD_MESSAGE_STR("EN ROUTE TO HOME");
        case MW_NAV_STATE_HOLD_INFINIT:
            // Used by HOLD flight modes. No information to add.
            break;
        case MW_NAV_STATE_HOLD_TIMED:
            // Not used anymore
            break;
        case MW_NAV_STATE_WP_ENROUTE:
            // TODO: Show WP number
            return OSD_MESSAGE_STR("EN ROUTE TO WAYPOINT");
        case MW_NAV_STATE_PROCESS_NEXT:
            return OSD_MESSAGE_STR("PREPARING FOR NEXT WAYPOINT");
        case MW_NAV_STATE_DO_JUMP:
            // Not used
            break;
        case MW_NAV_STATE_LAND_START:
            // Not used
            break;
        case MW_NAV_STATE_EMERGENCY_LANDING:
            return OSD_MESSAGE_STR("EMERGENCY LANDING");
        case MW_NAV_STATE_LAND_IN_PROGRESS:
            return OSD_MESSAGE_STR("LANDING");
        case MW_NAV_STATE_HOVER_ABOVE_HOME:
            if (STATE(FIXED_WING)) {
                return OSD_MESSAGE_STR("LOITERING AROUND HOME");
            }
            return OSD_MESSAGE_STR("HOVERING");
        case MW_NAV_STATE_LANDED:
            return OSD_MESSAGE_STR("LANDED");
        case MW_NAV_STATE_LAND_SETTLE:
            return OSD_MESSAGE_STR("PREPARING TO LAND");
        case MW_NAV_STATE_LAND_START_DESCENT:
            // Not used
            break;
    }
    return NULL;
}

static void osdFormatMessage(char *buff, size_t size, const char *message)
{
    memset(buff, SYM_BLANK, size);
    if (message) {
        int messageLength = strlen(message);
        int rem = MAX(0, OSD_MESSAGE_LENGTH - (int)messageLength);
        // Don't finish the string at the end of the message,
        // write the rest of the blanks.
        strncpy(buff + rem / 2, message, MIN(OSD_MESSAGE_LENGTH - rem / 2, messageLength));
    }
    // Ensure buff is zero terminated
    buff[size - 1] = '\0';
}

/**
 * Draws the battery symbol filled in accordingly to the
 * battery voltage to buff[0].
 **/
static void osdFormatBatteryChargeSymbol(char *buff)
{
    uint8_t p = calculateBatteryPercentage();
    p = (100 - p) / 16.6;
    buff[0] = SYM_BATT_FULL + p;
}

static void osdUpdateBatteryCapacityOrVoltageTextAttributes(textAttributes_t *attr)
{
    if ((getBatteryState() != BATTERY_NOT_PRESENT) && ((batteryUsesCapacityThresholds() && (getBatteryRemainingCapacity() <= currentBatteryProfile->capacity.warning - currentBatteryProfile->capacity.critical)) || ((!batteryUsesCapacityThresholds()) && (getBatteryVoltage() <= getBatteryWarningVoltage()))))
        TEXT_ATTRIBUTES_ADD_BLINK(*attr);
}

static void osdCrosshairsBounds(uint8_t *x, uint8_t *y, uint8_t *length)
{
    *x = 14 - 1; // Offset for 1 char to the left
    *y = 6;
    if (IS_DISPLAY_PAL) {
        ++(*y);
    }
    int size = 3;
    if (osdConfig()->crosshairs_style == OSD_CROSSHAIRS_STYLE_AIRCRAFT) {
        (*x)--;
        size = 5;
    }
    if (length) {
        *length = size;
    }
}

/**
 * Formats throttle position prefixed by its symbol. If autoThr
 * is true and the navigation system is controlling THR, it
 * uses the THR value applied by the system rather than the
 * input value received by the sticks.
 **/
static void osdFormatThrottlePosition(char *buff, bool autoThr, textAttributes_t *elemAttr)
{
    buff[0] = SYM_BLANK;
    buff[1] = SYM_THR;
    int16_t thr = rxGetChannelValue(THROTTLE);
    if (autoThr && navigationIsControllingThrottle()) {
        buff[0] = SYM_AUTO_THR0;
        buff[1] = SYM_AUTO_THR1;
        thr = rcCommand[THROTTLE];
        if (isFixedWingAutoThrottleManuallyIncreased())
            TEXT_ATTRIBUTES_ADD_BLINK(*elemAttr);
    }
    tfp_sprintf(buff + 2, "%3d", (constrain(thr, PWM_RANGE_MIN, PWM_RANGE_MAX) - PWM_RANGE_MIN) * 100 / (PWM_RANGE_MAX - PWM_RANGE_MIN));
}

static inline int32_t osdGetAltitude(void)
{
#if defined(USE_NAV)
    return getEstimatedActualPosition(Z);
#elif defined(USE_BARO)
    return baro.alt;
#else
    return 0;
#endif
}

static inline int32_t osdGetAltitudeMsl(void)
{
#if defined(USE_NAV)
    return getEstimatedActualPosition(Z)+GPS_home.alt;
#elif defined(USE_BARO)
    return baro.alt+GPS_home.alt;
#else
    return 0;
#endif
}

static uint8_t osdUpdateSidebar(osd_sidebar_scroll_e scroll, osd_sidebar_t *sidebar, timeMs_t currentTimeMs)
{
    // Scroll between SYM_AH_DECORATION_MIN and SYM_AH_DECORATION_MAX.
    // Zero scrolling should draw SYM_AH_DECORATION.
    uint8_t decoration = SYM_AH_DECORATION;
    int offset;
    int steps;
    switch (scroll) {
        case OSD_SIDEBAR_SCROLL_NONE:
            sidebar->arrow = OSD_SIDEBAR_ARROW_NONE;
            sidebar->offset = 0;
            return decoration;
        case OSD_SIDEBAR_SCROLL_ALTITUDE:
            // Move 1 char for every 20cm
            offset = osdGetAltitude();
            steps = offset / 20;
            break;
        case OSD_SIDEBAR_SCROLL_GROUND_SPEED:
#if defined(USE_GPS)
            offset = gpsSol.groundSpeed;
#else
            offset = 0;
#endif
            // Move 1 char for every 20 cm/s
            steps = offset / 20;
            break;
        case OSD_SIDEBAR_SCROLL_HOME_DISTANCE:
#if defined(USE_GPS)
            offset = GPS_distanceToHome;
#else
            offset = 0;
#endif
            // Move 1 char for every 5m
            steps = offset / 5;
            break;
    }
    if (offset) {
        decoration -= steps % SYM_AH_DECORATION_COUNT;
        if (decoration > SYM_AH_DECORATION_MAX) {
            decoration -= SYM_AH_DECORATION_COUNT;
        } else if (decoration < SYM_AH_DECORATION_MIN) {
            decoration += SYM_AH_DECORATION_COUNT;
        }
    }
    if (currentTimeMs - sidebar->updated > 100) {
        if (offset > sidebar->offset) {
            sidebar->arrow = OSD_SIDEBAR_ARROW_UP;
            sidebar->idle = 0;
        } else if (offset < sidebar->offset) {
            sidebar->arrow = OSD_SIDEBAR_ARROW_DOWN;
            sidebar->idle = 0;
        } else {
            if (sidebar->idle > 3) {
                sidebar->arrow = OSD_SIDEBAR_ARROW_NONE;
            } else {
                sidebar->idle++;
            }
        }
        sidebar->offset = offset;
        sidebar->updated = currentTimeMs;
    }
    return decoration;
}

static bool osdIsHeadingValid(void)
{
    return isImuHeadingValid();
}

static int16_t osdGetHeading(void)
{
    return attitude.values.yaw;
}

// Returns a heading angle in degrees normalized to [0, 360).
static int osdGetHeadingAngle(int angle)
{
    while (angle < 0) {
        angle += 360;
    }
    while (angle >= 360) {
        angle -= 360;
    }
    return angle;
}

#if defined(USE_GPS)

/* Draws a map with the given symbol in the center and given point of interest
 * defined by its distance in meters and direction in degrees.
 * referenceHeading indicates the up direction in the map, in degrees, while
 * referenceSym (if non-zero) is drawn at the upper right corner below a small
 * arrow to indicate the map reference to the user. The drawn argument is an
 * in-out used to store the last position where the craft was drawn to avoid
 * erasing all screen on each redraw.
 */
static void osdDrawMap(int referenceHeading, uint8_t referenceSym, uint8_t centerSym,
                       uint32_t poiDistance, int16_t poiDirection, uint8_t poiSymbol,
                       uint16_t *drawn, uint32_t *usedScale)
{
    // TODO: These need to be tested with several setups. We might
    // need to make them configurable.
    const int hMargin = 1;
    const int vMargin = 1;

    // TODO: Get this from the display driver?
    const int charWidth = 12;
    const int charHeight = 18;

    uint8_t minX = hMargin;
    uint8_t maxX = osdDisplayPort->cols - 1 - hMargin;
    uint8_t minY = vMargin;
    uint8_t maxY = osdDisplayPort->rows - 1 - vMargin;
    uint8_t midX = osdDisplayPort->cols / 2;
    uint8_t midY = osdDisplayPort->rows / 2;

    // Fixed marks
    displayWriteChar(osdDisplayPort, midX, midY, centerSym);

    // First, erase the previous drawing.
    if (OSD_VISIBLE(*drawn)) {
        displayWriteChar(osdDisplayPort, OSD_X(*drawn), OSD_Y(*drawn), SYM_BLANK);
        *drawn = 0;
    }

    uint32_t initialScale;
    const unsigned scaleMultiplier = 2;
    // We try to reduce the scale when the POI will be around half the distance
    // between the center and the closers map edge, to avoid too much jumping
    const int scaleReductionMultiplier = MIN(midX - hMargin, midY - vMargin) / 2;

    switch (osdConfig()->units) {
        case OSD_UNIT_IMPERIAL:
            initialScale = 16; // 16m ~= 0.01miles
            break;
        case OSD_UNIT_UK:
            FALLTHROUGH;
        case OSD_UNIT_METRIC:
            initialScale = 10; // 10m as initial scale
            break;
    }

    // Try to keep the same scale when getting closer until we draw over the center point
    uint32_t scale = initialScale;
    if (*usedScale) {
        scale = *usedScale;
        if (scale > initialScale && poiDistance < *usedScale * scaleReductionMultiplier) {
            scale /= scaleMultiplier;
        }
    }

    if (STATE(GPS_FIX)) {

        int directionToPoi = osdGetHeadingAngle(poiDirection - referenceHeading);
        float poiAngle = DEGREES_TO_RADIANS(directionToPoi);
        float poiSin = sin_approx(poiAngle);
        float poiCos = cos_approx(poiAngle);

        // Now start looking for a valid scale that lets us draw everything
        int ii;
        for (ii = 0; ii < 50; ii++) {
            // Calculate location of the aircraft in map
            int points = poiDistance / ((float)scale / charHeight);

            float pointsX = points * poiSin;
            int poiX = midX - roundf(pointsX / charWidth);
            if (poiX < minX || poiX > maxX) {
                scale *= scaleMultiplier;
                continue;
            }

            float pointsY = points * poiCos;
            int poiY = midY + roundf(pointsY / charHeight);
            if (poiY < minY || poiY > maxY) {
                scale *= scaleMultiplier;
                continue;
            }

            if (poiX == midX && poiY == midY) {
                // We're over the map center symbol, so we would be drawing
                // over it even if we increased the scale. Alternate between
                // drawing the center symbol or drawing the POI.
                if (centerSym != SYM_BLANK && OSD_ALTERNATING_CHOICES(1000, 2) == 0) {
                    break;
                }
            } else {

                uint16_t c;
                if (displayReadCharWithAttr(osdDisplayPort, poiX, poiY, &c, NULL) && c != SYM_BLANK) {
                    // Something else written here, increase scale. If the display doesn't support reading
                    // back characters, we assume there's nothing.
                    //
                    // If we're close to the center, decrease scale. Otherwise increase it.
                    uint8_t centerDeltaX = (maxX - minX) / (scaleMultiplier * 2);
                    uint8_t centerDeltaY = (maxY - minY) / (scaleMultiplier * 2);
                    if (poiX >= midX - centerDeltaX && poiX <= midX + centerDeltaX &&
                        poiY >= midY - centerDeltaY && poiY <= midY + centerDeltaY &&
                        scale > scaleMultiplier) {

                        scale /= scaleMultiplier;
                    } else {
                        scale *= scaleMultiplier;
                    }
                    continue;
                }
            }

            // Draw the point on the map
            if (poiSymbol == SYM_ARROW_UP) {
                // Drawing aircraft, rotate
                int mapHeading = osdGetHeadingAngle(DECIDEGREES_TO_DEGREES(osdGetHeading()) - referenceHeading);
                poiSymbol += mapHeading * 2 / 45;
            }
            displayWriteChar(osdDisplayPort, poiX, poiY, poiSymbol);

            // Update saved location
            *drawn = OSD_POS(poiX, poiY) | OSD_VISIBLE_FLAG;
            break;
        }
    }

    *usedScale = scale;

    // Update global map data for scale and reference
    osdMapData.scale = scale;
    osdMapData.referenceSymbol = referenceSym;
}

/* Draws a map with the home in the center and the craft moving around.
 * See osdDrawMap() for reference.
 */
static void osdDrawHomeMap(int referenceHeading, uint8_t referenceSym, uint16_t *drawn, uint32_t *usedScale)
{
    osdDrawMap(referenceHeading, referenceSym, SYM_HOME, GPS_distanceToHome, GPS_directionToHome, SYM_ARROW_UP, drawn, usedScale);
}

/* Draws a map with the aircraft in the center and the home moving around.
 * See osdDrawMap() for reference.
 */
static void osdDrawRadar(uint16_t *drawn, uint32_t *usedScale)
{
    int16_t reference = DECIDEGREES_TO_DEGREES(osdGetHeading());
    int16_t poiDirection = osdGetHeadingAngle(GPS_directionToHome + 180);
    osdDrawMap(reference, 0, SYM_ARROW_UP, GPS_distanceToHome, poiDirection, SYM_HOME, drawn, usedScale);
}

static int16_t osdGet3DSpeed(void)
{
    int16_t vert_speed = getEstimatedActualVelocity(Z);
    int16_t hor_speed = gpsSol.groundSpeed;
    return (int16_t)sqrtf(sq(hor_speed) + sq(vert_speed));
}

#endif

static void osdFormatPidControllerOutput(char *buff, const char *label, const pidController_t *pidController, uint8_t scale, bool showDecimal) {
    strcpy(buff, label);
    for (uint8_t i = strlen(label); i < 5; ++i) buff[i] = ' ';
    uint8_t decimals = showDecimal ? 1 : 0;
    osdFormatCentiNumber(buff + 5, pidController->proportional * scale, 0, decimals, 0, 4);
    buff[9] = ' ';
    osdFormatCentiNumber(buff + 10, pidController->integrator * scale, 0, decimals, 0, 4);
    buff[14] = ' ';
    osdFormatCentiNumber(buff + 15, pidController->derivative * scale, 0, decimals, 0, 4);
    buff[19] = ' ';
    osdFormatCentiNumber(buff + 20, pidController->output_constrained * scale, 0, decimals, 0, 4);
    buff[24] = '\0';
}

static void osdDisplayBatteryVoltage(uint8_t elemPosX, uint8_t elemPosY, uint16_t voltage, uint8_t digits, uint8_t decimals)
{
    char buff[6];
    textAttributes_t elemAttr = TEXT_ATTRIBUTES_NONE;

    osdFormatBatteryChargeSymbol(buff);
    buff[1] = '\0';
    osdUpdateBatteryCapacityOrVoltageTextAttributes(&elemAttr);
    displayWriteWithAttr(osdDisplayPort, elemPosX, elemPosY, buff, elemAttr);

    elemAttr = TEXT_ATTRIBUTES_NONE;
    osdFormatCentiNumber(buff, voltage, 0, decimals, 0, MIN(digits, 4));
    if ((getBatteryState() != BATTERY_NOT_PRESENT) && (getBatteryVoltage() <= getBatteryWarningVoltage()))
        TEXT_ATTRIBUTES_ADD_BLINK(elemAttr);
    displayWriteWithAttr(osdDisplayPort, elemPosX + 1, elemPosY, buff, elemAttr);
}

static void osdDisplayPIDValues(uint8_t elemPosX, uint8_t elemPosY, const char *str, const pid8_t *pid, adjustmentFunction_e adjFuncP, adjustmentFunction_e adjFuncI, adjustmentFunction_e adjFuncD)
{
    textAttributes_t elemAttr;
    char buff[4];

    displayWrite(osdDisplayPort, elemPosX, elemPosY, str);

    elemAttr = TEXT_ATTRIBUTES_NONE;
    tfp_sprintf(buff, "%3d", pid->P);
    if ((isAdjustmentFunctionSelected(adjFuncP)) || (((adjFuncP == ADJUSTMENT_ROLL_P) || (adjFuncP == ADJUSTMENT_PITCH_P)) && (isAdjustmentFunctionSelected(ADJUSTMENT_PITCH_ROLL_P))))
        TEXT_ATTRIBUTES_ADD_BLINK(elemAttr);
    displayWriteWithAttr(osdDisplayPort, elemPosX + 4, elemPosY, buff, elemAttr);

    elemAttr = TEXT_ATTRIBUTES_NONE;
    tfp_sprintf(buff, "%3d", pid->I);
    if ((isAdjustmentFunctionSelected(adjFuncI)) || (((adjFuncI == ADJUSTMENT_ROLL_I) || (adjFuncI == ADJUSTMENT_PITCH_I)) && (isAdjustmentFunctionSelected(ADJUSTMENT_PITCH_ROLL_I))))
        TEXT_ATTRIBUTES_ADD_BLINK(elemAttr);
    displayWriteWithAttr(osdDisplayPort, elemPosX + 8, elemPosY, buff, elemAttr);

    elemAttr = TEXT_ATTRIBUTES_NONE;
    tfp_sprintf(buff, "%3d", pid->D);
    if ((isAdjustmentFunctionSelected(adjFuncD)) || (((adjFuncD == ADJUSTMENT_ROLL_D) || (adjFuncD == ADJUSTMENT_PITCH_D)) && (isAdjustmentFunctionSelected(ADJUSTMENT_PITCH_ROLL_D))))
        TEXT_ATTRIBUTES_ADD_BLINK(elemAttr);
    displayWriteWithAttr(osdDisplayPort, elemPosX + 12, elemPosY, buff, elemAttr);
}

static void osdDisplayAdjustableDecimalValue(uint8_t elemPosX, uint8_t elemPosY, const char *str, const uint8_t valueOffset, const float value, const uint8_t valueLength, const uint8_t maxDecimals, adjustmentFunction_e adjFunc) {
    char buff[8];
    textAttributes_t elemAttr;
    displayWrite(osdDisplayPort, elemPosX, elemPosY, str);

    elemAttr = TEXT_ATTRIBUTES_NONE;
    osdFormatCentiNumber(buff, value * 100, 0, maxDecimals, 0, MIN(valueLength, 8));
    if (isAdjustmentFunctionSelected(adjFunc))
        TEXT_ATTRIBUTES_ADD_BLINK(elemAttr);
    displayWriteWithAttr(osdDisplayPort, elemPosX + strlen(str) + 1 + valueOffset, elemPosY, buff, elemAttr);
}

static bool osdDrawSingleElement(uint8_t item)
{
    uint16_t pos = osdConfig()->item_pos[currentLayout][item];
    if (!OSD_VISIBLE(pos)) {
        return false;
    }

    uint8_t elemPosX = OSD_X(pos);
    uint8_t elemPosY = OSD_Y(pos);
    textAttributes_t elemAttr = TEXT_ATTRIBUTES_NONE;
    char buff[32];

    switch (item) {
    case OSD_RSSI_VALUE:
        {
            uint16_t osdRssi = osdConvertRSSI();
            buff[0] = SYM_RSSI;
            tfp_sprintf(buff + 1, "%2d", osdRssi);
            if (osdRssi < osdConfig()->rssi_alarm) {
                TEXT_ATTRIBUTES_ADD_BLINK(elemAttr);
            }
            break;
        }

    case OSD_MAIN_BATT_VOLTAGE:
        osdDisplayBatteryVoltage(elemPosX, elemPosY, getBatteryRawVoltage(), 2 + osdConfig()->main_voltage_decimals, osdConfig()->main_voltage_decimals);
        return true;

    case OSD_SAG_COMPENSATED_MAIN_BATT_VOLTAGE:
        osdDisplayBatteryVoltage(elemPosX, elemPosY, getBatterySagCompensatedVoltage(), 2 + osdConfig()->main_voltage_decimals, osdConfig()->main_voltage_decimals);
        return true;

    case OSD_CURRENT_DRAW:

        osdFormatCentiNumber(buff, getAmperage(), 0, 2, 0, 3);
        buff[3] = SYM_AMP;
        buff[4] = '\0';
        break;

    case OSD_MAH_DRAWN:
<<<<<<< HEAD
        tfp_sprintf(buff, "%4d", getMAhDrawn());
        buff[4] = SYM_MAH;
        buff[5] = '\0';
=======
        buff[0] = SYM_MAH;
        tfp_sprintf(buff + 1, "%-4d", (int)getMAhDrawn());
>>>>>>> 5cb835e7
        osdUpdateBatteryCapacityOrVoltageTextAttributes(&elemAttr);
        break;

    case OSD_WH_DRAWN:
        osdFormatCentiNumber(buff, getMWhDrawn() / 10, 0, 2, 0, 3);
        osdUpdateBatteryCapacityOrVoltageTextAttributes(&elemAttr);
        buff[3] = SYM_WH;
        buff[4] = '\0';
        break;

    case OSD_BATTERY_REMAINING_CAPACITY:
        buff[0] = (currentBatteryProfile->capacity.unit == BAT_CAPACITY_UNIT_MAH ? SYM_MAH : SYM_WH);

        if (currentBatteryProfile->capacity.value == 0)
            tfp_sprintf(buff + 1, "NA");
        else if (!batteryWasFullWhenPluggedIn())
            tfp_sprintf(buff + 1, "NF");
        else if (currentBatteryProfile->capacity.unit == BAT_CAPACITY_UNIT_MAH)
            tfp_sprintf(buff + 1, "%-4lu", getBatteryRemainingCapacity());
        else // currentBatteryProfile->capacity.unit == BAT_CAPACITY_UNIT_MWH
            osdFormatCentiNumber(buff + 1, getBatteryRemainingCapacity() / 10, 0, 2, 0, 3);

        if ((getBatteryState() != BATTERY_NOT_PRESENT) && batteryUsesCapacityThresholds() && (getBatteryRemainingCapacity() <= currentBatteryProfile->capacity.warning - currentBatteryProfile->capacity.critical))
            TEXT_ATTRIBUTES_ADD_BLINK(elemAttr);

        break;

    case OSD_BATTERY_REMAINING_PERCENT:
        tfp_sprintf(buff, "%3d%%", calculateBatteryPercentage());
        osdUpdateBatteryCapacityOrVoltageTextAttributes(&elemAttr);
        break;

    case OSD_POWER_SUPPLY_IMPEDANCE:
        if (isPowerSupplyImpedanceValid())
            tfp_sprintf(buff, "%3d", getPowerSupplyImpedance());
        else
            strcpy(buff, "---");
        buff[3] = SYM_MILLIOHM;
        buff[4] = '\0';
        break;

#ifdef USE_GPS
    case OSD_GPS_SATS:
        buff[0] = SYM_SAT_L;
        buff[1] = SYM_SAT_R;
        tfp_sprintf(buff + 2, "%2d", gpsSol.numSat);
        if (!STATE(GPS_FIX)) {
            TEXT_ATTRIBUTES_ADD_BLINK(elemAttr);
        }
        break;

    case OSD_GPS_SPEED:
        osdFormatVelocityStr(buff, gpsSol.groundSpeed, false);
        break;

    case OSD_3D_SPEED:
        {
            osdFormatVelocityStr(buff, osdGet3DSpeed(), true);
            break;
        }

    case OSD_GPS_LAT:
        osdFormatCoordinate(buff, SYM_LAT, gpsSol.llh.lat);
        break;

    case OSD_GPS_LON:
        osdFormatCoordinate(buff, SYM_LON, gpsSol.llh.lon);
        break;

    case OSD_HOME_DIR:
        {
            if (STATE(GPS_FIX) && STATE(GPS_FIX_HOME) && isImuHeadingValid()) {
                if (GPS_distanceToHome < (navConfig()->general.min_rth_distance / 100) ) {
                    buff[0] = SYM_HOME_NEAR;
                }
                else
                {
                    // There are 16 orientations for the home direction arrow.
                    // so we use 22.5deg per image, where the 1st image is used
                    // for [349, 11], the 2nd for [12, 33], etc...
                    int homeDirection = GPS_directionToHome - DECIDEGREES_TO_DEGREES(osdGetHeading());
                    // Add 11 to the angle, so first character maps to [349, 11]
                    int homeArrowDir = osdGetHeadingAngle(homeDirection + 11);
                    unsigned arrowOffset = homeArrowDir * 2 / 45;
                    buff[0] = SYM_ARROW_UP + arrowOffset;
                }
            } else {
                // No home or no fix or unknown heading, blink.
                // If we're unarmed, show the arrow pointing up so users can see the arrow
                // while configuring the OSD. If we're armed, show a '-' indicating that
                // we don't know the direction to home.
                buff[0] = ARMING_FLAG(ARMED) ? '-' : SYM_ARROW_UP;
                TEXT_ATTRIBUTES_ADD_BLINK(elemAttr);
            }
            buff[1] = '\0';
            break;
        }

    case OSD_HOME_HEADING_ERROR:
        {
            buff[0] = SYM_HOME;
            buff[1] = SYM_HEADING;

            if (isImuHeadingValid() && navigationPositionEstimateIsHealthy()) {
                int16_t h = lrintf(CENTIDEGREES_TO_DEGREES((float)wrap_18000(DEGREES_TO_CENTIDEGREES((int32_t)GPS_directionToHome) - DECIDEGREES_TO_CENTIDEGREES((int32_t)osdGetHeading()))));
                tfp_sprintf(buff + 2, "%4d", h);
            } else {
                strcpy(buff + 2, "----");
            }

            buff[6] = SYM_DEGREES;
            buff[7] = '\0';
            break;
        }

    case OSD_HOME_DIST:
        {
            buff[0] = SYM_HOME;
            osdFormatDistanceSymbol(&buff[1], GPS_distanceToHome * 100);
            uint16_t dist_alarm = osdConfig()->dist_alarm;
            if (dist_alarm > 0 && GPS_distanceToHome > dist_alarm) {
                TEXT_ATTRIBUTES_ADD_BLINK(elemAttr);
            }
        }
        break;

    case OSD_TRIP_DIST:
        buff[0] = SYM_TOTAL;
        osdFormatDistanceSymbol(buff + 1, getTotalTravelDistance());
        break;

    case OSD_HEADING:
        {
            buff[0] = SYM_HEADING;
            if (osdIsHeadingValid()) {
                int16_t h = DECIDEGREES_TO_DEGREES(osdGetHeading());
                if (h < 0) {
                    h += 360;
                }
                tfp_sprintf(&buff[1], "%3d", h);
            } else {
                buff[1] = buff[2] = buff[3] = '-';
            }
            buff[4] = '\0';
            break;
        }

    case OSD_CRUISE_HEADING_ERROR:
        {
            if (ARMING_FLAG(ARMED) && !FLIGHT_MODE(NAV_CRUISE_MODE)) {
                displayWrite(osdDisplayPort, elemPosX, elemPosY, "     ");
                return true;
            }

            buff[0] = SYM_HEADING;

            if ((!ARMING_FLAG(ARMED)) || (FLIGHT_MODE(NAV_CRUISE_MODE) && isAdjustingPosition())) {
                buff[1] = buff[2] = buff[3] = '-';
            } else if (FLIGHT_MODE(NAV_CRUISE_MODE)) {
                int16_t herr = lrintf(CENTIDEGREES_TO_DEGREES((float)navigationGetHeadingError()));
                if (ABS(herr) > 99)
                    strcpy(buff + 1, ">99");
                else
                    tfp_sprintf(buff + 1, "%3d", herr);
            }

            buff[4] = SYM_DEGREES;
            buff[5] = '\0';
            break;
        }

    case OSD_CRUISE_HEADING_ADJUSTMENT:
        {
            int16_t heading_adjust = lrintf(CENTIDEGREES_TO_DEGREES((float)getCruiseHeadingAdjustment()));

            if (ARMING_FLAG(ARMED) && ((!FLIGHT_MODE(NAV_CRUISE_MODE)) || !(isAdjustingPosition() || isAdjustingHeading() || (heading_adjust != 0)))) {
                displayWrite(osdDisplayPort, elemPosX, elemPosY, "      ");
                return true;
            }

            buff[0] = SYM_HEADING;

            if (!ARMING_FLAG(ARMED)) {
                buff[1] = buff[2] = buff[3] = buff[4] = '-';
            } else if (FLIGHT_MODE(NAV_CRUISE_MODE)) {
                tfp_sprintf(buff + 1, "%4d", heading_adjust);
            }

            buff[5] = SYM_DEGREES;
            buff[6] = '\0';
            break;
        }

    case OSD_GPS_HDOP:
        {
            buff[0] = SYM_HDP_L;
            buff[1] = SYM_HDP_R;
            int32_t centiHDOP = 100 * gpsSol.hdop / HDOP_SCALE;
            osdFormatCentiNumber(&buff[2], centiHDOP, 0, 1, 0, 2);
            break;
        }

    case OSD_MAP_NORTH:
        {
            static uint16_t drawn = 0;
            static uint32_t scale = 0;
            osdDrawHomeMap(0, 'N', &drawn, &scale);
            return true;
        }
    case OSD_MAP_TAKEOFF:
        {
            static uint16_t drawn = 0;
            static uint32_t scale = 0;
            osdDrawHomeMap(CENTIDEGREES_TO_DEGREES(navigationGetHomeHeading()), 'T', &drawn, &scale);
            return true;
        }
    case OSD_RADAR:
        {
            static uint16_t drawn = 0;
            static uint32_t scale = 0;
            osdDrawRadar(&drawn, &scale);
            return true;
        }
#endif // GPS

    case OSD_ALTITUDE:
        {
            int32_t alt = osdGetAltitude();
            osdFormatAltitudeSymbol(buff, alt);
            uint16_t alt_alarm = osdConfig()->alt_alarm;
            uint16_t neg_alt_alarm = osdConfig()->neg_alt_alarm;
            if ((alt_alarm > 0 && CENTIMETERS_TO_METERS(alt) > alt_alarm) ||
                (neg_alt_alarm > 0 && alt < 0 && -CENTIMETERS_TO_METERS(alt) > neg_alt_alarm)) {

                TEXT_ATTRIBUTES_ADD_BLINK(elemAttr);
            }
            break;
        }

    case OSD_ALTITUDE_MSL:
        {
            int32_t alt = osdGetAltitudeMsl();
            osdFormatAltitudeSymbol(buff, alt);
            break;
        }		
		
    case OSD_ONTIME:
        {
            osdFormatOnTime(buff);
            break;
        }

    case OSD_FLYTIME:
        {
            osdFormatFlyTime(buff, &elemAttr);
            break;
        }

    case OSD_ONTIME_FLYTIME:
        {
            if (ARMING_FLAG(ARMED)) {
                osdFormatFlyTime(buff, &elemAttr);
            } else {
                osdFormatOnTime(buff);
            }
            break;
        }

    case OSD_REMAINING_FLIGHT_TIME_BEFORE_RTH:
        {
            static timeUs_t updatedTimestamp = 0;
            /*static int32_t updatedTimeSeconds = 0;*/
            timeUs_t currentTimeUs = micros();
            static int32_t timeSeconds = -1;
            if (cmpTimeUs(currentTimeUs, updatedTimestamp) >= 1000000) {
                timeSeconds = calculateRemainingFlightTimeBeforeRTH(osdConfig()->estimations_wind_compensation);
                updatedTimestamp = currentTimeUs;
            }
            if ((!ARMING_FLAG(ARMED)) || (timeSeconds == -1)) {
                buff[0] = SYM_FLY_M;
                strcpy(buff + 1, "--:--");
                updatedTimestamp = 0;
            } else if (timeSeconds == -2) {
                // Wind is too strong to come back with cruise throttle
                buff[0] = SYM_FLY_M;
                buff[1] = buff[2] = buff[4] = buff[5] = SYM_WIND_HORIZONTAL;
                buff[3] = ':';
                buff[6] = '\0';
                TEXT_ATTRIBUTES_ADD_BLINK(elemAttr);
            } else {
                osdFormatTime(buff, timeSeconds, SYM_FLY_M, SYM_FLY_H);
                if (timeSeconds == 0)
                    TEXT_ATTRIBUTES_ADD_BLINK(elemAttr);
            }
        }
        break;

    case OSD_REMAINING_DISTANCE_BEFORE_RTH:;
        static timeUs_t updatedTimestamp = 0;
        timeUs_t currentTimeUs = micros();
        static int32_t distanceMeters = -1;
        if (cmpTimeUs(currentTimeUs, updatedTimestamp) >= 1000000) {
            distanceMeters = calculateRemainingDistanceBeforeRTH(osdConfig()->estimations_wind_compensation);
            updatedTimestamp = currentTimeUs;
        }
        buff[0] = SYM_TRIP_DIST;
        if ((!ARMING_FLAG(ARMED)) || (distanceMeters == -1)) {
            buff[4] = SYM_DIST_M;
            buff[5] = '\0';
            strcpy(buff + 1, "---");
        } else if (distanceMeters == -2) {
            // Wind is too strong to come back with cruise throttle
            buff[1] = buff[2] = buff[3] = SYM_WIND_HORIZONTAL;
            buff[4] = SYM_DIST_M;
            buff[5] = '\0';
            TEXT_ATTRIBUTES_ADD_BLINK(elemAttr);
        } else {
            osdFormatDistanceSymbol(buff + 1, distanceMeters * 100);
            if (distanceMeters == 0)
                TEXT_ATTRIBUTES_ADD_BLINK(elemAttr);
        }
        break;

    case OSD_FLYMODE:
        {
            char *p = "ACRO";

            if (FLIGHT_MODE(FAILSAFE_MODE))
                p = "!FS!";
            else if (FLIGHT_MODE(MANUAL_MODE))
                p = "MANU";
            else if (FLIGHT_MODE(NAV_RTH_MODE))
                p = "RTH ";
            else if (FLIGHT_MODE(NAV_POSHOLD_MODE))
                p = "HOLD";
            else if (FLIGHT_MODE(NAV_CRUISE_MODE) && FLIGHT_MODE(NAV_ALTHOLD_MODE))
                p = "3CRS";
            else if (FLIGHT_MODE(NAV_CRUISE_MODE))
                p = "CRS ";
            else if (FLIGHT_MODE(NAV_ALTHOLD_MODE) && navigationRequiresAngleMode()) {
                // If navigationRequiresAngleMode() returns false when ALTHOLD is active,
                // it means it can be combined with ANGLE, HORIZON, ACRO, etc...
                // and its display is handled by OSD_MESSAGES rather than OSD_FLYMODE.
                p = " AH ";
            } else if (FLIGHT_MODE(NAV_WP_MODE))
                p = " WP ";
            else if (FLIGHT_MODE(ANGLE_MODE))
                p = "ANGL";
            else if (FLIGHT_MODE(HORIZON_MODE))
                p = "HOR ";
            else if (STATE(AIRMODE_ACTIVE))
                p = "AIR ";

            displayWrite(osdDisplayPort, elemPosX, elemPosY, p);
            return true;
        }

    case OSD_CRAFT_NAME:
        if (strlen(systemConfig()->name) == 0)
            strcpy(buff, "CRAFT_NAME");
        else {
            for (int i = 0; i < MAX_NAME_LENGTH; i++) {
                buff[i] = sl_toupper((unsigned char)systemConfig()->name[i]);
                if (systemConfig()->name[i] == 0)
                    break;
            }
        }
        break;

    case OSD_THROTTLE_POS:
    {
        osdFormatThrottlePosition(buff, false, NULL);
        break;
    }

    case OSD_VTX_CHANNEL:
#if defined(VTX)
        // FIXME: This doesn't actually work. It's for boards with
        // builtin VTX.
        tfp_sprintf(buff, "CH:%2d", current_vtx_channel % CHANNELS_PER_BAND + 1);
#else
        {
            uint8_t band = 0;
            uint8_t channel = 0;
            uint8_t powerIndex = 0;
            char bandChr = '-';
            const char *channelStr = "-";
            char powerChr = '-';
            vtxDevice_t *vtxDevice = vtxCommonDevice();
            if (vtxDevice) {
                if (vtxCommonGetBandAndChannel(vtxDevice, &band, &channel)) {
                    bandChr = vtx58BandLetter[band];
                    channelStr = vtx58ChannelNames[channel];
                }
                if (vtxCommonGetPowerIndex(vtxDevice, &powerIndex)) {
                    powerChr = '0' + powerIndex;
                }
            }
            tfp_sprintf(buff, "CH:%c%s:%c", bandChr, channelStr, powerChr);
        }
#endif
        break;

    case OSD_CROSSHAIRS:
        osdCrosshairsBounds(&elemPosX, &elemPosY, NULL);
        switch ((osd_crosshairs_style_e)osdConfig()->crosshairs_style) {
            case OSD_CROSSHAIRS_STYLE_DEFAULT:
                buff[0] = SYM_AH_CH_LEFT;
                buff[1] = SYM_AH_CH_CENTER;
                buff[2] = SYM_AH_CH_RIGHT;
                buff[3] = '\0';
                break;
            case OSD_CROSSHAIRS_STYLE_AIRCRAFT:
                buff[0] = SYM_AH_CH_AIRCRAFT0;
                buff[1] = SYM_AH_CH_AIRCRAFT1;
                buff[2] = SYM_AH_CH_AIRCRAFT2;
                buff[3] = SYM_AH_CH_AIRCRAFT3;
                buff[4] = SYM_AH_CH_AIRCRAFT4;
                buff[5] = '\0';
                break;
        }
        break;

    case OSD_ATTITUDE_ROLL:
        buff[0] = SYM_ROLL_LEVEL;
        if (ABS(attitude.values.roll) >= 1)
            buff[0] += (attitude.values.roll < 0 ? -1 : 1);
        osdFormatCentiNumber(buff + 1, DECIDEGREES_TO_CENTIDEGREES(ABS(attitude.values.roll)), 0, 1, 0, 3);
        break;

    case OSD_ATTITUDE_PITCH:
        if (ABS(attitude.values.pitch) < 1)
            buff[0] = 'P';
        else if (attitude.values.pitch > 0)
            buff[0] = SYM_PITCH_DOWN;
        else if (attitude.values.pitch < 0)
            buff[0] = SYM_PITCH_UP;
        osdFormatCentiNumber(buff + 1, DECIDEGREES_TO_CENTIDEGREES(ABS(attitude.values.pitch)), 0, 1, 0, 3);
        break;

    case OSD_ARTIFICIAL_HORIZON:
        {

            elemPosX = 14;
            elemPosY = 6; // Center of the AH area

            // Store the positions we draw over to erase only these at the next iteration
            static int8_t previous_written[AH_PREV_SIZE];
            static int8_t previous_orient = -1;

            float pitch_rad_to_char = (float)(AH_HEIGHT / 2 + 0.5) / DEGREES_TO_RADIANS(osdConfig()->ahi_max_pitch);

            float rollAngle = DECIDEGREES_TO_RADIANS(attitude.values.roll);
            float pitchAngle = DECIDEGREES_TO_RADIANS(attitude.values.pitch);

            if (osdConfig()->ahi_reverse_roll) {
                rollAngle = -rollAngle;
            }

            if (IS_DISPLAY_PAL) {
                ++elemPosY;
            }

            float ky = sin_approx(rollAngle);
            float kx = cos_approx(rollAngle);

            if (previous_orient != -1) {
                for (int i = 0; i < AH_PREV_SIZE; ++i) {
                    if (previous_written[i] > -1) {
                        int8_t dx = (previous_orient ? previous_written[i] : i) - AH_PREV_SIZE / 2;
                        int8_t dy = (previous_orient ? i : previous_written[i]) - AH_PREV_SIZE / 2;
                        displayWriteChar(osdDisplayPort, elemPosX + dx, elemPosY - dy, SYM_BLANK);
                        previous_written[i] = -1;
                    }
                }
            }

            if (fabsf(ky) < fabsf(kx)) {

                previous_orient = 0;

                for (int8_t dx = -AH_WIDTH / 2; dx <= AH_WIDTH / 2; dx++) {
                    float fy = dx * (ky / kx) + pitchAngle * pitch_rad_to_char + 0.49f;
                    int8_t dy = floorf(fy);
                    const uint8_t chX = elemPosX + dx, chY = elemPosY - dy;
                    uint16_t c;

                    if ((dy >= -AH_HEIGHT / 2) && (dy <= AH_HEIGHT / 2) && displayReadCharWithAttr(osdDisplayPort, chX, chY, &c, NULL) && (c == SYM_BLANK)) {
                        c = SYM_AH_H_START + ((AH_H_SYM_COUNT - 1) - (uint8_t)((fy - dy) * AH_H_SYM_COUNT));
                        displayWriteChar(osdDisplayPort, elemPosX + dx, elemPosY - dy, c);
                        previous_written[dx + AH_PREV_SIZE / 2] = dy + AH_PREV_SIZE / 2;
                    }
                }

            } else {

                previous_orient = 1;

                for (int8_t dy = -AH_HEIGHT / 2; dy <= AH_HEIGHT / 2; dy++) {
                    const float fx = (dy - pitchAngle * pitch_rad_to_char) * (kx / ky) + 0.5f;
                    const int8_t dx = floorf(fx);
                    const uint8_t chX = elemPosX + dx, chY = elemPosY - dy;
                    uint16_t c;

                    if ((dx >= -AH_WIDTH / 2) && (dx <= AH_WIDTH / 2) && displayReadCharWithAttr(osdDisplayPort, chX, chY, &c, NULL) && (c == SYM_BLANK)) {
                        c = SYM_AH_V_START + (fx - dx) * AH_V_SYM_COUNT;
                        displayWriteChar(osdDisplayPort, chX, chY, c);
                        previous_written[dy + AH_PREV_SIZE / 2] = dx + AH_PREV_SIZE / 2;
                    }
                }

            }

            osdDrawSingleElement(OSD_HORIZON_SIDEBARS);
            osdDrawSingleElement(OSD_CROSSHAIRS);

            return true;
        }

    case OSD_HORIZON_SIDEBARS:
        {
            elemPosX = 14;
            elemPosY = 6;

            if (IS_DISPLAY_PAL) {
                ++elemPosY;
            }

            static osd_sidebar_t left;
            static osd_sidebar_t right;

            timeMs_t currentTimeMs = millis();
            uint8_t leftDecoration = osdUpdateSidebar(osdConfig()->left_sidebar_scroll, &left, currentTimeMs);
            uint8_t rightDecoration = osdUpdateSidebar(osdConfig()->right_sidebar_scroll, &right, currentTimeMs);

            const int8_t hudwidth = AH_SIDEBAR_WIDTH_POS;
            const int8_t hudheight = AH_SIDEBAR_HEIGHT_POS;

            // Arrows
            if (osdConfig()->sidebar_scroll_arrows) {
                displayWriteChar(osdDisplayPort, elemPosX - hudwidth, elemPosY - hudheight - 1,
                    left.arrow == OSD_SIDEBAR_ARROW_UP ? SYM_AH_DECORATION_UP : SYM_BLANK);

                displayWriteChar(osdDisplayPort, elemPosX + hudwidth, elemPosY - hudheight - 1,
                    right.arrow == OSD_SIDEBAR_ARROW_UP ? SYM_AH_DECORATION_UP : SYM_BLANK);

                displayWriteChar(osdDisplayPort, elemPosX - hudwidth, elemPosY + hudheight + 1,
                    left.arrow == OSD_SIDEBAR_ARROW_DOWN ? SYM_AH_DECORATION_DOWN : SYM_BLANK);

                displayWriteChar(osdDisplayPort, elemPosX + hudwidth, elemPosY + hudheight + 1,
                    right.arrow == OSD_SIDEBAR_ARROW_DOWN ? SYM_AH_DECORATION_DOWN : SYM_BLANK);
            }

            // Draw AH sides
            for (int y = -hudheight; y <= hudheight; y++) {
                displayWriteChar(osdDisplayPort, elemPosX - hudwidth, elemPosY + y, leftDecoration);
                displayWriteChar(osdDisplayPort, elemPosX + hudwidth, elemPosY + y, rightDecoration);
            }

            // AH level indicators
            displayWriteChar(osdDisplayPort, elemPosX - hudwidth + 1, elemPosY, SYM_AH_RIGHT);
            displayWriteChar(osdDisplayPort, elemPosX + hudwidth - 1, elemPosY, SYM_AH_LEFT);

            return true;
        }

#if defined(USE_BARO) || defined(USE_GPS)
    case OSD_VARIO:
        {
            int16_t v = getEstimatedActualVelocity(Z) / 50; //50cm = 1 arrow
            uint8_t vchars[] = {SYM_BLANK, SYM_BLANK, SYM_BLANK, SYM_BLANK, SYM_BLANK};

            if (v >= 6)
                vchars[0] = SYM_VARIO_UP_2A;
            else if (v == 5)
                vchars[0] = SYM_VARIO_UP_1A;
            if (v >=4)
                vchars[1] = SYM_VARIO_UP_2A;
            else if (v == 3)
                vchars[1] = SYM_VARIO_UP_1A;
            if (v >=2)
                vchars[2] = SYM_VARIO_UP_2A;
            else if (v == 1)
                vchars[2] = SYM_VARIO_UP_1A;
            if (v <= -2)
                vchars[2] = SYM_VARIO_DOWN_2A;
            else if (v == -1)
                vchars[2] = SYM_VARIO_DOWN_1A;
            if (v <= -4)
                vchars[3] = SYM_VARIO_DOWN_2A;
            else if (v == -3)
                vchars[3] = SYM_VARIO_DOWN_1A;
            if (v <= -6)
                vchars[4] = SYM_VARIO_DOWN_2A;
            else if (v == -5)
                vchars[4] = SYM_VARIO_DOWN_1A;

            displayWriteChar(osdDisplayPort, elemPosX, elemPosY, vchars[0]);
            displayWriteChar(osdDisplayPort, elemPosX, elemPosY+1, vchars[1]);
            displayWriteChar(osdDisplayPort, elemPosX, elemPosY+2, vchars[2]);
            displayWriteChar(osdDisplayPort, elemPosX, elemPosY+3, vchars[3]);
            displayWriteChar(osdDisplayPort, elemPosX, elemPosY+4, vchars[4]);
            return true;
        }

    case OSD_VARIO_NUM:
        {
            int16_t value = getEstimatedActualVelocity(Z);
            char sym;
            switch ((osd_unit_e)osdConfig()->units) {
                case OSD_UNIT_UK:
                    FALLTHROUGH;
                case OSD_UNIT_IMPERIAL:
                    // Convert to centifeet/s
                    value = CENTIMETERS_TO_CENTIFEET(value);
                    sym = SYM_FTS;
                    break;
                case OSD_UNIT_METRIC:
                    // Already in cm/s
                    sym = SYM_MS;
                    break;
            }

            osdFormatCentiNumber(buff, value, 0, 1, 0, 3);
            buff[3] = sym;
            buff[4] = '\0';
            break;
        }
#endif

    case OSD_ROLL_PIDS:
        osdDisplayPIDValues(elemPosX, elemPosY, "ROL", &pidBank()->pid[PID_ROLL], ADJUSTMENT_ROLL_P, ADJUSTMENT_ROLL_I, ADJUSTMENT_ROLL_D);
        return true;

    case OSD_PITCH_PIDS:
        osdDisplayPIDValues(elemPosX, elemPosY, "PIT", &pidBank()->pid[PID_PITCH], ADJUSTMENT_PITCH_P, ADJUSTMENT_PITCH_I, ADJUSTMENT_PITCH_D);
        return true;

    case OSD_YAW_PIDS:
        osdDisplayPIDValues(elemPosX, elemPosY, "YAW", &pidBank()->pid[PID_YAW], ADJUSTMENT_YAW_P, ADJUSTMENT_YAW_I, ADJUSTMENT_YAW_D);
        return true;

    case OSD_LEVEL_PIDS:
        osdDisplayPIDValues(elemPosX, elemPosY, "LEV", &pidBank()->pid[PID_LEVEL], ADJUSTMENT_LEVEL_P, ADJUSTMENT_LEVEL_I, ADJUSTMENT_LEVEL_D);
        return true;

    case OSD_POS_XY_PIDS:
        osdDisplayPIDValues(elemPosX, elemPosY, "PXY", &pidBank()->pid[PID_POS_XY], ADJUSTMENT_POS_XY_P, ADJUSTMENT_POS_XY_I, ADJUSTMENT_POS_XY_D);
        return true;

    case OSD_POS_Z_PIDS:
        osdDisplayPIDValues(elemPosX, elemPosY, "PZ", &pidBank()->pid[PID_POS_Z], ADJUSTMENT_POS_Z_P, ADJUSTMENT_POS_Z_I, ADJUSTMENT_POS_Z_D);
        return true;

    case OSD_VEL_XY_PIDS:
        if (STATE(FIXED_WING))
            osdDisplayPIDValues(elemPosX, elemPosY, "VXY", &pidBank()->pid[PID_VEL_XY], ADJUSTMENT_VEL_XY_P, ADJUSTMENT_VEL_XY_I, ADJUSTMENT_VEL_XY_D);
        return true;

    case OSD_VEL_Z_PIDS:
        if (STATE(FIXED_WING))
            osdDisplayPIDValues(elemPosX, elemPosY, "VZ", &pidBank()->pid[PID_VEL_Z], ADJUSTMENT_VEL_Z_P, ADJUSTMENT_VEL_Z_I, ADJUSTMENT_VEL_Z_D);
        return true;

    case OSD_HEADING_P:
        osdDisplayAdjustableDecimalValue(elemPosX, elemPosY, "HP", 0, pidBank()->pid[PID_HEADING].P, 3, 0, ADJUSTMENT_HEADING_P);
        return true;

    case OSD_BOARD_ALIGN_ROLL:
        osdDisplayAdjustableDecimalValue(elemPosX, elemPosY, "AR", 0, DECIDEGREES_TO_DEGREES((float)boardAlignment()->rollDeciDegrees), 4, 1, ADJUSTMENT_ROLL_BOARD_ALIGNMENT);
        return true;

    case OSD_BOARD_ALIGN_PITCH:
        osdDisplayAdjustableDecimalValue(elemPosX, elemPosY, "AP", 0, DECIDEGREES_TO_DEGREES((float)boardAlignment()->pitchDeciDegrees), 4, 1, ADJUSTMENT_PITCH_BOARD_ALIGNMENT);
        return true;

    case OSD_RC_EXPO:
        osdDisplayAdjustableDecimalValue(elemPosX, elemPosY, "EXP", 0, currentControlRateProfile->stabilized.rcExpo8, 3, 0, ADJUSTMENT_RC_EXPO);
        return true;

    case OSD_RC_YAW_EXPO:
        osdDisplayAdjustableDecimalValue(elemPosX, elemPosY, "YEX", 0, currentControlRateProfile->stabilized.rcYawExpo8, 3, 0, ADJUSTMENT_RC_YAW_EXPO);
        return true;

    case OSD_THROTTLE_EXPO:
        osdDisplayAdjustableDecimalValue(elemPosX, elemPosY, "TEX", 0, currentControlRateProfile->throttle.rcExpo8, 3, 0, ADJUSTMENT_THROTTLE_EXPO);
        return true;

    case OSD_PITCH_RATE:
        displayWrite(osdDisplayPort, elemPosX, elemPosY, "SPR");

        elemAttr = TEXT_ATTRIBUTES_NONE;
        tfp_sprintf(buff, "%3d", currentControlRateProfile->stabilized.rates[FD_PITCH]);
        if (isAdjustmentFunctionSelected(ADJUSTMENT_PITCH_RATE) || isAdjustmentFunctionSelected(ADJUSTMENT_PITCH_ROLL_RATE))
            TEXT_ATTRIBUTES_ADD_BLINK(elemAttr);
        displayWriteWithAttr(osdDisplayPort, elemPosX + 4, elemPosY, buff, elemAttr);
        return true;

    case OSD_ROLL_RATE:
        displayWrite(osdDisplayPort, elemPosX, elemPosY, "SRR");

        elemAttr = TEXT_ATTRIBUTES_NONE;
        tfp_sprintf(buff, "%3d", currentControlRateProfile->stabilized.rates[FD_ROLL]);
        if (isAdjustmentFunctionSelected(ADJUSTMENT_ROLL_RATE) || isAdjustmentFunctionSelected(ADJUSTMENT_PITCH_ROLL_RATE))
            TEXT_ATTRIBUTES_ADD_BLINK(elemAttr);
        displayWriteWithAttr(osdDisplayPort, elemPosX + 4, elemPosY, buff, elemAttr);
        return true;

    case OSD_YAW_RATE:
        osdDisplayAdjustableDecimalValue(elemPosX, elemPosY, "SYR", 0, currentControlRateProfile->stabilized.rates[FD_YAW], 3, 0, ADJUSTMENT_YAW_RATE);
        return true;

    case OSD_MANUAL_RC_EXPO:
        osdDisplayAdjustableDecimalValue(elemPosX, elemPosY, "MEX", 0, currentControlRateProfile->manual.rcExpo8, 3, 0, ADJUSTMENT_MANUAL_RC_EXPO);
        return true;

    case OSD_MANUAL_RC_YAW_EXPO:
        osdDisplayAdjustableDecimalValue(elemPosX, elemPosY, "MYX", 0, currentControlRateProfile->manual.rcYawExpo8, 3, 0, ADJUSTMENT_MANUAL_RC_YAW_EXPO);
        return true;

    case OSD_MANUAL_PITCH_RATE:
        displayWrite(osdDisplayPort, elemPosX, elemPosY, "MPR");

        elemAttr = TEXT_ATTRIBUTES_NONE;
        tfp_sprintf(buff, "%3d", currentControlRateProfile->manual.rates[FD_PITCH]);
        if (isAdjustmentFunctionSelected(ADJUSTMENT_MANUAL_PITCH_RATE) || isAdjustmentFunctionSelected(ADJUSTMENT_MANUAL_PITCH_ROLL_RATE))
            TEXT_ATTRIBUTES_ADD_BLINK(elemAttr);
        displayWriteWithAttr(osdDisplayPort, elemPosX + 4, elemPosY, buff, elemAttr);
        return true;

    case OSD_MANUAL_ROLL_RATE:
        displayWrite(osdDisplayPort, elemPosX, elemPosY, "MRR");

        elemAttr = TEXT_ATTRIBUTES_NONE;
        tfp_sprintf(buff, "%3d", currentControlRateProfile->manual.rates[FD_ROLL]);
        if (isAdjustmentFunctionSelected(ADJUSTMENT_MANUAL_ROLL_RATE) || isAdjustmentFunctionSelected(ADJUSTMENT_MANUAL_PITCH_ROLL_RATE))
            TEXT_ATTRIBUTES_ADD_BLINK(elemAttr);
        displayWriteWithAttr(osdDisplayPort, elemPosX + 4, elemPosY, buff, elemAttr);
        return true;

    case OSD_MANUAL_YAW_RATE:
        osdDisplayAdjustableDecimalValue(elemPosX, elemPosY, "MYR", 0, currentControlRateProfile->stabilized.rates[FD_YAW], 3, 0, ADJUSTMENT_YAW_RATE);
        return true;

    case OSD_NAV_FW_CRUISE_THR:
        osdDisplayAdjustableDecimalValue(elemPosX, elemPosY, "CRS", 0, navConfig()->fw.cruise_throttle, 4, 0, ADJUSTMENT_NAV_FW_CRUISE_THR);
        return true;

    case OSD_NAV_FW_PITCH2THR:
        osdDisplayAdjustableDecimalValue(elemPosX, elemPosY, "P2T", 0, navConfig()->fw.pitch_to_throttle, 3, 0, ADJUSTMENT_NAV_FW_PITCH2THR);
        return true;

    case OSD_FW_MIN_THROTTLE_DOWN_PITCH_ANGLE:
        osdDisplayAdjustableDecimalValue(elemPosX, elemPosY, "0TP", 0, (float)mixerConfig()->fwMinThrottleDownPitchAngle / 10, 3, 1, ADJUSTMENT_FW_MIN_THROTTLE_DOWN_PITCH_ANGLE);
        return true;

    case OSD_FW_ALT_PID_OUTPUTS:
        {
            const navigationPIDControllers_t *nav_pids = getNavigationPIDControllers();
            osdFormatPidControllerOutput(buff, "PZO", &nav_pids->fw_alt, 10, true); // display requested pitch degrees
            break;
        }

    case OSD_FW_POS_PID_OUTPUTS:
        {
            const navigationPIDControllers_t *nav_pids = getNavigationPIDControllers(); // display requested roll degrees
            osdFormatPidControllerOutput(buff, "PXYO", &nav_pids->fw_nav, 1, true);
            break;
        }

    case OSD_MC_VEL_Z_PID_OUTPUTS:
        {
            const navigationPIDControllers_t *nav_pids = getNavigationPIDControllers();
            osdFormatPidControllerOutput(buff, "VZO", &nav_pids->vel[Z], 100, false); // display throttle adjustment µs
            break;
        }

    case OSD_MC_VEL_X_PID_OUTPUTS:
        {
            const navigationPIDControllers_t *nav_pids = getNavigationPIDControllers();
            osdFormatPidControllerOutput(buff, "VXO", &nav_pids->vel[X], 100, false); // display requested acceleration cm/s^2
            break;
        }

    case OSD_MC_VEL_Y_PID_OUTPUTS:
        {
            const navigationPIDControllers_t *nav_pids = getNavigationPIDControllers();
            osdFormatPidControllerOutput(buff, "VYO", &nav_pids->vel[Y], 100, false); // display requested acceleration cm/s^2
            break;
        }

    case OSD_MC_POS_XYZ_P_OUTPUTS:
        {
            const navigationPIDControllers_t *nav_pids = getNavigationPIDControllers();
            strcpy(buff, "POSO ");
            // display requested velocity cm/s
            tfp_sprintf(buff + 5, "%4d", (int)lrintf(nav_pids->pos[X].output_constrained * 100));
            buff[9] = ' ';
            tfp_sprintf(buff + 10, "%4d", (int)lrintf(nav_pids->pos[Y].output_constrained * 100));
            buff[14] = ' ';
            tfp_sprintf(buff + 15, "%4d", (int)lrintf(nav_pids->pos[Z].output_constrained * 100));
            buff[19] = '\0';
            break;
        }

    case OSD_POWER:
        {
            osdFormatCentiNumber(buff, getPower(), 0, 2, 0, 3);
            buff[3] = SYM_WATT;
            buff[4] = '\0';
            break;
        }

    case OSD_AIR_SPEED:
        {
        #ifdef USE_PITOT
            buff[0] = SYM_AIR;
            osdFormatVelocityStr(buff + 1, pitot.airSpeed, false);
        #else
            return false;
        #endif
            break;
        }

    case OSD_RTC_TIME:
        {
            // RTC not configured will show 00:00
            dateTime_t dateTime;
            rtcGetDateTimeLocal(&dateTime);
            buff[0] = SYM_CLOCK;
            tfp_sprintf(buff + 1, "%02u:%02u", dateTime.hours, dateTime.minutes);
            break;
        }

    case OSD_MESSAGES:
        {
            const char *message = NULL;
            char messageBuf[MAX(SETTING_MAX_NAME_LENGTH, OSD_MESSAGE_LENGTH+1)];
            if (ARMING_FLAG(ARMED)) {
                // Aircraft is armed. We might have up to 5
                // messages to show.
                const char *messages[5];
                unsigned messageCount = 0;
                if (FLIGHT_MODE(FAILSAFE_MODE)) {
                    // In FS mode while being armed too
                    const char *failsafePhaseMessage = osdFailsafePhaseMessage();
                    const char *failsafeInfoMessage = osdFailsafeInfoMessage();
                    const char *navStateFSMessage = navigationStateMessage();
                    if (failsafePhaseMessage) {
                        messages[messageCount++] = failsafePhaseMessage;
                    }
                    if (failsafeInfoMessage) {
                        messages[messageCount++] = failsafeInfoMessage;
                    }
                    if (navStateFSMessage) {
                        messages[messageCount++] = navStateFSMessage;
                    }
                    if (messageCount > 0) {
                        message = messages[OSD_ALTERNATING_CHOICES(1000, messageCount)];
                        if (message == failsafeInfoMessage) {
                            // failsafeInfoMessage is not useful for recovering
                            // a lost model, but might help avoiding a crash.
                            // Blink to grab user attention.
                            TEXT_ATTRIBUTES_ADD_BLINK(elemAttr);
                        }
                        // We're shoing either failsafePhaseMessage or
                        // navStateFSMessage. Don't BLINK here since
                        // having this text available might be crucial
                        // during a lost aircraft recovery and blinking
                        // will cause it to be missing from some frames.
                    }
                } else {
                    if (FLIGHT_MODE(NAV_RTH_MODE) || FLIGHT_MODE(NAV_WP_MODE) || navigationIsExecutingAnEmergencyLanding()) {
                        const char *navStateMessage = navigationStateMessage();
                        if (navStateMessage) {
                            messages[messageCount++] = navStateMessage;
                        }
                    } else if (STATE(FIXED_WING) && (navGetCurrentStateFlags() & NAV_CTL_LAUNCH)) {
                            messages[messageCount++] = "AUTOLAUNCH";
                    } else {
                        if (FLIGHT_MODE(NAV_ALTHOLD_MODE) && !navigationRequiresAngleMode()) {
                            // ALTHOLD might be enabled alongside ANGLE/HORIZON/ACRO
                            // when it doesn't require ANGLE mode (required only in FW
                            // right now). If if requires ANGLE, its display is handled
                            // by OSD_FLYMODE.
                            messages[messageCount++] = "(ALTITUDE HOLD)";
                        }
                        if (IS_RC_MODE_ACTIVE(BOXAUTOTRIM)) {
                            messages[messageCount++] = "(AUTOTRIM)";
                        }
                        if (IS_RC_MODE_ACTIVE(BOXAUTOTUNE)) {
                            messages[messageCount++] = "(AUTOTUNE)";
                        }
                        if (FLIGHT_MODE(HEADFREE_MODE)) {
                            messages[messageCount++] = "(HEADFREE)";
                        }
                    }
                    // Pick one of the available messages. Each message lasts
                    // a second.
                    if (messageCount > 0) {
                        message = messages[OSD_ALTERNATING_CHOICES(1000, messageCount)];
                    }
                }
            } else if (ARMING_FLAG(ARMING_DISABLED_ALL_FLAGS)) {
                unsigned invalidIndex;
                // Check if we're unable to arm for some reason
                if (ARMING_FLAG(ARMING_DISABLED_INVALID_SETTING) && !settingsValidate(&invalidIndex)) {
                    if (OSD_ALTERNATING_CHOICES(1000, 2) == 0) {
                        const setting_t *setting = settingGet(invalidIndex);
                        settingGetName(setting, messageBuf);
                        for (int ii = 0; messageBuf[ii]; ii++) {
                            messageBuf[ii] = sl_toupper(messageBuf[ii]);
                        }
                        message = messageBuf;
                    } else {
                        message = "INVALID SETTING";
                        TEXT_ATTRIBUTES_ADD_INVERTED(elemAttr);
                    }
                } else {
                    if (OSD_ALTERNATING_CHOICES(1000, 2) == 0) {
                        message = "UNABLE TO ARM";
                        TEXT_ATTRIBUTES_ADD_INVERTED(elemAttr);
                    } else {
                        // Show the reason for not arming
                        message = osdArmingDisabledReasonMessage();
                    }
                }
            }
            osdFormatMessage(buff, sizeof(buff), message);
            break;
        }

    case OSD_MAIN_BATT_CELL_VOLTAGE:
        {
            osdDisplayBatteryVoltage(elemPosX, elemPosY, getBatteryRawAverageCellVoltage(), 3, 2);
            return true;
        }

    case OSD_MAIN_BATT_SAG_COMPENSATED_CELL_VOLTAGE:
        {
            osdDisplayBatteryVoltage(elemPosX, elemPosY, getBatterySagCompensatedAverageCellVoltage(), 3, 2);
            return true;
        }

    case OSD_THROTTLE_POS_AUTO_THR:
        {
            osdFormatThrottlePosition(buff, true, &elemAttr);
            break;
        }

    case OSD_HEADING_GRAPH:
        {
            static const uint8_t graph[] = {
                SYM_HEADING_LINE,
                SYM_HEADING_E,
                SYM_HEADING_LINE,
                SYM_HEADING_DIVIDED_LINE,
                SYM_HEADING_LINE,
                SYM_HEADING_S,
                SYM_HEADING_LINE,
                SYM_HEADING_DIVIDED_LINE,
                SYM_HEADING_LINE,
                SYM_HEADING_W,
                SYM_HEADING_LINE,
                SYM_HEADING_DIVIDED_LINE,
                SYM_HEADING_LINE,
                SYM_HEADING_N,
                SYM_HEADING_LINE,
                SYM_HEADING_DIVIDED_LINE,
                SYM_HEADING_LINE,
                SYM_HEADING_E,
                SYM_HEADING_LINE,
                SYM_HEADING_DIVIDED_LINE,
                SYM_HEADING_LINE,
                SYM_HEADING_S,
                SYM_HEADING_LINE,
                SYM_HEADING_DIVIDED_LINE,
                SYM_HEADING_LINE,
                SYM_HEADING_W,
                SYM_HEADING_LINE,
            };
            if (osdIsHeadingValid()) {
                int16_t h = DECIDEGREES_TO_DEGREES(osdGetHeading());
                if (h >= 180) {
                    h -= 360;
                }
                int hh = h * 4;
                hh = hh + 720 + 45;
                hh = hh / 90;
                memcpy_fn(buff, graph + hh + 1, 9);
            } else {
                buff[0] = buff[2] = buff[4] = buff[6] = buff[8] = SYM_HEADING_LINE;
                buff[1] = buff[3] = buff[5] = buff[7] = SYM_HEADING_DIVIDED_LINE;
            }
            buff[9] = '\0';
            break;
        }

    case OSD_EFFICIENCY_MAH_PER_KM:
        {
            // amperage is in centi amps, speed is in cms/s. We want
            // mah/km. Values over 999 are considered useless and
            // displayed as "---""
            static pt1Filter_t eFilterState;
            static timeUs_t efficiencyUpdated = 0;
            int32_t value = 0;
            timeUs_t currentTimeUs = micros();
            timeDelta_t efficiencyTimeDelta = cmpTimeUs(currentTimeUs, efficiencyUpdated);
            if (STATE(GPS_FIX) && gpsSol.groundSpeed > 0) {
                if (efficiencyTimeDelta >= EFFICIENCY_UPDATE_INTERVAL) {
                    value = pt1FilterApply4(&eFilterState, ((float)getAmperage() / gpsSol.groundSpeed) / 0.0036f,
                        1, efficiencyTimeDelta * 1e-6f);

                    efficiencyUpdated = currentTimeUs;
                } else {
                    value = eFilterState.state;
                }
            }
            if (value > 0 && value <= 999) {
                tfp_sprintf(buff, "%3d", (int)value);
            } else {
                buff[0] = buff[1] = buff[2] = '-';
            }
            buff[3] = SYM_MAH_KM_0;
            buff[4] = SYM_MAH_KM_1;
            buff[5] = '\0';
            break;
        }

    case OSD_EFFICIENCY_WH_PER_KM:
        {
            // amperage is in centi amps, speed is in cms/s. We want
            // mWh/km. Values over 999Wh/km are considered useless and
            // displayed as "---""
            static pt1Filter_t eFilterState;
            static timeUs_t efficiencyUpdated = 0;
            int32_t value = 0;
            timeUs_t currentTimeUs = micros();
            timeDelta_t efficiencyTimeDelta = cmpTimeUs(currentTimeUs, efficiencyUpdated);
            if (STATE(GPS_FIX) && gpsSol.groundSpeed > 0) {
                if (efficiencyTimeDelta >= EFFICIENCY_UPDATE_INTERVAL) {
                    value = pt1FilterApply4(&eFilterState, ((float)getPower() / gpsSol.groundSpeed) / 0.0036f,
                        1, efficiencyTimeDelta * 1e-6f);

                    efficiencyUpdated = currentTimeUs;
                } else {
                    value = eFilterState.state;
                }
            }
            if (value > 0 && value <= 999999) {
                osdFormatCentiNumber(buff, value / 10, 0, 2, 0, 3);
            } else {
                buff[0] = buff[1] = buff[2] = '-';
            }
            buff[3] = SYM_WH_KM_0;
            buff[4] = SYM_WH_KM_1;
            buff[5] = '\0';
            break;
        }

    case OSD_GFORCE:
        {
            osdFormatCentiNumber(buff, GForce, 0, 2, 0, 3);
            if (GForce > osdConfig()->gforce_alarm * 100) {
                TEXT_ATTRIBUTES_ADD_BLINK(elemAttr);
            }
            break;
        }

    case OSD_GFORCE_X:
    case OSD_GFORCE_Y:
    case OSD_GFORCE_Z:
        {
            float GForceValue = GForceAxis[item - OSD_GFORCE_X];
            osdFormatCentiNumber(buff, GForceValue, 0, 2, 0, 4);
            if ((GForceValue < osdConfig()->gforce_axis_alarm_min * 100) || (GForceValue > osdConfig()->gforce_axis_alarm_max * 100)) {
                TEXT_ATTRIBUTES_ADD_BLINK(elemAttr);
            }
            break;
        }

    case OSD_DEBUG:
        {
            // Longest representable string is -32768, hence 6 characters
            tfp_sprintf(buff, "[0]=%6d [1]=%6d", (int)debug[0], (int)debug[1]);
            displayWrite(osdDisplayPort, elemPosX, elemPosY, buff);
            elemPosY++;
            tfp_sprintf(buff, "[2]=%6d [3]=%6d", (int)debug[2], (int)debug[3]);
            break;
        }

    case OSD_IMU_TEMPERATURE:
        {
            int16_t temperature;
            const bool valid = getIMUTemperature(&temperature);
            osdDisplayTemperature(elemPosX, elemPosY, SYM_IMU_TEMP, NULL, valid, temperature, osdConfig()->imu_temp_alarm_min, osdConfig()->imu_temp_alarm_max);
            return true;
        }

    case OSD_BARO_TEMPERATURE:
        {
            int16_t temperature;
            const bool valid = getBaroTemperature(&temperature);
            osdDisplayTemperature(elemPosX, elemPosY, SYM_BARO_TEMP, NULL, valid, temperature, osdConfig()->imu_temp_alarm_min, osdConfig()->imu_temp_alarm_max);
            return true;
        }

#ifdef USE_TEMPERATURE_SENSOR
    case OSD_TEMP_SENSOR_0_TEMPERATURE:
    case OSD_TEMP_SENSOR_1_TEMPERATURE:
    case OSD_TEMP_SENSOR_2_TEMPERATURE:
    case OSD_TEMP_SENSOR_3_TEMPERATURE:
    case OSD_TEMP_SENSOR_4_TEMPERATURE:
    case OSD_TEMP_SENSOR_5_TEMPERATURE:
    case OSD_TEMP_SENSOR_6_TEMPERATURE:
    case OSD_TEMP_SENSOR_7_TEMPERATURE:
        {
            osdDisplayTemperatureSensor(elemPosX, elemPosY, item - OSD_TEMP_SENSOR_0_TEMPERATURE);
            return true;
        }
#endif /* ifdef USE_TEMPERATURE_SENSOR */

    case OSD_WIND_SPEED_HORIZONTAL:
#ifdef USE_WIND_ESTIMATOR
        {
            bool valid = isEstimatedWindSpeedValid();
            float horizontalWindSpeed;
            if (valid) {
                uint16_t angle;
                horizontalWindSpeed = getEstimatedHorizontalWindSpeed(&angle);
                int16_t windDirection = osdGetHeadingAngle((int)angle - DECIDEGREES_TO_DEGREES(attitude.values.yaw));
                buff[1] = SYM_DIRECTION + (windDirection * 2 / 90);
            } else {
                horizontalWindSpeed = 0;
                buff[1] = SYM_BLANK;
            }
            buff[0] = SYM_WIND_HORIZONTAL;
            osdFormatWindSpeedStr(buff + 2, horizontalWindSpeed, valid);
            break;
        }
#else
        return false;
#endif

    case OSD_WIND_SPEED_VERTICAL:
#ifdef USE_WIND_ESTIMATOR
        {
            buff[0] = SYM_WIND_VERTICAL;
            buff[1] = SYM_BLANK;
            bool valid = isEstimatedWindSpeedValid();
            float verticalWindSpeed;
            if (valid) {
                verticalWindSpeed = getEstimatedWindSpeed(Z);
                if (verticalWindSpeed < 0) {
                    buff[1] = SYM_AH_DECORATION_DOWN;
                    verticalWindSpeed = -verticalWindSpeed;
                } else if (verticalWindSpeed > 0) {
                    buff[1] = SYM_AH_DECORATION_UP;
                }
            } else {
                verticalWindSpeed = 0;
            }
            osdFormatWindSpeedStr(buff + 2, verticalWindSpeed, valid);
            break;
        }
#else
        return false;
#endif

    case OSD_PLUS_CODE:
        {
            STATIC_ASSERT(GPS_DEGREES_DIVIDER == OLC_DEG_MULTIPLIER, invalid_olc_deg_multiplier);
            int digits = osdConfig()->plus_code_digits;
            if (STATE(GPS_FIX)) {
                olc_encode(gpsSol.llh.lat, gpsSol.llh.lon, digits, buff, sizeof(buff));
            } else {
                // +codes with > 8 digits have a + at the 9th digit
                // and we only support 10 and up.
                memset(buff, '-', digits + 1);
                buff[8] = '+';
                buff[digits + 1] = '\0';
            }
            break;
        }

    case OSD_MAP_SCALE:
        {
            float scaleToUnit;
            int scaleUnitDivisor;
            char symUnscaled;
            char symScaled;
            int maxDecimals;

            switch (osdConfig()->units) {
            case OSD_UNIT_IMPERIAL:
                scaleToUnit = 100 / 1609.3440f; // scale to 0.01mi for osdFormatCentiNumber()
                scaleUnitDivisor = 0;
                symUnscaled = SYM_MI;
                symScaled = SYM_MI;
                maxDecimals = 2;
                break;
            case OSD_UNIT_UK:
                FALLTHROUGH;
            case OSD_UNIT_METRIC:
                scaleToUnit = 100; // scale to cm for osdFormatCentiNumber()
                scaleUnitDivisor = 1000; // Convert to km when scale gets bigger than 999m
                symUnscaled = SYM_M;
                symScaled = SYM_KM;
                maxDecimals = 0;
                break;
            }
            buff[0] = SYM_SCALE;
            if (osdMapData.scale > 0) {
                bool scaled = osdFormatCentiNumber(&buff[1], osdMapData.scale * scaleToUnit, scaleUnitDivisor, maxDecimals, 2, 3);
                buff[4] = scaled ? symScaled : symUnscaled;
                // Make sure this is cleared if the map stops being drawn
                osdMapData.scale = 0;
            } else {
                memset(&buff[1], '-', 4);
            }
            buff[5] = '\0';
            break;
        }
    case OSD_MAP_REFERENCE:
        {
            char referenceSymbol;
            if (osdMapData.referenceSymbol) {
                referenceSymbol = osdMapData.referenceSymbol;
                // Make sure this is cleared if the map stops being drawn
                osdMapData.referenceSymbol = 0;
            } else {
                referenceSymbol = '-';
            }
            displayWriteChar(osdDisplayPort, elemPosX, elemPosY, SYM_DIRECTION);
            displayWriteChar(osdDisplayPort, elemPosX, elemPosY + 1, referenceSymbol);
            return true;
        }

    default:
        return false;
    }

    displayWriteWithAttr(osdDisplayPort, elemPosX, elemPosY, buff, elemAttr);
    return true;
}

static uint8_t osdIncElementIndex(uint8_t elementIndex)
{
    ++elementIndex;

    if (elementIndex == OSD_ARTIFICIAL_HORIZON)
        ++elementIndex;

#ifndef USE_TEMPERATURE_SENSOR
    if (elementIndex == OSD_TEMP_SENSOR_0_TEMPERATURE)
        elementIndex = OSD_ALTITUDE_MSL;
#endif

    if (!sensors(SENSOR_ACC)) {
        if (elementIndex == OSD_CROSSHAIRS) {
            elementIndex = OSD_ONTIME;
        }
    }

    if (!feature(FEATURE_VBAT)) {
        if (elementIndex == OSD_SAG_COMPENSATED_MAIN_BATT_VOLTAGE) {
            elementIndex = OSD_LEVEL_PIDS;
        }
    }

    if (!feature(FEATURE_CURRENT_METER)) {
        if (elementIndex == OSD_CURRENT_DRAW) {
            elementIndex = OSD_GPS_SPEED;
        }
        if (elementIndex == OSD_EFFICIENCY_MAH_PER_KM) {
            elementIndex = OSD_TRIP_DIST;
        }
        if (elementIndex == OSD_REMAINING_FLIGHT_TIME_BEFORE_RTH) {
            elementIndex = OSD_HOME_HEADING_ERROR;
        }
        if (elementIndex == OSD_SAG_COMPENSATED_MAIN_BATT_VOLTAGE) {
            elementIndex = OSD_LEVEL_PIDS;
        }
    }

    if (!feature(FEATURE_GPS)) {
        if (elementIndex == OSD_GPS_SPEED) {
            elementIndex = OSD_ALTITUDE;
        }
        if (elementIndex == OSD_GPS_LON) {
            elementIndex = OSD_VARIO;
        }
        if (elementIndex == OSD_GPS_HDOP) {
            elementIndex = OSD_MAIN_BATT_CELL_VOLTAGE;
        }
        if (elementIndex == OSD_TRIP_DIST) {
            elementIndex = OSD_ATTITUDE_PITCH;
        }
        if (elementIndex == OSD_WIND_SPEED_HORIZONTAL) {
            elementIndex = OSD_SAG_COMPENSATED_MAIN_BATT_VOLTAGE;
        }
        if (elementIndex == OSD_3D_SPEED) {
            elementIndex++;
        }
    }

    if (elementIndex == OSD_ITEM_COUNT) {
        elementIndex = 0;
    }
    return elementIndex;
}

void osdDrawNextElement(void)
{
    static uint8_t elementIndex = 0;
    // Prevent infinite loop when no elements are enabled
    uint8_t index = elementIndex;
    do {
        elementIndex = osdIncElementIndex(elementIndex);
    } while(!osdDrawSingleElement(elementIndex) && index != elementIndex);

    // Draw artificial horizon last
    osdDrawSingleElement(OSD_ARTIFICIAL_HORIZON);
}

void pgResetFn_osdConfig(osdConfig_t *osdConfig)
{
    osdConfig->item_pos[0][OSD_ALTITUDE] = OSD_POS(1, 0) | OSD_VISIBLE_FLAG;
    osdConfig->item_pos[0][OSD_MAIN_BATT_VOLTAGE] = OSD_POS(12, 0) | OSD_VISIBLE_FLAG;
    osdConfig->item_pos[0][OSD_SAG_COMPENSATED_MAIN_BATT_VOLTAGE] = OSD_POS(12, 1);

    osdConfig->item_pos[0][OSD_RSSI_VALUE] = OSD_POS(23, 0) | OSD_VISIBLE_FLAG;
    //line 2
    osdConfig->item_pos[0][OSD_HOME_DIST] = OSD_POS(1, 1);
    osdConfig->item_pos[0][OSD_TRIP_DIST] = OSD_POS(1, 2);
    osdConfig->item_pos[0][OSD_MAIN_BATT_CELL_VOLTAGE] = OSD_POS(12, 1);
    osdConfig->item_pos[0][OSD_MAIN_BATT_SAG_COMPENSATED_CELL_VOLTAGE] = OSD_POS(12, 1);
    osdConfig->item_pos[0][OSD_GPS_SPEED] = OSD_POS(23, 1);
    osdConfig->item_pos[0][OSD_3D_SPEED] = OSD_POS(23, 1);

    osdConfig->item_pos[0][OSD_THROTTLE_POS] = OSD_POS(1, 2) | OSD_VISIBLE_FLAG;
    osdConfig->item_pos[0][OSD_THROTTLE_POS_AUTO_THR] = OSD_POS(6, 2);
    osdConfig->item_pos[0][OSD_HEADING] = OSD_POS(12, 2);
    osdConfig->item_pos[0][OSD_CRUISE_HEADING_ERROR] = OSD_POS(12, 2);
    osdConfig->item_pos[0][OSD_CRUISE_HEADING_ADJUSTMENT] = OSD_POS(12, 2);
    osdConfig->item_pos[0][OSD_HEADING_GRAPH] = OSD_POS(18, 2);
    osdConfig->item_pos[0][OSD_CURRENT_DRAW] = OSD_POS(1, 3) | OSD_VISIBLE_FLAG;
    osdConfig->item_pos[0][OSD_MAH_DRAWN] = OSD_POS(1, 4) | OSD_VISIBLE_FLAG;
    osdConfig->item_pos[0][OSD_WH_DRAWN] = OSD_POS(1, 5);
    osdConfig->item_pos[0][OSD_BATTERY_REMAINING_CAPACITY] = OSD_POS(1, 6);
    osdConfig->item_pos[0][OSD_BATTERY_REMAINING_PERCENT] = OSD_POS(1, 7);
    osdConfig->item_pos[0][OSD_POWER_SUPPLY_IMPEDANCE] = OSD_POS(1, 8);

    osdConfig->item_pos[0][OSD_EFFICIENCY_MAH_PER_KM] = OSD_POS(1, 5);
    osdConfig->item_pos[0][OSD_EFFICIENCY_WH_PER_KM] = OSD_POS(1, 5);

    osdConfig->item_pos[0][OSD_ATTITUDE_ROLL] = OSD_POS(1, 7);
    osdConfig->item_pos[0][OSD_ATTITUDE_PITCH] = OSD_POS(1, 8);

    // avoid OSD_VARIO under OSD_CROSSHAIRS
    osdConfig->item_pos[0][OSD_VARIO] = OSD_POS(23, 5);
    // OSD_VARIO_NUM at the right of OSD_VARIO
    osdConfig->item_pos[0][OSD_VARIO_NUM] = OSD_POS(24, 7);
    osdConfig->item_pos[0][OSD_HOME_DIR] = OSD_POS(14, 11);
    osdConfig->item_pos[0][OSD_ARTIFICIAL_HORIZON] = OSD_POS(8, 6) | OSD_VISIBLE_FLAG;
    osdConfig->item_pos[0][OSD_HORIZON_SIDEBARS] = OSD_POS(8, 6) | OSD_VISIBLE_FLAG;

    osdConfig->item_pos[0][OSD_CRAFT_NAME] = OSD_POS(20, 2);
    osdConfig->item_pos[0][OSD_VTX_CHANNEL] = OSD_POS(8, 6);

    osdConfig->item_pos[0][OSD_ONTIME] = OSD_POS(23, 8);
    osdConfig->item_pos[0][OSD_FLYTIME] = OSD_POS(23, 9);
    osdConfig->item_pos[0][OSD_ONTIME_FLYTIME] = OSD_POS(23, 11) | OSD_VISIBLE_FLAG;
    osdConfig->item_pos[0][OSD_RTC_TIME] = OSD_POS(23, 12);
    osdConfig->item_pos[0][OSD_REMAINING_FLIGHT_TIME_BEFORE_RTH] = OSD_POS(23, 7);
    osdConfig->item_pos[0][OSD_REMAINING_DISTANCE_BEFORE_RTH] = OSD_POS(23, 6);

    osdConfig->item_pos[0][OSD_GPS_SATS] = OSD_POS(0, 11) | OSD_VISIBLE_FLAG;
    osdConfig->item_pos[0][OSD_GPS_HDOP] = OSD_POS(0, 10);

    osdConfig->item_pos[0][OSD_GPS_LAT] = OSD_POS(0, 12);
    // Put this on top of the latitude, since it's very unlikely
    // that users will want to use both at the same time.
    osdConfig->item_pos[0][OSD_PLUS_CODE] = OSD_POS(0, 12);
    osdConfig->item_pos[0][OSD_FLYMODE] = OSD_POS(13, 12) | OSD_VISIBLE_FLAG;
    osdConfig->item_pos[0][OSD_GPS_LON] = OSD_POS(18, 12);

    osdConfig->item_pos[0][OSD_ROLL_PIDS] = OSD_POS(2, 10);
    osdConfig->item_pos[0][OSD_PITCH_PIDS] = OSD_POS(2, 11);
    osdConfig->item_pos[0][OSD_YAW_PIDS] = OSD_POS(2, 12);
    osdConfig->item_pos[0][OSD_LEVEL_PIDS] = OSD_POS(2, 12);
    osdConfig->item_pos[0][OSD_POS_XY_PIDS] = OSD_POS(2, 12);
    osdConfig->item_pos[0][OSD_POS_Z_PIDS] = OSD_POS(2, 12);
    osdConfig->item_pos[0][OSD_VEL_XY_PIDS] = OSD_POS(2, 12);
    osdConfig->item_pos[0][OSD_VEL_Z_PIDS] = OSD_POS(2, 12);
    osdConfig->item_pos[0][OSD_HEADING_P] = OSD_POS(2, 12);
    osdConfig->item_pos[0][OSD_BOARD_ALIGN_ROLL] = OSD_POS(2, 10);
    osdConfig->item_pos[0][OSD_BOARD_ALIGN_PITCH] = OSD_POS(2, 11);
    osdConfig->item_pos[0][OSD_RC_EXPO] = OSD_POS(2, 12);
    osdConfig->item_pos[0][OSD_RC_YAW_EXPO] = OSD_POS(2, 12);
    osdConfig->item_pos[0][OSD_THROTTLE_EXPO] = OSD_POS(2, 12);
    osdConfig->item_pos[0][OSD_PITCH_RATE] = OSD_POS(2, 12);
    osdConfig->item_pos[0][OSD_ROLL_RATE] = OSD_POS(2, 12);
    osdConfig->item_pos[0][OSD_YAW_RATE] = OSD_POS(2, 12);
    osdConfig->item_pos[0][OSD_MANUAL_RC_EXPO] = OSD_POS(2, 12);
    osdConfig->item_pos[0][OSD_MANUAL_RC_YAW_EXPO] = OSD_POS(2, 12);
    osdConfig->item_pos[0][OSD_MANUAL_PITCH_RATE] = OSD_POS(2, 12);
    osdConfig->item_pos[0][OSD_MANUAL_ROLL_RATE] = OSD_POS(2, 12);
    osdConfig->item_pos[0][OSD_MANUAL_YAW_RATE] = OSD_POS(2, 12);
    osdConfig->item_pos[0][OSD_NAV_FW_CRUISE_THR] = OSD_POS(2, 12);
    osdConfig->item_pos[0][OSD_NAV_FW_PITCH2THR] = OSD_POS(2, 12);
    osdConfig->item_pos[0][OSD_FW_MIN_THROTTLE_DOWN_PITCH_ANGLE] = OSD_POS(2, 12);
    osdConfig->item_pos[0][OSD_FW_ALT_PID_OUTPUTS] = OSD_POS(2, 12);
    osdConfig->item_pos[0][OSD_FW_POS_PID_OUTPUTS] = OSD_POS(2, 12);
    osdConfig->item_pos[0][OSD_MC_VEL_X_PID_OUTPUTS] = OSD_POS(2, 12);
    osdConfig->item_pos[0][OSD_MC_VEL_Y_PID_OUTPUTS] = OSD_POS(2, 12);
    osdConfig->item_pos[0][OSD_MC_VEL_Z_PID_OUTPUTS] = OSD_POS(2, 12);
    osdConfig->item_pos[0][OSD_MC_POS_XYZ_P_OUTPUTS] = OSD_POS(2, 12);

    osdConfig->item_pos[0][OSD_POWER] = OSD_POS(15, 1);

    osdConfig->item_pos[0][OSD_IMU_TEMPERATURE] = OSD_POS(19, 2);
    osdConfig->item_pos[0][OSD_BARO_TEMPERATURE] = OSD_POS(19, 3);
    osdConfig->item_pos[0][OSD_TEMP_SENSOR_0_TEMPERATURE] = OSD_POS(19, 4);
    osdConfig->item_pos[0][OSD_TEMP_SENSOR_1_TEMPERATURE] = OSD_POS(19, 5);
    osdConfig->item_pos[0][OSD_TEMP_SENSOR_2_TEMPERATURE] = OSD_POS(19, 6);
    osdConfig->item_pos[0][OSD_TEMP_SENSOR_3_TEMPERATURE] = OSD_POS(19, 7);
    osdConfig->item_pos[0][OSD_TEMP_SENSOR_4_TEMPERATURE] = OSD_POS(19, 8);
    osdConfig->item_pos[0][OSD_TEMP_SENSOR_5_TEMPERATURE] = OSD_POS(19, 9);
    osdConfig->item_pos[0][OSD_TEMP_SENSOR_6_TEMPERATURE] = OSD_POS(19, 10);
    osdConfig->item_pos[0][OSD_TEMP_SENSOR_7_TEMPERATURE] = OSD_POS(19, 11);

    osdConfig->item_pos[0][OSD_AIR_SPEED] = OSD_POS(3, 5);
    osdConfig->item_pos[0][OSD_WIND_SPEED_HORIZONTAL] = OSD_POS(3, 6);
    osdConfig->item_pos[0][OSD_WIND_SPEED_VERTICAL] = OSD_POS(3, 7);

    osdConfig->item_pos[0][OSD_GFORCE] = OSD_POS(12, 4);
    osdConfig->item_pos[0][OSD_GFORCE_X] = OSD_POS(12, 5);
    osdConfig->item_pos[0][OSD_GFORCE_Y] = OSD_POS(12, 6);
    osdConfig->item_pos[0][OSD_GFORCE_Z] = OSD_POS(12, 7);

    // Under OSD_FLYMODE. TODO: Might not be visible on NTSC?
    osdConfig->item_pos[0][OSD_MESSAGES] = OSD_POS(1, 13) | OSD_VISIBLE_FLAG;

    for (unsigned ii = 1; ii < OSD_LAYOUT_COUNT; ii++) {
        for (unsigned jj = 0; jj < ARRAYLEN(osdConfig->item_pos[0]); jj++) {
             osdConfig->item_pos[ii][jj] = osdConfig->item_pos[0][jj] & ~OSD_VISIBLE_FLAG;
        }
    }

    osdConfig->rssi_alarm = 20;
    osdConfig->time_alarm = 10;
    osdConfig->alt_alarm = 100;
    osdConfig->dist_alarm = 1000;
    osdConfig->neg_alt_alarm = 5;
    osdConfig->imu_temp_alarm_min = -200;
    osdConfig->imu_temp_alarm_max = 600;
    osdConfig->gforce_alarm = 5;
    osdConfig->gforce_axis_alarm_min = -5;
    osdConfig->gforce_axis_alarm_max = 5;
#ifdef USE_BARO
    osdConfig->baro_temp_alarm_min = -200;
    osdConfig->baro_temp_alarm_max = 600;
#endif

#ifdef USE_TEMPERATURE_SENSOR
    osdConfig->temp_label_align = OSD_ALIGN_LEFT;
#endif

    osdConfig->video_system = VIDEO_SYSTEM_AUTO;

    osdConfig->ahi_reverse_roll = 0;
    osdConfig->ahi_max_pitch = AH_MAX_PITCH_DEFAULT;
    osdConfig->crosshairs_style = OSD_CROSSHAIRS_STYLE_DEFAULT;
    osdConfig->left_sidebar_scroll = OSD_SIDEBAR_SCROLL_NONE;
    osdConfig->right_sidebar_scroll = OSD_SIDEBAR_SCROLL_NONE;
    osdConfig->sidebar_scroll_arrows = 0;

    osdConfig->units = OSD_UNIT_METRIC;
    osdConfig->main_voltage_decimals = 1;

    osdConfig->estimations_wind_compensation = true;
    osdConfig->coordinate_digits = 9;

    osdConfig->osd_failsafe_switch_layout = false;

    osdConfig->plus_code_digits = 11;
}

static void osdSetNextRefreshIn(uint32_t timeMs) {
    resumeRefreshAt = micros() + timeMs * 1000;
    refreshWaitForResumeCmdRelease = true;
}

void osdInit(displayPort_t *osdDisplayPortToUse)
{
    if (!osdDisplayPortToUse)
        return;

    BUILD_BUG_ON(OSD_POS_MAX != OSD_POS(31,31));

    osdDisplayPort = osdDisplayPortToUse;

#ifdef USE_CMS
    cmsDisplayPortRegister(osdDisplayPort);
#endif

    armState = ARMING_FLAG(ARMED);

    displayClearScreen(osdDisplayPort);

    uint8_t y = 1;
    displayFontMetadata_t metadata;
    bool fontHasMetadata = displayGetFontMetadata(&metadata, osdDisplayPort);

    if (fontHasMetadata && metadata.charCount > 256) {
        hasExtendedFont = true;
        unsigned logo_c = SYM_LOGO_START;
        unsigned logo_x = OSD_CENTER_LEN(SYM_LOGO_WIDTH);
        for (unsigned ii = 0; ii < SYM_LOGO_HEIGHT; ii++) {
            for (unsigned jj = 0; jj < SYM_LOGO_WIDTH; jj++) {
                displayWriteChar(osdDisplayPort, logo_x + jj, y, logo_c++);
            }
            y++;
        }
        y++;
    } else {
        if (!fontHasMetadata || metadata.version < OSD_MIN_FONT_VERSION) {
            const char *m = "INVALID FONT";
            displayWrite(osdDisplayPort, OSD_CENTER_S(m), 3, m);
        }
        y = 4;
    }

    char string_buffer[30];
    tfp_sprintf(string_buffer, "INAV VERSION: %s", FC_VERSION_STRING);
    displayWrite(osdDisplayPort, 5, y++, string_buffer);
#ifdef USE_CMS
    displayWrite(osdDisplayPort, 7, y++,  CMS_STARTUP_HELP_TEXT1);
    displayWrite(osdDisplayPort, 11, y++, CMS_STARTUP_HELP_TEXT2);
    displayWrite(osdDisplayPort, 11, y++, CMS_STARTUP_HELP_TEXT3);
#endif

#ifdef USE_STATS
#define STATS_LABEL_X_POS 4
#define STATS_VALUE_X_POS 24
    if (statsConfig()->stats_enabled) {
        displayWrite(osdDisplayPort, STATS_LABEL_X_POS, ++y, "ODOMETER:");
        if (osdConfig()->units == OSD_UNIT_IMPERIAL) {
            tfp_sprintf(string_buffer, "%5d", (int)(statsConfig()->stats_total_dist / METERS_PER_MILE));
            string_buffer[5] = SYM_MI;
        } else {
            tfp_sprintf(string_buffer, "%5d", (int)(statsConfig()->stats_total_dist / METERS_PER_KILOMETER));
            string_buffer[5] = SYM_KM;
        }
        string_buffer[6] = '\0';
        displayWrite(osdDisplayPort, STATS_VALUE_X_POS-5, y,  string_buffer);

        displayWrite(osdDisplayPort, STATS_LABEL_X_POS, ++y, "TOTAL TIME:");
        uint32_t tot_mins = statsConfig()->stats_total_time / 60;
        tfp_sprintf(string_buffer, "%2d:%02dHM", (int)(tot_mins / 60), (int)(tot_mins % 60));
        displayWrite(osdDisplayPort, STATS_VALUE_X_POS-5, y,  string_buffer);

#ifdef USE_ADC
        if (feature(FEATURE_VBAT) && feature(FEATURE_CURRENT_METER)) {
            displayWrite(osdDisplayPort, STATS_LABEL_X_POS, ++y, "TOTAL ENERGY:");
            osdFormatCentiNumber(string_buffer, statsConfig()->stats_total_energy / 10, 0, 2, 0, 4);
            strcat(string_buffer, "\xAB"); // SYM_WH
            displayWrite(osdDisplayPort, STATS_VALUE_X_POS-4, y,  string_buffer);

            displayWrite(osdDisplayPort, STATS_LABEL_X_POS, ++y, "AVG EFFICIENCY:");
            if (statsConfig()->stats_total_dist) {
                uint32_t avg_efficiency = statsConfig()->stats_total_energy / (statsConfig()->stats_total_dist / METERS_PER_KILOMETER); // mWh/km
                osdFormatCentiNumber(string_buffer, avg_efficiency / 10, 0, 2, 0, 3);
            } else
                strcpy(string_buffer, "---");
            string_buffer[3] = SYM_WH_KM_0;
            string_buffer[4] = SYM_WH_KM_1;
            string_buffer[5] = '\0';
            displayWrite(osdDisplayPort, STATS_VALUE_X_POS-3, y,  string_buffer);
        }
#endif // USE_ADC
    }
#endif

    displayResync(osdDisplayPort);
    osdSetNextRefreshIn(SPLASH_SCREEN_DISPLAY_TIME);
}

static void osdResetStats(void)
{
    stats.max_current = 0;
    stats.max_power = 0;
    stats.max_speed = 0;
    stats.min_voltage = 5000;
    stats.min_rssi = 99;
    stats.max_altitude = 0;
}

static void osdUpdateStats(void)
{
    int16_t value;

    if (feature(FEATURE_GPS)) {
        value = osdGet3DSpeed();
        if (stats.max_speed < value)
            stats.max_speed = value;

        if (stats.max_distance < GPS_distanceToHome)
            stats.max_distance = GPS_distanceToHome;
    }

    value = getBatteryVoltage();
    if (stats.min_voltage > value)
        stats.min_voltage = value;

    value = abs(getAmperage() / 100);
    if (stats.max_current < value)
        stats.max_current = value;

    value = abs(getPower() / 100);
    if (stats.max_power < value)
        stats.max_power = value;

    value = osdConvertRSSI();
    if (stats.min_rssi > value)
        stats.min_rssi = value;

    stats.max_altitude = MAX(stats.max_altitude, osdGetAltitude());
}

/* Attention: NTSC screen only has 12 fully visible lines - it is FULL now! */
static void osdShowStats(void)
{
    const char * disarmReasonStr[DISARM_REASON_COUNT] = { "UNKNOWN", "TIMEOUT", "STICKS", "SWITCH", "SWITCH", "KILLSW", "FAILSAFE", "NAV SYS" };
    uint8_t top = 1;    /* first fully visible line */
    const uint8_t statNameX = 1;
    const uint8_t statValuesX = 20;
    char buff[10];

    displayClearScreen(osdDisplayPort);
    if (IS_DISPLAY_PAL)
        displayWrite(osdDisplayPort, statNameX, top++, "  --- STATS ---");

    if (STATE(GPS_FIX)) {
        displayWrite(osdDisplayPort, statNameX, top, "MAX SPEED        :");
        osdFormatVelocityStr(buff, stats.max_speed, true);
        displayWrite(osdDisplayPort, statValuesX, top++, buff);

        displayWrite(osdDisplayPort, statNameX, top, "MAX DISTANCE     :");
        osdFormatDistanceStr(buff, stats.max_distance*100);
        displayWrite(osdDisplayPort, statValuesX, top++, buff);

        displayWrite(osdDisplayPort, statNameX, top, "TRAVELED DISTANCE:");
        osdFormatDistanceStr(buff, getTotalTravelDistance());
        displayWrite(osdDisplayPort, statValuesX, top++, buff);
    }

    displayWrite(osdDisplayPort, statNameX, top, "MAX ALTITUDE     :");
    osdFormatAltitudeStr(buff, stats.max_altitude);
    displayWrite(osdDisplayPort, statValuesX, top++, buff);

    displayWrite(osdDisplayPort, statNameX, top, "MIN BATTERY VOLT :");
    osdFormatCentiNumber(buff, stats.min_voltage, 0, osdConfig()->main_voltage_decimals, 0, osdConfig()->main_voltage_decimals + 2);
    strcat(buff, "V");
    displayWrite(osdDisplayPort, statValuesX, top++, buff);

    displayWrite(osdDisplayPort, statNameX, top, "MIN RSSI         :");
    itoa(stats.min_rssi, buff, 10);
    strcat(buff, "%");
    displayWrite(osdDisplayPort, statValuesX, top++, buff);

    if (feature(FEATURE_CURRENT_METER)) {
        displayWrite(osdDisplayPort, statNameX, top, "MAX CURRENT      :");
        itoa(stats.max_current, buff, 10);
        strcat(buff, "A");
        displayWrite(osdDisplayPort, statValuesX, top++, buff);

        displayWrite(osdDisplayPort, statNameX, top, "MAX POWER        :");
        itoa(stats.max_power, buff, 10);
        strcat(buff, "W");
        displayWrite(osdDisplayPort, statValuesX, top++, buff);

        if (osdConfig()->stats_energy_unit == OSD_STATS_ENERGY_UNIT_MAH) {
            displayWrite(osdDisplayPort, statNameX, top, "USED MAH         :");
            tfp_sprintf(buff, "%d%c", (int)getMAhDrawn(), SYM_MAH);
        } else {
            displayWrite(osdDisplayPort, statNameX, top, "USED WH          :");
            osdFormatCentiNumber(buff, getMWhDrawn() / 10, 0, 2, 0, 3);
            strcat(buff, "\xAB"); // SYM_WH
        }
        displayWrite(osdDisplayPort, statValuesX, top++, buff);

        int32_t totalDistance = getTotalTravelDistance();
        if (totalDistance > 0) {
            displayWrite(osdDisplayPort, statNameX, top, "AVG EFFICIENCY   :");
            if (osdConfig()->stats_energy_unit == OSD_STATS_ENERGY_UNIT_MAH)
                tfp_sprintf(buff, "%d%c%c", (int)(getMAhDrawn() * 100000 / totalDistance),
                    SYM_MAH_KM_0, SYM_MAH_KM_1);
            else {
                osdFormatCentiNumber(buff, getMWhDrawn() * 10000 / totalDistance, 0, 2, 0, 3);
                buff[3] = SYM_WH_KM_0;
                buff[4] = SYM_WH_KM_1;
                buff[5] = '\0';
            }
            displayWrite(osdDisplayPort, statValuesX, top++, buff);
        }
    }

    displayWrite(osdDisplayPort, statNameX, top, "FLY TIME         :");
    uint16_t flySeconds = getFlightTime();
    uint16_t flyMinutes = flySeconds / 60;
    flySeconds %= 60;
    uint16_t flyHours = flyMinutes / 60;
    flyMinutes %= 60;
    tfp_sprintf(buff, "%02u:%02u:%02u", flyHours, flyMinutes, flySeconds);
    displayWrite(osdDisplayPort, statValuesX, top++, buff);

    const float max_gforce = accGetMeasuredMaxG();
    displayWrite(osdDisplayPort, statNameX, top, "MAX G-FORCE      :");
    osdFormatCentiNumber(buff, max_gforce * 100, 0, 2, 0, 3);
    displayWrite(osdDisplayPort, statValuesX, top++, buff);

    const acc_extremes_t *acc_extremes = accGetMeasuredExtremes();
    displayWrite(osdDisplayPort, statNameX, top, "MIN/MAX Z G-FORCE:");
    osdFormatCentiNumber(buff, acc_extremes[Z].min * 100, 0, 2, 0, 4);
    strcat(buff,"/");
    displayWrite(osdDisplayPort, statValuesX, top, buff);
    osdFormatCentiNumber(buff, acc_extremes[Z].max * 100, 0, 2, 0, 3);
    displayWrite(osdDisplayPort, statValuesX + 5, top++, buff);

    displayWrite(osdDisplayPort, statNameX, top, "DISARMED BY      :");
    displayWrite(osdDisplayPort, statValuesX, top++, disarmReasonStr[getDisarmReason()]);
}

// called when motors armed
static void osdShowArmed(void)
{
    dateTime_t dt;
    char buf[MAX(32, FORMATTED_DATE_TIME_BUFSIZE)];
    char *date;
    char *time;
    // We need 7 visible rows
    uint8_t y = MIN((osdDisplayPort->rows / 2) - 1, osdDisplayPort->rows - 7 - 1);

    displayClearScreen(osdDisplayPort);
    displayWrite(osdDisplayPort, 12, y, "ARMED");
    y += 2;

#if defined(USE_GPS)
    if (feature(FEATURE_GPS)) {
        if (STATE(GPS_FIX_HOME)) {
            osdFormatCoordinate(buf, SYM_LAT, GPS_home.lat);
            displayWrite(osdDisplayPort, (osdDisplayPort->cols - strlen(buf)) / 2, y, buf);
            osdFormatCoordinate(buf, SYM_LON, GPS_home.lon);
            displayWrite(osdDisplayPort, (osdDisplayPort->cols - strlen(buf)) / 2, y + 1, buf);
            int digits = osdConfig()->plus_code_digits;
            olc_encode(GPS_home.lat, GPS_home.lon, digits, buf, sizeof(buf));
			displayWrite(osdDisplayPort, (osdDisplayPort->cols - strlen(buf)) / 2, y + 2, buf);
            y += 4;
        } else {
            strcpy(buf, "!NO HOME POSITION!");
            displayWrite(osdDisplayPort, (osdDisplayPort->cols - strlen(buf)) / 2, y, buf);
            y += 1;
        }
    }
#endif

    if (rtcGetDateTime(&dt)) {
        dateTimeFormatLocal(buf, &dt);
        dateTimeSplitFormatted(buf, &date, &time);

        displayWrite(osdDisplayPort, (osdDisplayPort->cols - strlen(date)) / 2, y, date);
        displayWrite(osdDisplayPort, (osdDisplayPort->cols - strlen(time)) / 2, y + 1, time);
    }
}

static void osdFilterData(timeUs_t currentTimeUs) {
    static timeUs_t lastRefresh = 0;
    float refresh_dT = cmpTimeUs(currentTimeUs, lastRefresh) * 1e-6;

    GForce = sqrtf(vectorNormSquared(&imuMeasuredAccelBF)) / GRAVITY_MSS;
    for (uint8_t axis = 0; axis < XYZ_AXIS_COUNT; ++axis) GForceAxis[axis] = imuMeasuredAccelBF.v[axis] / GRAVITY_MSS;

    if (lastRefresh) {
        GForce = pt1FilterApply3(&GForceFilter, GForce, refresh_dT);
        for (uint8_t axis = 0; axis < XYZ_AXIS_COUNT; ++axis) pt1FilterApply3(GForceFilterAxis + axis, GForceAxis[axis], refresh_dT);
    } else {
        pt1FilterInitRC(&GForceFilter, GFORCE_FILTER_TC, 0);
        pt1FilterReset(&GForceFilter, GForce);

        for (uint8_t axis = 0; axis < XYZ_AXIS_COUNT; ++axis) {
            pt1FilterInitRC(GForceFilterAxis + axis, GFORCE_FILTER_TC, 0);
            pt1FilterReset(GForceFilterAxis + axis, GForceAxis[axis]);
        }
    }

    lastRefresh = currentTimeUs;
}

static void osdRefresh(timeUs_t currentTimeUs)
{
    osdFilterData(currentTimeUs);

#ifdef USE_CMS
    if (IS_RC_MODE_ACTIVE(BOXOSD) && (!cmsInMenu) && !(osdConfig()->osd_failsafe_switch_layout && FLIGHT_MODE(FAILSAFE_MODE))) {
#else
    if (IS_RC_MODE_ACTIVE(BOXOSD) && !(osdConfig()->osd_failsafe_switch_layout && FLIGHT_MODE(FAILSAFE_MODE))) {
#endif
      displayClearScreen(osdDisplayPort);
      armState = ARMING_FLAG(ARMED);
      return;
    }

    // detect arm/disarm
    if (armState != ARMING_FLAG(ARMED)) {
        if (ARMING_FLAG(ARMED)) {
            osdResetStats();
            osdShowArmed(); // reset statistic etc
            osdSetNextRefreshIn(ARMED_SCREEN_DISPLAY_TIME);
        } else {
            osdShowStats(); // show statistic
            osdSetNextRefreshIn(STATS_SCREEN_DISPLAY_TIME);
        }

        armState = ARMING_FLAG(ARMED);
    }

    if (resumeRefreshAt) {
        // If we already reached he time for the next refresh,
        // or THR is high or PITCH is high, resume refreshing.
        // Clear the screen first to erase other elements which
        // might have been drawn while the OSD wasn't refreshing.

        if (!DELAYED_REFRESH_RESUME_COMMAND)
            refreshWaitForResumeCmdRelease = false;

        if ((currentTimeUs > resumeRefreshAt) || ((!refreshWaitForResumeCmdRelease) && DELAYED_REFRESH_RESUME_COMMAND)) {
            displayClearScreen(osdDisplayPort);
            resumeRefreshAt = 0;
        } else {
            displayHeartbeat(osdDisplayPort);
        }
        return;
    }

#ifdef USE_CMS
    if (!displayIsGrabbed(osdDisplayPort)) {
        if (fullRedraw) {
            displayClearScreen(osdDisplayPort);
            fullRedraw = false;
        }
        osdDrawNextElement();
        displayHeartbeat(osdDisplayPort);
#ifdef OSD_CALLS_CMS
    } else {
        cmsUpdate(currentTimeUs);
#endif
    }
#endif
}

/*
 * Called periodically by the scheduler
 */
void osdUpdate(timeUs_t currentTimeUs)
{
    static uint32_t counter = 0;

    // don't touch buffers if DMA transaction is in progress
    if (displayIsTransferInProgress(osdDisplayPort)) {
        return;
    }

#if defined(OSD_ALTERNATE_LAYOUT_COUNT) && OSD_ALTERNATE_LAYOUT_COUNT > 0
    // Check if the layout has changed. Higher numbered
    // boxes take priority.
    unsigned activeLayout;
    if (layoutOverride >= 0) {
        activeLayout = layoutOverride;
        // Check for timed override, it will go into effect on
        // the next OSD iteration
        if (layoutOverrideUntil > 0 && millis() > layoutOverrideUntil) {
            layoutOverrideUntil = 0;
            layoutOverride = -1;
        }
    } else if (osdConfig()->osd_failsafe_switch_layout && FLIGHT_MODE(FAILSAFE_MODE)) {
        activeLayout = 0;
    } else {
#if OSD_ALTERNATE_LAYOUT_COUNT > 2
        if (IS_RC_MODE_ACTIVE(BOXOSDALT3))
            activeLayout = 3;
        else
#endif
#if OSD_ALTERNATE_LAYOUT_COUNT > 1
        if (IS_RC_MODE_ACTIVE(BOXOSDALT2))
            activeLayout = 2;
        else
#endif
        if (IS_RC_MODE_ACTIVE(BOXOSDALT1))
            activeLayout = 1;
        else
            activeLayout = 0;
    }
    if (currentLayout != activeLayout) {
        currentLayout = activeLayout;
        osdStartFullRedraw();
    }
#endif

#define DRAW_FREQ_DENOM     4
#define STATS_FREQ_DENOM    50
    counter++;

    if ((counter % STATS_FREQ_DENOM) == 0) {
        osdUpdateStats();
    }

    if ((counter & DRAW_FREQ_DENOM) == 0) {
        // redraw values in buffer
        osdRefresh(currentTimeUs);
    } else {
        // rest of time redraw screen
        displayDrawScreen(osdDisplayPort);
    }

#ifdef USE_CMS
    // do not allow ARM if we are in menu
    if (displayIsGrabbed(osdDisplayPort)) {
        ENABLE_ARMING_FLAG(ARMING_DISABLED_OSD_MENU);
    } else {
        DISABLE_ARMING_FLAG(ARMING_DISABLED_OSD_MENU);
    }
#endif
}

void osdStartFullRedraw(void)
{
    fullRedraw = true;
}

void osdOverrideLayout(int layout, timeMs_t duration)
{
    layoutOverride = constrain(layout, -1, ARRAYLEN(osdConfig()->item_pos) - 1);
    if (layoutOverride >= 0 && duration > 0) {
        layoutOverrideUntil = millis() + duration;
    } else {
        layoutOverrideUntil = 0;
    }
}

int osdGetActiveLayout(bool *overridden)
{
    if (overridden) {
        *overridden = layoutOverride >= 0;
    }
    return currentLayout;
}

bool osdItemIsFixed(osd_items_e item)
{
    return item == OSD_CROSSHAIRS ||
        item == OSD_ARTIFICIAL_HORIZON ||
        item == OSD_HORIZON_SIDEBARS;
}

displayPort_t *osdGetDisplayPort(void)
{
    return osdDisplayPort;
}

#endif // OSD<|MERGE_RESOLUTION|>--- conflicted
+++ resolved
@@ -1253,14 +1253,9 @@
         break;
 
     case OSD_MAH_DRAWN:
-<<<<<<< HEAD
-        tfp_sprintf(buff, "%4d", getMAhDrawn());
+        tfp_sprintf(buff, "%4d", (int)getMAhDrawn());
         buff[4] = SYM_MAH;
         buff[5] = '\0';
-=======
-        buff[0] = SYM_MAH;
-        tfp_sprintf(buff + 1, "%-4d", (int)getMAhDrawn());
->>>>>>> 5cb835e7
         osdUpdateBatteryCapacityOrVoltageTextAttributes(&elemAttr);
         break;
 
