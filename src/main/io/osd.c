--- conflicted
+++ resolved
@@ -2437,7 +2437,9 @@
 
             return true;
         }
-<<<<<<< HEAD
+    case OSD_NAV_FW_CONTROL_SMOOTHNESS:
+            osdDisplayAdjustableDecimalValue(elemPosX, elemPosY, "CTL S", 0, navConfig()->fw.control_smoothness, 1, 0, ADJUSTMENT_NAV_FW_CONTROL_SMOOTHNESS);
+            return true;
     case OSD_VTX_MW:
         {
             vtxDeviceOsdInfo_t osdInfo;
@@ -2456,11 +2458,7 @@
             displayWriteWithAttr(osdDisplayPort, elemPosX, elemPosY, buff, elemAttr);
             return true;
         }
-=======
-    case OSD_NAV_FW_CONTROL_SMOOTHNESS:
-        osdDisplayAdjustableDecimalValue(elemPosX, elemPosY, "CTL S", 0, navConfig()->fw.control_smoothness, 1, 0, ADJUSTMENT_NAV_FW_CONTROL_SMOOTHNESS);
-        return true;
->>>>>>> 27266e34
+
     default:
         return false;
     }
