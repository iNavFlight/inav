/*
 * This file is part of Cleanflight.
 *
 * Cleanflight is free software: you can redistribute it and/or modify
 * it under the terms of the GNU General Public License as published by
 * the Free Software Foundation, either version 3 of the License, or
 * (at your option) any later version.
 *
 * Cleanflight is distributed in the hope that it will be useful,
 * but WITHOUT ANY WARRANTY; without even the implied warranty of
 * MERCHANTABILITY or FITNESS FOR A PARTICULAR PURPOSE.  See the
 * GNU General Public License for more details.
 *
 * You should have received a copy of the GNU General Public License
 * along with Cleanflight.  If not, see <http://www.gnu.org/licenses/>.
 */

/*
 Created by Marcin Baliniak
 some functions based on MinimOSD

 OSD-CMS separation by jflyper
 */

#include <stdbool.h>
#include <stdint.h>
#include <stdlib.h>
#include <string.h>
#include <ctype.h>
#include <math.h>

#include "platform.h"

#ifdef USE_OSD

#include "build/debug.h"
#include "build/version.h"

#include "cms/cms.h"
#include "cms/cms_types.h"
#include "cms/cms_menu_osd.h"

#include "common/axis.h"
#include "common/constants.h"
#include "common/filter.h"
#include "common/log.h"
#include "common/olc.h"
#include "common/printf.h"
#include "common/string_light.h"
#include "common/time.h"
#include "common/typeconversion.h"
#include "common/utils.h"

#include "config/feature.h"
#include "config/parameter_group.h"
#include "config/parameter_group_ids.h"

#include "drivers/display.h"
#include "drivers/display_canvas.h"
#include "drivers/display_font_metadata.h"
#include "drivers/osd_symbols.h"
#include "drivers/time.h"
#include "drivers/vtx_common.h"

#include "io/flashfs.h"
#include "io/gps.h"
#include "io/osd.h"
#include "io/osd_common.h"
#include "io/osd_hud.h"
#include "io/osd_utils.h"
#include "io/displayport_msp_bf_compat.h"
#include "io/vtx.h"
#include "io/vtx_string.h"

#include "fc/config.h"
#include "fc/controlrate_profile.h"
#include "fc/fc_core.h"
#include "fc/fc_tasks.h"
#include "fc/multifunction.h"
#include "fc/rc_adjustments.h"
#include "fc/rc_controls.h"
#include "fc/rc_modes.h"
#include "fc/runtime_config.h"
#include "fc/settings.h"

#include "flight/imu.h"
#include "flight/mixer.h"
#include "flight/pid.h"
#include "flight/power_limits.h"
#include "flight/rth_estimator.h"
#include "flight/servos.h"
#include "flight/wind_estimator.h"

#include "navigation/navigation.h"
#include "navigation/navigation_private.h"

#include "rx/rx.h"
#include "rx/msp_override.h"

#include "sensors/acceleration.h"
#include "sensors/battery.h"
#include "sensors/boardalignment.h"
#include "sensors/compass.h"
#include "sensors/diagnostics.h"
#include "sensors/sensors.h"
#include "sensors/pitotmeter.h"
#include "sensors/temperature.h"
#include "sensors/esc_sensor.h"
#include "sensors/rangefinder.h"

#include "programming/logic_condition.h"
#include "programming/global_variables.h"

#ifdef USE_HARDWARE_REVISION_DETECTION
#include "hardware_revision.h"
#endif

#define VIDEO_BUFFER_CHARS_PAL    480
#define VIDEO_BUFFER_CHARS_HDZERO 900
#define VIDEO_BUFFER_CHARS_DJIWTF 1320

#define GFORCE_FILTER_TC 0.2

#define OSD_STATS_SINGLE_PAGE_MIN_ROWS 18
#define IS_HI(X)  (rxGetChannelValue(X) > 1750)
#define IS_LO(X)  (rxGetChannelValue(X) < 1250)
#define IS_MID(X) (rxGetChannelValue(X) > 1250 && rxGetChannelValue(X) < 1750)

#define OSD_RESUME_UPDATES_STICK_COMMAND (checkStickPosition(THR_HI) || checkStickPosition(PIT_HI))
#define STATS_PAGE2 (checkStickPosition(ROL_HI))
#define STATS_PAGE1 (checkStickPosition(ROL_LO))

#define SPLASH_SCREEN_DISPLAY_TIME 4000 // ms
#define ARMED_SCREEN_DISPLAY_TIME 1500 // ms
#define STATS_SCREEN_DISPLAY_TIME 60000 // ms

#define EFFICIENCY_UPDATE_INTERVAL (5 * 1000)

// Adjust OSD_MESSAGE's default position when
// changing OSD_MESSAGE_LENGTH
#define OSD_MESSAGE_LENGTH 28
#define OSD_ALTERNATING_CHOICES(ms, num_choices) ((millis() / ms) % num_choices)
#define _CONST_STR_SIZE(s) ((sizeof(s)/sizeof(s[0]))-1) // -1 to avoid counting final '\0'
// Wrap all string constants intenteded for display as messages with
// this macro to ensure compile time length validation.
#define OSD_MESSAGE_STR(x) ({ \
    STATIC_ASSERT(_CONST_STR_SIZE(x) <= OSD_MESSAGE_LENGTH, message_string_ ## __COUNTER__ ## _too_long); \
    x; \
})

#define OSD_CHR_IS_NUM(c) (c >= '0' && c <= '9')

#define OSD_CENTER_LEN(x) ((osdDisplayPort->cols - x) / 2)
#define OSD_CENTER_S(s) OSD_CENTER_LEN(strlen(s))

#define OSD_MIN_FONT_VERSION 3

static timeMs_t notify_settings_saved = 0;
static bool     savingSettings = false;

static unsigned currentLayout = 0;
static int layoutOverride = -1;
static bool hasExtendedFont = false; // Wether the font supports characters > 256
static timeMs_t layoutOverrideUntil = 0;
static pt1Filter_t GForceFilter, GForceFilterAxis[XYZ_AXIS_COUNT];
static float GForce, GForceAxis[XYZ_AXIS_COUNT];

typedef struct statistic_s {
    uint16_t max_speed;
    uint16_t max_3D_speed;
    uint16_t max_air_speed;
    uint16_t min_voltage; // /100
    int16_t max_current;
    int32_t max_power;
    int16_t min_rssi;
    int16_t min_lq; // for CRSF
    int16_t min_rssi_dbm; // for CRSF
    int32_t max_altitude;
    uint32_t max_distance;
} statistic_t;

static statistic_t stats;

static timeUs_t resumeRefreshAt = 0;
static bool refreshWaitForResumeCmdRelease;

static bool fullRedraw = false;

static uint8_t armState;

static textAttributes_t osdGetMultiFunctionMessage(char *buff);
static uint8_t osdWarningsFlags = 0;

typedef struct osdMapData_s {
    uint32_t scale;
    char referenceSymbol;
} osdMapData_t;

static osdMapData_t osdMapData;

static displayPort_t *osdDisplayPort;
static bool osdDisplayIsReady = false;
#if defined(USE_CANVAS)
static displayCanvas_t osdCanvas;
static bool osdDisplayHasCanvas;
#else
#define osdDisplayHasCanvas false
#endif

#define AH_MAX_PITCH_DEFAULT 20 // Specify default maximum AHI pitch value displayed (degrees)

PG_REGISTER_WITH_RESET_TEMPLATE(osdConfig_t, osdConfig, PG_OSD_CONFIG, 8);
PG_REGISTER_WITH_RESET_FN(osdLayoutsConfig_t, osdLayoutsConfig, PG_OSD_LAYOUTS_CONFIG, 1);

void osdStartedSaveProcess(void) {
    savingSettings = true;
}

void osdShowEEPROMSavedNotification(void) {
    savingSettings = false;
    notify_settings_saved = millis() + 5000;
}



bool osdDisplayIsPAL(void)
{
    return displayScreenSize(osdDisplayPort) == VIDEO_BUFFER_CHARS_PAL;
}

bool osdDisplayIsHD(void)
{
    if (displayScreenSize(osdDisplayPort) >= VIDEO_BUFFER_CHARS_HDZERO)
    {
        return true;
    }
    return false;
}



/*
 * Aligns text to the left side. Adds spaces at the end to keep string length unchanged.
 */
static void osdLeftAlignString(char *buff)
{
    uint8_t sp = 0, ch = 0;
    uint8_t len = strlen(buff);
    while (buff[sp] == ' ') sp++;
    for (ch = 0; ch < (len - sp); ch++) buff[ch] = buff[ch + sp];
    for (sp = ch; sp < len; sp++) buff[sp] = ' ';
}

/*
 * This is a simplified distance conversion code that does not use any scaling
 * but is fully compatible with the DJI G2 MSP Displayport OSD implementation.
 * (Based on osdSimpleAltitudeSymbol() implementation)
 */
/* void osdSimpleDistanceSymbol(char *buff, int32_t dist) {

    int32_t convertedDistance;
    char suffix;

    switch ((osd_unit_e)osdConfig()->units) {
        case OSD_UNIT_UK:
            FALLTHROUGH;
        case OSD_UNIT_GA:
            FALLTHROUGH;
        case OSD_UNIT_IMPERIAL:
            convertedDistance = CENTIMETERS_TO_FEET(dist);
            suffix = SYM_ALT_FT;
            break;
        case OSD_UNIT_METRIC_MPH:
            FALLTHROUGH;
        case OSD_UNIT_METRIC:
            convertedDistance = CENTIMETERS_TO_METERS(dist);
            suffix = SYM_ALT_M; // Intentionally use the altitude symbol, as the distance symbol is not defined in BFCOMPAT mode
            break;
    }

    tfp_sprintf(buff, "%5d", (int) convertedDistance); // 5 digits, allowing up to 99999 meters/feet, which should be plenty for 99.9% of use cases
    buff[5] = suffix;
    buff[6] = '\0';
} */

/**
 * Converts distance into a string based on the current unit system
 * prefixed by a a symbol to indicate the unit used.
 * @param dist Distance in centimeters
 */
static void osdFormatDistanceSymbol(char *buff, int32_t dist, uint8_t decimals)
{
    uint8_t digits = 3U;    // Total number of digits (including decimal point)
    uint8_t sym_index = 3U; // Position (index) at buffer of units symbol
    uint8_t symbol_m = SYM_DIST_M;
    uint8_t symbol_km = SYM_DIST_KM;
    uint8_t symbol_ft = SYM_DIST_FT;
    uint8_t symbol_mi = SYM_DIST_MI;
    uint8_t symbol_nm = SYM_DIST_NM;

#ifndef DISABLE_MSP_BF_COMPAT   // IF BFCOMPAT is not supported, there's no need to check for it and change the values
    if (isBfCompatibleVideoSystem(osdConfig())) {
        // Add one digit so up no switch to scaled decimal occurs above 99
        digits = 4U;
        sym_index = 4U;
        // Use altitude symbols on purpose, as it seems distance symbols are not defined in BFCOMPAT mode
        symbol_m = SYM_ALT_M;
        symbol_km = SYM_ALT_KM;
        symbol_ft = SYM_ALT_FT;
        symbol_mi = SYM_MI;
        symbol_nm = SYM_MI;
    }
#endif

    switch ((osd_unit_e)osdConfig()->units) {
    case OSD_UNIT_UK:
        FALLTHROUGH;
    case OSD_UNIT_IMPERIAL:
        if (osdFormatCentiNumber(buff, CENTIMETERS_TO_CENTIFEET(dist), FEET_PER_MILE, decimals, 3, digits)) {
            buff[sym_index] = symbol_mi;
        } else {
            buff[sym_index] = symbol_ft;
        }
        buff[sym_index + 1] = '\0';
        break;
    case OSD_UNIT_METRIC_MPH:
        FALLTHROUGH;
    case OSD_UNIT_METRIC:
        if (osdFormatCentiNumber(buff, dist, METERS_PER_KILOMETER, decimals, 3, digits)) {
            buff[sym_index] = symbol_km;
        } else {
            buff[sym_index] = symbol_m;
        }
        buff[sym_index + 1] = '\0';
        break;
    case OSD_UNIT_GA:
        if (osdFormatCentiNumber(buff, CENTIMETERS_TO_CENTIFEET(dist), (uint32_t)FEET_PER_NAUTICALMILE, decimals, 3, digits)) {
            buff[sym_index] = symbol_nm;
        } else {
            buff[sym_index] = symbol_ft;
        }
        buff[sym_index + 1] = '\0';
        break;
    }
}

/**
 * Converts distance into a string based on the current unit system.
 * @param dist Distance in centimeters
 */
static void osdFormatDistanceStr(char *buff, int32_t dist)
{
    int32_t centifeet;
    switch ((osd_unit_e)osdConfig()->units) {
    case OSD_UNIT_UK:
        FALLTHROUGH;
    case OSD_UNIT_IMPERIAL:
        centifeet = CENTIMETERS_TO_CENTIFEET(dist);
        if (abs(centifeet) < FEET_PER_MILE * 100 / 2) {
            // Show feet when dist < 0.5mi
            tfp_sprintf(buff, "%d%c", (int)(centifeet / 100), SYM_FT);
        } else {
            // Show miles when dist >= 0.5mi
            tfp_sprintf(buff, "%d.%02d%c", (int)(centifeet / (100*FEET_PER_MILE)),
                (abs(centifeet) % (100 * FEET_PER_MILE)) / FEET_PER_MILE, SYM_MI);
        }
        break;
    case OSD_UNIT_METRIC_MPH:
        FALLTHROUGH;
    case OSD_UNIT_METRIC:
        if (abs(dist) < METERS_PER_KILOMETER * 100) {
            // Show meters when dist < 1km
            tfp_sprintf(buff, "%d%c", (int)(dist / 100), SYM_M);
        } else {
            // Show kilometers when dist >= 1km
            tfp_sprintf(buff, "%d.%02d%c", (int)(dist / (100*METERS_PER_KILOMETER)),
                (abs(dist) % (100 * METERS_PER_KILOMETER)) / METERS_PER_KILOMETER, SYM_KM);
        }
        break;
    case OSD_UNIT_GA:
         centifeet = CENTIMETERS_TO_CENTIFEET(dist);
        if (abs(centifeet) < 100000) {
            // Show feet when dist < 1000ft
            tfp_sprintf(buff, "%d%c", (int)(centifeet / 100), SYM_FT);
        } else {
            // Show nautical miles when dist >= 1000ft
            tfp_sprintf(buff, "%d.%02d%c", (int)(centifeet / (100 * FEET_PER_NAUTICALMILE)),
                (int)((abs(centifeet) % (int)(100 * FEET_PER_NAUTICALMILE)) / FEET_PER_NAUTICALMILE), SYM_NM);
        }
        break;
    }
}

/**
 * Converts velocity based on the current unit system (kmh or mph).
 * @param alt Raw velocity (i.e. as taken from gpsSol.groundSpeed in centimeters/second)
 */
static int32_t osdConvertVelocityToUnit(int32_t vel)
{
    switch ((osd_unit_e)osdConfig()->units) {
    case OSD_UNIT_UK:
        FALLTHROUGH;
    case OSD_UNIT_METRIC_MPH:
        FALLTHROUGH;
    case OSD_UNIT_IMPERIAL:
        return CMSEC_TO_CENTIMPH(vel) / 100; // Convert to mph
    case OSD_UNIT_METRIC:
        return CMSEC_TO_CENTIKPH(vel) / 100;   // Convert to kmh
    case OSD_UNIT_GA:
        return CMSEC_TO_CENTIKNOTS(vel) / 100; // Convert to Knots
    }
    // Unreachable
    return -1;
}

/**
 * Converts velocity into a string based on the current unit system.
 * @param vel Raw velocity (i.e. as taken from gpsSol.groundSpeed in centimeters/seconds)
 * @param _3D is a 3D velocity
 * @param _max is a maximum velocity
 */
void osdFormatVelocityStr(char* buff, int32_t vel, bool _3D, bool _max)
{
    switch ((osd_unit_e)osdConfig()->units) {
    case OSD_UNIT_UK:
        FALLTHROUGH;
    case OSD_UNIT_METRIC_MPH:
        FALLTHROUGH;
    case OSD_UNIT_IMPERIAL:
        if (_max) {
            tfp_sprintf(buff, "%c%3d%c", SYM_MAX, (int)osdConvertVelocityToUnit(vel), (_3D ? SYM_3D_MPH : SYM_MPH));
        } else {
            tfp_sprintf(buff, "%3d%c", (int)osdConvertVelocityToUnit(vel), (_3D ? SYM_3D_MPH : SYM_MPH));
        }
        break;
    case OSD_UNIT_METRIC:
        if (_max) {
            tfp_sprintf(buff, "%c%3d%c", SYM_MAX, (int)osdConvertVelocityToUnit(vel), (_3D ? SYM_3D_KMH : SYM_KMH));
        } else {
            tfp_sprintf(buff, "%3d%c", (int)osdConvertVelocityToUnit(vel), (_3D ? SYM_3D_KMH : SYM_KMH));
        }
        break;
    case OSD_UNIT_GA:
        if (_max) {
            tfp_sprintf(buff, "%c%3d%c", SYM_MAX, (int)osdConvertVelocityToUnit(vel), (_3D ? SYM_3D_KT : SYM_KT));
        } else {
            tfp_sprintf(buff, "%3d%c", (int)osdConvertVelocityToUnit(vel), (_3D ? SYM_3D_KT : SYM_KT));
        }
        break;
    }
}

/**
 * Returns the average velocity. This always uses stats, so can be called as an OSD element later if wanted, to show a real time average
 */
static void osdGenerateAverageVelocityStr(char* buff) {
    uint32_t cmPerSec = getTotalTravelDistance() / getFlightTime();
    osdFormatVelocityStr(buff, cmPerSec, false, false);
}

/**
 * Converts wind speed into a string based on the current unit system, using
 * always 3 digits and an additional character for the unit at the right. buff
 * is null terminated.
 * @param ws Raw wind speed in cm/s
 */
#ifdef USE_WIND_ESTIMATOR
static void osdFormatWindSpeedStr(char *buff, int32_t ws, bool isValid)
{
    int32_t centivalue;
    char suffix;
    switch (osdConfig()->units) {
        case OSD_UNIT_UK:
            FALLTHROUGH;
        case OSD_UNIT_METRIC_MPH:
            FALLTHROUGH;
        case OSD_UNIT_IMPERIAL:
            centivalue = CMSEC_TO_CENTIMPH(ws);
            suffix = SYM_MPH;
            break;
        case OSD_UNIT_GA:
            centivalue = CMSEC_TO_CENTIKNOTS(ws);
            suffix = SYM_KT;
            break;
        default:
        case OSD_UNIT_METRIC:
            centivalue = CMSEC_TO_CENTIKPH(ws);
            suffix = SYM_KMH;
            break;
    }

    osdFormatCentiNumber(buff, centivalue, 0, 2, 0, 3);

    if (!isValid && ((millis() / 1000) % 4 < 2))
        suffix = '*';

    buff[3] = suffix;
    buff[4] = '\0';
}
#endif

/*
 * This is a simplified altitude conversion code that does not use any scaling
 * but is fully compatible with the DJI G2 MSP Displayport OSD implementation.
 */
/* void osdSimpleAltitudeSymbol(char *buff, int32_t alt) {

    int32_t convertedAltutude = 0;
    char suffix = '\0';

    switch ((osd_unit_e)osdConfig()->units) {
        case OSD_UNIT_UK:
            FALLTHROUGH;
        case OSD_UNIT_GA:
            FALLTHROUGH;
        case OSD_UNIT_IMPERIAL:
            convertedAltutude = CENTIMETERS_TO_FEET(alt);
            suffix = SYM_ALT_FT;
            break;
        case OSD_UNIT_METRIC_MPH:
            FALLTHROUGH;
        case OSD_UNIT_METRIC:
            convertedAltutude = CENTIMETERS_TO_METERS(alt);
            suffix = SYM_ALT_M;
            break;
    }

    tfp_sprintf(buff, "%4d", (int) convertedAltutude);
    buff[4] = suffix;
    buff[5] = '\0';
} */

/**
* Converts altitude into a string based on the current unit system
* prefixed by a a symbol to indicate the unit used.
* @param alt Raw altitude/distance (i.e. as taken from baro.BaroAlt in centimeters)
*/
void osdFormatAltitudeSymbol(char *buff, int32_t alt)
{
    uint8_t totalDigits = 4U;
    uint8_t digits = 4U;
    uint8_t symbolIndex = 4U;
    uint8_t symbolKFt = SYM_ALT_KFT;

    if (alt >= 0) {
        digits = 3U;
        buff[0] = ' ';
    }

#ifndef DISABLE_MSP_BF_COMPAT   // IF BFCOMPAT is not supported, there's no need to check for it and change the values
    if (isBfCompatibleVideoSystem(osdConfig())) {
        totalDigits++;
        digits++;
        symbolIndex++;
        symbolKFt = SYM_ALT_FT;
    }
#endif

    switch ((osd_unit_e)osdConfig()->units) {
        case OSD_UNIT_UK:
            FALLTHROUGH;
        case OSD_UNIT_GA:
            FALLTHROUGH;
        case OSD_UNIT_IMPERIAL:
            if (osdFormatCentiNumber(buff + totalDigits - digits, CENTIMETERS_TO_CENTIFEET(alt), 1000, 0, 2, digits)) {
                // Scaled to kft
                buff[symbolIndex++] = symbolKFt;
            } else {
                // Formatted in feet
                buff[symbolIndex++] = SYM_ALT_FT;
            }
            buff[symbolIndex] = '\0';
            break;
        case OSD_UNIT_METRIC_MPH:
            FALLTHROUGH;
        case OSD_UNIT_METRIC:
            // alt is alredy in cm
            if (osdFormatCentiNumber(buff + totalDigits - digits, alt, 1000, 0, 2, digits)) {
                // Scaled to km
                buff[symbolIndex++] = SYM_ALT_KM;
            } else {
                // Formatted in m
                buff[symbolIndex++] = SYM_ALT_M;
            }
            buff[symbolIndex] = '\0';
            break;
    }
}

/**
* Converts altitude into a string based on the current unit system.
* @param alt Raw altitude/distance (i.e. as taken from baro.BaroAlt in centimeters)
*/
static void osdFormatAltitudeStr(char *buff, int32_t alt)
{
    int32_t value;
    switch ((osd_unit_e)osdConfig()->units) {
        case OSD_UNIT_UK:
            FALLTHROUGH;
        case OSD_UNIT_GA:
            FALLTHROUGH;
        case OSD_UNIT_IMPERIAL:
            value = CENTIMETERS_TO_FEET(alt);
            tfp_sprintf(buff, "%d%c", (int)value, SYM_FT);
            break;
        case OSD_UNIT_METRIC_MPH:
            FALLTHROUGH;
        case OSD_UNIT_METRIC:
            value = CENTIMETERS_TO_METERS(alt);
            tfp_sprintf(buff, "%d%c", (int)value, SYM_M);
            break;
    }
}

static void osdFormatTime(char *buff, uint32_t seconds, char sym_m, char sym_h)
{
    uint32_t value = seconds;
    char sym = sym_m;
    // Maximum value we can show in minutes is 99 minutes and 59 seconds
    if (seconds > (99 * 60) + 59) {
        sym = sym_h;
        value = seconds / 60;
    }
    buff[0] = sym;
    tfp_sprintf(buff + 1, "%02d:%02d", (int)(value / 60), (int)(value % 60));
}

static inline void osdFormatOnTime(char *buff)
{
    osdFormatTime(buff, micros() / 1000000, SYM_ON_M, SYM_ON_H);
}

static inline void osdFormatFlyTime(char *buff, textAttributes_t *attr)
{
    uint32_t seconds = getFlightTime();
    osdFormatTime(buff, seconds, SYM_FLY_M, SYM_FLY_H);
    if (attr && osdConfig()->time_alarm > 0) {
       if (seconds / 60 >= osdConfig()->time_alarm && ARMING_FLAG(ARMED)) {
            TEXT_ATTRIBUTES_ADD_BLINK(*attr);
        }
    }
}

/**
 * Trim whitespace from string.
 * Used in Stats screen on lines with multiple values.
*/
char *osdFormatTrimWhiteSpace(char *buff)
{
    char *end;

    // Trim leading spaces
    while(isspace((unsigned char)*buff)) buff++;

    // All spaces?
    if(*buff == 0)
    return buff;

    // Trim trailing spaces
    end = buff + strlen(buff) - 1;
    while(end > buff && isspace((unsigned char)*end)) end--;

    // Write new null terminator character
    end[1] = '\0';

    return buff;
}

/**
 * Converts RSSI into a % value used by the OSD.
 */
static uint16_t osdConvertRSSI(void)
{
    // change range to [0, 99]
    return constrain(getRSSI() * 100 / RSSI_MAX_VALUE, 0, 99);
}

static uint16_t osdGetCrsfLQ(void)
{
    int16_t statsLQ = rxLinkStatistics.uplinkLQ;
    int16_t scaledLQ = scaleRange(constrain(statsLQ, 0, 100), 0, 100, 170, 300);
    int16_t displayedLQ = 0;
    switch (osdConfig()->crsf_lq_format) {
        case OSD_CRSF_LQ_TYPE1:
            displayedLQ = statsLQ;
            break;
        case OSD_CRSF_LQ_TYPE2:
            displayedLQ = statsLQ;
            break;
        case OSD_CRSF_LQ_TYPE3:
            displayedLQ = rxLinkStatistics.rfMode >= 2 ? scaledLQ : statsLQ;
            break;
    }
    return displayedLQ;
}

static int16_t osdGetCrsfdBm(void)
{
    return rxLinkStatistics.uplinkRSSI;
}
/**
* Displays a temperature postfixed with a symbol depending on the current unit system
* @param label to display
* @param valid true if measurement is valid
* @param temperature in deciDegrees Celcius
*/
static void osdDisplayTemperature(uint8_t elemPosX, uint8_t elemPosY, uint16_t symbol, const char *label, bool valid, int16_t temperature, int16_t alarm_min, int16_t alarm_max)
{
    char buff[TEMPERATURE_LABEL_LEN + 2 < 6 ? 6 : TEMPERATURE_LABEL_LEN + 2];
    textAttributes_t elemAttr = valid ? TEXT_ATTRIBUTES_NONE : _TEXT_ATTRIBUTES_BLINK_BIT;
    uint8_t valueXOffset = 0;

    if (symbol) {
        buff[0] = symbol;
        buff[1] = '\0';
        displayWriteWithAttr(osdDisplayPort, elemPosX, elemPosY, buff, elemAttr);
        valueXOffset = 1;
    }
#ifdef USE_TEMPERATURE_SENSOR
    else if (label[0] != '\0') {
        uint8_t label_len = strnlen(label, TEMPERATURE_LABEL_LEN);
        memcpy(buff, label, label_len);
        memset(buff + label_len, ' ', TEMPERATURE_LABEL_LEN + 1 - label_len);
        buff[5] = '\0';
        displayWriteWithAttr(osdDisplayPort, elemPosX, elemPosY, buff, elemAttr);
        valueXOffset = osdConfig()->temp_label_align == OSD_ALIGN_LEFT ? 5 : label_len + 1;
    }
#else
    UNUSED(label);
#endif

    if (valid) {

        if ((temperature <= alarm_min) || (temperature >= alarm_max)) TEXT_ATTRIBUTES_ADD_BLINK(elemAttr);
        if (osdConfig()->units == OSD_UNIT_IMPERIAL) temperature = temperature * 9 / 5.0f + 320;
        tfp_sprintf(buff, "%3d", temperature / 10);

    } else
        strcpy(buff, "---");

    buff[3] = osdConfig()->units == OSD_UNIT_IMPERIAL ? SYM_TEMP_F : SYM_TEMP_C;
    buff[4] = '\0';

    displayWriteWithAttr(osdDisplayPort, elemPosX + valueXOffset, elemPosY, buff, elemAttr);
}

#ifdef USE_TEMPERATURE_SENSOR
static void osdDisplayTemperatureSensor(uint8_t elemPosX, uint8_t elemPosY, uint8_t sensorIndex)
{
    int16_t temperature;
    const bool valid = getSensorTemperature(sensorIndex, &temperature);
    const tempSensorConfig_t *sensorConfig = tempSensorConfig(sensorIndex);
    uint16_t symbol = sensorConfig->osdSymbol ? SYM_TEMP_SENSOR_FIRST + sensorConfig->osdSymbol - 1 : 0;
    osdDisplayTemperature(elemPosX, elemPosY, symbol, sensorConfig->label, valid, temperature, sensorConfig->alarm_min, sensorConfig->alarm_max);
}
#endif

static void osdFormatCoordinate(char *buff, char sym, int32_t val)
{
    // up to 4 for number + 1 for the symbol + null terminator + fill the rest with decimals
    const int coordinateLength = osdConfig()->coordinate_digits + 1;

    buff[0] = sym;
    int32_t integerPart = val / GPS_DEGREES_DIVIDER;
    // Latitude maximum integer width is 3 (-90) while
    // longitude maximum integer width is 4 (-180).
    int integerDigits = tfp_sprintf(buff + 1, (integerPart == 0 && val < 0) ? "-%d" : "%d", (int)integerPart);
    // We can show up to 7 digits in decimalPart.
    int32_t decimalPart = abs(val % (int)GPS_DEGREES_DIVIDER);
    STATIC_ASSERT(GPS_DEGREES_DIVIDER == 1e7, adjust_max_decimal_digits);
    int decimalDigits;
    bool bfcompat = false;  // Assume BFCOMPAT mode is no enabled

#ifndef DISABLE_MSP_BF_COMPAT // IF BFCOMPAT is not supported, there's no need to check for it
        if(isBfCompatibleVideoSystem(osdConfig())) {
            bfcompat = true;
        }
#endif

    if (!bfcompat) {
        decimalDigits = tfp_sprintf(buff + 1 + integerDigits, "%07d", (int)decimalPart);
        // Embbed the decimal separator
        buff[1 + integerDigits - 1] += SYM_ZERO_HALF_TRAILING_DOT - '0';
        buff[1 + integerDigits] += SYM_ZERO_HALF_LEADING_DOT - '0';
    } else {
        // BFCOMPAT mode enabled
        decimalDigits = tfp_sprintf(buff + 1 + integerDigits, ".%06d", (int)decimalPart);
    }
    // Fill up to coordinateLength with zeros
    int total = 1 + integerDigits + decimalDigits;
    while(total < coordinateLength) {
        buff[total] = '0';
        total++;
    }
    buff[coordinateLength] = '\0';
}

static void osdFormatCraftName(char *buff)
{
    if (strlen(systemConfig()->craftName) == 0)
            strcpy(buff, "CRAFT_NAME");
    else {
        for (int i = 0; i < MAX_NAME_LENGTH; i++) {
            buff[i] = sl_toupper((unsigned char)systemConfig()->craftName[i]);
            if (systemConfig()->craftName[i] == 0)
                break;
        }
    }
}

void osdFormatPilotName(char *buff)
{
    if (strlen(systemConfig()->pilotName) == 0)
            strcpy(buff, "PILOT_NAME");
    else {
        for (int i = 0; i < MAX_NAME_LENGTH; i++) {
            buff[i] = sl_toupper((unsigned char)systemConfig()->pilotName[i]);
            if (systemConfig()->pilotName[i] == 0)
                break;
        }
    }
}

static const char * osdArmingDisabledReasonMessage(void)
{
    const char *message = NULL;
    char messageBuf[MAX(SETTING_MAX_NAME_LENGTH, OSD_MESSAGE_LENGTH+1)];

    switch (isArmingDisabledReason()) {
        case ARMING_DISABLED_FAILSAFE_SYSTEM:
            // See handling of FAILSAFE_RX_LOSS_MONITORING in failsafe.c
            if (failsafePhase() == FAILSAFE_RX_LOSS_MONITORING) {
                if (failsafeIsReceivingRxData()) {
                    // If we're not using sticks, it means the ARM switch
                    // hasn't been off since entering FAILSAFE_RX_LOSS_MONITORING
                    // yet
                    return OSD_MESSAGE_STR(OSD_MSG_TURN_ARM_SW_OFF);
                }
                // Not receiving RX data
                return OSD_MESSAGE_STR(OSD_MSG_RC_RX_LINK_LOST);
            }
            return OSD_MESSAGE_STR(OSD_MSG_DISABLED_BY_FS);
        case ARMING_DISABLED_NOT_LEVEL:
            return OSD_MESSAGE_STR(OSD_MSG_AIRCRAFT_UNLEVEL);
        case ARMING_DISABLED_SENSORS_CALIBRATING:
            return OSD_MESSAGE_STR(OSD_MSG_SENSORS_CAL);
        case ARMING_DISABLED_SYSTEM_OVERLOADED:
            return OSD_MESSAGE_STR(OSD_MSG_SYS_OVERLOADED);
        case ARMING_DISABLED_NAVIGATION_UNSAFE:
            // Check the exact reason
            switch (navigationIsBlockingArming(NULL)) {
                char buf[6];
                case NAV_ARMING_BLOCKER_NONE:
                    break;
                case NAV_ARMING_BLOCKER_MISSING_GPS_FIX:
                    return OSD_MESSAGE_STR(OSD_MSG_WAITING_GPS_FIX);
                case NAV_ARMING_BLOCKER_NAV_IS_ALREADY_ACTIVE:
                    return OSD_MESSAGE_STR(OSD_MSG_DISABLE_NAV_FIRST);
                case NAV_ARMING_BLOCKER_FIRST_WAYPOINT_TOO_FAR:
                    osdFormatDistanceSymbol(buf, distanceToFirstWP(), 0);
                    tfp_sprintf(messageBuf, "FIRST WP TOO FAR (%s)", buf);
                    return message = messageBuf;
                case NAV_ARMING_BLOCKER_JUMP_WAYPOINT_ERROR:
                    return OSD_MESSAGE_STR(OSD_MSG_JUMP_WP_MISCONFIG);
            }
            break;
        case ARMING_DISABLED_COMPASS_NOT_CALIBRATED:
            return OSD_MESSAGE_STR(OSD_MSG_MAG_NOT_CAL);
        case ARMING_DISABLED_ACCELEROMETER_NOT_CALIBRATED:
            return OSD_MESSAGE_STR(OSD_MSG_ACC_NOT_CAL);
        case ARMING_DISABLED_ARM_SWITCH:
            return OSD_MESSAGE_STR(OSD_MSG_DISARM_1ST);
        case ARMING_DISABLED_HARDWARE_FAILURE:
            {
                if (!HW_SENSOR_IS_HEALTHY(getHwGyroStatus())) {
                    return OSD_MESSAGE_STR(OSD_MSG_GYRO_FAILURE);
                }
                if (!HW_SENSOR_IS_HEALTHY(getHwAccelerometerStatus())) {
                    return OSD_MESSAGE_STR(OSD_MSG_ACC_FAIL);
                }
                if (!HW_SENSOR_IS_HEALTHY(getHwCompassStatus())) {
                    return OSD_MESSAGE_STR(OSD_MSG_MAG_FAIL);
                }
                if (!HW_SENSOR_IS_HEALTHY(getHwBarometerStatus())) {
                    return OSD_MESSAGE_STR(OSD_MSG_BARO_FAIL);
                }
                if (!HW_SENSOR_IS_HEALTHY(getHwGPSStatus())) {
                    return OSD_MESSAGE_STR(OSD_MSG_GPS_FAIL);
                }
                if (!HW_SENSOR_IS_HEALTHY(getHwRangefinderStatus())) {
                    return OSD_MESSAGE_STR(OSD_MSG_RANGEFINDER_FAIL);
                }
                if (!HW_SENSOR_IS_HEALTHY(getHwPitotmeterStatus())) {
                    return OSD_MESSAGE_STR(OSD_MSG_PITOT_FAIL);
                }
            }
            return OSD_MESSAGE_STR(OSD_MSG_HW_FAIL);
        case ARMING_DISABLED_BOXFAILSAFE:
            return OSD_MESSAGE_STR(OSD_MSG_FS_EN);
        case ARMING_DISABLED_BOXKILLSWITCH:
            return OSD_MESSAGE_STR(OSD_MSG_KILL_SW_EN);
        case ARMING_DISABLED_RC_LINK:
            return OSD_MESSAGE_STR(OSD_MSG_NO_RC_LINK);
        case ARMING_DISABLED_THROTTLE:
            return OSD_MESSAGE_STR(OSD_MSG_THROTTLE_NOT_LOW);
        case ARMING_DISABLED_ROLLPITCH_NOT_CENTERED:
            return OSD_MESSAGE_STR(OSD_MSG_ROLLPITCH_OFFCENTER);
        case ARMING_DISABLED_SERVO_AUTOTRIM:
            return OSD_MESSAGE_STR(OSD_MSG_AUTOTRIM_ACTIVE);
        case ARMING_DISABLED_OOM:
            return OSD_MESSAGE_STR(OSD_MSG_NOT_ENOUGH_MEMORY);
        case ARMING_DISABLED_INVALID_SETTING:
            return OSD_MESSAGE_STR(OSD_MSG_INVALID_SETTING);
        case ARMING_DISABLED_CLI:
            return OSD_MESSAGE_STR(OSD_MSG_CLI_ACTIVE);
        case ARMING_DISABLED_PWM_OUTPUT_ERROR:
            return OSD_MESSAGE_STR(OSD_MSG_PWM_INIT_ERROR);
        case ARMING_DISABLED_NO_PREARM:
            return OSD_MESSAGE_STR(OSD_MSG_NO_PREARM);
        case ARMING_DISABLED_DSHOT_BEEPER:
            return OSD_MESSAGE_STR(OSD_MSG_DSHOT_BEEPER);
            // Cases without message
        case ARMING_DISABLED_LANDING_DETECTED:
            FALLTHROUGH;
        case ARMING_DISABLED_CMS_MENU:
            FALLTHROUGH;
        case ARMING_DISABLED_OSD_MENU:
            FALLTHROUGH;
        case ARMING_DISABLED_ALL_FLAGS:
            FALLTHROUGH;
        case ARMED:
            FALLTHROUGH;
        case SIMULATOR_MODE_HITL:
            FALLTHROUGH;
        case SIMULATOR_MODE_SITL:
            FALLTHROUGH;
        case WAS_EVER_ARMED:
            break;
    }
    return NULL;
}

static const char * osdFailsafePhaseMessage(void)
{
    // See failsafe.h for each phase explanation
    switch (failsafePhase()) {
        case FAILSAFE_RETURN_TO_HOME:
            // XXX: Keep this in sync with OSD_FLYMODE.
            return OSD_MESSAGE_STR(OSD_MSG_RTH_FS);
        case FAILSAFE_LANDING:
            // This should be considered an emergengy landing
            return OSD_MESSAGE_STR(OSD_MSG_EMERG_LANDING_FS);
        case FAILSAFE_RX_LOSS_MONITORING:
            // Only reachable from FAILSAFE_LANDED, which performs
            // a disarm. Since aircraft has been disarmed, we no
            // longer show failsafe details.
            FALLTHROUGH;
        case FAILSAFE_LANDED:
            // Very brief, disarms and transitions into
            // FAILSAFE_RX_LOSS_MONITORING. Note that it prevents
            // further rearming via ARMING_DISABLED_FAILSAFE_SYSTEM,
            // so we'll show the user how to re-arm in when
            // that flag is the reason to prevent arming.
            FALLTHROUGH;
        case FAILSAFE_RX_LOSS_IDLE:
            // This only happens when user has chosen NONE as FS
            // procedure. The recovery messages should be enough.
            FALLTHROUGH;
        case FAILSAFE_IDLE:
            // Failsafe not active
            FALLTHROUGH;
        case FAILSAFE_RX_LOSS_DETECTED:
            // Very brief, changes to FAILSAFE_RX_LOSS_RECOVERED
            // or the FS procedure immediately.
            FALLTHROUGH;
        case FAILSAFE_RX_LOSS_RECOVERED:
            // Exiting failsafe
            break;
    }
    return NULL;
}

static const char * osdFailsafeInfoMessage(void)
{
    if (failsafeIsReceivingRxData()) {
        // User must move sticks to exit FS mode
        return OSD_MESSAGE_STR(OSD_MSG_MOVE_EXIT_FS);
    }
    return OSD_MESSAGE_STR(OSD_MSG_RC_RX_LINK_LOST);
}
#if defined(USE_SAFE_HOME)
static const char * divertingToSafehomeMessage(void)
{
	if (NAV_Status.state != MW_NAV_STATE_HOVER_ABOVE_HOME && posControl.safehomeState.isApplied) {
	    return OSD_MESSAGE_STR(OSD_MSG_DIVERT_SAFEHOME);
	}
	return NULL;
}
#endif

static const char * navigationStateMessage(void)
{
    switch (NAV_Status.state) {
        case MW_NAV_STATE_NONE:
            break;
        case MW_NAV_STATE_RTH_START:
            return OSD_MESSAGE_STR(OSD_MSG_STARTING_RTH);
        case MW_NAV_STATE_RTH_CLIMB:
            return OSD_MESSAGE_STR(OSD_MSG_RTH_CLIMB);
        case MW_NAV_STATE_RTH_ENROUTE:
            if (posControl.flags.rthTrackbackActive) {
                return OSD_MESSAGE_STR(OSD_MSG_RTH_TRACKBACK);
            } else {
                return OSD_MESSAGE_STR(OSD_MSG_HEADING_HOME);
            }
        case MW_NAV_STATE_HOLD_INFINIT:
            // Used by HOLD flight modes. No information to add.
            break;
        case MW_NAV_STATE_HOLD_TIMED:
            // "HOLDING WP FOR xx S" Countdown added in osdGetSystemMessage
            break;
        case MW_NAV_STATE_WP_ENROUTE:
            // "TO WP" + WP countdown added in osdGetSystemMessage
            break;
        case MW_NAV_STATE_PROCESS_NEXT:
            return OSD_MESSAGE_STR(OSD_MSG_PREPARE_NEXT_WP);
        case MW_NAV_STATE_DO_JUMP:
            // Not used
            break;
        case MW_NAV_STATE_LAND_START:
            // Not used
            break;
        case MW_NAV_STATE_EMERGENCY_LANDING:
            return OSD_MESSAGE_STR(OSD_MSG_EMERG_LANDING);
        case MW_NAV_STATE_LAND_IN_PROGRESS:
            return OSD_MESSAGE_STR(OSD_MSG_LANDING);
        case MW_NAV_STATE_HOVER_ABOVE_HOME:
            if (STATE(FIXED_WING_LEGACY)) {
#if defined(USE_SAFE_HOME)
                if (posControl.safehomeState.isApplied) {
                    return OSD_MESSAGE_STR(OSD_MSG_LOITERING_SAFEHOME);
                }
#endif
                return OSD_MESSAGE_STR(OSD_MSG_LOITERING_HOME);
            }
            return OSD_MESSAGE_STR(OSD_MSG_HOVERING);
        case MW_NAV_STATE_LANDED:
            return OSD_MESSAGE_STR(OSD_MSG_LANDED);
        case MW_NAV_STATE_LAND_SETTLE:
            return OSD_MESSAGE_STR(OSD_MSG_PREPARING_LAND);
        case MW_NAV_STATE_LAND_START_DESCENT:
            // Not used
            break;
    }
    return NULL;
}

static void osdFormatMessage(char *buff, size_t size, const char *message, bool isCenteredText)
{
    // String is always filled with Blanks
    memset(buff, SYM_BLANK, size);
    if (message) {
        size_t messageLength = strlen(message);
        int rem = isCenteredText ? MAX(0, (int)size - (int)messageLength) : 0;
        strncpy(buff + rem / 2, message, MIN((int)size - rem / 2, (int)messageLength));
    }
    // Ensure buff is zero terminated
    buff[size] = '\0';
}

/**
 * Draws the battery symbol filled in accordingly to the
 * battery voltage to buff[0].
 **/
static void osdFormatBatteryChargeSymbol(char *buff)
{
    uint8_t p = calculateBatteryPercentage();
    p = (100 - p) / 16.6;
    buff[0] = SYM_BATT_FULL + p;
}

static void osdUpdateBatteryCapacityOrVoltageTextAttributes(textAttributes_t *attr)
{
    const batteryState_e batteryState = getBatteryState();

    if (batteryState == BATTERY_WARNING || batteryState == BATTERY_CRITICAL) {
        TEXT_ATTRIBUTES_ADD_BLINK(*attr);
    }
}

void osdCrosshairPosition(uint8_t *x, uint8_t *y)
{
    *x = osdDisplayPort->cols / 2;
    *y = osdDisplayPort->rows / 2;
    *y -= osdConfig()->horizon_offset; // positive horizon_offset moves the HUD up, negative moves down
}

/**
 * Check if this OSD layout is using scaled or unscaled throttle.
 * If both are used, it will default to scaled.
 */
bool osdUsingScaledThrottle(void)
{
    bool usingScaledThrottle = OSD_VISIBLE(osdLayoutsConfig()->item_pos[currentLayout][OSD_SCALED_THROTTLE_POS]);
    bool usingRCThrottle = OSD_VISIBLE(osdLayoutsConfig()->item_pos[currentLayout][OSD_THROTTLE_POS]);

    if (!usingScaledThrottle && !usingRCThrottle)
        usingScaledThrottle = true;

    return usingScaledThrottle;
}

/**
 * Formats throttle position prefixed by its symbol.
 * Shows unscaled or scaled (output to motor) throttle percentage
 **/
static void osdFormatThrottlePosition(char *buff, bool useScaled, textAttributes_t *elemAttr)
{
    if (useScaled) {
        buff[0] = SYM_SCALE;
    } else {
        buff[0] = SYM_BLANK;
    }
    buff[1] = SYM_THR;
    if (navigationIsControllingThrottle()) {
        buff[0] = SYM_AUTO_THR0;
        buff[1] = SYM_AUTO_THR1;
        if (isFixedWingAutoThrottleManuallyIncreased()) {
            TEXT_ATTRIBUTES_ADD_BLINK(*elemAttr);
        }
        useScaled = true;
    }
#ifdef USE_POWER_LIMITS
    if (powerLimiterIsLimiting()) {
        TEXT_ATTRIBUTES_ADD_BLINK(*elemAttr);
    }
#endif
    tfp_sprintf(buff + 2, "%3d", getThrottlePercent(useScaled));
}

/**
 * Formats gvars prefixed by its number (0-indexed). If autoThr
 **/
static void osdFormatGVar(char *buff, uint8_t index)
{
    buff[0] = 'G';
    buff[1] = '0'+index;
    buff[2] = ':';
    #ifdef USE_PROGRAMMING_FRAMEWORK
    osdFormatCentiNumber(buff + 3, (int32_t)gvGet(index)*(int32_t)100, 1, 0, 0, 5);
    #endif
}

#if defined(USE_ESC_SENSOR)
static void osdFormatRpm(char *buff, uint32_t rpm)
{
    buff[0] = SYM_RPM;
    if (rpm) {
        if ( digitCount(rpm) > osdConfig()->esc_rpm_precision) {
            uint8_t rpmMaxDecimals = (osdConfig()->esc_rpm_precision - 3);
            osdFormatCentiNumber(buff + 1, rpm / 10, 0, rpmMaxDecimals, rpmMaxDecimals, osdConfig()->esc_rpm_precision-1);
            buff[osdConfig()->esc_rpm_precision] = 'K';
            buff[osdConfig()->esc_rpm_precision+1] = '\0';
        }
        else {
            switch(osdConfig()->esc_rpm_precision) {
                case 6:
                    tfp_sprintf(buff + 1, "%6lu", rpm);
                    break;
                case 5:
                    tfp_sprintf(buff + 1, "%5lu", rpm);
                    break;
                case 4:
                    tfp_sprintf(buff + 1, "%4lu", rpm);
                    break;
                case 3:
                default:
                    tfp_sprintf(buff + 1, "%3lu", rpm);
                    break;
            }


        }
    }
    else {
        uint8_t buffPos = 1;
        while (buffPos <=( osdConfig()->esc_rpm_precision)) {
            strcpy(buff + buffPos++, "-");
        }
    }
}
#endif

int32_t osdGetAltitude(void)
{
    return getEstimatedActualPosition(Z);
}

static inline int32_t osdGetAltitudeMsl(void)
{
    return getEstimatedActualPosition(Z)+GPS_home.alt;
}

uint16_t osdGetRemainingGlideTime(void) {
    float value = getEstimatedActualVelocity(Z);
    static pt1Filter_t glideTimeFilterState;
    const  timeMs_t curTimeMs = millis();
    static timeMs_t glideTimeUpdatedMs;

    value = pt1FilterApply4(&glideTimeFilterState, isnormal(value) ? value : 0, 0.5, MS2S(curTimeMs - glideTimeUpdatedMs));
    glideTimeUpdatedMs = curTimeMs;

    if (value < 0) {
        value = osdGetAltitude() / abs((int)value);
    } else {
        value = 0;
    }

    return (uint16_t)roundf(value);
}

static bool osdIsHeadingValid(void)
{
    return isImuHeadingValid();
}

int16_t osdGetHeading(void)
{
    return attitude.values.yaw;
}

int16_t osdGetPanServoOffset(void)
{
    int8_t servoIndex = osdConfig()->pan_servo_index;
    int16_t servoPosition = servo[servoIndex];
    int16_t servoMiddle = servoParams(servoIndex)->middle;
    return (int16_t)CENTIDEGREES_TO_DEGREES((servoPosition - servoMiddle) * osdConfig()->pan_servo_pwm2centideg);
}

// Returns a heading angle in degrees normalized to [0, 360).
int osdGetHeadingAngle(int angle)
{
    while (angle < 0) {
        angle += 360;
    }
    while (angle >= 360) {
        angle -= 360;
    }
    return angle;
}

#if defined(USE_GPS)

/* Draws a map with the given symbol in the center and given point of interest
 * defined by its distance in meters and direction in degrees.
 * referenceHeading indicates the up direction in the map, in degrees, while
 * referenceSym (if non-zero) is drawn at the upper right corner below a small
 * arrow to indicate the map reference to the user. The drawn argument is an
 * in-out used to store the last position where the craft was drawn to avoid
 * erasing all screen on each redraw.
 */
static void osdDrawMap(int referenceHeading, uint16_t referenceSym, uint16_t centerSym,
                       uint32_t poiDistance, int16_t poiDirection, uint16_t poiSymbol,
                       uint16_t *drawn, uint32_t *usedScale)
{
    // TODO: These need to be tested with several setups. We might
    // need to make them configurable.
    const int hMargin = 5;
    const int vMargin = 3;

    // TODO: Get this from the display driver?
    const int charWidth = 12;
    const int charHeight = 18;

    uint8_t minX = hMargin;
    uint8_t maxX = osdDisplayPort->cols - 1 - hMargin;
    uint8_t minY = vMargin;
    uint8_t maxY = osdDisplayPort->rows - 1 - vMargin;
    uint8_t midX = osdDisplayPort->cols / 2;
    uint8_t midY = osdDisplayPort->rows / 2;

    // Fixed marks
    displayWriteChar(osdDisplayPort, midX, midY, centerSym);

    // First, erase the previous drawing.
    if (OSD_VISIBLE(*drawn)) {
        displayWriteChar(osdDisplayPort, OSD_X(*drawn), OSD_Y(*drawn), SYM_BLANK);
        *drawn = 0;
    }

    uint32_t initialScale;
    const unsigned scaleMultiplier = 2;
    // We try to reduce the scale when the POI will be around half the distance
    // between the center and the closers map edge, to avoid too much jumping
    const int scaleReductionMultiplier = MIN(midX - hMargin, midY - vMargin) / 2;

    switch (osdConfig()->units) {
        case OSD_UNIT_UK:
            FALLTHROUGH;
        case OSD_UNIT_IMPERIAL:
            initialScale = 16; // 16m ~= 0.01miles
            break;
        case OSD_UNIT_GA:
            initialScale = 18; // 18m ~= 0.01 nautical miles
            break;
        default:
        case OSD_UNIT_METRIC_MPH:
            FALLTHROUGH;
        case OSD_UNIT_METRIC:
            initialScale = 10; // 10m as initial scale
            break;
    }

    // Try to keep the same scale when getting closer until we draw over the center point
    uint32_t scale = initialScale;
    if (*usedScale) {
        scale = *usedScale;
        if (scale > initialScale && poiDistance < *usedScale * scaleReductionMultiplier) {
            scale /= scaleMultiplier;
        }
    }

    if (STATE(GPS_FIX)) {

        int directionToPoi = osdGetHeadingAngle(poiDirection - referenceHeading);
        float poiAngle = DEGREES_TO_RADIANS(directionToPoi);
        float poiSin = sin_approx(poiAngle);
        float poiCos = cos_approx(poiAngle);

        // Now start looking for a valid scale that lets us draw everything
        int ii;
        for (ii = 0; ii < 50; ii++) {
            // Calculate location of the aircraft in map
            int points = poiDistance / ((float)scale / charHeight);

            float pointsX = points * poiSin;
            int poiX = midX - roundf(pointsX / charWidth);
            if (poiX < minX || poiX > maxX) {
                scale *= scaleMultiplier;
                continue;
            }

            float pointsY = points * poiCos;
            int poiY = midY + roundf(pointsY / charHeight);
            if (poiY < minY || poiY > maxY) {
                scale *= scaleMultiplier;
                continue;
            }

            if (poiX == midX && poiY == midY) {
                // We're over the map center symbol, so we would be drawing
                // over it even if we increased the scale. Alternate between
                // drawing the center symbol or drawing the POI.
                if (centerSym != SYM_BLANK && OSD_ALTERNATING_CHOICES(1000, 2) == 0) {
                    break;
                }
            } else {

                uint16_t c;
                if (displayReadCharWithAttr(osdDisplayPort, poiX, poiY, &c, NULL) && c != SYM_BLANK) {
                    // Something else written here, increase scale. If the display doesn't support reading
                    // back characters, we assume there's nothing.
                    //
                    // If we're close to the center, decrease scale. Otherwise increase it.
                    uint8_t centerDeltaX = (maxX - minX) / (scaleMultiplier * 2);
                    uint8_t centerDeltaY = (maxY - minY) / (scaleMultiplier * 2);
                    if (poiX >= midX - centerDeltaX && poiX <= midX + centerDeltaX &&
                        poiY >= midY - centerDeltaY && poiY <= midY + centerDeltaY &&
                        scale > scaleMultiplier) {

                        scale /= scaleMultiplier;
                    } else {
                        scale *= scaleMultiplier;
                    }
                    continue;
                }
            }

            // Draw the point on the map
            if (poiSymbol == SYM_ARROW_UP) {
                // Drawing aircraft, rotate
                int mapHeading = osdGetHeadingAngle(DECIDEGREES_TO_DEGREES(osdGetHeading()) - referenceHeading);
                poiSymbol += mapHeading * 2 / 45;
            }
            displayWriteChar(osdDisplayPort, poiX, poiY, poiSymbol);

            // Update saved location
            *drawn = OSD_POS(poiX, poiY) | OSD_VISIBLE_FLAG;
            break;
        }
    }

    *usedScale = scale;

    // Update global map data for scale and reference
    osdMapData.scale = scale;
    osdMapData.referenceSymbol = referenceSym;
}

/* Draws a map with the home in the center and the craft moving around.
 * See osdDrawMap() for reference.
 */
static void osdDrawHomeMap(int referenceHeading, uint8_t referenceSym, uint16_t *drawn, uint32_t *usedScale)
{
    osdDrawMap(referenceHeading, referenceSym, SYM_HOME, GPS_distanceToHome, GPS_directionToHome, SYM_ARROW_UP, drawn, usedScale);
}

/* Draws a map with the aircraft in the center and the home moving around.
 * See osdDrawMap() for reference.
 */
static void osdDrawRadar(uint16_t *drawn, uint32_t *usedScale)
{
    int16_t reference = DECIDEGREES_TO_DEGREES(osdGetHeading());
    int16_t poiDirection = osdGetHeadingAngle(GPS_directionToHome + 180);
    osdDrawMap(reference, 0, SYM_ARROW_UP, GPS_distanceToHome, poiDirection, SYM_HOME, drawn, usedScale);
}

static uint16_t crc_accumulate(uint8_t data, uint16_t crcAccum)
{
    uint8_t tmp;
    tmp = data ^ (uint8_t)(crcAccum & 0xff);
    tmp ^= (tmp << 4);
    crcAccum = (crcAccum >> 8) ^ (tmp << 8) ^ (tmp << 3) ^ (tmp >> 4);
    return crcAccum;
}


static void osdDisplayTelemetry(void)
{
    uint32_t          trk_data;
    uint16_t          trk_crc = 0;
    char              trk_buffer[31];
    static int16_t    trk_elevation = 127;
    static uint16_t   trk_bearing   = 0;

    if (ARMING_FLAG(ARMED)) {
      if (STATE(GPS_FIX)){
        if (GPS_distanceToHome > 5) {
          trk_bearing = GPS_directionToHome;
          trk_bearing += 360 + 180;
          trk_bearing %= 360;
          int32_t alt = CENTIMETERS_TO_METERS(osdGetAltitude());
          float at = atan2(alt, GPS_distanceToHome);
          trk_elevation = at * 57.2957795f; // 57.2957795 = 1 rad
          trk_elevation += 37; // because elevation in telemetry should be from -37 to 90
          if (trk_elevation < 0) {
            trk_elevation = 0;
          }
        }
      }
    }
    else{
      trk_elevation = 127;
      trk_bearing   = 0;
    }

    trk_data = 0;                                                // bit  0    - packet type 0 = bearing/elevation, 1 = 2 byte data packet
    trk_data = trk_data | (uint32_t)(0x7F & trk_elevation) << 1; // bits 1-7  - elevation angle to target. NOTE number is abused. constrained value of -37 to 90 sent as 0 to 127.
    trk_data = trk_data | (uint32_t)trk_bearing << 8;            // bits 8-17 - bearing angle to target. 0 = true north. 0 to 360
    trk_crc = crc_accumulate(0xFF & trk_data, trk_crc);          // CRC First Byte  bits 0-7
    trk_crc = crc_accumulate(0xFF & trk_bearing, trk_crc);       // CRC Second Byte bits 8-15
    trk_crc = crc_accumulate(trk_bearing >> 8, trk_crc);         // CRC Third Byte  bits  16-17
    trk_data = trk_data | (uint32_t)trk_crc << 17;               // bits 18-29 CRC & 0x3FFFF

    for (uint8_t t_ctr = 0; t_ctr < 30; t_ctr++) {               // Prepare screen buffer and write data line.
      if (trk_data & (uint32_t)1 << t_ctr){
        trk_buffer[29 - t_ctr] = SYM_TELEMETRY_0;
      }
      else{
        trk_buffer[29 - t_ctr] = SYM_TELEMETRY_1;
      }
    }
    trk_buffer[30] = 0;
    displayWrite(osdDisplayPort, 0, 0, trk_buffer);
    if (osdConfig()->telemetry>1){
      displayWrite(osdDisplayPort, 0, 3, trk_buffer);               // Test display because normal telemetry line is not visible
    }
}
#endif

static void osdFormatPidControllerOutput(char *buff, const char *label, const pidController_t *pidController, uint8_t scale, bool showDecimal) {
    strcpy(buff, label);
    for (uint8_t i = strlen(label); i < 5; ++i) buff[i] = ' ';
    uint8_t decimals = showDecimal ? 1 : 0;
    osdFormatCentiNumber(buff + 5, pidController->proportional * scale, 0, decimals, 0, 4);
    buff[9] = ' ';
    osdFormatCentiNumber(buff + 10, pidController->integrator * scale, 0, decimals, 0, 4);
    buff[14] = ' ';
    osdFormatCentiNumber(buff + 15, pidController->derivative * scale, 0, decimals, 0, 4);
    buff[19] = ' ';
    osdFormatCentiNumber(buff + 20, pidController->output_constrained * scale, 0, decimals, 0, 4);
    buff[24] = '\0';
}

static void osdDisplayBatteryVoltage(uint8_t elemPosX, uint8_t elemPosY, uint16_t voltage, uint8_t digits, uint8_t decimals)
{
    char buff[7];
    textAttributes_t elemAttr = TEXT_ATTRIBUTES_NONE;

    osdFormatBatteryChargeSymbol(buff);
    buff[1] = '\0';
    osdUpdateBatteryCapacityOrVoltageTextAttributes(&elemAttr);
    displayWriteWithAttr(osdDisplayPort, elemPosX, elemPosY, buff, elemAttr);

    elemAttr = TEXT_ATTRIBUTES_NONE;
    digits = MIN(digits, 5);
    osdFormatCentiNumber(buff, voltage, 0, decimals, 0, digits);
    buff[digits] = SYM_VOLT;
    buff[digits+1] = '\0';
    const batteryState_e batteryVoltageState = checkBatteryVoltageState();
    if (batteryVoltageState == BATTERY_CRITICAL || batteryVoltageState == BATTERY_WARNING) {
        TEXT_ATTRIBUTES_ADD_BLINK(elemAttr);
    }
    displayWriteWithAttr(osdDisplayPort, elemPosX + 1, elemPosY, buff, elemAttr);
}

static void osdDisplayFlightPIDValues(uint8_t elemPosX, uint8_t elemPosY, const char *str, pidIndex_e pidIndex, adjustmentFunction_e adjFuncP, adjustmentFunction_e adjFuncI, adjustmentFunction_e adjFuncD, adjustmentFunction_e adjFuncFF)
{
    textAttributes_t elemAttr;
    char buff[4];

    const pid8_t *pid = &pidBank()->pid[pidIndex];
    pidType_e pidType = pidIndexGetType(pidIndex);

    displayWrite(osdDisplayPort, elemPosX, elemPosY, str);

    if (pidType == PID_TYPE_NONE) {
        // PID is not used in this configuration. Draw dashes.
        // XXX: Keep this in sync with the %3d format and spacing used below
        displayWrite(osdDisplayPort, elemPosX + 6, elemPosY, "-   -   -   -");
        return;
    }

    elemAttr = TEXT_ATTRIBUTES_NONE;
    tfp_sprintf(buff, "%3d", pid->P);
    if ((isAdjustmentFunctionSelected(adjFuncP)) || (((adjFuncP == ADJUSTMENT_ROLL_P) || (adjFuncP == ADJUSTMENT_PITCH_P)) && (isAdjustmentFunctionSelected(ADJUSTMENT_PITCH_ROLL_P))))
        TEXT_ATTRIBUTES_ADD_BLINK(elemAttr);
    displayWriteWithAttr(osdDisplayPort, elemPosX + 4, elemPosY, buff, elemAttr);

    elemAttr = TEXT_ATTRIBUTES_NONE;
    tfp_sprintf(buff, "%3d", pid->I);
    if ((isAdjustmentFunctionSelected(adjFuncI)) || (((adjFuncI == ADJUSTMENT_ROLL_I) || (adjFuncI == ADJUSTMENT_PITCH_I)) && (isAdjustmentFunctionSelected(ADJUSTMENT_PITCH_ROLL_I))))
        TEXT_ATTRIBUTES_ADD_BLINK(elemAttr);
    displayWriteWithAttr(osdDisplayPort, elemPosX + 8, elemPosY, buff, elemAttr);

    elemAttr = TEXT_ATTRIBUTES_NONE;
    tfp_sprintf(buff, "%3d", pid->D);
    if ((isAdjustmentFunctionSelected(adjFuncD)) || (((adjFuncD == ADJUSTMENT_ROLL_D) || (adjFuncD == ADJUSTMENT_PITCH_D)) && (isAdjustmentFunctionSelected(ADJUSTMENT_PITCH_ROLL_D))))
        TEXT_ATTRIBUTES_ADD_BLINK(elemAttr);
    displayWriteWithAttr(osdDisplayPort, elemPosX + 12, elemPosY, buff, elemAttr);

    elemAttr = TEXT_ATTRIBUTES_NONE;
    tfp_sprintf(buff, "%3d", pid->FF);
    if ((isAdjustmentFunctionSelected(adjFuncFF)) || (((adjFuncFF == ADJUSTMENT_ROLL_FF) || (adjFuncFF == ADJUSTMENT_PITCH_FF)) && (isAdjustmentFunctionSelected(ADJUSTMENT_PITCH_ROLL_FF))))
        TEXT_ATTRIBUTES_ADD_BLINK(elemAttr);
    displayWriteWithAttr(osdDisplayPort, elemPosX + 16, elemPosY, buff, elemAttr);
}

static void osdDisplayNavPIDValues(uint8_t elemPosX, uint8_t elemPosY, const char *str, pidIndex_e pidIndex, adjustmentFunction_e adjFuncP, adjustmentFunction_e adjFuncI, adjustmentFunction_e adjFuncD)
{
    textAttributes_t elemAttr;
    char buff[4];

    const pid8_t *pid = &pidBank()->pid[pidIndex];
    pidType_e pidType = pidIndexGetType(pidIndex);

    displayWrite(osdDisplayPort, elemPosX, elemPosY, str);

    if (pidType == PID_TYPE_NONE) {
        // PID is not used in this configuration. Draw dashes.
        // XXX: Keep this in sync with the %3d format and spacing used below
        displayWrite(osdDisplayPort, elemPosX + 6, elemPosY, "-   -   -");
        return;
    }

    elemAttr = TEXT_ATTRIBUTES_NONE;
    tfp_sprintf(buff, "%3d", pid->P);
    if ((isAdjustmentFunctionSelected(adjFuncP)) || (((adjFuncP == ADJUSTMENT_ROLL_P) || (adjFuncP == ADJUSTMENT_PITCH_P)) && (isAdjustmentFunctionSelected(ADJUSTMENT_PITCH_ROLL_P))))
        TEXT_ATTRIBUTES_ADD_BLINK(elemAttr);
    displayWriteWithAttr(osdDisplayPort, elemPosX + 4, elemPosY, buff, elemAttr);

    elemAttr = TEXT_ATTRIBUTES_NONE;
    tfp_sprintf(buff, "%3d", pid->I);
    if ((isAdjustmentFunctionSelected(adjFuncI)) || (((adjFuncI == ADJUSTMENT_ROLL_I) || (adjFuncI == ADJUSTMENT_PITCH_I)) && (isAdjustmentFunctionSelected(ADJUSTMENT_PITCH_ROLL_I))))
        TEXT_ATTRIBUTES_ADD_BLINK(elemAttr);
    displayWriteWithAttr(osdDisplayPort, elemPosX + 8, elemPosY, buff, elemAttr);

    elemAttr = TEXT_ATTRIBUTES_NONE;
    tfp_sprintf(buff, "%3d", pidType == PID_TYPE_PIFF ? pid->FF : pid->D);
    if ((isAdjustmentFunctionSelected(adjFuncD)) || (((adjFuncD == ADJUSTMENT_ROLL_D) || (adjFuncD == ADJUSTMENT_PITCH_D)) && (isAdjustmentFunctionSelected(ADJUSTMENT_PITCH_ROLL_D))))
        TEXT_ATTRIBUTES_ADD_BLINK(elemAttr);
    displayWriteWithAttr(osdDisplayPort, elemPosX + 12, elemPosY, buff, elemAttr);
}

static void osdDisplayAdjustableDecimalValue(uint8_t elemPosX, uint8_t elemPosY, const char *str, const uint8_t valueOffset, const float value, const uint8_t valueLength, const uint8_t maxDecimals, adjustmentFunction_e adjFunc) {
    char buff[8];
    textAttributes_t elemAttr;
    displayWrite(osdDisplayPort, elemPosX, elemPosY, str);

    elemAttr = TEXT_ATTRIBUTES_NONE;
    osdFormatCentiNumber(buff, value * 100, 0, maxDecimals, 0, MIN(valueLength, 8));
    if (isAdjustmentFunctionSelected(adjFunc))
        TEXT_ATTRIBUTES_ADD_BLINK(elemAttr);
    displayWriteWithAttr(osdDisplayPort, elemPosX + strlen(str) + 1 + valueOffset, elemPosY, buff, elemAttr);
}

int8_t getGeoWaypointNumber(int8_t waypointIndex)
{
    static int8_t lastWaypointIndex = 1;
    static int8_t geoWaypointIndex;

    if (waypointIndex != lastWaypointIndex) {
        lastWaypointIndex = geoWaypointIndex = waypointIndex;
        for (uint8_t i = posControl.startWpIndex; i <= waypointIndex; i++) {
            if (posControl.waypointList[i].action == NAV_WP_ACTION_SET_POI ||
                posControl.waypointList[i].action == NAV_WP_ACTION_SET_HEAD ||
                posControl.waypointList[i].action == NAV_WP_ACTION_JUMP) {
                    geoWaypointIndex -= 1;
            }
        }
    }

    return geoWaypointIndex - posControl.startWpIndex + 1;
}

void osdDisplaySwitchIndicator(const char *swName, int rcValue, char *buff) {
    int8_t ptr = 0;

    if (osdConfig()->osd_switch_indicators_align_left) {
        for (ptr = 0; ptr < constrain(strlen(swName), 0, OSD_SWITCH_INDICATOR_NAME_LENGTH); ptr++) {
            buff[ptr] = swName[ptr];
        }

        if ( rcValue < 1333) {
            buff[ptr++] = SYM_SWITCH_INDICATOR_LOW;
        } else if ( rcValue > 1666) {
            buff[ptr++] = SYM_SWITCH_INDICATOR_HIGH;
        } else {
            buff[ptr++] = SYM_SWITCH_INDICATOR_MID;
        }
    } else {
        if ( rcValue < 1333) {
            buff[ptr++] = SYM_SWITCH_INDICATOR_LOW;
        } else if ( rcValue > 1666) {
            buff[ptr++] = SYM_SWITCH_INDICATOR_HIGH;
        } else {
            buff[ptr++] = SYM_SWITCH_INDICATOR_MID;
        }

        for (ptr = 1; ptr < constrain(strlen(swName), 0, OSD_SWITCH_INDICATOR_NAME_LENGTH) + 1; ptr++) {
            buff[ptr] = swName[ptr-1];
        }

        ptr++;
    }

    buff[ptr] = '\0';
}

static bool osdDrawSingleElement(uint8_t item)
{
    uint16_t pos = osdLayoutsConfig()->item_pos[currentLayout][item];
    if (!OSD_VISIBLE(pos)) {
        return false;
    }
    uint8_t elemPosX = OSD_X(pos);
    uint8_t elemPosY = OSD_Y(pos);
    textAttributes_t elemAttr = TEXT_ATTRIBUTES_NONE;
    char buff[32] = {0};

    switch (item) {
    case OSD_RSSI_VALUE:
        {
            uint16_t osdRssi = osdConvertRSSI();
            buff[0] = SYM_RSSI;
            tfp_sprintf(buff + 1, "%2d", osdRssi);
            if (osdRssi < osdConfig()->rssi_alarm) {
                TEXT_ATTRIBUTES_ADD_BLINK(elemAttr);
            }
            break;
        }

    case OSD_MAIN_BATT_VOLTAGE: {
        uint8_t base_digits = 2U;
#ifndef DISABLE_MSP_BF_COMPAT // IF BFCOMPAT is not supported, there's no need to check for it
        if(isBfCompatibleVideoSystem(osdConfig())) {
            base_digits = 3U;   // Add extra digit to account for decimal point taking an extra character space
        }
#endif
        osdDisplayBatteryVoltage(elemPosX, elemPosY, getBatteryRawVoltage(), base_digits + osdConfig()->main_voltage_decimals, osdConfig()->main_voltage_decimals);
        return true;
    }

    case OSD_SAG_COMPENSATED_MAIN_BATT_VOLTAGE: {
        uint8_t base_digits = 2U;
#ifndef DISABLE_MSP_BF_COMPAT // IF BFCOMPAT is not supported, there's no need to check for it
        if(isBfCompatibleVideoSystem(osdConfig())) {
            base_digits = 3U;   // Add extra digit to account for decimal point taking an extra character space
        }
#endif
        osdDisplayBatteryVoltage(elemPosX, elemPosY, getBatterySagCompensatedVoltage(), base_digits + osdConfig()->main_voltage_decimals, osdConfig()->main_voltage_decimals);
        return true;
    }

    case OSD_CURRENT_DRAW: {
        osdFormatCentiNumber(buff, getAmperage(), 0, 2, 0, 3);
        buff[3] = SYM_AMP;
        buff[4] = '\0';

        uint8_t current_alarm = osdConfig()->current_alarm;
        if ((current_alarm > 0) && ((getAmperage() / 100.0f) > current_alarm)) {
            TEXT_ATTRIBUTES_ADD_BLINK(elemAttr);
        }
        break;
    }

    case OSD_MAH_DRAWN: {
        uint8_t mah_digits = osdConfig()->mAh_used_precision; // Initialize to config value
        bool bfcompat = false;  // Assume BFCOMPAT is off

#ifndef DISABLE_MSP_BF_COMPAT // IF BFCOMPAT is not supported, there's no need to check for it
        if (isBfCompatibleVideoSystem(osdConfig())) {
            bfcompat = true;
        }
#endif

        if (bfcompat) {
            //BFcompat is unable to work with scaled values and it only has mAh symbol to work with
            tfp_sprintf(buff, "%5d", (int)getMAhDrawn());   // Use 5 digits to allow 10Ah+ packs
            buff[5] = SYM_MAH;
            buff[6] = '\0';
        } else {
            if (osdFormatCentiNumber(buff, getMAhDrawn() * 100, 1000, 0, (mah_digits - 2), mah_digits)) {
                // Shown in Ah
                buff[mah_digits] = SYM_AH;
            } else {
                // Shown in mAh
                buff[mah_digits] = SYM_MAH;
            }
            buff[mah_digits + 1] = '\0';
        }

        osdUpdateBatteryCapacityOrVoltageTextAttributes(&elemAttr);
        break;
    }

    case OSD_WH_DRAWN:
        osdFormatCentiNumber(buff, getMWhDrawn() / 10, 0, 2, 0, 3);
        osdUpdateBatteryCapacityOrVoltageTextAttributes(&elemAttr);
        buff[3] = SYM_WH;
        buff[4] = '\0';
        break;

    case OSD_BATTERY_REMAINING_CAPACITY:

        if (currentBatteryProfile->capacity.value == 0)
            tfp_sprintf(buff, "  NA");
        else if (!batteryWasFullWhenPluggedIn())
            tfp_sprintf(buff, "  NF");
        else if (currentBatteryProfile->capacity.unit == BAT_CAPACITY_UNIT_MAH)
            tfp_sprintf(buff, "%4lu", (unsigned long)getBatteryRemainingCapacity());
        else // currentBatteryProfile->capacity.unit == BAT_CAPACITY_UNIT_MWH
            osdFormatCentiNumber(buff + 1, getBatteryRemainingCapacity() / 10, 0, 2, 0, 3);

        buff[4] = currentBatteryProfile->capacity.unit == BAT_CAPACITY_UNIT_MAH ? SYM_MAH : SYM_WH;
        buff[5] = '\0';

        if (batteryUsesCapacityThresholds()) {
            osdUpdateBatteryCapacityOrVoltageTextAttributes(&elemAttr);
        }

        break;

    case OSD_BATTERY_REMAINING_PERCENT:
        osdFormatBatteryChargeSymbol(buff);
        tfp_sprintf(buff + 1, "%3d%%", calculateBatteryPercentage());
        osdUpdateBatteryCapacityOrVoltageTextAttributes(&elemAttr);
        break;

    case OSD_POWER_SUPPLY_IMPEDANCE:
        if (isPowerSupplyImpedanceValid())
            tfp_sprintf(buff, "%3d", getPowerSupplyImpedance());
        else
            strcpy(buff, "---");
        buff[3] = SYM_MILLIOHM;
        buff[4] = '\0';
        break;

#ifdef USE_GPS
    case OSD_GPS_SATS:
        buff[0] = SYM_SAT_L;
        buff[1] = SYM_SAT_R;
        tfp_sprintf(buff + 2, "%2d", gpsSol.numSat);
        if (!STATE(GPS_FIX)) {
            hardwareSensorStatus_e sensorStatus = getHwGPSStatus();
            if (sensorStatus == HW_SENSOR_UNAVAILABLE || sensorStatus == HW_SENSOR_UNHEALTHY) {
                buff[2] = SYM_ALERT;
                buff[3] = '\0';
            }
            TEXT_ATTRIBUTES_ADD_BLINK(elemAttr);
        }
        break;

    case OSD_GPS_SPEED:
        osdFormatVelocityStr(buff, gpsSol.groundSpeed, false, false);
        break;

    case OSD_GPS_MAX_SPEED:
        osdFormatVelocityStr(buff, stats.max_speed, false, true);
        break;

    case OSD_3D_SPEED:
        osdFormatVelocityStr(buff, osdGet3DSpeed(), true, false);
        break;

    case OSD_3D_MAX_SPEED:
        osdFormatVelocityStr(buff, stats.max_3D_speed, true, true);
        break;

    case OSD_GLIDESLOPE:
        {
            float horizontalSpeed = gpsSol.groundSpeed;
            float sinkRate = -getEstimatedActualVelocity(Z);
            static pt1Filter_t gsFilterState;
            const timeMs_t currentTimeMs = millis();
            static timeMs_t gsUpdatedTimeMs;
            float glideSlope = horizontalSpeed / sinkRate;
            glideSlope = pt1FilterApply4(&gsFilterState, isnormal(glideSlope) ? glideSlope : 200, 0.5, MS2S(currentTimeMs - gsUpdatedTimeMs));
            gsUpdatedTimeMs = currentTimeMs;

            buff[0] = SYM_GLIDESLOPE;
            if (glideSlope > 0.0f && glideSlope < 100.0f) {
                osdFormatCentiNumber(buff + 1, glideSlope * 100.0f, 0, 2, 0, 3);
            } else {
                buff[1] = buff[2] = buff[3] = '-';
            }
            buff[4] = '\0';
            break;
        }

    case OSD_GPS_LAT:
        osdFormatCoordinate(buff, SYM_LAT, gpsSol.llh.lat);
        break;

    case OSD_GPS_LON:
        osdFormatCoordinate(buff, SYM_LON, gpsSol.llh.lon);
        break;

    case OSD_HOME_DIR:
        {
            if (STATE(GPS_FIX) && STATE(GPS_FIX_HOME) && isImuHeadingValid()) {
                if (GPS_distanceToHome < (navConfig()->general.min_rth_distance / 100) ) {
                    displayWriteChar(osdDisplayPort, elemPosX, elemPosY, SYM_HOME_NEAR);
                }
                else
                {
                    int16_t panHomeDirOffset = 0;
                    if (!(osdConfig()->pan_servo_pwm2centideg == 0)){
                        panHomeDirOffset = osdGetPanServoOffset();
                    }
                    int16_t flightDirection = STATE(AIRPLANE) ? CENTIDEGREES_TO_DEGREES(posControl.actualState.cog) : DECIDEGREES_TO_DEGREES(osdGetHeading());
                    int homeDirection = GPS_directionToHome - flightDirection + panHomeDirOffset;
                    osdDrawDirArrow(osdDisplayPort, osdGetDisplayPortCanvas(), OSD_DRAW_POINT_GRID(elemPosX, elemPosY), homeDirection);
                }
            } else {
                // No home or no fix or unknown heading, blink.
                // If we're unarmed, show the arrow pointing up so users can see the arrow
                // while configuring the OSD. If we're armed, show a '-' indicating that
                // we don't know the direction to home.
                TEXT_ATTRIBUTES_ADD_BLINK(elemAttr);
                displayWriteCharWithAttr(osdDisplayPort, elemPosX, elemPosY, ARMING_FLAG(ARMED) ? '-' : SYM_ARROW_UP, elemAttr);
            }
            return true;
        }

    case OSD_HOME_HEADING_ERROR:
        {
            buff[0] = SYM_HOME;
            buff[1] = SYM_HEADING;

            if (isImuHeadingValid() && navigationPositionEstimateIsHealthy()) {
                int16_t h = lrintf(CENTIDEGREES_TO_DEGREES((float)wrap_18000(DEGREES_TO_CENTIDEGREES((int32_t)GPS_directionToHome) - (STATE(AIRPLANE) ? posControl.actualState.cog : DECIDEGREES_TO_CENTIDEGREES((int32_t)osdGetHeading())))));
                tfp_sprintf(buff + 2, "%4d", h);
            } else {
                strcpy(buff + 2, "----");
            }

            buff[6] = SYM_DEGREES;
            buff[7] = '\0';
            break;
        }

    case OSD_HOME_DIST:
        {
            buff[0] = SYM_HOME;
            uint32_t distance_to_home_cm = GPS_distanceToHome * 100;
            osdFormatDistanceSymbol(&buff[1], distance_to_home_cm, 0);

            uint16_t dist_alarm = osdConfig()->dist_alarm;
            if (dist_alarm > 0 && GPS_distanceToHome > dist_alarm) {
                TEXT_ATTRIBUTES_ADD_BLINK(elemAttr);
            }
        }
        break;

    case OSD_TRIP_DIST:
        buff[0] = SYM_TOTAL;
        osdFormatDistanceSymbol(buff + 1, getTotalTravelDistance(), 0);
        break;

    case OSD_GROUND_COURSE:
        {
            buff[0] = SYM_GROUND_COURSE;
            if (osdIsHeadingValid()) {
                tfp_sprintf(&buff[1], "%3d", (int16_t)CENTIDEGREES_TO_DEGREES(posControl.actualState.cog));
            } else {
                buff[1] = buff[2] = buff[3] = '-';
            }
            buff[4] = SYM_DEGREES;
            buff[5] = '\0';
            break;
        }

    case OSD_COURSE_HOLD_ERROR:
        {
            if (ARMING_FLAG(ARMED) && !FLIGHT_MODE(NAV_COURSE_HOLD_MODE)) {
                displayWrite(osdDisplayPort, elemPosX, elemPosY, "     ");
                return true;
            }

            buff[0] = SYM_HEADING;

            if ((!ARMING_FLAG(ARMED)) || (FLIGHT_MODE(NAV_COURSE_HOLD_MODE) && isAdjustingPosition())) {
                buff[1] = buff[2] = buff[3] = '-';
            } else if (FLIGHT_MODE(NAV_COURSE_HOLD_MODE)) {
                int16_t herr = lrintf(CENTIDEGREES_TO_DEGREES((float)navigationGetHeadingError()));
                if (ABS(herr) > 99)
                    strcpy(buff + 1, ">99");
                else
                    tfp_sprintf(buff + 1, "%3d", herr);
            }

            buff[4] = SYM_DEGREES;
            buff[5] = '\0';
            break;
        }

    case OSD_COURSE_HOLD_ADJUSTMENT:
        {
            int16_t heading_adjust = lrintf(CENTIDEGREES_TO_DEGREES((float)getCruiseHeadingAdjustment()));

            if (ARMING_FLAG(ARMED) && ((!FLIGHT_MODE(NAV_COURSE_HOLD_MODE)) || !(isAdjustingPosition() || isAdjustingHeading() || (heading_adjust != 0)))) {
                displayWrite(osdDisplayPort, elemPosX, elemPosY, "      ");
                return true;
            }

            buff[0] = SYM_HEADING;

            if (!ARMING_FLAG(ARMED)) {
                buff[1] = buff[2] = buff[3] = buff[4] = '-';
            } else if (FLIGHT_MODE(NAV_COURSE_HOLD_MODE)) {
                tfp_sprintf(buff + 1, "%4d", heading_adjust);
            }

            buff[5] = SYM_DEGREES;
            buff[6] = '\0';
            break;
        }

    case OSD_CROSS_TRACK_ERROR:
        {
            if (isWaypointNavTrackingActive()) {
                buff[0] = SYM_CROSS_TRACK_ERROR;
                osdFormatDistanceSymbol(buff + 1, navigationGetCrossTrackError(), 0);
            } else {
                displayWrite(osdDisplayPort, elemPosX, elemPosY, "     ");
                return true;
            }
            break;
        }

    case OSD_GPS_HDOP:
        {
            buff[0] = SYM_HDP_L;
            buff[1] = SYM_HDP_R;
            int32_t centiHDOP = 100 * gpsSol.hdop / HDOP_SCALE;
            uint8_t digits = 2U;
#ifndef DISABLE_MSP_BF_COMPAT   // IF BFCOMPAT is not supported, there's no need to check for it and change the values
            if (isBfCompatibleVideoSystem(osdConfig())) {
                digits = 3U;
            }
#endif
            osdFormatCentiNumber(&buff[2], centiHDOP, 0, 1, 0, digits);
            break;
        }

    case OSD_MAP_NORTH:
        {
            static uint16_t drawn = 0;
            static uint32_t scale = 0;
            osdDrawHomeMap(0, 'N', &drawn, &scale);
            return true;
        }
    case OSD_MAP_TAKEOFF:
        {
            static uint16_t drawn = 0;
            static uint32_t scale = 0;
            osdDrawHomeMap(CENTIDEGREES_TO_DEGREES(navigationGetHomeHeading()), 'T', &drawn, &scale);
            return true;
        }
    case OSD_RADAR:
        {
            static uint16_t drawn = 0;
            static uint32_t scale = 0;
            osdDrawRadar(&drawn, &scale);
            return true;
        }
#endif // GPS

    case OSD_ALTITUDE:
        {
            int32_t alt = osdGetAltitude();
<<<<<<< HEAD

#ifndef DISABLE_MSP_BF_COMPAT   // IF BFCOMPAT is not supported, there's no need to check for it
            if (isBfCompatibleVideoSystem(osdConfig())) {
                // Use the same formatting function used for distance, which provides the proper scaling functionality
                osdFormatDistanceSymbol(buff, alt, 0);
            } else {
                osdFormatAltitudeSymbol(buff, alt);
            }
#else
            // BFCOMPAT mode not supported, directly call original altitude formatting function
=======
>>>>>>> 029ae302
            osdFormatAltitudeSymbol(buff, alt);

            uint16_t alt_alarm = osdConfig()->alt_alarm;
            uint16_t neg_alt_alarm = osdConfig()->neg_alt_alarm;
            if ((alt_alarm > 0 && CENTIMETERS_TO_METERS(alt) > alt_alarm) ||
                (neg_alt_alarm > 0 && alt < 0 && -CENTIMETERS_TO_METERS(alt) > neg_alt_alarm)) {

                TEXT_ATTRIBUTES_ADD_BLINK(elemAttr);
            }
            displayWriteWithAttr(osdDisplayPort, elemPosX, elemPosY, buff, elemAttr);

            if (STATE(MULTIROTOR) && posControl.flags.isAdjustingAltitude) {
                /* Indicate MR altitude adjustment active with constant symbol at first blank position.
                 * Alternate symbol on/off with 600ms cycle if first position not blank (to maintain visibility of -ve sign) */
                int8_t blankPos;
                for (blankPos = 2; blankPos >= 0; blankPos--) {
                    if (buff[blankPos] == SYM_BLANK) {
                        break;
                    }
                }
                if (blankPos >= 0 || OSD_ALTERNATING_CHOICES(600, 2) == 0) {
                    blankPos = blankPos < 0 ? 0 : blankPos;
                    displayWriteChar(osdDisplayPort, elemPosX + blankPos, elemPosY, SYM_TERRAIN_FOLLOWING);
                }
            }
            return true;
        }


    case OSD_ALTITUDE_MSL:
        {
            int32_t alt = osdGetAltitudeMsl();
            osdFormatAltitudeSymbol(buff, alt);
            break;
        }

#ifdef USE_RANGEFINDER
    case OSD_RANGEFINDER:
        {
            int32_t range = rangefinderGetLatestRawAltitude();
            if (range < 0) {
                buff[0] = '-';
                buff[1] = '-';
                buff[2] = '-';
            } else {
                osdFormatDistanceSymbol(buff, range, 1);
            }
        }
        break;
#endif

    case OSD_ONTIME:
        {
            osdFormatOnTime(buff);
            break;
        }

    case OSD_FLYTIME:
        {
            osdFormatFlyTime(buff, &elemAttr);
            break;
        }

    case OSD_ONTIME_FLYTIME:
        {
            if (ARMING_FLAG(ARMED)) {
                osdFormatFlyTime(buff, &elemAttr);
            } else {
                osdFormatOnTime(buff);
            }
            break;
        }

    case OSD_REMAINING_FLIGHT_TIME_BEFORE_RTH:
        {
            /*static int32_t updatedTimeSeconds = 0;*/
            static int32_t timeSeconds = -1;
#if defined(USE_ADC) && defined(USE_GPS)
            static timeUs_t updatedTimestamp = 0;
            timeUs_t currentTimeUs = micros();
            if (cmpTimeUs(currentTimeUs, updatedTimestamp) >= MS2US(1000)) {
#ifdef USE_WIND_ESTIMATOR
                timeSeconds = calculateRemainingFlightTimeBeforeRTH(osdConfig()->estimations_wind_compensation);
#else
                timeSeconds = calculateRemainingFlightTimeBeforeRTH(false);
#endif
                updatedTimestamp = currentTimeUs;
            }
#endif
            if ((!ARMING_FLAG(ARMED)) || (timeSeconds == -1)) {
                buff[0] = SYM_FLIGHT_MINS_REMAINING;
                strcpy(buff + 1, "--:--");
#if defined(USE_ADC) && defined(USE_GPS)
                updatedTimestamp = 0;
#endif
            } else if (timeSeconds == -2) {
                // Wind is too strong to come back with cruise throttle
                buff[0] = SYM_FLIGHT_MINS_REMAINING;
                buff[1] = buff[2] = buff[4] = buff[5] = SYM_WIND_HORIZONTAL;
                buff[3] = ':';
                buff[6] = '\0';
                TEXT_ATTRIBUTES_ADD_BLINK(elemAttr);
            } else {
                osdFormatTime(buff, timeSeconds, SYM_FLIGHT_MINS_REMAINING, SYM_FLIGHT_HOURS_REMAINING);
                if (timeSeconds == 0)
                    TEXT_ATTRIBUTES_ADD_BLINK(elemAttr);
            }
        }
        break;

    case OSD_REMAINING_DISTANCE_BEFORE_RTH:;
        static int32_t distanceMeters = -1;
#if defined(USE_ADC) && defined(USE_GPS)
        static timeUs_t updatedTimestamp = 0;
        timeUs_t currentTimeUs = micros();
        if (cmpTimeUs(currentTimeUs, updatedTimestamp) >= MS2US(1000)) {
#ifdef USE_WIND_ESTIMATOR
            distanceMeters = calculateRemainingDistanceBeforeRTH(osdConfig()->estimations_wind_compensation);
#else
            distanceMeters = calculateRemainingDistanceBeforeRTH(false);
#endif
            updatedTimestamp = currentTimeUs;
        }
#endif
        //buff[0] = SYM_TRIP_DIST;
        displayWriteChar(osdDisplayPort, elemPosX, elemPosY, SYM_FLIGHT_DIST_REMAINING);
        if ((!ARMING_FLAG(ARMED)) || (distanceMeters == -1)) {
            buff[4] = SYM_BLANK;
            buff[5] = '\0';
            strcpy(buff + 1, "---");
        } else if (distanceMeters == -2) {
            // Wind is too strong to come back with cruise throttle
            buff[1] = buff[2] = buff[3] = SYM_WIND_HORIZONTAL;
            switch ((osd_unit_e)osdConfig()->units){
                case OSD_UNIT_UK:
                    FALLTHROUGH;
                case OSD_UNIT_IMPERIAL:
                    buff[4] = SYM_DIST_MI;
                    break;
                case OSD_UNIT_METRIC_MPH:
                    FALLTHROUGH;
                case OSD_UNIT_METRIC:
                    buff[4] = SYM_DIST_KM;
                    break;
                case OSD_UNIT_GA:
                    buff[4] = SYM_DIST_NM;
                    break;
            }
            buff[5] = '\0';
            TEXT_ATTRIBUTES_ADD_BLINK(elemAttr);
        } else {
            osdFormatDistanceSymbol(buff + 1, distanceMeters * 100, 0);
            if (distanceMeters == 0)
                TEXT_ATTRIBUTES_ADD_BLINK(elemAttr);
        }
        break;

    case OSD_FLYMODE:
        {
            char *p = "ACRO";

            if (FLIGHT_MODE(FAILSAFE_MODE))
                p = "!FS!";
            else if (FLIGHT_MODE(MANUAL_MODE))
                p = "MANU";
            else if (FLIGHT_MODE(TURTLE_MODE))
                p = "TURT";
            else if (FLIGHT_MODE(NAV_RTH_MODE))
                p = isWaypointMissionRTHActive() ? "WRTH" : "RTH ";
            else if (FLIGHT_MODE(NAV_POSHOLD_MODE) && STATE(AIRPLANE))
                p = "LOTR";
            else if (FLIGHT_MODE(NAV_POSHOLD_MODE))
                p = "HOLD";
            else if (FLIGHT_MODE(NAV_COURSE_HOLD_MODE) && FLIGHT_MODE(NAV_ALTHOLD_MODE))
                p = "CRUZ";
            else if (FLIGHT_MODE(NAV_COURSE_HOLD_MODE))
                p = "CRSH";
            else if (FLIGHT_MODE(NAV_WP_MODE))
                p = " WP ";
            else if (FLIGHT_MODE(NAV_ALTHOLD_MODE) && navigationRequiresAngleMode()) {
                // If navigationRequiresAngleMode() returns false when ALTHOLD is active,
                // it means it can be combined with ANGLE, HORIZON, ACRO, etc...
                // and its display is handled by OSD_MESSAGES rather than OSD_FLYMODE.
                p = " AH ";
            }
            else if (FLIGHT_MODE(ANGLE_MODE))
                p = "ANGL";
            else if (FLIGHT_MODE(HORIZON_MODE))
                p = "HOR ";

            displayWrite(osdDisplayPort, elemPosX, elemPosY, p);
            return true;
        }

    case OSD_CRAFT_NAME:
        osdFormatCraftName(buff);
        break;

    case OSD_PILOT_NAME:
        osdFormatPilotName(buff);
        break;

    case OSD_THROTTLE_POS:
    {
        osdFormatThrottlePosition(buff, false, &elemAttr);
        break;
    }

    case OSD_VTX_CHANNEL:
        {
            vtxDeviceOsdInfo_t osdInfo;
            vtxCommonGetOsdInfo(vtxCommonDevice(), &osdInfo);

            tfp_sprintf(buff, "CH:%c%s:", osdInfo.bandLetter, osdInfo.channelName);
            displayWrite(osdDisplayPort, elemPosX, elemPosY, buff);

            tfp_sprintf(buff, "%c", osdInfo.powerIndexLetter);
            if (isAdjustmentFunctionSelected(ADJUSTMENT_VTX_POWER_LEVEL)) TEXT_ATTRIBUTES_ADD_BLINK(elemAttr);
            displayWriteWithAttr(osdDisplayPort, elemPosX + 6, elemPosY, buff, elemAttr);
            return true;
        }
        break;

    case OSD_VTX_POWER:
        {
            vtxDeviceOsdInfo_t osdInfo;
            vtxCommonGetOsdInfo(vtxCommonDevice(), &osdInfo);

            tfp_sprintf(buff, "%c", SYM_VTX_POWER);
            displayWrite(osdDisplayPort, elemPosX, elemPosY, buff);

            tfp_sprintf(buff, "%c", osdInfo.powerIndexLetter);
            if (isAdjustmentFunctionSelected(ADJUSTMENT_VTX_POWER_LEVEL)) TEXT_ATTRIBUTES_ADD_BLINK(elemAttr);
            displayWriteWithAttr(osdDisplayPort, elemPosX+1, elemPosY, buff, elemAttr);
            return true;
        }

#if defined(USE_SERIALRX_CRSF)
    case OSD_CRSF_RSSI_DBM:
        {
            int16_t rssi = rxLinkStatistics.uplinkRSSI;
            buff[0] = (rxLinkStatistics.activeAntenna == 0) ? SYM_RSSI : SYM_2RSS; // Separate symbols for each antenna
            if (rssi <= -100) {
                tfp_sprintf(buff + 1, "%4d%c", rssi, SYM_DBM);
            } else {
                tfp_sprintf(buff + 1, "%3d%c%c", rssi, SYM_DBM, ' ');
            }
            if (!failsafeIsReceivingRxData()){
                TEXT_ATTRIBUTES_ADD_BLINK(elemAttr);
            } else if (osdConfig()->rssi_dbm_alarm && rssi < osdConfig()->rssi_dbm_alarm) {
                TEXT_ATTRIBUTES_ADD_BLINK(elemAttr);
            }
            break;
        }
    case OSD_CRSF_LQ:
        {
            buff[0] = SYM_LQ;
            int16_t statsLQ = rxLinkStatistics.uplinkLQ;
            int16_t scaledLQ = scaleRange(constrain(statsLQ, 0, 100), 0, 100, 170, 300);
            switch (osdConfig()->crsf_lq_format) {
                case OSD_CRSF_LQ_TYPE1:
                    if (!failsafeIsReceivingRxData()) {
                        tfp_sprintf(buff+1, "%3d", 0);
                    } else {
                        tfp_sprintf(buff+1, "%3d", rxLinkStatistics.uplinkLQ);
                    }
                    break;
                case OSD_CRSF_LQ_TYPE2:
                    if (!failsafeIsReceivingRxData()) {
                        tfp_sprintf(buff+1, "%s:%3d", " ", 0);
                    } else {
                        tfp_sprintf(buff+1, "%d:%3d", rxLinkStatistics.rfMode, rxLinkStatistics.uplinkLQ);
                    }
                    break;
                case OSD_CRSF_LQ_TYPE3:
                    if (!failsafeIsReceivingRxData()) {
                        tfp_sprintf(buff+1, "%3d", 0);
                    } else {
                        tfp_sprintf(buff+1, "%3d", rxLinkStatistics.rfMode >= 2 ? scaledLQ : rxLinkStatistics.uplinkLQ);
                    }
                    break;
            }
            if (!failsafeIsReceivingRxData()) {
                TEXT_ATTRIBUTES_ADD_BLINK(elemAttr);
            } else if (rxLinkStatistics.uplinkLQ < osdConfig()->link_quality_alarm) {
                TEXT_ATTRIBUTES_ADD_BLINK(elemAttr);
            }
            break;
        }

    case OSD_CRSF_SNR_DB:
        {
            static pt1Filter_t snrFilterState;
            static timeMs_t snrUpdated = 0;
            int8_t snrFiltered = pt1FilterApply4(&snrFilterState, rxLinkStatistics.uplinkSNR, 0.5f, MS2S(millis() - snrUpdated));
            snrUpdated = millis();

            const char* showsnr = "-20";
            const char* hidesnr = "   ";
            if (snrFiltered > osdConfig()->snr_alarm) {
                if (cmsInMenu) {
                    buff[0] = SYM_SNR;
                    tfp_sprintf(buff + 1, "%s%c", showsnr, SYM_DB);
                } else {
                    buff[0] = SYM_BLANK;
                    tfp_sprintf(buff + 1, "%s%c", hidesnr, SYM_BLANK);
                }
            } else if (snrFiltered <= osdConfig()->snr_alarm) {
                buff[0] = SYM_SNR;
                if (snrFiltered <= -10) {
                    tfp_sprintf(buff + 1, "%3d%c", snrFiltered, SYM_DB);
                } else {
                    tfp_sprintf(buff + 1, "%2d%c%c", snrFiltered, SYM_DB, ' ');
                }
            }
            break;
        }

    case OSD_CRSF_TX_POWER:
        {
            if (!failsafeIsReceivingRxData())
                tfp_sprintf(buff, "%s%c", "    ", SYM_BLANK);
            else
                tfp_sprintf(buff, "%4d%c", rxLinkStatistics.uplinkTXPower, SYM_MW);
            break;
        }
#endif

    case OSD_CROSSHAIRS: // Hud is a sub-element of the crosshair

        osdCrosshairPosition(&elemPosX, &elemPosY);
        osdHudDrawCrosshair(osdGetDisplayPortCanvas(), elemPosX, elemPosY);

        if (osdConfig()->hud_homing && STATE(GPS_FIX) && STATE(GPS_FIX_HOME) && isImuHeadingValid()) {
            osdHudDrawHoming(elemPosX, elemPosY);
        }

        if (STATE(GPS_FIX) && isImuHeadingValid()) {

            if (osdConfig()->hud_homepoint || osdConfig()->hud_radar_disp > 0 || osdConfig()->hud_wp_disp > 0) {
                    osdHudClear();
            }

            // -------- POI : Home point

            if (osdConfig()->hud_homepoint) { // Display the home point (H)
                osdHudDrawPoi(GPS_distanceToHome, GPS_directionToHome, -osdGetAltitude() / 100, 0, SYM_HOME, 0 , 0);
            }

            // -------- POI : Nearby aircrafts from ESP32 radar

            if (osdConfig()->hud_radar_disp > 0) { // Display the POI from the radar
                for (uint8_t i = 0; i < osdConfig()->hud_radar_disp; i++) {
                    if (radar_pois[i].gps.lat != 0 && radar_pois[i].gps.lon != 0 && radar_pois[i].state < 2) { // state 2 means POI has been lost and must be skipped
                        fpVector3_t poi;
                        geoConvertGeodeticToLocal(&poi, &posControl.gpsOrigin, &radar_pois[i].gps, GEO_ALT_RELATIVE);
                        radar_pois[i].distance = calculateDistanceToDestination(&poi) / 100; // In meters

                        if (radar_pois[i].distance >= osdConfig()->hud_radar_range_min && radar_pois[i].distance <= osdConfig()->hud_radar_range_max) {
                            radar_pois[i].direction = calculateBearingToDestination(&poi) / 100; // In °
                            radar_pois[i].altitude = (radar_pois[i].gps.alt - osdGetAltitudeMsl()) / 100;
                            osdHudDrawPoi(radar_pois[i].distance, osdGetHeadingAngle(radar_pois[i].direction), radar_pois[i].altitude, 1, 65 + i, radar_pois[i].heading, radar_pois[i].lq);
                        }
                    }
                }
            }

            // -------- POI : Next waypoints from navigation

            if (osdConfig()->hud_wp_disp > 0 && posControl.waypointListValid && posControl.waypointCount > 0) { // Display the next waypoints
                gpsLocation_t wp2;
                int j;

                for (int i = osdConfig()->hud_wp_disp - 1; i >= 0 ; i--) { // Display in reverse order so the next WP is always written on top
                    j = posControl.activeWaypointIndex + i;
                    if (j > posControl.startWpIndex + posControl.waypointCount - 1) { // limit to max WP index for mission
                        break;
                    }
                    if (posControl.waypointList[j].lat != 0 && posControl.waypointList[j].lon != 0) {
                        wp2.lat = posControl.waypointList[j].lat;
                        wp2.lon = posControl.waypointList[j].lon;
                        wp2.alt = posControl.waypointList[j].alt;
                        fpVector3_t poi;
                        geoConvertGeodeticToLocal(&poi, &posControl.gpsOrigin, &wp2, waypointMissionAltConvMode(posControl.waypointList[j].p3));
                        int32_t altConvModeAltitude = waypointMissionAltConvMode(posControl.waypointList[j].p3) == GEO_ALT_ABSOLUTE ? osdGetAltitudeMsl() : osdGetAltitude();
                        j = getGeoWaypointNumber(j);
                        while (j > 9) j -= 10; // Only the last digit displayed if WP>=10, no room for more (48 = ascii 0)
                        osdHudDrawPoi(calculateDistanceToDestination(&poi) / 100, osdGetHeadingAngle(calculateBearingToDestination(&poi) / 100), (posControl.waypointList[j].alt - altConvModeAltitude)/ 100, 2, SYM_WAYPOINT, 48 + j, i);
                    }
                }
            }
        }

        return true;
        break;

    case OSD_ATTITUDE_ROLL:
        buff[0] = SYM_ROLL_LEVEL;
        if (ABS(attitude.values.roll) >= 1)
            buff[0] += (attitude.values.roll < 0 ? -1 : 1);
        osdFormatCentiNumber(buff + 1, DECIDEGREES_TO_CENTIDEGREES(ABS(attitude.values.roll)), 0, 1, 0, 3);
        break;

    case OSD_ATTITUDE_PITCH:
        if (ABS(attitude.values.pitch) < 1)
            buff[0] = 'P';
        else if (attitude.values.pitch > 0)
            buff[0] = SYM_PITCH_DOWN;
        else if (attitude.values.pitch < 0)
            buff[0] = SYM_PITCH_UP;
        osdFormatCentiNumber(buff + 1, DECIDEGREES_TO_CENTIDEGREES(ABS(attitude.values.pitch)), 0, 1, 0, 3);
        break;

    case OSD_ARTIFICIAL_HORIZON:
        {
            float rollAngle = DECIDEGREES_TO_RADIANS(attitude.values.roll);
            float pitchAngle = DECIDEGREES_TO_RADIANS(attitude.values.pitch);

            pitchAngle -= osdConfig()->ahi_camera_uptilt_comp ? DEGREES_TO_RADIANS(osdConfig()->camera_uptilt) : 0;
            pitchAngle += DEGREES_TO_RADIANS(getFixedWingLevelTrim());
            if (osdConfig()->ahi_reverse_roll) {
                rollAngle = -rollAngle;
            }
            osdDrawArtificialHorizon(osdDisplayPort, osdGetDisplayPortCanvas(),
                 OSD_DRAW_POINT_GRID(elemPosX, elemPosY), rollAngle, pitchAngle);
            osdDrawSingleElement(OSD_HORIZON_SIDEBARS);
            osdDrawSingleElement(OSD_CROSSHAIRS);

            return true;
        }

    case OSD_HORIZON_SIDEBARS:
        {
            osdDrawSidebars(osdDisplayPort, osdGetDisplayPortCanvas());
            return true;
        }

#if defined(USE_BARO) || defined(USE_GPS)
    case OSD_VARIO:
        {
            float zvel = getEstimatedActualVelocity(Z);
            osdDrawVario(osdDisplayPort, osdGetDisplayPortCanvas(), OSD_DRAW_POINT_GRID(elemPosX, elemPosY), zvel);
            return true;
        }

    case OSD_VARIO_NUM:
        {
            int16_t value = getEstimatedActualVelocity(Z);
            char sym;
            switch ((osd_unit_e)osdConfig()->units) {
                case OSD_UNIT_UK:
                    FALLTHROUGH;
                case OSD_UNIT_IMPERIAL:
                    // Convert to centifeet/s
                    value = CENTIMETERS_TO_CENTIFEET(value);
                    sym = SYM_FTS;
                    break;
                case OSD_UNIT_GA:
                    // Convert to centi-100feet/min
                    value = CENTIMETERS_TO_FEET(value * 60);
                    sym = SYM_100FTM;
                    break;
                default:
                case OSD_UNIT_METRIC_MPH:
                    FALLTHROUGH;
                case OSD_UNIT_METRIC:
                    // Already in cm/s
                    sym = SYM_MS;
                    break;
            }

            osdFormatCentiNumber(buff, value, 0, 1, 0, 3);
            buff[3] = sym;
            buff[4] = '\0';
            break;
        }
    case OSD_CLIMB_EFFICIENCY:
        {
            // amperage is in centi amps (10mA), vertical speed is in cms/s. We want
            // Ah/dist only to show when vertical speed > 1m/s.
            static pt1Filter_t veFilterState;
            static timeUs_t vEfficiencyUpdated = 0;
            int32_t value = 0;
            timeUs_t currentTimeUs = micros();
            timeDelta_t vEfficiencyTimeDelta = cmpTimeUs(currentTimeUs, vEfficiencyUpdated);
            if (getEstimatedActualVelocity(Z) > 0) {
                if (vEfficiencyTimeDelta >= EFFICIENCY_UPDATE_INTERVAL) {
                                                            // Centiamps (kept for osdFormatCentiNumber) / m/s - Will appear as A / m/s in OSD
                    value = pt1FilterApply4(&veFilterState, (float)getAmperage() / (getEstimatedActualVelocity(Z) / 100.0f), 1, US2S(vEfficiencyTimeDelta));

                    vEfficiencyUpdated = currentTimeUs;
                } else {
                    value = veFilterState.state;
                }
            }
            bool efficiencyValid = (value > 0) && (getEstimatedActualVelocity(Z) > 100);
            switch (osdConfig()->units) {
                case OSD_UNIT_UK:
                    FALLTHROUGH;
                case OSD_UNIT_GA:
                    FALLTHROUGH;
                case OSD_UNIT_IMPERIAL:
                    // mAh/foot
                    if (efficiencyValid) {
                        osdFormatCentiNumber(buff, (value * METERS_PER_FOOT), 1, 2, 2, 3);
                        tfp_sprintf(buff, "%s%c%c", buff, SYM_AH_V_FT_0, SYM_AH_V_FT_1);
                    } else {
                        buff[0] = buff[1] = buff[2] = '-';
                        buff[3] = SYM_AH_V_FT_0;
                        buff[4] = SYM_AH_V_FT_1;
                        buff[5] = '\0';
                    }
                    break;
                case OSD_UNIT_METRIC_MPH:
                    FALLTHROUGH;
                case OSD_UNIT_METRIC:
                    // mAh/metre
                    if (efficiencyValid) {
                        osdFormatCentiNumber(buff, value, 1, 2, 2, 3);
                        tfp_sprintf(buff, "%s%c%c", buff, SYM_AH_V_M_0, SYM_AH_V_M_1);
                    } else {
                        buff[0] = buff[1] = buff[2] = '-';
                        buff[3] = SYM_AH_V_M_0;
                        buff[4] = SYM_AH_V_M_1;
                        buff[5] = '\0';
                    }
                    break;
            }
            break;
        }
    case OSD_GLIDE_TIME_REMAINING:
        {
            uint16_t glideTime = osdGetRemainingGlideTime();
            buff[0] = SYM_GLIDE_MINS;
            if (glideTime > 0) {
                // Maximum value we can show in minutes is 99 minutes and 59 seconds. It is extremely unlikely that glide
                // time will be longer than 99 minutes. If it is, it will show 99:^^
                if (glideTime > (99 * 60) + 59) {
                    tfp_sprintf(buff + 1, "%02d:", (int)(glideTime / 60));
                    buff[4] = SYM_DIRECTION;
                    buff[5] = SYM_DIRECTION;
                } else {
                    tfp_sprintf(buff + 1, "%02d:%02d", (int)(glideTime / 60), (int)(glideTime % 60));
                }
            } else {
               tfp_sprintf(buff + 1, "%s", "--:--");
            }
            buff[6] = '\0';
            break;
        }
    case OSD_GLIDE_RANGE:
        {
            uint16_t glideSeconds = osdGetRemainingGlideTime();
            buff[0] = SYM_GLIDE_DIST;
            if (glideSeconds > 0) {
                uint32_t glideRangeCM = glideSeconds * gpsSol.groundSpeed;
                osdFormatDistanceSymbol(buff + 1, glideRangeCM, 0);
            } else {
                tfp_sprintf(buff + 1, "%s%c", "---", SYM_BLANK);
                buff[5] = '\0';
            }
            break;
        }
#endif

    case OSD_SWITCH_INDICATOR_0:
        osdDisplaySwitchIndicator(osdConfig()->osd_switch_indicator0_name, rxGetChannelValue(osdConfig()->osd_switch_indicator0_channel - 1), buff);
        break;

    case OSD_SWITCH_INDICATOR_1:
        osdDisplaySwitchIndicator(osdConfig()->osd_switch_indicator1_name, rxGetChannelValue(osdConfig()->osd_switch_indicator1_channel - 1), buff);
        break;

    case OSD_SWITCH_INDICATOR_2:
        osdDisplaySwitchIndicator(osdConfig()->osd_switch_indicator2_name, rxGetChannelValue(osdConfig()->osd_switch_indicator2_channel - 1), buff);
        break;

    case OSD_SWITCH_INDICATOR_3:
        osdDisplaySwitchIndicator(osdConfig()->osd_switch_indicator3_name, rxGetChannelValue(osdConfig()->osd_switch_indicator3_channel - 1), buff);
        break;

    case OSD_PAN_SERVO_CENTRED:
        {
            int16_t panOffset = osdGetPanServoOffset();
            const timeMs_t panServoTimeNow = millis();
            static timeMs_t panServoTimeOffCentre = 0;

            if (panOffset < 0) {
                if (osdConfig()->pan_servo_offcentre_warning != 0 && panOffset >= -osdConfig()->pan_servo_offcentre_warning) {
                    if (panServoTimeOffCentre == 0) {
                        panServoTimeOffCentre = panServoTimeNow;
                    } else if (panServoTimeNow >= (panServoTimeOffCentre + 10000 )) {
                        TEXT_ATTRIBUTES_ADD_BLINK(elemAttr);
                    }
                } else {
                    panServoTimeOffCentre = 0;
                }

                if (osdConfig()->pan_servo_indicator_show_degrees) {
                    tfp_sprintf(buff, "%3d%c", -panOffset, SYM_DEGREES);
                    displayWriteWithAttr(osdDisplayPort, elemPosX+1, elemPosY, buff, elemAttr);
                }
                displayWriteCharWithAttr(osdDisplayPort, elemPosX, elemPosY, SYM_SERVO_PAN_IS_OFFSET_R, elemAttr);
            } else if (panOffset > 0) {
                if (osdConfig()->pan_servo_offcentre_warning != 0 && panOffset <= osdConfig()->pan_servo_offcentre_warning) {
                    if (panServoTimeOffCentre == 0) {
                        panServoTimeOffCentre = panServoTimeNow;
                    } else if (panServoTimeNow >= (panServoTimeOffCentre + 10000 )) {
                        TEXT_ATTRIBUTES_ADD_BLINK(elemAttr);
                    }
                } else {
                    panServoTimeOffCentre = 0;
                }

                if (osdConfig()->pan_servo_indicator_show_degrees) {
                    tfp_sprintf(buff, "%3d%c", panOffset, SYM_DEGREES);
                    displayWriteWithAttr(osdDisplayPort, elemPosX+1, elemPosY, buff, elemAttr);
                }
                displayWriteCharWithAttr(osdDisplayPort, elemPosX, elemPosY, SYM_SERVO_PAN_IS_OFFSET_L, elemAttr);
            } else {
                panServoTimeOffCentre = 0;

                if (osdConfig()->pan_servo_indicator_show_degrees) {
                    tfp_sprintf(buff, "%3d%c", panOffset, SYM_DEGREES);
                    displayWriteWithAttr(osdDisplayPort, elemPosX+1, elemPosY, buff, elemAttr);
                }
                displayWriteChar(osdDisplayPort, elemPosX, elemPosY, SYM_SERVO_PAN_IS_CENTRED);
            }

            return true;
        }
        break;

    case OSD_ACTIVE_PROFILE:
        tfp_sprintf(buff, "%c%u", SYM_PROFILE, (getConfigProfile() + 1));
        displayWrite(osdDisplayPort, elemPosX, elemPosY, buff);
        break;

    case OSD_ROLL_PIDS:
        osdDisplayFlightPIDValues(elemPosX, elemPosY, "ROL", PID_ROLL, ADJUSTMENT_ROLL_P, ADJUSTMENT_ROLL_I, ADJUSTMENT_ROLL_D, ADJUSTMENT_ROLL_FF);
        return true;

    case OSD_PITCH_PIDS:
        osdDisplayFlightPIDValues(elemPosX, elemPosY, "PIT", PID_PITCH, ADJUSTMENT_PITCH_P, ADJUSTMENT_PITCH_I, ADJUSTMENT_PITCH_D, ADJUSTMENT_PITCH_FF);
        return true;

    case OSD_YAW_PIDS:
        osdDisplayFlightPIDValues(elemPosX, elemPosY, "YAW", PID_YAW, ADJUSTMENT_YAW_P, ADJUSTMENT_YAW_I, ADJUSTMENT_YAW_D, ADJUSTMENT_YAW_FF);
        return true;

    case OSD_LEVEL_PIDS:
        osdDisplayNavPIDValues(elemPosX, elemPosY, "LEV", PID_LEVEL, ADJUSTMENT_LEVEL_P, ADJUSTMENT_LEVEL_I, ADJUSTMENT_LEVEL_D);
        return true;

    case OSD_POS_XY_PIDS:
        osdDisplayNavPIDValues(elemPosX, elemPosY, "PXY", PID_POS_XY, ADJUSTMENT_POS_XY_P, ADJUSTMENT_POS_XY_I, ADJUSTMENT_POS_XY_D);
        return true;

    case OSD_POS_Z_PIDS:
        osdDisplayNavPIDValues(elemPosX, elemPosY, "PZ", PID_POS_Z, ADJUSTMENT_POS_Z_P, ADJUSTMENT_POS_Z_I, ADJUSTMENT_POS_Z_D);
        return true;

    case OSD_VEL_XY_PIDS:
        osdDisplayNavPIDValues(elemPosX, elemPosY, "VXY", PID_VEL_XY, ADJUSTMENT_VEL_XY_P, ADJUSTMENT_VEL_XY_I, ADJUSTMENT_VEL_XY_D);
        return true;

    case OSD_VEL_Z_PIDS:
        osdDisplayNavPIDValues(elemPosX, elemPosY, "VZ", PID_VEL_Z, ADJUSTMENT_VEL_Z_P, ADJUSTMENT_VEL_Z_I, ADJUSTMENT_VEL_Z_D);
        return true;

    case OSD_HEADING_P:
        osdDisplayAdjustableDecimalValue(elemPosX, elemPosY, "HP", 0, pidBank()->pid[PID_HEADING].P, 3, 0, ADJUSTMENT_HEADING_P);
        return true;

    case OSD_BOARD_ALIGN_ROLL:
        osdDisplayAdjustableDecimalValue(elemPosX, elemPosY, "AR", 0, DECIDEGREES_TO_DEGREES((float)boardAlignment()->rollDeciDegrees), 4, 1, ADJUSTMENT_ROLL_BOARD_ALIGNMENT);
        return true;

    case OSD_BOARD_ALIGN_PITCH:
        osdDisplayAdjustableDecimalValue(elemPosX, elemPosY, "AP", 0, DECIDEGREES_TO_DEGREES((float)boardAlignment()->pitchDeciDegrees), 4, 1, ADJUSTMENT_PITCH_BOARD_ALIGNMENT);
        return true;

    case OSD_RC_EXPO:
        osdDisplayAdjustableDecimalValue(elemPosX, elemPosY, "EXP", 0, currentControlRateProfile->stabilized.rcExpo8, 3, 0, ADJUSTMENT_RC_EXPO);
        return true;

    case OSD_RC_YAW_EXPO:
        osdDisplayAdjustableDecimalValue(elemPosX, elemPosY, "YEX", 0, currentControlRateProfile->stabilized.rcYawExpo8, 3, 0, ADJUSTMENT_RC_YAW_EXPO);
        return true;

    case OSD_THROTTLE_EXPO:
        osdDisplayAdjustableDecimalValue(elemPosX, elemPosY, "TEX", 0, currentControlRateProfile->throttle.rcExpo8, 3, 0, ADJUSTMENT_THROTTLE_EXPO);
        return true;

    case OSD_PITCH_RATE:
        displayWrite(osdDisplayPort, elemPosX, elemPosY, "SPR");

        elemAttr = TEXT_ATTRIBUTES_NONE;
        tfp_sprintf(buff, "%3d", currentControlRateProfile->stabilized.rates[FD_PITCH]);
        if (isAdjustmentFunctionSelected(ADJUSTMENT_PITCH_RATE) || isAdjustmentFunctionSelected(ADJUSTMENT_PITCH_ROLL_RATE))
            TEXT_ATTRIBUTES_ADD_BLINK(elemAttr);
        displayWriteWithAttr(osdDisplayPort, elemPosX + 4, elemPosY, buff, elemAttr);
        return true;

    case OSD_ROLL_RATE:
        displayWrite(osdDisplayPort, elemPosX, elemPosY, "SRR");

        elemAttr = TEXT_ATTRIBUTES_NONE;
        tfp_sprintf(buff, "%3d", currentControlRateProfile->stabilized.rates[FD_ROLL]);
        if (isAdjustmentFunctionSelected(ADJUSTMENT_ROLL_RATE) || isAdjustmentFunctionSelected(ADJUSTMENT_PITCH_ROLL_RATE))
            TEXT_ATTRIBUTES_ADD_BLINK(elemAttr);
        displayWriteWithAttr(osdDisplayPort, elemPosX + 4, elemPosY, buff, elemAttr);
        return true;

    case OSD_YAW_RATE:
        osdDisplayAdjustableDecimalValue(elemPosX, elemPosY, "SYR", 0, currentControlRateProfile->stabilized.rates[FD_YAW], 3, 0, ADJUSTMENT_YAW_RATE);
        return true;

    case OSD_MANUAL_RC_EXPO:
        osdDisplayAdjustableDecimalValue(elemPosX, elemPosY, "MEX", 0, currentControlRateProfile->manual.rcExpo8, 3, 0, ADJUSTMENT_MANUAL_RC_EXPO);
        return true;

    case OSD_MANUAL_RC_YAW_EXPO:
        osdDisplayAdjustableDecimalValue(elemPosX, elemPosY, "MYX", 0, currentControlRateProfile->manual.rcYawExpo8, 3, 0, ADJUSTMENT_MANUAL_RC_YAW_EXPO);
        return true;

    case OSD_MANUAL_PITCH_RATE:
        displayWrite(osdDisplayPort, elemPosX, elemPosY, "MPR");

        elemAttr = TEXT_ATTRIBUTES_NONE;
        tfp_sprintf(buff, "%3d", currentControlRateProfile->manual.rates[FD_PITCH]);
        if (isAdjustmentFunctionSelected(ADJUSTMENT_MANUAL_PITCH_RATE) || isAdjustmentFunctionSelected(ADJUSTMENT_MANUAL_PITCH_ROLL_RATE))
            TEXT_ATTRIBUTES_ADD_BLINK(elemAttr);
        displayWriteWithAttr(osdDisplayPort, elemPosX + 4, elemPosY, buff, elemAttr);
        return true;

    case OSD_MANUAL_ROLL_RATE:
        displayWrite(osdDisplayPort, elemPosX, elemPosY, "MRR");

        elemAttr = TEXT_ATTRIBUTES_NONE;
        tfp_sprintf(buff, "%3d", currentControlRateProfile->manual.rates[FD_ROLL]);
        if (isAdjustmentFunctionSelected(ADJUSTMENT_MANUAL_ROLL_RATE) || isAdjustmentFunctionSelected(ADJUSTMENT_MANUAL_PITCH_ROLL_RATE))
            TEXT_ATTRIBUTES_ADD_BLINK(elemAttr);
        displayWriteWithAttr(osdDisplayPort, elemPosX + 4, elemPosY, buff, elemAttr);
        return true;

    case OSD_MANUAL_YAW_RATE:
        osdDisplayAdjustableDecimalValue(elemPosX, elemPosY, "MYR", 0, currentControlRateProfile->stabilized.rates[FD_YAW], 3, 0, ADJUSTMENT_YAW_RATE);
        return true;

    case OSD_NAV_FW_CRUISE_THR:
        osdDisplayAdjustableDecimalValue(elemPosX, elemPosY, "CRZ", 0, currentBatteryProfile->nav.fw.cruise_throttle, 4, 0, ADJUSTMENT_NAV_FW_CRUISE_THR);
        return true;

    case OSD_NAV_FW_PITCH2THR:
        osdDisplayAdjustableDecimalValue(elemPosX, elemPosY, "P2T", 0, currentBatteryProfile->nav.fw.pitch_to_throttle, 3, 0, ADJUSTMENT_NAV_FW_PITCH2THR);
        return true;

    case OSD_FW_MIN_THROTTLE_DOWN_PITCH_ANGLE:
        osdDisplayAdjustableDecimalValue(elemPosX, elemPosY, "0TP", 0, (float)navConfig()->fw.minThrottleDownPitchAngle / 10, 3, 1, ADJUSTMENT_FW_MIN_THROTTLE_DOWN_PITCH_ANGLE);
        return true;

    case OSD_FW_ALT_PID_OUTPUTS:
        {
            const navigationPIDControllers_t *nav_pids = getNavigationPIDControllers();
            osdFormatPidControllerOutput(buff, "PZO", &nav_pids->fw_alt, 10, true); // display requested pitch degrees
            break;
        }

    case OSD_FW_POS_PID_OUTPUTS:
        {
            const navigationPIDControllers_t *nav_pids = getNavigationPIDControllers(); // display requested roll degrees
            osdFormatPidControllerOutput(buff, "PXYO", &nav_pids->fw_nav, 1, true);
            break;
        }

    case OSD_MC_VEL_Z_PID_OUTPUTS:
        {
            const navigationPIDControllers_t *nav_pids = getNavigationPIDControllers();
            osdFormatPidControllerOutput(buff, "VZO", &nav_pids->vel[Z], 100, false); // display throttle adjustment µs
            break;
        }

    case OSD_MC_VEL_X_PID_OUTPUTS:
        {
            const navigationPIDControllers_t *nav_pids = getNavigationPIDControllers();
            osdFormatPidControllerOutput(buff, "VXO", &nav_pids->vel[X], 100, false); // display requested acceleration cm/s^2
            break;
        }

    case OSD_MC_VEL_Y_PID_OUTPUTS:
        {
            const navigationPIDControllers_t *nav_pids = getNavigationPIDControllers();
            osdFormatPidControllerOutput(buff, "VYO", &nav_pids->vel[Y], 100, false); // display requested acceleration cm/s^2
            break;
        }

    case OSD_MC_POS_XYZ_P_OUTPUTS:
        {
            const navigationPIDControllers_t *nav_pids = getNavigationPIDControllers();
            strcpy(buff, "POSO ");
            // display requested velocity cm/s
            tfp_sprintf(buff + 5, "%4d", (int)lrintf(nav_pids->pos[X].output_constrained * 100));
            buff[9] = ' ';
            tfp_sprintf(buff + 10, "%4d", (int)lrintf(nav_pids->pos[Y].output_constrained * 100));
            buff[14] = ' ';
            tfp_sprintf(buff + 15, "%4d", (int)lrintf(nav_pids->pos[Z].output_constrained * 100));
            buff[19] = '\0';
            break;
        }

    case OSD_POWER:
        {
            bool kiloWatt = osdFormatCentiNumber(buff, getPower(), 1000, 2, 2, 3);
            buff[3] = kiloWatt ? SYM_KILOWATT : SYM_WATT;
            buff[4] = '\0';

            uint8_t current_alarm = osdConfig()->current_alarm;
            if ((current_alarm > 0) && ((getAmperage() / 100.0f) > current_alarm)) {
                TEXT_ATTRIBUTES_ADD_BLINK(elemAttr);
            }
            break;
        }

    case OSD_AIR_SPEED:
        {
        #ifdef USE_PITOT
            buff[0] = SYM_AIR;

            if (pitotIsHealthy())
            {
                const float airspeed_estimate = getAirspeedEstimate();
                osdFormatVelocityStr(buff + 1, airspeed_estimate, false, false);
                if ((osdConfig()->airspeed_alarm_min != 0 && airspeed_estimate < osdConfig()->airspeed_alarm_min) ||
                    (osdConfig()->airspeed_alarm_max != 0 && airspeed_estimate > osdConfig()->airspeed_alarm_max)) {
                        TEXT_ATTRIBUTES_ADD_BLINK(elemAttr);
                }
            }
            else
            {
                strcpy(buff + 1, "  X!");
                TEXT_ATTRIBUTES_ADD_BLINK(elemAttr);
            }
        #else
            return false;
        #endif
            break;
        }

    case OSD_AIR_MAX_SPEED:
        {
        #ifdef USE_PITOT
            buff[0] = SYM_MAX;
            buff[1] = SYM_AIR;
            osdFormatVelocityStr(buff + 2, stats.max_air_speed, false, false);
        #else
            return false;
        #endif
            break;
        }

    case OSD_RTC_TIME:
        {
            // RTC not configured will show 00:00
            dateTime_t dateTime;
            rtcGetDateTimeLocal(&dateTime);
            buff[0] = SYM_CLOCK;
            tfp_sprintf(buff + 1, "%02u:%02u:%02u", dateTime.hours, dateTime.minutes, dateTime.seconds);
            break;
        }

    case OSD_MESSAGES:
        {
            elemAttr = osdGetSystemMessage(buff, OSD_MESSAGE_LENGTH, true);
            break;
        }

    case OSD_VERSION:
        {
            tfp_sprintf(buff, "INAV %s", FC_VERSION_STRING);
            displayWrite(osdDisplayPort, elemPosX, elemPosY, buff);
            break;
        }

    case OSD_MAIN_BATT_CELL_VOLTAGE:
        {
            uint8_t base_digits = 3U;
#ifndef DISABLE_MSP_BF_COMPAT // IF BFCOMPAT is not supported, there's no need to check for it
            if(isBfCompatibleVideoSystem(osdConfig())) {
                base_digits = 4U;   // Add extra digit to account for decimal point taking an extra character space
            }
#endif
            osdDisplayBatteryVoltage(elemPosX, elemPosY, getBatteryRawAverageCellVoltage(), base_digits, 2);
            return true;
        }

    case OSD_MAIN_BATT_SAG_COMPENSATED_CELL_VOLTAGE:
        {
            uint8_t base_digits = 3U;
#ifndef DISABLE_MSP_BF_COMPAT // IF BFCOMPAT is not supported, there's no need to check for it
            if(isBfCompatibleVideoSystem(osdConfig())) {
                base_digits = 4U;   // Add extra digit to account for decimal point taking an extra character space
            }
#endif
            osdDisplayBatteryVoltage(elemPosX, elemPosY, getBatterySagCompensatedAverageCellVoltage(), base_digits, 2);
            return true;
        }

    case OSD_SCALED_THROTTLE_POS:
        {
            osdFormatThrottlePosition(buff, true, &elemAttr);
            break;
        }

    case OSD_HEADING:
        {
            buff[0] = SYM_HEADING;
            if (osdIsHeadingValid()) {
                int16_t h = DECIDEGREES_TO_DEGREES(osdGetHeading());
                if (h < 0) {
                    h += 360;
                }
                tfp_sprintf(&buff[1], "%3d", h);
            } else {
                buff[1] = buff[2] = buff[3] = '-';
            }
            buff[4] = SYM_DEGREES;
            buff[5] = '\0';
            break;
        }

    case OSD_HEADING_GRAPH:
        {
            if (osdIsHeadingValid()) {
                osdDrawHeadingGraph(osdDisplayPort, osdGetDisplayPortCanvas(), OSD_DRAW_POINT_GRID(elemPosX, elemPosY), osdGetHeading());
                return true;
            } else {
                buff[0] = buff[2] = buff[4] = buff[6] = buff[8] = SYM_HEADING_LINE;
                buff[1] = buff[3] = buff[5] = buff[7] = SYM_HEADING_DIVIDED_LINE;
                buff[OSD_HEADING_GRAPH_WIDTH] = '\0';
            }
            break;
        }

    case OSD_EFFICIENCY_MAH_PER_KM:
        {
            // amperage is in centi amps, speed is in cms/s. We want
            // mah/km. Only show when ground speed > 1m/s.
            static pt1Filter_t eFilterState;
            static timeUs_t efficiencyUpdated = 0;
            int32_t value = 0;
            bool moreThanAh = false;
            timeUs_t currentTimeUs = micros();
            timeDelta_t efficiencyTimeDelta = cmpTimeUs(currentTimeUs, efficiencyUpdated);
            uint8_t digits = 3U;
#ifndef DISABLE_MSP_BF_COMPAT   // IF BFCOMPAT is not supported, there's no need to check for it and change the values
            if (isBfCompatibleVideoSystem(osdConfig())) {
                // Increase number of digits so values above 99 don't get scaled by osdFormatCentiNumber
                digits = 4U;
            }
#endif
            if (STATE(GPS_FIX) && gpsSol.groundSpeed > 0) {
                if (efficiencyTimeDelta >= EFFICIENCY_UPDATE_INTERVAL) {
                    value = pt1FilterApply4(&eFilterState, ((float)getAmperage() / gpsSol.groundSpeed) / 0.0036f,
                        1, US2S(efficiencyTimeDelta));

                    efficiencyUpdated = currentTimeUs;
                } else {
                    value = eFilterState.state;
                }
            }
            bool efficiencyValid = (value > 0) && (gpsSol.groundSpeed > 100);
            switch (osdConfig()->units) {
                case OSD_UNIT_UK:
                    FALLTHROUGH;
                case OSD_UNIT_IMPERIAL:
                    moreThanAh = osdFormatCentiNumber(buff, value * METERS_PER_MILE / 10, 1000, 0, 2, digits);
                    if (!moreThanAh) {
                        tfp_sprintf(buff, "%s%c%c", buff, SYM_MAH_MI_0, SYM_MAH_MI_1);
                    } else {
                        tfp_sprintf(buff, "%s%c", buff, SYM_AH_MI);
                    }
                    if (!efficiencyValid) {
                        buff[0] = buff[1] = buff[2] = buff[3] = '-';
                        buff[digits] = SYM_MAH_MI_0;        // This will overwrite the "-" at buff[3] if not in BFCOMPAT mode
                        buff[digits + 1] = SYM_MAH_MI_1;
                        buff[digits + 2] = '\0';
                    }
                    break;
                case OSD_UNIT_GA:
                     moreThanAh = osdFormatCentiNumber(buff, value * METERS_PER_NAUTICALMILE / 10, 1000, 0, 2, digits);
                    if (!moreThanAh) {
                        tfp_sprintf(buff, "%s%c%c", buff, SYM_MAH_NM_0, SYM_MAH_NM_1);
                    } else {
                        tfp_sprintf(buff, "%s%c", buff, SYM_AH_NM);
                    }
                    if (!efficiencyValid) {
                        buff[0] = buff[1] = buff[2] = buff[3] = '-';
                        buff[digits] = SYM_MAH_NM_0;
                        buff[digits + 1] = SYM_MAH_NM_1;
                        buff[digits + 2] = '\0';
                    }
                    break;
                case OSD_UNIT_METRIC_MPH:
                    FALLTHROUGH;
                case OSD_UNIT_METRIC:
                    moreThanAh = osdFormatCentiNumber(buff, value * 100, 1000, 0, 2, digits);
                    if (!moreThanAh) {
                        tfp_sprintf(buff, "%s%c%c", buff, SYM_MAH_KM_0, SYM_MAH_KM_1);
                    } else {
                        tfp_sprintf(buff, "%s%c", buff, SYM_AH_KM);
                    }
                    if (!efficiencyValid) {
                        buff[0] = buff[1] = buff[2] = buff[3] = '-';
                        buff[digits] = SYM_MAH_KM_0;
                        buff[digits + 1] = SYM_MAH_KM_1;
                        buff[digits + 2] = '\0';
                    }
                    break;
            }
            break;
        }

    case OSD_EFFICIENCY_WH_PER_KM:
        {
            // amperage is in centi amps, speed is in cms/s. We want
            // mWh/km. Only show when ground speed > 1m/s.
            static pt1Filter_t eFilterState;
            static timeUs_t efficiencyUpdated = 0;
            int32_t value = 0;
            timeUs_t currentTimeUs = micros();
            timeDelta_t efficiencyTimeDelta = cmpTimeUs(currentTimeUs, efficiencyUpdated);
            if (STATE(GPS_FIX) && gpsSol.groundSpeed > 0) {
                if (efficiencyTimeDelta >= EFFICIENCY_UPDATE_INTERVAL) {
                    value = pt1FilterApply4(&eFilterState, ((float)getPower() / gpsSol.groundSpeed) / 0.0036f,
                        1, US2S(efficiencyTimeDelta));

                    efficiencyUpdated = currentTimeUs;
                } else {
                    value = eFilterState.state;
                }
            }
            bool efficiencyValid = (value > 0) && (gpsSol.groundSpeed > 100);
            switch (osdConfig()->units) {
                case OSD_UNIT_UK:
                    FALLTHROUGH;
                case OSD_UNIT_IMPERIAL:
                    osdFormatCentiNumber(buff, value * METERS_PER_MILE / 10000, 0, 2, 0, 3);
                    buff[3] = SYM_WH_MI;
                    break;
                case OSD_UNIT_GA:
                    osdFormatCentiNumber(buff, value * METERS_PER_NAUTICALMILE / 10000, 0, 2, 0, 3);
                    buff[3] = SYM_WH_NM;
                    break;
                case OSD_UNIT_METRIC_MPH:
                    FALLTHROUGH;
                case OSD_UNIT_METRIC:
                    osdFormatCentiNumber(buff, value / 10, 0, 2, 0, 3);
                    buff[3] = SYM_WH_KM;
                    break;
            }
            buff[4] = '\0';
            if (!efficiencyValid) {
                buff[0] = buff[1] = buff[2] = '-';
            }
            break;
        }

    case OSD_GFORCE:
        {
            buff[0] = SYM_GFORCE;
            osdFormatCentiNumber(buff + 1, GForce, 0, 2, 0, 3);
            if (GForce > osdConfig()->gforce_alarm * 100) {
                TEXT_ATTRIBUTES_ADD_BLINK(elemAttr);
            }
            break;
        }

    case OSD_GFORCE_X:
    case OSD_GFORCE_Y:
    case OSD_GFORCE_Z:
        {
            float GForceValue = GForceAxis[item - OSD_GFORCE_X];
            buff[0] = SYM_GFORCE_X + item - OSD_GFORCE_X;
            osdFormatCentiNumber(buff + 1, GForceValue, 0, 2, 0, 4);
            if ((GForceValue < osdConfig()->gforce_axis_alarm_min * 100) || (GForceValue > osdConfig()->gforce_axis_alarm_max * 100)) {
                TEXT_ATTRIBUTES_ADD_BLINK(elemAttr);
            }
            break;
        }
    case OSD_DEBUG:
        {
            /*
             * Longest representable string is -2147483648 does not fit in the screen.
             * Only 7 digits for negative and 8 digits for positive values allowed
             */
            for (uint8_t bufferIndex = 0; bufferIndex < DEBUG32_VALUE_COUNT; ++elemPosY, bufferIndex += 2) {
                tfp_sprintf(
                    buff,
                    "[%u]=%8ld [%u]=%8ld",
                    bufferIndex,
                    (long)constrain(debug[bufferIndex], -9999999, 99999999),
                    bufferIndex+1,
                    (long)constrain(debug[bufferIndex+1], -9999999, 99999999)
                );
                displayWrite(osdDisplayPort, elemPosX, elemPosY, buff);
            }
            break;
        }

    case OSD_IMU_TEMPERATURE:
        {
            int16_t temperature;
            const bool valid = getIMUTemperature(&temperature);
            osdDisplayTemperature(elemPosX, elemPosY, SYM_IMU_TEMP, NULL, valid, temperature, osdConfig()->imu_temp_alarm_min, osdConfig()->imu_temp_alarm_max);
            return true;
        }

    case OSD_BARO_TEMPERATURE:
        {
            int16_t temperature;
            const bool valid = getBaroTemperature(&temperature);
            osdDisplayTemperature(elemPosX, elemPosY, SYM_BARO_TEMP, NULL, valid, temperature, osdConfig()->imu_temp_alarm_min, osdConfig()->imu_temp_alarm_max);
            return true;
        }

#ifdef USE_TEMPERATURE_SENSOR
    case OSD_TEMP_SENSOR_0_TEMPERATURE:
    case OSD_TEMP_SENSOR_1_TEMPERATURE:
    case OSD_TEMP_SENSOR_2_TEMPERATURE:
    case OSD_TEMP_SENSOR_3_TEMPERATURE:
    case OSD_TEMP_SENSOR_4_TEMPERATURE:
    case OSD_TEMP_SENSOR_5_TEMPERATURE:
    case OSD_TEMP_SENSOR_6_TEMPERATURE:
    case OSD_TEMP_SENSOR_7_TEMPERATURE:
        {
            osdDisplayTemperatureSensor(elemPosX, elemPosY, item - OSD_TEMP_SENSOR_0_TEMPERATURE);
            return true;
        }
#endif /* ifdef USE_TEMPERATURE_SENSOR */

    case OSD_WIND_SPEED_HORIZONTAL:
#ifdef USE_WIND_ESTIMATOR
        {
            bool valid = isEstimatedWindSpeedValid();
            float horizontalWindSpeed;
            uint16_t angle;
            horizontalWindSpeed = getEstimatedHorizontalWindSpeed(&angle);
            int16_t windDirection = osdGetHeadingAngle( CENTIDEGREES_TO_DEGREES((int)angle) - DECIDEGREES_TO_DEGREES(attitude.values.yaw) + 22);
            buff[0] = SYM_WIND_HORIZONTAL;
            buff[1] = SYM_DIRECTION + (windDirection*2 / 90);
            osdFormatWindSpeedStr(buff + 2, horizontalWindSpeed, valid);
            break;
        }
#else
        return false;
#endif

    case OSD_WIND_SPEED_VERTICAL:
#ifdef USE_WIND_ESTIMATOR
        {
            buff[0] = SYM_WIND_VERTICAL;
            buff[1] = SYM_BLANK;
            bool valid = isEstimatedWindSpeedValid();
            float verticalWindSpeed;
            verticalWindSpeed = -getEstimatedWindSpeed(Z);  //from NED to NEU
            if (verticalWindSpeed < 0) {
                buff[1] = SYM_AH_DIRECTION_DOWN;
                verticalWindSpeed = -verticalWindSpeed;
            } else {
                buff[1] = SYM_AH_DIRECTION_UP;
            }
            osdFormatWindSpeedStr(buff + 2, verticalWindSpeed, valid);
            break;
        }
#else
        return false;
#endif

    case OSD_PLUS_CODE:
        {
            STATIC_ASSERT(GPS_DEGREES_DIVIDER == OLC_DEG_MULTIPLIER, invalid_olc_deg_multiplier);
            int digits = osdConfig()->plus_code_digits;
            int digitsRemoved = osdConfig()->plus_code_short * 2;
            if (STATE(GPS_FIX)) {
                olc_encode(gpsSol.llh.lat, gpsSol.llh.lon, digits, buff, sizeof(buff));
            } else {
                // +codes with > 8 digits have a + at the 9th digit
                // and we only support 10 and up.
                memset(buff, '-', digits + 1);
                buff[8] = '+';
                buff[digits + 1] = '\0';
            }
            // Optionally trim digits from the left
            memmove(buff, buff+digitsRemoved, strlen(buff) + digitsRemoved);
            buff[digits + 1 - digitsRemoved] = '\0';
            break;
        }

    case OSD_AZIMUTH:
        {

            buff[0] = SYM_AZIMUTH;
            if (osdIsHeadingValid()) {
                int16_t h = GPS_directionToHome;
                if (h < 0) {
                    h += 360;
                }
                if (h >= 180)
                    h = h - 180;
                else
                    h = h + 180;

                tfp_sprintf(&buff[1], "%3d", h);
            } else {
                buff[1] = buff[2] = buff[3] = '-';
            }
            buff[4] = SYM_DEGREES;
            buff[5] = '\0';
            break;
        }

    case OSD_MAP_SCALE:
        {
            float scaleToUnit;
            int scaleUnitDivisor;
            char symUnscaled;
            char symScaled;
            int maxDecimals;

            switch (osdConfig()->units) {
            case OSD_UNIT_UK:
                FALLTHROUGH;
            case OSD_UNIT_IMPERIAL:
                scaleToUnit = 100 / 1609.3440f; // scale to 0.01mi for osdFormatCentiNumber()
                scaleUnitDivisor = 0;
                symUnscaled = SYM_MI;
                symScaled = SYM_MI;
                maxDecimals = 2;
                break;
            case OSD_UNIT_GA:
                scaleToUnit = 100 / 1852.0010f; // scale to 0.01mi for osdFormatCentiNumber()
                scaleUnitDivisor = 0;
                symUnscaled = SYM_NM;
                symScaled = SYM_NM;
                maxDecimals = 2;
                break;
            default:
            case OSD_UNIT_METRIC_MPH:
                FALLTHROUGH;
            case OSD_UNIT_METRIC:
                scaleToUnit = 100; // scale to cm for osdFormatCentiNumber()
                scaleUnitDivisor = 1000; // Convert to km when scale gets bigger than 999m
                symUnscaled = SYM_M;
                symScaled = SYM_KM;
                maxDecimals = 0;
                break;
            }
            buff[0] = SYM_SCALE;
            if (osdMapData.scale > 0) {
                bool scaled = osdFormatCentiNumber(&buff[1], osdMapData.scale * scaleToUnit, scaleUnitDivisor, maxDecimals, 2, 3);
                buff[4] = scaled ? symScaled : symUnscaled;
                // Make sure this is cleared if the map stops being drawn
                osdMapData.scale = 0;
            } else {
                memset(&buff[1], '-', 4);
            }
            buff[5] = '\0';
            break;
        }
    case OSD_MAP_REFERENCE:
        {
            char referenceSymbol;
            if (osdMapData.referenceSymbol) {
                referenceSymbol = osdMapData.referenceSymbol;
                // Make sure this is cleared if the map stops being drawn
                osdMapData.referenceSymbol = 0;
            } else {
                referenceSymbol = '-';
            }
            displayWriteChar(osdDisplayPort, elemPosX, elemPosY, SYM_DIRECTION);
            displayWriteChar(osdDisplayPort, elemPosX, elemPosY + 1, referenceSymbol);
            return true;
        }

    case OSD_GVAR_0:
    {
        osdFormatGVar(buff, 0);
        break;
    }
    case OSD_GVAR_1:
    {
        osdFormatGVar(buff, 1);
        break;
    }
    case OSD_GVAR_2:
    {
        osdFormatGVar(buff, 2);
        break;
    }
    case OSD_GVAR_3:
    {
        osdFormatGVar(buff, 3);
        break;
    }

#if defined(USE_RX_MSP) && defined(USE_MSP_RC_OVERRIDE)
    case OSD_RC_SOURCE:
        {
            const char *source_text = IS_RC_MODE_ACTIVE(BOXMSPRCOVERRIDE) && !mspOverrideIsInFailsafe() ? "MSP" : "STD";
            if (IS_RC_MODE_ACTIVE(BOXMSPRCOVERRIDE) && mspOverrideIsInFailsafe()) TEXT_ATTRIBUTES_ADD_BLINK(elemAttr);
            displayWriteWithAttr(osdDisplayPort, elemPosX, elemPosY, source_text, elemAttr);
            return true;
        }
#endif

#if defined(USE_ESC_SENSOR)
    case OSD_ESC_RPM:
        {
            escSensorData_t * escSensor = escSensorGetData();
            if (escSensor && escSensor->dataAge <= ESC_DATA_MAX_AGE) {
                osdFormatRpm(buff, escSensor->rpm);
            }
            else {
                osdFormatRpm(buff, 0);
            }
            break;
        }
    case OSD_ESC_TEMPERATURE:
        {
            escSensorData_t * escSensor = escSensorGetData();
            bool escTemperatureValid = escSensor && escSensor->dataAge <= ESC_DATA_MAX_AGE;
            osdDisplayTemperature(elemPosX, elemPosY, SYM_ESC_TEMP, NULL, escTemperatureValid, (escSensor->temperature)*10, osdConfig()->esc_temp_alarm_min, osdConfig()->esc_temp_alarm_max);
            return true;
        }
#endif
    case OSD_TPA:
        {
            char buff[4];
            textAttributes_t attr;

            displayWrite(osdDisplayPort, elemPosX, elemPosY, "TPA");
            attr = TEXT_ATTRIBUTES_NONE;
            tfp_sprintf(buff, "%3d", currentControlRateProfile->throttle.dynPID);
            if (isAdjustmentFunctionSelected(ADJUSTMENT_TPA)) {
                TEXT_ATTRIBUTES_ADD_BLINK(attr);
            }
            displayWriteWithAttr(osdDisplayPort, elemPosX + 5, elemPosY, buff, attr);

            displayWrite(osdDisplayPort, elemPosX, elemPosY + 1, "BP");
            attr = TEXT_ATTRIBUTES_NONE;
            tfp_sprintf(buff, "%4d", currentControlRateProfile->throttle.pa_breakpoint);
            if (isAdjustmentFunctionSelected(ADJUSTMENT_TPA_BREAKPOINT)) {
                TEXT_ATTRIBUTES_ADD_BLINK(attr);
            }
            displayWriteWithAttr(osdDisplayPort, elemPosX + 4, elemPosY + 1, buff, attr);

            return true;
        }
    case OSD_TPA_TIME_CONSTANT:
        {
            osdDisplayAdjustableDecimalValue(elemPosX, elemPosY, "TPA TC", 0, currentControlRateProfile->throttle.fixedWingTauMs, 4, 0, ADJUSTMENT_FW_TPA_TIME_CONSTANT);
            return true;
        }
    case OSD_FW_LEVEL_TRIM:
        {
            osdDisplayAdjustableDecimalValue(elemPosX, elemPosY, "LEVEL", 0, getFixedWingLevelTrim(), 3, 1, ADJUSTMENT_FW_LEVEL_TRIM);
            return true;
        }

    case OSD_NAV_FW_CONTROL_SMOOTHNESS:
        {
            osdDisplayAdjustableDecimalValue(elemPosX, elemPosY, "CTL S", 0, navConfig()->fw.control_smoothness, 1, 0, ADJUSTMENT_NAV_FW_CONTROL_SMOOTHNESS);
            return true;
        }
#ifdef USE_MULTI_MISSION
    case OSD_NAV_WP_MULTI_MISSION_INDEX:
        {
            osdDisplayAdjustableDecimalValue(elemPosX, elemPosY, "WP NO", 0, navConfig()->general.waypoint_multi_mission_index, 1, 0, ADJUSTMENT_NAV_WP_MULTI_MISSION_INDEX);
            return true;
        }
#endif
    case OSD_MISSION:
        {
            if (IS_RC_MODE_ACTIVE(BOXPLANWPMISSION)) {
                char buf[5];
                switch (posControl.wpMissionPlannerStatus) {
                case WP_PLAN_WAIT:
                    strcpy(buf, "WAIT");
                    break;
                case WP_PLAN_SAVE:
                    strcpy(buf, "SAVE");
                    break;
                case WP_PLAN_OK:
                    strcpy(buf, " OK ");
                    break;
                case WP_PLAN_FULL:
                    strcpy(buf, "FULL");
                }
                tfp_sprintf(buff, "%s>%2uWP", buf, posControl.wpPlannerActiveWPIndex);
            } else if (posControl.wpPlannerActiveWPIndex){
                tfp_sprintf(buff, "PLAN>%2uWP", posControl.waypointCount);  // mission planner mision active
            }
#ifdef USE_MULTI_MISSION
            else {
                if (ARMING_FLAG(ARMED) && !(IS_RC_MODE_ACTIVE(BOXCHANGEMISSION) && posControl.multiMissionCount > 1)){
                    // Limit field size when Armed, only show selected mission
                    tfp_sprintf(buff, "M%u       ", posControl.loadedMultiMissionIndex);
                } else if (posControl.multiMissionCount) {
                    if (navConfig()->general.waypoint_multi_mission_index != posControl.loadedMultiMissionIndex) {
                        tfp_sprintf(buff, "M%u/%u>LOAD", navConfig()->general.waypoint_multi_mission_index, posControl.multiMissionCount);
                    } else {
                        if (posControl.waypointListValid && posControl.waypointCount > 0) {
                            tfp_sprintf(buff, "M%u/%u>%2uWP", posControl.loadedMultiMissionIndex, posControl.multiMissionCount, posControl.waypointCount);
                        } else {
                            tfp_sprintf(buff, "M0/%u> 0WP", posControl.multiMissionCount);
                        }
                    }
                } else {    // no multi mission loaded - show active WP count from other source
                    tfp_sprintf(buff, "WP CNT>%2u", posControl.waypointCount);
                }
            }
#endif
            displayWrite(osdDisplayPort, elemPosX, elemPosY, buff);
            return true;
        }

#ifdef USE_POWER_LIMITS
    case OSD_PLIMIT_REMAINING_BURST_TIME:
        osdFormatCentiNumber(buff, powerLimiterGetRemainingBurstTime() * 100, 0, 1, 0, 3);
        buff[3] = 'S';
        buff[4] = '\0';
        break;

    case OSD_PLIMIT_ACTIVE_CURRENT_LIMIT:
        if (currentBatteryProfile->powerLimits.continuousCurrent) {
            osdFormatCentiNumber(buff, powerLimiterGetActiveCurrentLimit(), 0, 2, 0, 3);
            buff[3] = SYM_AMP;
            buff[4] = '\0';

            if (powerLimiterIsLimitingCurrent()) {
                TEXT_ATTRIBUTES_ADD_BLINK(elemAttr);
            }
        }
        break;

#ifdef USE_ADC
    case OSD_PLIMIT_ACTIVE_POWER_LIMIT:
        {
            if (currentBatteryProfile->powerLimits.continuousPower) {
                bool kiloWatt = osdFormatCentiNumber(buff, powerLimiterGetActivePowerLimit(), 1000, 2, 2, 3);
                buff[3] = kiloWatt ? SYM_KILOWATT : SYM_WATT;
                buff[4] = '\0';

                if (powerLimiterIsLimitingPower()) {
                    TEXT_ATTRIBUTES_ADD_BLINK(elemAttr);
                }
            }
            break;
        }
#endif // USE_ADC
#endif // USE_POWER_LIMITS
    case OSD_MULTI_FUNCTION:
        {
            // message shown infrequently so only write when needed
            static bool clearMultiFunction = true;
            elemAttr = osdGetMultiFunctionMessage(buff);
            if (buff[0] == 0) {
                if (clearMultiFunction) {
                    displayWrite(osdDisplayPort, elemPosX, elemPosY, "          ");
                    clearMultiFunction = false;
                }
                return true;
            }
            clearMultiFunction = true;
            break;
        }

    default:
        return false;
    }

    displayWriteWithAttr(osdDisplayPort, elemPosX, elemPosY, buff, elemAttr);
    return true;
}

uint8_t osdIncElementIndex(uint8_t elementIndex)
{
    ++elementIndex;

    if (elementIndex == OSD_ARTIFICIAL_HORIZON) {   // always drawn last so skip
        elementIndex++;
    }

#ifndef USE_TEMPERATURE_SENSOR
    if (elementIndex == OSD_TEMP_SENSOR_0_TEMPERATURE) {
        elementIndex = OSD_ALTITUDE_MSL;
    }
#endif

    if (!(feature(FEATURE_VBAT) && feature(FEATURE_CURRENT_METER))) {
        if (elementIndex == OSD_POWER) {
            elementIndex = OSD_GPS_LON;
        }
        if (elementIndex == OSD_SAG_COMPENSATED_MAIN_BATT_VOLTAGE) {
            elementIndex = OSD_LEVEL_PIDS;
        }
#ifdef USE_POWER_LIMITS
        if (elementIndex == OSD_PLIMIT_REMAINING_BURST_TIME) {
            elementIndex = OSD_GLIDESLOPE;
        }
#endif
    }

#ifndef USE_POWER_LIMITS
    if (elementIndex == OSD_PLIMIT_REMAINING_BURST_TIME) {
        elementIndex = OSD_GLIDESLOPE;
    }
#endif

    if (!feature(FEATURE_CURRENT_METER)) {
        if (elementIndex == OSD_CURRENT_DRAW) {
            elementIndex = OSD_GPS_SPEED;
        }
        if (elementIndex == OSD_EFFICIENCY_MAH_PER_KM) {
            elementIndex = OSD_BATTERY_REMAINING_PERCENT;
        }
        if (elementIndex == OSD_EFFICIENCY_WH_PER_KM) {
            elementIndex = OSD_TRIP_DIST;
        }
        if (elementIndex == OSD_REMAINING_FLIGHT_TIME_BEFORE_RTH) {
            elementIndex = OSD_HOME_HEADING_ERROR;
        }
        if (elementIndex == OSD_CLIMB_EFFICIENCY) {
            elementIndex = OSD_NAV_WP_MULTI_MISSION_INDEX;
        }
    }

    if (!STATE(ESC_SENSOR_ENABLED)) {
        if (elementIndex == OSD_ESC_RPM) {
            elementIndex = OSD_AZIMUTH;
        }
    }

    if (!feature(FEATURE_GPS)) {
        if (elementIndex == OSD_GPS_HDOP || elementIndex == OSD_TRIP_DIST || elementIndex == OSD_3D_SPEED || elementIndex == OSD_MISSION ||
            elementIndex == OSD_AZIMUTH || elementIndex == OSD_BATTERY_REMAINING_CAPACITY || elementIndex == OSD_EFFICIENCY_MAH_PER_KM) {
            elementIndex++;
        }
        if (elementIndex == OSD_HEADING_GRAPH && !sensors(SENSOR_MAG)) {
            elementIndex = feature(FEATURE_CURRENT_METER) ? OSD_WH_DRAWN : OSD_BATTERY_REMAINING_PERCENT;
        }
        if (elementIndex == OSD_EFFICIENCY_WH_PER_KM) {
            elementIndex = OSD_ATTITUDE_PITCH;
        }
        if (elementIndex == OSD_GPS_SPEED) {
            elementIndex = OSD_ALTITUDE;
        }
        if (elementIndex == OSD_GPS_LON) {
            elementIndex = sensors(SENSOR_MAG) ? OSD_HEADING : OSD_VARIO;
        }
        if (elementIndex == OSD_MAP_NORTH) {
            elementIndex = feature(FEATURE_CURRENT_METER) ? OSD_SAG_COMPENSATED_MAIN_BATT_VOLTAGE : OSD_LEVEL_PIDS;
        }
        if (elementIndex == OSD_PLUS_CODE) {
            elementIndex = OSD_GFORCE;
        }
        if (elementIndex == OSD_GLIDESLOPE) {
            elementIndex = OSD_AIR_MAX_SPEED;
        }
        if (elementIndex == OSD_GLIDE_RANGE) {
<<<<<<< HEAD
            elementIndex = feature(FEATURE_CURRENT_METER) ? OSD_CLIMB_EFFICIENCY : OSD_MULTI_FUNCTION;
        }
        if (elementIndex == OSD_NAV_WP_MULTI_MISSION_INDEX) {
            elementIndex = OSD_MULTI_FUNCTION;
=======
            elementIndex = feature(FEATURE_CURRENT_METER) ? OSD_CLIMB_EFFICIENCY : OSD_PILOT_NAME;
        }
        if (elementIndex == OSD_NAV_WP_MULTI_MISSION_INDEX) {
            elementIndex = OSD_PILOT_NAME;
>>>>>>> 029ae302
        }
    }

    if (!sensors(SENSOR_ACC)) {
        if (elementIndex == OSD_CROSSHAIRS) {
            elementIndex = OSD_ONTIME;
        }
        if (elementIndex == OSD_GFORCE) {
            elementIndex = OSD_RC_SOURCE;
        }
    }

    if (elementIndex == OSD_ITEM_COUNT) {
        elementIndex = 0;
    }
    return elementIndex;
}

void osdDrawNextElement(void)
{
    static uint8_t elementIndex = 0;
    // Flag for end of loop, also prevents infinite loop when no elements are enabled
    uint8_t index = elementIndex;
    do {
        elementIndex = osdIncElementIndex(elementIndex);
    } while (!osdDrawSingleElement(elementIndex) && index != elementIndex);

    // Draw artificial horizon + tracking telemtry last
    osdDrawSingleElement(OSD_ARTIFICIAL_HORIZON);
    if (osdConfig()->telemetry>0){
        osdDisplayTelemetry();
    }
}

PG_RESET_TEMPLATE(osdConfig_t, osdConfig,
    .rssi_alarm = SETTING_OSD_RSSI_ALARM_DEFAULT,
    .time_alarm = SETTING_OSD_TIME_ALARM_DEFAULT,
    .alt_alarm = SETTING_OSD_ALT_ALARM_DEFAULT,
    .dist_alarm = SETTING_OSD_DIST_ALARM_DEFAULT,
    .neg_alt_alarm = SETTING_OSD_NEG_ALT_ALARM_DEFAULT,
    .current_alarm = SETTING_OSD_CURRENT_ALARM_DEFAULT,
    .imu_temp_alarm_min = SETTING_OSD_IMU_TEMP_ALARM_MIN_DEFAULT,
    .imu_temp_alarm_max = SETTING_OSD_IMU_TEMP_ALARM_MAX_DEFAULT,
    .esc_temp_alarm_min = SETTING_OSD_ESC_TEMP_ALARM_MIN_DEFAULT,
    .esc_temp_alarm_max = SETTING_OSD_ESC_TEMP_ALARM_MAX_DEFAULT,
    .gforce_alarm = SETTING_OSD_GFORCE_ALARM_DEFAULT,
    .gforce_axis_alarm_min = SETTING_OSD_GFORCE_AXIS_ALARM_MIN_DEFAULT,
    .gforce_axis_alarm_max = SETTING_OSD_GFORCE_AXIS_ALARM_MAX_DEFAULT,
#ifdef USE_BARO
    .baro_temp_alarm_min = SETTING_OSD_BARO_TEMP_ALARM_MIN_DEFAULT,
    .baro_temp_alarm_max = SETTING_OSD_BARO_TEMP_ALARM_MAX_DEFAULT,
#endif
#ifdef USE_SERIALRX_CRSF
    .snr_alarm = SETTING_OSD_SNR_ALARM_DEFAULT,
    .crsf_lq_format = SETTING_OSD_CRSF_LQ_FORMAT_DEFAULT,
    .link_quality_alarm = SETTING_OSD_LINK_QUALITY_ALARM_DEFAULT,
    .rssi_dbm_alarm = SETTING_OSD_RSSI_DBM_ALARM_DEFAULT,
    .rssi_dbm_max = SETTING_OSD_RSSI_DBM_MAX_DEFAULT,
    .rssi_dbm_min = SETTING_OSD_RSSI_DBM_MIN_DEFAULT,
#endif
#ifdef USE_TEMPERATURE_SENSOR
    .temp_label_align = SETTING_OSD_TEMP_LABEL_ALIGN_DEFAULT,
#endif
#ifdef USE_PITOT
    .airspeed_alarm_min = SETTING_OSD_AIRSPEED_ALARM_MIN_DEFAULT,
    .airspeed_alarm_max = SETTING_OSD_AIRSPEED_ALARM_MAX_DEFAULT,
#endif

    .video_system = SETTING_OSD_VIDEO_SYSTEM_DEFAULT,
    .row_shiftdown = SETTING_OSD_ROW_SHIFTDOWN_DEFAULT,
    .msp_displayport_fullframe_interval = SETTING_OSD_MSP_DISPLAYPORT_FULLFRAME_INTERVAL_DEFAULT,

    .ahi_reverse_roll = SETTING_OSD_AHI_REVERSE_ROLL_DEFAULT,
    .ahi_max_pitch = SETTING_OSD_AHI_MAX_PITCH_DEFAULT,
    .crosshairs_style = SETTING_OSD_CROSSHAIRS_STYLE_DEFAULT,
    .horizon_offset = SETTING_OSD_HORIZON_OFFSET_DEFAULT,
    .camera_uptilt = SETTING_OSD_CAMERA_UPTILT_DEFAULT,
    .ahi_camera_uptilt_comp = SETTING_OSD_AHI_CAMERA_UPTILT_COMP_DEFAULT,
    .camera_fov_h = SETTING_OSD_CAMERA_FOV_H_DEFAULT,
    .camera_fov_v = SETTING_OSD_CAMERA_FOV_V_DEFAULT,
    .hud_margin_h = SETTING_OSD_HUD_MARGIN_H_DEFAULT,
    .hud_margin_v = SETTING_OSD_HUD_MARGIN_V_DEFAULT,
    .hud_homing = SETTING_OSD_HUD_HOMING_DEFAULT,
    .hud_homepoint = SETTING_OSD_HUD_HOMEPOINT_DEFAULT,
    .hud_radar_disp = SETTING_OSD_HUD_RADAR_DISP_DEFAULT,
    .hud_radar_range_min = SETTING_OSD_HUD_RADAR_RANGE_MIN_DEFAULT,
    .hud_radar_range_max = SETTING_OSD_HUD_RADAR_RANGE_MAX_DEFAULT,
    .hud_radar_alt_difference_display_time = SETTING_OSD_HUD_RADAR_ALT_DIFFERENCE_DISPLAY_TIME_DEFAULT,
    .hud_radar_distance_display_time = SETTING_OSD_HUD_RADAR_DISTANCE_DISPLAY_TIME_DEFAULT,
    .hud_wp_disp = SETTING_OSD_HUD_WP_DISP_DEFAULT,
    .left_sidebar_scroll = SETTING_OSD_LEFT_SIDEBAR_SCROLL_DEFAULT,
    .right_sidebar_scroll = SETTING_OSD_RIGHT_SIDEBAR_SCROLL_DEFAULT,
    .sidebar_scroll_arrows = SETTING_OSD_SIDEBAR_SCROLL_ARROWS_DEFAULT,
    .sidebar_horizontal_offset = SETTING_OSD_SIDEBAR_HORIZONTAL_OFFSET_DEFAULT,
    .left_sidebar_scroll_step = SETTING_OSD_LEFT_SIDEBAR_SCROLL_STEP_DEFAULT,
    .right_sidebar_scroll_step = SETTING_OSD_RIGHT_SIDEBAR_SCROLL_STEP_DEFAULT,
    .sidebar_height = SETTING_OSD_SIDEBAR_HEIGHT_DEFAULT,
    .ahi_pitch_interval = SETTING_OSD_AHI_PITCH_INTERVAL_DEFAULT,
    .osd_home_position_arm_screen = SETTING_OSD_HOME_POSITION_ARM_SCREEN_DEFAULT,
    .pan_servo_index = SETTING_OSD_PAN_SERVO_INDEX_DEFAULT,
    .pan_servo_pwm2centideg = SETTING_OSD_PAN_SERVO_PWM2CENTIDEG_DEFAULT,
    .pan_servo_offcentre_warning = SETTING_OSD_PAN_SERVO_OFFCENTRE_WARNING_DEFAULT,
    .pan_servo_indicator_show_degrees = SETTING_OSD_PAN_SERVO_INDICATOR_SHOW_DEGREES_DEFAULT,
    .esc_rpm_precision = SETTING_OSD_ESC_RPM_PRECISION_DEFAULT,
    .mAh_used_precision = SETTING_OSD_MAH_USED_PRECISION_DEFAULT,
    .osd_switch_indicator0_name = SETTING_OSD_SWITCH_INDICATOR_ZERO_NAME_DEFAULT,
    .osd_switch_indicator0_channel = SETTING_OSD_SWITCH_INDICATOR_ZERO_CHANNEL_DEFAULT,
    .osd_switch_indicator1_name = SETTING_OSD_SWITCH_INDICATOR_ONE_NAME_DEFAULT,
    .osd_switch_indicator1_channel = SETTING_OSD_SWITCH_INDICATOR_ONE_CHANNEL_DEFAULT,
    .osd_switch_indicator2_name = SETTING_OSD_SWITCH_INDICATOR_TWO_NAME_DEFAULT,
    .osd_switch_indicator2_channel = SETTING_OSD_SWITCH_INDICATOR_TWO_CHANNEL_DEFAULT,
    .osd_switch_indicator3_name = SETTING_OSD_SWITCH_INDICATOR_THREE_NAME_DEFAULT,
    .osd_switch_indicator3_channel = SETTING_OSD_SWITCH_INDICATOR_THREE_CHANNEL_DEFAULT,
    .osd_switch_indicators_align_left = SETTING_OSD_SWITCH_INDICATORS_ALIGN_LEFT_DEFAULT,
    .system_msg_display_time = SETTING_OSD_SYSTEM_MSG_DISPLAY_TIME_DEFAULT,
    .units = SETTING_OSD_UNITS_DEFAULT,
    .main_voltage_decimals = SETTING_OSD_MAIN_VOLTAGE_DECIMALS_DEFAULT,

#ifdef USE_WIND_ESTIMATOR
    .estimations_wind_compensation = SETTING_OSD_ESTIMATIONS_WIND_COMPENSATION_DEFAULT,
#endif

    .coordinate_digits = SETTING_OSD_COORDINATE_DIGITS_DEFAULT,

    .osd_failsafe_switch_layout = SETTING_OSD_FAILSAFE_SWITCH_LAYOUT_DEFAULT,

    .plus_code_digits = SETTING_OSD_PLUS_CODE_DIGITS_DEFAULT,
    .plus_code_short = SETTING_OSD_PLUS_CODE_SHORT_DEFAULT,

    .ahi_width = SETTING_OSD_AHI_WIDTH_DEFAULT,
    .ahi_height = SETTING_OSD_AHI_HEIGHT_DEFAULT,
    .ahi_vertical_offset = SETTING_OSD_AHI_VERTICAL_OFFSET_DEFAULT,
    .ahi_bordered = SETTING_OSD_AHI_BORDERED_DEFAULT,
    .ahi_style = SETTING_OSD_AHI_STYLE_DEFAULT,

    .force_grid = SETTING_OSD_FORCE_GRID_DEFAULT,

    .stats_energy_unit = SETTING_OSD_STATS_ENERGY_UNIT_DEFAULT,
    .stats_min_voltage_unit = SETTING_OSD_STATS_MIN_VOLTAGE_UNIT_DEFAULT,
    .stats_page_auto_swap_time = SETTING_OSD_STATS_PAGE_AUTO_SWAP_TIME_DEFAULT
);

void pgResetFn_osdLayoutsConfig(osdLayoutsConfig_t *osdLayoutsConfig)
{
    osdLayoutsConfig->item_pos[0][OSD_ALTITUDE] = OSD_POS(1, 0) | OSD_VISIBLE_FLAG;
    osdLayoutsConfig->item_pos[0][OSD_MAIN_BATT_VOLTAGE] = OSD_POS(12, 0) | OSD_VISIBLE_FLAG;
    osdLayoutsConfig->item_pos[0][OSD_SAG_COMPENSATED_MAIN_BATT_VOLTAGE] = OSD_POS(12, 1);

    osdLayoutsConfig->item_pos[0][OSD_RSSI_VALUE] = OSD_POS(23, 0) | OSD_VISIBLE_FLAG;
    //line 2
    osdLayoutsConfig->item_pos[0][OSD_HOME_DIST] = OSD_POS(1, 1);
    osdLayoutsConfig->item_pos[0][OSD_TRIP_DIST] = OSD_POS(1, 2);
    osdLayoutsConfig->item_pos[0][OSD_MAIN_BATT_CELL_VOLTAGE] = OSD_POS(12, 1);
    osdLayoutsConfig->item_pos[0][OSD_MAIN_BATT_SAG_COMPENSATED_CELL_VOLTAGE] = OSD_POS(12, 1);
    osdLayoutsConfig->item_pos[0][OSD_GPS_SPEED] = OSD_POS(23, 1);
    osdLayoutsConfig->item_pos[0][OSD_3D_SPEED] = OSD_POS(23, 1);
    osdLayoutsConfig->item_pos[0][OSD_GLIDESLOPE] = OSD_POS(23, 2);

    osdLayoutsConfig->item_pos[0][OSD_THROTTLE_POS] = OSD_POS(1, 2) | OSD_VISIBLE_FLAG;
    osdLayoutsConfig->item_pos[0][OSD_SCALED_THROTTLE_POS] = OSD_POS(6, 2);
    osdLayoutsConfig->item_pos[0][OSD_HEADING] = OSD_POS(12, 2);
    osdLayoutsConfig->item_pos[0][OSD_GROUND_COURSE] = OSD_POS(12, 3);
    osdLayoutsConfig->item_pos[0][OSD_COURSE_HOLD_ERROR] = OSD_POS(12, 2);
    osdLayoutsConfig->item_pos[0][OSD_COURSE_HOLD_ADJUSTMENT] = OSD_POS(12, 2);
    osdLayoutsConfig->item_pos[0][OSD_CROSS_TRACK_ERROR] = OSD_POS(12, 3);
    osdLayoutsConfig->item_pos[0][OSD_HEADING_GRAPH] = OSD_POS(18, 2);
    osdLayoutsConfig->item_pos[0][OSD_CURRENT_DRAW] = OSD_POS(2, 3) | OSD_VISIBLE_FLAG;
    osdLayoutsConfig->item_pos[0][OSD_MAH_DRAWN] = OSD_POS(1, 4) | OSD_VISIBLE_FLAG;
    osdLayoutsConfig->item_pos[0][OSD_WH_DRAWN] = OSD_POS(1, 5);
    osdLayoutsConfig->item_pos[0][OSD_BATTERY_REMAINING_CAPACITY] = OSD_POS(1, 6);
    osdLayoutsConfig->item_pos[0][OSD_BATTERY_REMAINING_PERCENT] = OSD_POS(1, 7);
    osdLayoutsConfig->item_pos[0][OSD_POWER_SUPPLY_IMPEDANCE] = OSD_POS(1, 8);

    osdLayoutsConfig->item_pos[0][OSD_EFFICIENCY_MAH_PER_KM] = OSD_POS(1, 5);
    osdLayoutsConfig->item_pos[0][OSD_EFFICIENCY_WH_PER_KM] = OSD_POS(1, 5);

    osdLayoutsConfig->item_pos[0][OSD_ATTITUDE_ROLL] = OSD_POS(1, 7);
    osdLayoutsConfig->item_pos[0][OSD_ATTITUDE_PITCH] = OSD_POS(1, 8);

    // avoid OSD_VARIO under OSD_CROSSHAIRS
    osdLayoutsConfig->item_pos[0][OSD_VARIO] = OSD_POS(23, 5);
    // OSD_VARIO_NUM at the right of OSD_VARIO
    osdLayoutsConfig->item_pos[0][OSD_VARIO_NUM] = OSD_POS(24, 7);
    osdLayoutsConfig->item_pos[0][OSD_HOME_DIR] = OSD_POS(14, 11);
    osdLayoutsConfig->item_pos[0][OSD_ARTIFICIAL_HORIZON] = OSD_POS(8, 6);
    osdLayoutsConfig->item_pos[0][OSD_HORIZON_SIDEBARS] = OSD_POS(8, 6);

    osdLayoutsConfig->item_pos[0][OSD_CRAFT_NAME] = OSD_POS(20, 2);
    osdLayoutsConfig->item_pos[0][OSD_PILOT_NAME] = OSD_POS(20, 3);
    osdLayoutsConfig->item_pos[0][OSD_VTX_CHANNEL] = OSD_POS(8, 6);

#ifdef USE_SERIALRX_CRSF
    osdLayoutsConfig->item_pos[0][OSD_CRSF_RSSI_DBM] = OSD_POS(23, 12);
    osdLayoutsConfig->item_pos[0][OSD_CRSF_LQ] = OSD_POS(23, 11);
    osdLayoutsConfig->item_pos[0][OSD_CRSF_SNR_DB] = OSD_POS(24, 9);
    osdLayoutsConfig->item_pos[0][OSD_CRSF_TX_POWER] = OSD_POS(24, 10);
#endif

    osdLayoutsConfig->item_pos[0][OSD_ONTIME] = OSD_POS(23, 8);
    osdLayoutsConfig->item_pos[0][OSD_FLYTIME] = OSD_POS(23, 9);
    osdLayoutsConfig->item_pos[0][OSD_ONTIME_FLYTIME] = OSD_POS(23, 11) | OSD_VISIBLE_FLAG;
    osdLayoutsConfig->item_pos[0][OSD_RTC_TIME] = OSD_POS(23, 12);
    osdLayoutsConfig->item_pos[0][OSD_REMAINING_FLIGHT_TIME_BEFORE_RTH] = OSD_POS(23, 7);
    osdLayoutsConfig->item_pos[0][OSD_REMAINING_DISTANCE_BEFORE_RTH] = OSD_POS(23, 6);

    osdLayoutsConfig->item_pos[0][OSD_MISSION] = OSD_POS(0, 10);
    osdLayoutsConfig->item_pos[0][OSD_GPS_SATS] = OSD_POS(0, 11) | OSD_VISIBLE_FLAG;
    osdLayoutsConfig->item_pos[0][OSD_GPS_HDOP] = OSD_POS(0, 10);

    osdLayoutsConfig->item_pos[0][OSD_GPS_LAT] = OSD_POS(0, 12);
    // Put this on top of the latitude, since it's very unlikely
    // that users will want to use both at the same time.
    osdLayoutsConfig->item_pos[0][OSD_PLUS_CODE] = OSD_POS(0, 12);
    osdLayoutsConfig->item_pos[0][OSD_FLYMODE] = OSD_POS(13, 12) | OSD_VISIBLE_FLAG;
    osdLayoutsConfig->item_pos[0][OSD_GPS_LON] = OSD_POS(18, 12);

    osdLayoutsConfig->item_pos[0][OSD_AZIMUTH] = OSD_POS(2, 12);

    osdLayoutsConfig->item_pos[0][OSD_ROLL_PIDS] = OSD_POS(2, 10);
    osdLayoutsConfig->item_pos[0][OSD_PITCH_PIDS] = OSD_POS(2, 11);
    osdLayoutsConfig->item_pos[0][OSD_YAW_PIDS] = OSD_POS(2, 12);
    osdLayoutsConfig->item_pos[0][OSD_LEVEL_PIDS] = OSD_POS(2, 12);
    osdLayoutsConfig->item_pos[0][OSD_POS_XY_PIDS] = OSD_POS(2, 12);
    osdLayoutsConfig->item_pos[0][OSD_POS_Z_PIDS] = OSD_POS(2, 12);
    osdLayoutsConfig->item_pos[0][OSD_VEL_XY_PIDS] = OSD_POS(2, 12);
    osdLayoutsConfig->item_pos[0][OSD_VEL_Z_PIDS] = OSD_POS(2, 12);
    osdLayoutsConfig->item_pos[0][OSD_HEADING_P] = OSD_POS(2, 12);
    osdLayoutsConfig->item_pos[0][OSD_BOARD_ALIGN_ROLL] = OSD_POS(2, 10);
    osdLayoutsConfig->item_pos[0][OSD_BOARD_ALIGN_PITCH] = OSD_POS(2, 11);
    osdLayoutsConfig->item_pos[0][OSD_RC_EXPO] = OSD_POS(2, 12);
    osdLayoutsConfig->item_pos[0][OSD_RC_YAW_EXPO] = OSD_POS(2, 12);
    osdLayoutsConfig->item_pos[0][OSD_THROTTLE_EXPO] = OSD_POS(2, 12);
    osdLayoutsConfig->item_pos[0][OSD_PITCH_RATE] = OSD_POS(2, 12);
    osdLayoutsConfig->item_pos[0][OSD_ROLL_RATE] = OSD_POS(2, 12);
    osdLayoutsConfig->item_pos[0][OSD_YAW_RATE] = OSD_POS(2, 12);
    osdLayoutsConfig->item_pos[0][OSD_MANUAL_RC_EXPO] = OSD_POS(2, 12);
    osdLayoutsConfig->item_pos[0][OSD_MANUAL_RC_YAW_EXPO] = OSD_POS(2, 12);
    osdLayoutsConfig->item_pos[0][OSD_MANUAL_PITCH_RATE] = OSD_POS(2, 12);
    osdLayoutsConfig->item_pos[0][OSD_MANUAL_ROLL_RATE] = OSD_POS(2, 12);
    osdLayoutsConfig->item_pos[0][OSD_MANUAL_YAW_RATE] = OSD_POS(2, 12);
    osdLayoutsConfig->item_pos[0][OSD_NAV_FW_CRUISE_THR] = OSD_POS(2, 12);
    osdLayoutsConfig->item_pos[0][OSD_NAV_FW_PITCH2THR] = OSD_POS(2, 12);
    osdLayoutsConfig->item_pos[0][OSD_FW_MIN_THROTTLE_DOWN_PITCH_ANGLE] = OSD_POS(2, 12);
    osdLayoutsConfig->item_pos[0][OSD_FW_ALT_PID_OUTPUTS] = OSD_POS(2, 12);
    osdLayoutsConfig->item_pos[0][OSD_FW_POS_PID_OUTPUTS] = OSD_POS(2, 12);
    osdLayoutsConfig->item_pos[0][OSD_MC_VEL_X_PID_OUTPUTS] = OSD_POS(2, 12);
    osdLayoutsConfig->item_pos[0][OSD_MC_VEL_Y_PID_OUTPUTS] = OSD_POS(2, 12);
    osdLayoutsConfig->item_pos[0][OSD_MC_VEL_Z_PID_OUTPUTS] = OSD_POS(2, 12);
    osdLayoutsConfig->item_pos[0][OSD_MC_POS_XYZ_P_OUTPUTS] = OSD_POS(2, 12);

    osdLayoutsConfig->item_pos[0][OSD_POWER] = OSD_POS(15, 1);

    osdLayoutsConfig->item_pos[0][OSD_IMU_TEMPERATURE] = OSD_POS(19, 2);
    osdLayoutsConfig->item_pos[0][OSD_BARO_TEMPERATURE] = OSD_POS(19, 3);
    osdLayoutsConfig->item_pos[0][OSD_TEMP_SENSOR_0_TEMPERATURE] = OSD_POS(19, 4);
    osdLayoutsConfig->item_pos[0][OSD_TEMP_SENSOR_1_TEMPERATURE] = OSD_POS(19, 5);
    osdLayoutsConfig->item_pos[0][OSD_TEMP_SENSOR_2_TEMPERATURE] = OSD_POS(19, 6);
    osdLayoutsConfig->item_pos[0][OSD_TEMP_SENSOR_3_TEMPERATURE] = OSD_POS(19, 7);
    osdLayoutsConfig->item_pos[0][OSD_TEMP_SENSOR_4_TEMPERATURE] = OSD_POS(19, 8);
    osdLayoutsConfig->item_pos[0][OSD_TEMP_SENSOR_5_TEMPERATURE] = OSD_POS(19, 9);
    osdLayoutsConfig->item_pos[0][OSD_TEMP_SENSOR_6_TEMPERATURE] = OSD_POS(19, 10);
    osdLayoutsConfig->item_pos[0][OSD_TEMP_SENSOR_7_TEMPERATURE] = OSD_POS(19, 11);

    osdLayoutsConfig->item_pos[0][OSD_AIR_SPEED] = OSD_POS(3, 5);
    osdLayoutsConfig->item_pos[0][OSD_WIND_SPEED_HORIZONTAL] = OSD_POS(3, 6);
    osdLayoutsConfig->item_pos[0][OSD_WIND_SPEED_VERTICAL] = OSD_POS(3, 7);

    osdLayoutsConfig->item_pos[0][OSD_GFORCE] = OSD_POS(12, 4);
    osdLayoutsConfig->item_pos[0][OSD_GFORCE_X] = OSD_POS(12, 5);
    osdLayoutsConfig->item_pos[0][OSD_GFORCE_Y] = OSD_POS(12, 6);
    osdLayoutsConfig->item_pos[0][OSD_GFORCE_Z] = OSD_POS(12, 7);

    osdLayoutsConfig->item_pos[0][OSD_VTX_POWER] = OSD_POS(3, 5);

    osdLayoutsConfig->item_pos[0][OSD_GVAR_0] = OSD_POS(1, 1);
    osdLayoutsConfig->item_pos[0][OSD_GVAR_1] = OSD_POS(1, 2);
    osdLayoutsConfig->item_pos[0][OSD_GVAR_2] = OSD_POS(1, 3);
    osdLayoutsConfig->item_pos[0][OSD_GVAR_3] = OSD_POS(1, 4);

    osdLayoutsConfig->item_pos[0][OSD_MULTI_FUNCTION] = OSD_POS(1, 4);

    osdLayoutsConfig->item_pos[0][OSD_SWITCH_INDICATOR_0] = OSD_POS(2, 7);
    osdLayoutsConfig->item_pos[0][OSD_SWITCH_INDICATOR_1] = OSD_POS(2, 8);
    osdLayoutsConfig->item_pos[0][OSD_SWITCH_INDICATOR_2] = OSD_POS(2, 9);
    osdLayoutsConfig->item_pos[0][OSD_SWITCH_INDICATOR_3] = OSD_POS(2, 10);

#if defined(USE_ESC_SENSOR)
    osdLayoutsConfig->item_pos[0][OSD_ESC_RPM] = OSD_POS(1, 2);
    osdLayoutsConfig->item_pos[0][OSD_ESC_TEMPERATURE] = OSD_POS(1, 3);
#endif

#if defined(USE_RX_MSP) && defined(USE_MSP_RC_OVERRIDE)
    osdLayoutsConfig->item_pos[0][OSD_RC_SOURCE] = OSD_POS(3, 4);
#endif

#ifdef USE_POWER_LIMITS
    osdLayoutsConfig->item_pos[0][OSD_PLIMIT_REMAINING_BURST_TIME] = OSD_POS(3, 4);
    osdLayoutsConfig->item_pos[0][OSD_PLIMIT_ACTIVE_CURRENT_LIMIT] = OSD_POS(3, 5);
    osdLayoutsConfig->item_pos[0][OSD_PLIMIT_ACTIVE_POWER_LIMIT] = OSD_POS(3, 6);
#endif

    // Under OSD_FLYMODE. TODO: Might not be visible on NTSC?
    osdLayoutsConfig->item_pos[0][OSD_MESSAGES] = OSD_POS(1, 13) | OSD_VISIBLE_FLAG;

    for (unsigned ii = 1; ii < OSD_LAYOUT_COUNT; ii++) {
        for (unsigned jj = 0; jj < ARRAYLEN(osdLayoutsConfig->item_pos[0]); jj++) {
            osdLayoutsConfig->item_pos[ii][jj] = osdLayoutsConfig->item_pos[0][jj] & ~OSD_VISIBLE_FLAG;
        }
    }
}

static void osdSetNextRefreshIn(uint32_t timeMs) {
    resumeRefreshAt = micros() + timeMs * 1000;
    refreshWaitForResumeCmdRelease = true;
}

static void osdCompleteAsyncInitialization(void)
{
    if (!displayIsReady(osdDisplayPort)) {
        // Update the display.
        // XXX: Rename displayDrawScreen() and associated functions
        // to displayUpdate()
        displayDrawScreen(osdDisplayPort);
        return;
    }

    osdDisplayIsReady = true;

#if defined(USE_CANVAS)
    if (osdConfig()->force_grid) {
        osdDisplayHasCanvas = false;
    } else {
        osdDisplayHasCanvas = displayGetCanvas(&osdCanvas, osdDisplayPort);
    }
#endif

    displayBeginTransaction(osdDisplayPort, DISPLAY_TRANSACTION_OPT_RESET_DRAWING);
    displayClearScreen(osdDisplayPort);

    uint8_t y = 1;
    displayFontMetadata_t metadata;
    bool fontHasMetadata = displayGetFontMetadata(&metadata, osdDisplayPort);
    LOG_DEBUG(OSD, "Font metadata version %s: %u (%u chars)",
        fontHasMetadata ? "Y" : "N", metadata.version, metadata.charCount);

    if (fontHasMetadata && metadata.charCount > 256) {
        hasExtendedFont = true;
        unsigned logo_c = SYM_LOGO_START;
        unsigned logo_x = OSD_CENTER_LEN(SYM_LOGO_WIDTH);
        for (unsigned ii = 0; ii < SYM_LOGO_HEIGHT; ii++) {
            for (unsigned jj = 0; jj < SYM_LOGO_WIDTH; jj++) {
                displayWriteChar(osdDisplayPort, logo_x + jj, y, logo_c++);
            }
            y++;
        }
        y++;
    } else if (!fontHasMetadata) {
        const char *m = "INVALID FONT";
        displayWrite(osdDisplayPort, OSD_CENTER_S(m), 3, m);
        y = 4;
    }

    if (fontHasMetadata && metadata.version < OSD_MIN_FONT_VERSION) {
        const char *m = "INVALID FONT VERSION";
        displayWrite(osdDisplayPort, OSD_CENTER_S(m), y++, m);
    }

    char string_buffer[30];
    tfp_sprintf(string_buffer, "INAV VERSION: %s", FC_VERSION_STRING);
    uint8_t xPos = osdDisplayIsHD() ? 15 : 5;
    displayWrite(osdDisplayPort, xPos, y++, string_buffer);
#ifdef USE_CMS
    displayWrite(osdDisplayPort, xPos+2, y++,  CMS_STARTUP_HELP_TEXT1);
    displayWrite(osdDisplayPort, xPos+6, y++, CMS_STARTUP_HELP_TEXT2);
    displayWrite(osdDisplayPort, xPos+6, y++, CMS_STARTUP_HELP_TEXT3);
#endif
#ifdef USE_STATS


    uint8_t statNameX = osdDisplayIsHD() ? 14 : 4;
    uint8_t statValueX = osdDisplayIsHD() ? 34 : 24;

    if (statsConfig()->stats_enabled) {
        displayWrite(osdDisplayPort, statNameX, ++y, "ODOMETER:");
        switch (osdConfig()->units) {
            case OSD_UNIT_UK:
                FALLTHROUGH;
            case OSD_UNIT_IMPERIAL:
                tfp_sprintf(string_buffer, "%5d", (int)(statsConfig()->stats_total_dist / METERS_PER_MILE));
                string_buffer[5] = SYM_MI;
                break;
            default:
            case OSD_UNIT_GA:
                tfp_sprintf(string_buffer, "%5d", (int)(statsConfig()->stats_total_dist / METERS_PER_NAUTICALMILE));
                string_buffer[5] = SYM_NM;
                break;
            case OSD_UNIT_METRIC_MPH:
                FALLTHROUGH;
            case OSD_UNIT_METRIC:
                tfp_sprintf(string_buffer, "%5d", (int)(statsConfig()->stats_total_dist / METERS_PER_KILOMETER));
                string_buffer[5] = SYM_KM;
                break;
        }
        string_buffer[6] = '\0';
        displayWrite(osdDisplayPort, statValueX-5, y,  string_buffer);

        displayWrite(osdDisplayPort, statNameX, ++y, "TOTAL TIME:");
        uint32_t tot_mins = statsConfig()->stats_total_time / 60;
        tfp_sprintf(string_buffer, "%2d:%02dHM", (int)(tot_mins / 60), (int)(tot_mins % 60));
        displayWrite(osdDisplayPort, statValueX-5, y,  string_buffer);

#ifdef USE_ADC
        if (feature(FEATURE_VBAT) && feature(FEATURE_CURRENT_METER)) {
            displayWrite(osdDisplayPort, statNameX, ++y, "TOTAL ENERGY:");
            osdFormatCentiNumber(string_buffer, statsConfig()->stats_total_energy / 10, 0, 2, 0, 4);
            strcat(string_buffer, "\xAB"); // SYM_WH
            displayWrite(osdDisplayPort, statValueX-4, y,  string_buffer);

            displayWrite(osdDisplayPort, statNameX, ++y, "AVG EFFICIENCY:");
            if (statsConfig()->stats_total_dist) {
                uint32_t avg_efficiency = statsConfig()->stats_total_energy / (statsConfig()->stats_total_dist / METERS_PER_KILOMETER); // mWh/km
                switch (osdConfig()->units) {
                    case OSD_UNIT_UK:
                        FALLTHROUGH;
                    case OSD_UNIT_IMPERIAL:
                        osdFormatCentiNumber(string_buffer, avg_efficiency / 10, 0, 2, 0, 3);
                        string_buffer[3] = SYM_WH_MI;
                        break;
                    case OSD_UNIT_GA:
                        osdFormatCentiNumber(string_buffer, avg_efficiency / 10, 0, 2, 0, 3);
                        string_buffer[3] = SYM_WH_NM;
                        break;
                    default:
                    case OSD_UNIT_METRIC_MPH:
                        FALLTHROUGH;
                    case OSD_UNIT_METRIC:
                        osdFormatCentiNumber(string_buffer, avg_efficiency / 10000 * METERS_PER_MILE, 0, 2, 0, 3);
                        string_buffer[3] = SYM_WH_KM;
                        break;
                }
            } else {
                string_buffer[0] = string_buffer[1] = string_buffer[2] = '-';
            }
            string_buffer[4] = '\0';
            displayWrite(osdDisplayPort, statValueX-3, y,  string_buffer);
        }
#endif // USE_ADC
    }
#endif

    displayCommitTransaction(osdDisplayPort);
    displayResync(osdDisplayPort);
    osdSetNextRefreshIn(SPLASH_SCREEN_DISPLAY_TIME);
}

void osdInit(displayPort_t *osdDisplayPortToUse)
{
    if (!osdDisplayPortToUse)
        return;

    BUILD_BUG_ON(OSD_POS_MAX != OSD_POS(63,63));

    osdDisplayPort = osdDisplayPortToUse;

#ifdef USE_CMS
    cmsDisplayPortRegister(osdDisplayPort);
#endif

    armState = ARMING_FLAG(ARMED);
    osdCompleteAsyncInitialization();
}

static void osdResetStats(void)
{
    stats.max_current = 0;
    stats.max_power = 0;
    stats.max_speed = 0;
    stats.max_3D_speed = 0;
    stats.max_air_speed = 0;
    stats.min_voltage = 5000;
    stats.min_rssi = 99;
    stats.min_lq = 300;
    stats.min_rssi_dbm = 0;
    stats.max_altitude = 0;
}

static void osdUpdateStats(void)
{
    int32_t value;

    if (feature(FEATURE_GPS)) {
        value = osdGet3DSpeed();
        const float airspeed_estimate = getAirspeedEstimate();

        if (stats.max_3D_speed < value)
            stats.max_3D_speed = value;

        if (stats.max_speed < gpsSol.groundSpeed)
            stats.max_speed = gpsSol.groundSpeed;

        if (stats.max_air_speed < airspeed_estimate)
            stats.max_air_speed = airspeed_estimate;

        if (stats.max_distance < GPS_distanceToHome)
            stats.max_distance = GPS_distanceToHome;
    }

    value = getBatteryVoltage();
    if (stats.min_voltage > value)
        stats.min_voltage = value;

    value = abs(getAmperage());
    if (stats.max_current < value)
        stats.max_current = value;

    value = labs(getPower());
    if (stats.max_power < value)
        stats.max_power = value;

    value = osdConvertRSSI();
    if (stats.min_rssi > value)
        stats.min_rssi = value;

    value = osdGetCrsfLQ();
    if (stats.min_lq > value)
        stats.min_lq = value;

    if (!failsafeIsReceivingRxData())
        stats.min_lq = 0;

    value = osdGetCrsfdBm();
    if (stats.min_rssi_dbm > value)
        stats.min_rssi_dbm = value;

    stats.max_altitude = MAX(stats.max_altitude, osdGetAltitude());
}

static void osdShowStats(bool isSinglePageStatsCompatible, uint8_t page)
{
    const char * disarmReasonStr[DISARM_REASON_COUNT] = { "UNKNOWN", "TIMEOUT", "STICKS", "SWITCH", "SWITCH", "KILLSW", "FAILSAFE", "NAV SYS", "LANDING"};
    uint8_t top = 1;  // Start one line down leaving space at the top of the screen.
    size_t multiValueLengthOffset = 0;

    const uint8_t statNameX = osdDisplayIsHD() ? 11 : 1;
    const uint8_t statValuesX = osdDisplayIsHD() ? 30 : 20;
    char buff[10];

    if (page > 1)
        page = 0;

    displayBeginTransaction(osdDisplayPort, DISPLAY_TRANSACTION_OPT_RESET_DRAWING);
    displayClearScreen(osdDisplayPort);

    if (isSinglePageStatsCompatible) {
        displayWrite(osdDisplayPort, statNameX, top++, "--- STATS ---");
    } else if (page == 0) {
        displayWrite(osdDisplayPort, statNameX, top++, "--- STATS ---      1/2 ->");
    } else if (page == 1) {
        displayWrite(osdDisplayPort, statNameX, top++, "--- STATS ---   <- 2/2");
    }

    if (isSinglePageStatsCompatible || page == 0) {
        if (feature(FEATURE_GPS)) {
            if (isSinglePageStatsCompatible) {
                displayWrite(osdDisplayPort, statNameX, top, "MAX/AVG SPEED    :");
                osdFormatVelocityStr(buff, stats.max_3D_speed, true, false);
                osdLeftAlignString(buff);
                strcat(osdFormatTrimWhiteSpace(buff),"/");
                multiValueLengthOffset = strlen(buff);
                displayWrite(osdDisplayPort, statValuesX, top, buff);
                osdGenerateAverageVelocityStr(buff);
                osdLeftAlignString(buff);
                displayWrite(osdDisplayPort, statValuesX + multiValueLengthOffset, top++, buff);
            } else {
                displayWrite(osdDisplayPort, statNameX, top, "MAX SPEED        :");
                osdFormatVelocityStr(buff, stats.max_3D_speed, true, false);
                osdLeftAlignString(buff);
                displayWrite(osdDisplayPort, statValuesX, top++, buff);

                displayWrite(osdDisplayPort, statNameX, top, "AVG SPEED        :");
                osdGenerateAverageVelocityStr(buff);
                osdLeftAlignString(buff);
                displayWrite(osdDisplayPort, statValuesX, top++, buff);
            }

            displayWrite(osdDisplayPort, statNameX, top, "MAX DISTANCE     :");
            osdFormatDistanceStr(buff, stats.max_distance*100);
            displayWrite(osdDisplayPort, statValuesX, top++, buff);

            displayWrite(osdDisplayPort, statNameX, top, "TRAVELED DISTANCE:");
            osdFormatDistanceStr(buff, getTotalTravelDistance());
            displayWrite(osdDisplayPort, statValuesX, top++, buff);
        }

        displayWrite(osdDisplayPort, statNameX, top, "MAX ALTITUDE     :");
        osdFormatAltitudeStr(buff, stats.max_altitude);
        displayWrite(osdDisplayPort, statValuesX, top++, buff);

        switch (rxConfig()->serialrx_provider) {
            case SERIALRX_CRSF:
                if (isSinglePageStatsCompatible) {
                    displayWrite(osdDisplayPort, statNameX, top, "MIN RSSI %/DBM   :");
                    itoa(stats.min_rssi, buff, 10);
                    osdLeftAlignString(buff);
                    strcat(osdFormatTrimWhiteSpace(buff), "%/");
                    multiValueLengthOffset = strlen(buff);
                    displayWrite(osdDisplayPort, statValuesX, top, buff);
                    itoa(stats.min_rssi_dbm, buff, 10);
                    tfp_sprintf(buff, "%s%c", buff, SYM_DBM);
                    osdLeftAlignString(buff);
                    displayWrite(osdDisplayPort, statValuesX + multiValueLengthOffset, top++, buff);
                } else {
                    displayWrite(osdDisplayPort, statNameX, top, "MIN RSSI %       :");
                    itoa(stats.min_rssi, buff, 10);
                    strcat(buff, "%");
                    displayWrite(osdDisplayPort, statValuesX, top++, buff);

                    displayWrite(osdDisplayPort, statNameX, top, "MIN RSSI DBM     :");
                    itoa(stats.min_rssi_dbm, buff, 10);
                    tfp_sprintf(buff, "%s%c", buff, SYM_DBM);
                    displayWrite(osdDisplayPort, statValuesX, top++, buff);
                }

                displayWrite(osdDisplayPort, statNameX, top, "MIN LQ           :");
                itoa(stats.min_lq, buff, 10);
                strcat(buff, "%");
                displayWrite(osdDisplayPort, statValuesX, top++, buff);
                break;
            default:
                displayWrite(osdDisplayPort, statNameX, top, "MIN RSSI         :");
                itoa(stats.min_rssi, buff, 10);
                strcat(buff, "%");
                displayWrite(osdDisplayPort, statValuesX, top++, buff);
            }

        displayWrite(osdDisplayPort, statNameX, top, "FLY TIME         :");
        uint16_t flySeconds = getFlightTime();
        uint16_t flyMinutes = flySeconds / 60;
        flySeconds %= 60;
        uint16_t flyHours = flyMinutes / 60;
        flyMinutes %= 60;
        tfp_sprintf(buff, "%02u:%02u:%02u", flyHours, flyMinutes, flySeconds);
        displayWrite(osdDisplayPort, statValuesX, top++, buff);

        displayWrite(osdDisplayPort, statNameX, top, "DISARMED BY      :");
        displayWrite(osdDisplayPort, statValuesX, top++, disarmReasonStr[getDisarmReason()]);
    }

    if (isSinglePageStatsCompatible || page == 1) {
        if (osdConfig()->stats_min_voltage_unit == OSD_STATS_MIN_VOLTAGE_UNIT_BATTERY) {
            displayWrite(osdDisplayPort, statNameX, top, "MIN BATTERY VOLT :");
            osdFormatCentiNumber(buff, stats.min_voltage, 0, osdConfig()->main_voltage_decimals, 0, osdConfig()->main_voltage_decimals + 2);
        } else {
            displayWrite(osdDisplayPort, statNameX, top, "MIN CELL VOLTAGE :");
            osdFormatCentiNumber(buff, stats.min_voltage/getBatteryCellCount(), 0, 2, 0, 3);
        }
        tfp_sprintf(buff, "%s%c", buff, SYM_VOLT);
        displayWrite(osdDisplayPort, statValuesX, top++, buff);

        if (feature(FEATURE_CURRENT_METER)) {
            displayWrite(osdDisplayPort, statNameX, top, "MAX CURRENT      :");
            osdFormatCentiNumber(buff, stats.max_current, 0, 2, 0, 3);
            tfp_sprintf(buff, "%s%c", buff, SYM_AMP);
            displayWrite(osdDisplayPort, statValuesX, top++, buff);

            displayWrite(osdDisplayPort, statNameX, top, "MAX POWER        :");
            bool kiloWatt = osdFormatCentiNumber(buff, stats.max_power, 1000, 2, 2, 3);
            buff[3] = kiloWatt ? SYM_KILOWATT : SYM_WATT;
            buff[4] = '\0';
            displayWrite(osdDisplayPort, statValuesX, top++, buff);

            displayWrite(osdDisplayPort, statNameX, top, "USED CAPACITY    :");
            if (osdConfig()->stats_energy_unit == OSD_STATS_ENERGY_UNIT_MAH) {
                tfp_sprintf(buff, "%d%c", (int)getMAhDrawn(), SYM_MAH);
            } else {
                osdFormatCentiNumber(buff, getMWhDrawn() / 10, 0, 2, 0, 3);
                tfp_sprintf(buff, "%s%c", buff, SYM_WH);
            }
            displayWrite(osdDisplayPort, statValuesX, top++, buff);

            int32_t totalDistance = getTotalTravelDistance();
            bool moreThanAh = false;
            bool efficiencyValid = totalDistance >= 10000;
            if (feature(FEATURE_GPS)) {
                displayWrite(osdDisplayPort, statNameX, top, "AVG EFFICIENCY   :");
                uint8_t digits = 3U;    // Total number of digits (including decimal point)
                #ifndef DISABLE_MSP_BF_COMPAT   // IF BFCOMPAT is not supported, there's no need to check for it and change the values
                    if (isBfCompatibleVideoSystem(osdConfig())) {
                        // Add one digit so no switch to scaled decimal occurs above 99
                        digits = 4U;
                    }
                #endif
                switch (osdConfig()->units) {
                    case OSD_UNIT_UK:
                        FALLTHROUGH;
                    case OSD_UNIT_IMPERIAL:
                        if (osdConfig()->stats_energy_unit == OSD_STATS_ENERGY_UNIT_MAH) {
                            moreThanAh = osdFormatCentiNumber(buff, (int32_t)(getMAhDrawn() * 10000.0f * METERS_PER_MILE / totalDistance), 1000, 0, 2, digits);
                            if (!moreThanAh) {
                                tfp_sprintf(buff, "%s%c%c", buff, SYM_MAH_MI_0, SYM_MAH_MI_1);
                            } else {
                                tfp_sprintf(buff, "%s%c", buff, SYM_AH_MI);
                            }
                            if (!efficiencyValid) {
                                buff[0] = buff[1] = buff[2] = '-';
                                buff[3] = SYM_MAH_MI_0;
                                buff[4] = SYM_MAH_MI_1;
                                buff[5] = '\0';
                            }
                        } else {
                            osdFormatCentiNumber(buff, (int32_t)(getMWhDrawn() * 10.0f * METERS_PER_MILE / totalDistance), 0, 2, 0, digits);
                            tfp_sprintf(buff, "%s%c", buff, SYM_WH_MI);
                            if (!efficiencyValid) {
                                buff[0] = buff[1] = buff[2] = '-';
                            }
                        }
                        break;
                    case OSD_UNIT_GA:
                        if (osdConfig()->stats_energy_unit == OSD_STATS_ENERGY_UNIT_MAH) {
                            moreThanAh = osdFormatCentiNumber(buff, (int32_t)(getMAhDrawn() * 10000.0f * METERS_PER_NAUTICALMILE / totalDistance), 1000, 0, 2, digits);
                            if (!moreThanAh) {
                                tfp_sprintf(buff, "%s%c%c", buff, SYM_MAH_NM_0, SYM_MAH_NM_1);
                            } else {
                                tfp_sprintf(buff, "%s%c", buff, SYM_AH_NM);
                            }
                            if (!efficiencyValid) {
                                buff[0] = buff[1] = buff[2] = '-';
                                buff[3] = SYM_MAH_NM_0;
                                buff[4] = SYM_MAH_NM_1;
                                buff[5] = '\0';
                            }
                        } else {
                            osdFormatCentiNumber(buff, (int32_t)(getMWhDrawn() * 10.0f * METERS_PER_NAUTICALMILE / totalDistance), 0, 2, 0, digits);
                            tfp_sprintf(buff, "%s%c", buff, SYM_WH_NM);
                            if (!efficiencyValid) {
                                buff[0] = buff[1] = buff[2] = '-';
                            }
                        }
                        break;
                    case OSD_UNIT_METRIC_MPH:
                        FALLTHROUGH;
                    case OSD_UNIT_METRIC:
                        if (osdConfig()->stats_energy_unit == OSD_STATS_ENERGY_UNIT_MAH) {
                            moreThanAh = osdFormatCentiNumber(buff, (int32_t)(getMAhDrawn() * 10000000.0f / totalDistance), 1000, 0, 2, digits);
                            if (!moreThanAh) {
                                tfp_sprintf(buff, "%s%c%c", buff, SYM_MAH_KM_0, SYM_MAH_KM_1);
                            } else {
                                tfp_sprintf(buff, "%s%c", buff, SYM_AH_KM);
                            }
                            if (!efficiencyValid) {
                                buff[0] = buff[1] = buff[2] = '-';
                                buff[3] = SYM_MAH_KM_0;
                                buff[4] = SYM_MAH_KM_1;
                                buff[5] = '\0';
                            }
                        } else {
                            osdFormatCentiNumber(buff, (int32_t)(getMWhDrawn() * 10000.0f / totalDistance), 0, 2, 0, digits);
                            tfp_sprintf(buff, "%s%c", buff, SYM_WH_KM);
                            if (!efficiencyValid) {
                                buff[0] = buff[1] = buff[2] = '-';
                            }
                        }
                        break;
                }
                osdLeftAlignString(buff);
                displayWrite(osdDisplayPort, statValuesX, top++, buff);
            }
        }

        const float max_gforce = accGetMeasuredMaxG();
        displayWrite(osdDisplayPort, statNameX, top, "MAX G-FORCE      :");
        osdFormatCentiNumber(buff, max_gforce * 100, 0, 2, 0, 3);
        displayWrite(osdDisplayPort, statValuesX, top++, buff);

        const acc_extremes_t *acc_extremes = accGetMeasuredExtremes();
        const float acc_extremes_min = acc_extremes[Z].min;
        const float acc_extremes_max = acc_extremes[Z].max;
        displayWrite(osdDisplayPort, statNameX, top, "MIN/MAX Z G-FORCE:");
        osdFormatCentiNumber(buff, acc_extremes_min * 100, 0, 2, 0, 4);
        osdLeftAlignString(buff);
        strcat(osdFormatTrimWhiteSpace(buff),"/");
        multiValueLengthOffset = strlen(buff);
        displayWrite(osdDisplayPort, statValuesX, top, buff);
        osdFormatCentiNumber(buff, acc_extremes_max * 100, 0, 2, 0, 3);
        osdLeftAlignString(buff);
        displayWrite(osdDisplayPort, statValuesX + multiValueLengthOffset, top++, buff);
    }

    if (savingSettings == true) {
        displayWrite(osdDisplayPort, statNameX, top++, OSD_MESSAGE_STR(OSD_MSG_SAVING_SETTNGS));
    } else if (notify_settings_saved > 0) {
        if (millis() > notify_settings_saved) {
            notify_settings_saved = 0;
        } else {
            displayWrite(osdDisplayPort, statNameX, top++, OSD_MESSAGE_STR(OSD_MSG_SETTINGS_SAVED));
        }
    }

    displayCommitTransaction(osdDisplayPort);
}

// called when motors armed
static void osdShowArmed(void)
{
    dateTime_t dt;
    char buf[MAX(32, FORMATTED_DATE_TIME_BUFSIZE)];
    char craftNameBuf[MAX_NAME_LENGTH];
    char versionBuf[30];
    char *date;
    char *time;
    // We need 12 visible rows, start row never < first fully visible row 1
    uint8_t y = osdDisplayPort->rows > 13 ? (osdDisplayPort->rows - 12) / 2 : 1;

    displayClearScreen(osdDisplayPort);
    strcpy(buf, "ARMED");
    displayWrite(osdDisplayPort, (osdDisplayPort->cols - strlen(buf)) / 2, y, buf);
    y += 2;

    if (strlen(systemConfig()->craftName) > 0) {
        osdFormatCraftName(craftNameBuf);
        displayWrite(osdDisplayPort, (osdDisplayPort->cols - strlen(systemConfig()->craftName)) / 2, y, craftNameBuf );
        y += 1;
    }
    if (posControl.waypointListValid && posControl.waypointCount > 0) {
#ifdef USE_MULTI_MISSION
        tfp_sprintf(buf, "MISSION %u/%u (%u WP)", posControl.loadedMultiMissionIndex, posControl.multiMissionCount, posControl.waypointCount);
        displayWrite(osdDisplayPort, (osdDisplayPort->cols - strlen(buf)) / 2, y, buf);
#else
        strcpy(buf, "*MISSION LOADED*");
        displayWrite(osdDisplayPort, (osdDisplayPort->cols - strlen(buf)) / 2, y, buf);
#endif
    }
    y += 1;

#if defined(USE_GPS)
    if (feature(FEATURE_GPS)) {
        if (STATE(GPS_FIX_HOME)) {
            if (osdConfig()->osd_home_position_arm_screen){
                osdFormatCoordinate(buf, SYM_LAT, GPS_home.lat);
                displayWrite(osdDisplayPort, (osdDisplayPort->cols - strlen(buf)) / 2, y, buf);
                osdFormatCoordinate(buf, SYM_LON, GPS_home.lon);
                displayWrite(osdDisplayPort, (osdDisplayPort->cols - strlen(buf)) / 2, y + 1, buf);
                int digits = osdConfig()->plus_code_digits;
                olc_encode(GPS_home.lat, GPS_home.lon, digits, buf, sizeof(buf));
                displayWrite(osdDisplayPort, (osdDisplayPort->cols - strlen(buf)) / 2, y + 2, buf);
            }
            y += 4;
#if defined (USE_SAFE_HOME)
            if (posControl.safehomeState.distance) { // safehome found during arming
                if (navConfig()->general.flags.safehome_usage_mode == SAFEHOME_USAGE_OFF) {
                    strcpy(buf, "SAFEHOME FOUND; MODE OFF");
				} else {
					char buf2[12]; // format the distance first
					osdFormatDistanceStr(buf2, posControl.safehomeState.distance);
					tfp_sprintf(buf, "%c - %s -> SAFEHOME %u", SYM_HOME, buf2, posControl.safehomeState.index);
				}
				textAttributes_t elemAttr = _TEXT_ATTRIBUTES_BLINK_BIT;
				// write this message above the ARMED message to make it obvious
				displayWriteWithAttr(osdDisplayPort, (osdDisplayPort->cols - strlen(buf)) / 2, y - 8, buf, elemAttr);
            }
#endif
        } else {
            strcpy(buf, "!NO HOME POSITION!");
            displayWrite(osdDisplayPort, (osdDisplayPort->cols - strlen(buf)) / 2, y, buf);
            y += 1;
        }
    }
#endif

    if (rtcGetDateTime(&dt)) {
        dateTimeFormatLocal(buf, &dt);
        dateTimeSplitFormatted(buf, &date, &time);

        displayWrite(osdDisplayPort, (osdDisplayPort->cols - strlen(date)) / 2, y, date);
        displayWrite(osdDisplayPort, (osdDisplayPort->cols - strlen(time)) / 2, y + 1, time);
        y += 3;
    }

    tfp_sprintf(versionBuf, "INAV VERSION: %s", FC_VERSION_STRING);
    displayWrite(osdDisplayPort, (osdDisplayPort->cols - strlen(versionBuf)) / 2, y, versionBuf);
}

static void osdFilterData(timeUs_t currentTimeUs) {
    static timeUs_t lastRefresh = 0;
    float refresh_dT = US2S(cmpTimeUs(currentTimeUs, lastRefresh));

    GForce = fast_fsqrtf(vectorNormSquared(&imuMeasuredAccelBF)) / GRAVITY_MSS;
    for (uint8_t axis = 0; axis < XYZ_AXIS_COUNT; ++axis) GForceAxis[axis] = imuMeasuredAccelBF.v[axis] / GRAVITY_MSS;

    if (lastRefresh) {
        GForce = pt1FilterApply3(&GForceFilter, GForce, refresh_dT);
        for (uint8_t axis = 0; axis < XYZ_AXIS_COUNT; ++axis) pt1FilterApply3(GForceFilterAxis + axis, GForceAxis[axis], refresh_dT);
    } else {
        pt1FilterInitRC(&GForceFilter, GFORCE_FILTER_TC, 0);
        pt1FilterReset(&GForceFilter, GForce);

        for (uint8_t axis = 0; axis < XYZ_AXIS_COUNT; ++axis) {
            pt1FilterInitRC(GForceFilterAxis + axis, GFORCE_FILTER_TC, 0);
            pt1FilterReset(GForceFilterAxis + axis, GForceAxis[axis]);
        }
    }

    lastRefresh = currentTimeUs;
}

// Detect when the user is holding the roll stick to the right
static bool osdIsPageUpStickCommandHeld(void)
{
    static int pageUpHoldCount = 1;

    bool keyHeld = false;

    if (IS_HI(ROLL)) {
         keyHeld = true;
    }

    if (!keyHeld) {
        pageUpHoldCount = 1;
    } else {
        ++pageUpHoldCount;
    }

    if (pageUpHoldCount > 20) {
        pageUpHoldCount = 1;
        return true;
    }

    return false;
}

// Detect when the user is holding the roll stick to the left
static bool osdIsPageDownStickCommandHeld(void)
{
    static int pageDownHoldCount = 1;

    bool keyHeld = false;
    if (IS_LO(ROLL)) {
        keyHeld = true;
    }

    if (!keyHeld) {
        pageDownHoldCount = 1;
    } else {
        ++pageDownHoldCount;
    }

    if (pageDownHoldCount > 20) {
        pageDownHoldCount = 1;
        return true;
    }

    return false;
}

static void osdRefresh(timeUs_t currentTimeUs)
{
    osdFilterData(currentTimeUs);

#ifdef USE_CMS
    if (IS_RC_MODE_ACTIVE(BOXOSD) && (!cmsInMenu) && !(osdConfig()->osd_failsafe_switch_layout && FLIGHT_MODE(FAILSAFE_MODE))) {
#else
    if (IS_RC_MODE_ACTIVE(BOXOSD) && !(osdConfig()->osd_failsafe_switch_layout && FLIGHT_MODE(FAILSAFE_MODE))) {
#endif
      displayClearScreen(osdDisplayPort);
      armState = ARMING_FLAG(ARMED);
      return;
    }

    bool statsSinglePageCompatible = (osdDisplayPort->rows >= OSD_STATS_SINGLE_PAGE_MIN_ROWS);
    static uint8_t statsCurrentPage = 0;
    static bool statsDisplayed = false;
    static bool statsAutoPagingEnabled = true;

    // Detect arm/disarm
    if (armState != ARMING_FLAG(ARMED)) {
        if (ARMING_FLAG(ARMED)) {
            // Display the "Arming" screen
            statsDisplayed = false;
            osdResetStats();
            osdShowArmed();
            uint32_t delay = ARMED_SCREEN_DISPLAY_TIME;
#if defined(USE_SAFE_HOME)
            if (posControl.safehomeState.distance)
                delay *= 3;
#endif
            osdSetNextRefreshIn(delay);
        } else {
            // Display the "Stats" screen
            statsDisplayed = true;
            statsCurrentPage = 0;
            statsAutoPagingEnabled = osdConfig()->stats_page_auto_swap_time > 0 ? true : false;
            osdShowStats(statsSinglePageCompatible, statsCurrentPage);
            osdSetNextRefreshIn(STATS_SCREEN_DISPLAY_TIME);
        }

        armState = ARMING_FLAG(ARMED);
    }

    // This block is entered when we're showing the "Splash", "Armed" or "Stats" screens
    if (resumeRefreshAt) {

        // Handle events only when the "Stats" screen is being displayed.
        if (statsDisplayed) {

             // Manual paging stick commands are only applicable to multi-page stats.
             // ******************************
             // For single-page stats, this effectively disables the ability to cancel the
             // automatic paging/updates with the stick commands. So unless stats_page_auto_swap_time
             // is set to 0 or greater than 4 (saved settings display interval is 5 seconds), then
             // "Saved Settings" should display if it is active within the refresh interval.
             // ******************************
             // With multi-page stats, "Saved Settings" could also be missed if the user
             // has canceled automatic paging using the stick commands, because that is only
             // updated when osdShowStats() is called. So, in that case, they would only see
             // the "Saved Settings" message if they happen to manually change pages using the
             // stick commands within the interval the message is displayed.
            bool manualPageUpRequested = false;
            bool manualPageDownRequested = false;
            if (!statsSinglePageCompatible) {
                // These methods ensure the paging stick commands are held for a brief period
                // Otherwise it can result in a race condition where the stats are
                // updated too quickly and can result in partial blanks, etc.
                if (osdIsPageUpStickCommandHeld()) {
                    manualPageUpRequested = true;
                    statsAutoPagingEnabled = false;
                } else if (osdIsPageDownStickCommandHeld()) {
                    manualPageDownRequested = true;
                    statsAutoPagingEnabled = false;
                }
            }

            if (statsAutoPagingEnabled) {
                // Alternate screens for multi-page stats.
                // Also, refreshes screen at swap interval for single-page stats.
                if (OSD_ALTERNATING_CHOICES((osdConfig()->stats_page_auto_swap_time * 1000), 2)) {
                    if (statsCurrentPage == 0) {
                        osdShowStats(statsSinglePageCompatible, statsCurrentPage);
                        statsCurrentPage = 1;
                    }
                } else {
                    if (statsCurrentPage == 1) {
                        osdShowStats(statsSinglePageCompatible, statsCurrentPage);
                        statsCurrentPage = 0;
                    }
                }
            } else {
                // Process manual page change events for multi-page stats.
                if (manualPageUpRequested) {
                    osdShowStats(statsSinglePageCompatible, 1);
                    statsCurrentPage = 1;
                } else if (manualPageDownRequested) {
                    osdShowStats(statsSinglePageCompatible, 0);
                    statsCurrentPage = 0;
                }
            }
        }

        // Handle events when either "Splash", "Armed" or "Stats" screens are displayed.
        if ((currentTimeUs > resumeRefreshAt) || OSD_RESUME_UPDATES_STICK_COMMAND) {
            // Time elapsed or canceled by stick commands.
            // Exit to normal OSD operation.
            displayClearScreen(osdDisplayPort);
            resumeRefreshAt = 0;
            statsDisplayed = false;
        } else {
            // Continue "Splash", "Armed" or "Stats" screens.
            displayHeartbeat(osdDisplayPort);
        }

        return;
    }

#ifdef USE_CMS
    if (!displayIsGrabbed(osdDisplayPort)) {
        displayBeginTransaction(osdDisplayPort, DISPLAY_TRANSACTION_OPT_RESET_DRAWING);
        if (fullRedraw) {
            displayClearScreen(osdDisplayPort);
            fullRedraw = false;
        }
        osdDrawNextElement();
        displayHeartbeat(osdDisplayPort);
        displayCommitTransaction(osdDisplayPort);
#ifdef OSD_CALLS_CMS
    } else {
        cmsUpdate(currentTimeUs);
#endif
    }
#endif
}

/*
 * Called periodically by the scheduler
 */
void osdUpdate(timeUs_t currentTimeUs)
{
    static uint32_t counter = 0;

    // don't touch buffers if DMA transaction is in progress
    if (displayIsTransferInProgress(osdDisplayPort)) {
        return;
    }

    if (!osdDisplayIsReady) {
        osdCompleteAsyncInitialization();
        return;
    }

#if defined(OSD_ALTERNATE_LAYOUT_COUNT) && OSD_ALTERNATE_LAYOUT_COUNT > 0
    // Check if the layout has changed. Higher numbered
    // boxes take priority.
    unsigned activeLayout;
    if (layoutOverride >= 0) {
        activeLayout = layoutOverride;
        // Check for timed override, it will go into effect on
        // the next OSD iteration
        if (layoutOverrideUntil > 0 && millis() > layoutOverrideUntil) {
            layoutOverrideUntil = 0;
            layoutOverride = -1;
        }
    } else if (osdConfig()->osd_failsafe_switch_layout && FLIGHT_MODE(FAILSAFE_MODE)) {
        activeLayout = 0;
    } else {
#if OSD_ALTERNATE_LAYOUT_COUNT > 2
        if (IS_RC_MODE_ACTIVE(BOXOSDALT3))
            activeLayout = 3;
        else
#endif
#if OSD_ALTERNATE_LAYOUT_COUNT > 1
        if (IS_RC_MODE_ACTIVE(BOXOSDALT2))
            activeLayout = 2;
        else
#endif
        if (IS_RC_MODE_ACTIVE(BOXOSDALT1))
            activeLayout = 1;
        else
#ifdef USE_PROGRAMMING_FRAMEWORK
        if (LOGIC_CONDITION_GLOBAL_FLAG(LOGIC_CONDITION_GLOBAL_FLAG_OVERRIDE_OSD_LAYOUT))
            activeLayout = constrain(logicConditionValuesByType[LOGIC_CONDITION_SET_OSD_LAYOUT], 0, OSD_ALTERNATE_LAYOUT_COUNT);
        else
#endif
            activeLayout = 0;
    }
    if (currentLayout != activeLayout) {
        currentLayout = activeLayout;
        osdStartFullRedraw();
    }
#endif

#define DRAW_FREQ_DENOM     4
#define STATS_FREQ_DENOM    50
    counter++;

    if ((counter % STATS_FREQ_DENOM) == 0) {
        osdUpdateStats();
    }

    if ((counter % DRAW_FREQ_DENOM) == 0) {
        // redraw values in buffer
        osdRefresh(currentTimeUs);
    } else {
        // rest of time redraw screen
        displayDrawScreen(osdDisplayPort);
    }

#ifdef USE_CMS
    // do not allow ARM if we are in menu
    if (displayIsGrabbed(osdDisplayPort)) {
        ENABLE_ARMING_FLAG(ARMING_DISABLED_OSD_MENU);
    } else {
        DISABLE_ARMING_FLAG(ARMING_DISABLED_OSD_MENU);
    }
#endif
}

void osdStartFullRedraw(void)
{
    fullRedraw = true;
}

void osdOverrideLayout(int layout, timeMs_t duration)
{
    layoutOverride = constrain(layout, -1, ARRAYLEN(osdLayoutsConfig()->item_pos) - 1);
    if (layoutOverride >= 0 && duration > 0) {
        layoutOverrideUntil = millis() + duration;
    } else {
        layoutOverrideUntil = 0;
    }
}

int osdGetActiveLayout(bool *overridden)
{
    if (overridden) {
        *overridden = layoutOverride >= 0;
    }
    return currentLayout;
}

bool osdItemIsFixed(osd_items_e item)
{
    return item == OSD_CROSSHAIRS ||
        item == OSD_ARTIFICIAL_HORIZON ||
        item == OSD_HORIZON_SIDEBARS;
}

displayPort_t *osdGetDisplayPort(void)
{
    return osdDisplayPort;
}

displayCanvas_t *osdGetDisplayPortCanvas(void)
{
#if defined(USE_CANVAS)
    if (osdDisplayHasCanvas) {
        return &osdCanvas;
    }
#endif
    return NULL;
}

timeMs_t systemMessageCycleTime(unsigned messageCount, const char **messages){
    uint8_t i = 0;
    float factor = 1.0f;
    while (i < messageCount) {
        if ((float)strlen(messages[i]) / 15.0f > factor) {
            factor = (float)strlen(messages[i]) / 15.0f;
        }
        i++;
    }
    return osdConfig()->system_msg_display_time * factor;
}

textAttributes_t osdGetSystemMessage(char *buff, size_t buff_size, bool isCenteredText)
{
    textAttributes_t elemAttr = TEXT_ATTRIBUTES_NONE;

    if (buff != NULL) {
        const char *message = NULL;
        char messageBuf[MAX(SETTING_MAX_NAME_LENGTH, OSD_MESSAGE_LENGTH+1)];
        // We might have up to 5 messages to show.
        const char *messages[5];
        unsigned messageCount = 0;
        const char *failsafeInfoMessage = NULL;
        const char *invertedInfoMessage = NULL;

        if (ARMING_FLAG(ARMED)) {
            if (FLIGHT_MODE(FAILSAFE_MODE) || FLIGHT_MODE(NAV_RTH_MODE) || FLIGHT_MODE(NAV_WP_MODE) || navigationIsExecutingAnEmergencyLanding()) {
                if (isWaypointMissionRTHActive()) {
                    // if RTH activated whilst WP mode selected, remind pilot to cancel WP mode to exit RTH
                    messages[messageCount++] = OSD_MESSAGE_STR(OSD_MSG_WP_RTH_CANCEL);
                }
                if (navGetCurrentStateFlags() & NAV_AUTO_WP_DONE) {
                    messages[messageCount++] = STATE(LANDING_DETECTED) ? OSD_MESSAGE_STR(OSD_MSG_WP_LANDED) : OSD_MESSAGE_STR(OSD_MSG_WP_FINISHED);
                } else if (NAV_Status.state == MW_NAV_STATE_WP_ENROUTE) {
                    // Countdown display for remaining Waypoints
                    char buf[6];
                    osdFormatDistanceSymbol(buf, posControl.wpDistance, 0);
                    tfp_sprintf(messageBuf, "TO WP %u/%u (%s)", getGeoWaypointNumber(posControl.activeWaypointIndex), posControl.geoWaypointCount, buf);
                    messages[messageCount++] = messageBuf;
                } else if (NAV_Status.state == MW_NAV_STATE_HOLD_TIMED) {
                    if (navConfig()->general.waypoint_enforce_altitude && !posControl.wpAltitudeReached) {
                        messages[messageCount++] = OSD_MESSAGE_STR(OSD_MSG_ADJUSTING_WP_ALT);
                    } else {
                        // WP hold time countdown in seconds
                        timeMs_t currentTime = millis();
                        int holdTimeRemaining = posControl.waypointList[posControl.activeWaypointIndex].p1 - (int)(MS2S(currentTime - posControl.wpReachedTime));
                        holdTimeRemaining = holdTimeRemaining >= 0 ? holdTimeRemaining : 0;

                        tfp_sprintf(messageBuf, "HOLDING WP FOR %2u S", holdTimeRemaining);

                        messages[messageCount++] = messageBuf;
                    }
                } else {
                    const char *navStateMessage = navigationStateMessage();
                    if (navStateMessage) {
                        messages[messageCount++] = navStateMessage;
                    }
                }
#if defined(USE_SAFE_HOME)
                const char *safehomeMessage = divertingToSafehomeMessage();
                if (safehomeMessage) {
                    messages[messageCount++] = safehomeMessage;
                }
#endif
                if (FLIGHT_MODE(FAILSAFE_MODE)) {
                    // In FS mode while being armed too
                    const char *failsafePhaseMessage = osdFailsafePhaseMessage();
                    failsafeInfoMessage = osdFailsafeInfoMessage();

                    if (failsafePhaseMessage) {
                        messages[messageCount++] = failsafePhaseMessage;
                    }
                    if (failsafeInfoMessage) {
                        messages[messageCount++] = failsafeInfoMessage;
                    }
                }
            } else {    /* messages shown only when Failsafe, WP, RTH or Emergency Landing not active */
                if (STATE(FIXED_WING_LEGACY) && (navGetCurrentStateFlags() & NAV_CTL_LAUNCH)) {
                    messages[messageCount++] = navConfig()->fw.launch_manual_throttle ? OSD_MESSAGE_STR(OSD_MSG_AUTOLAUNCH_MANUAL) :
                                                                                        OSD_MESSAGE_STR(OSD_MSG_AUTOLAUNCH);
                    const char *launchStateMessage = fixedWingLaunchStateMessage();
                    if (launchStateMessage) {
                        messages[messageCount++] = launchStateMessage;
                    }
                } else {
                    if (FLIGHT_MODE(NAV_ALTHOLD_MODE) && !navigationRequiresAngleMode()) {
                        // ALTHOLD might be enabled alongside ANGLE/HORIZON/ACRO
                        // when it doesn't require ANGLE mode (required only in FW
                        // right now). If if requires ANGLE, its display is handled
                        // by OSD_FLYMODE.
                        messages[messageCount++] = OSD_MESSAGE_STR(OSD_MSG_ALTITUDE_HOLD);
                    }
                    if (IS_RC_MODE_ACTIVE(BOXAUTOTRIM) && !feature(FEATURE_FW_AUTOTRIM)) {
                        messages[messageCount++] = OSD_MESSAGE_STR(OSD_MSG_AUTOTRIM);
                    }
                    if (IS_RC_MODE_ACTIVE(BOXAUTOTUNE)) {
                        messages[messageCount++] = OSD_MESSAGE_STR(OSD_MSG_AUTOTUNE);
                        if (FLIGHT_MODE(MANUAL_MODE)) {
                            messages[messageCount++] = OSD_MESSAGE_STR(OSD_MSG_AUTOTUNE_ACRO);
                        }
                    }
                    if (IS_RC_MODE_ACTIVE(BOXAUTOLEVEL) && (FLIGHT_MODE(ANGLE_MODE) || FLIGHT_MODE(HORIZON_MODE) || (navigationRequiresAngleMode() && !navigationIsControllingAltitude()))) {
                            messages[messageCount++] = OSD_MESSAGE_STR(OSD_MSG_AUTOLEVEL);
                    }
                    if (FLIGHT_MODE(HEADFREE_MODE)) {
                        messages[messageCount++] = OSD_MESSAGE_STR(OSD_MSG_HEADFREE);
                    }
                    if (FLIGHT_MODE(SOARING_MODE)) {
                        messages[messageCount++] = OSD_MESSAGE_STR(OSD_MSG_NAV_SOARING);
                    }
                    if (posControl.flags.wpMissionPlannerActive) {
                        messages[messageCount++] = OSD_MESSAGE_STR(OSD_MSG_MISSION_PLANNER);
                    }
                    if (STATE(LANDING_DETECTED)) {
                        messages[messageCount++] = OSD_MESSAGE_STR(OSD_MSG_LANDED);
                    }
                }
            }
        } else if (ARMING_FLAG(ARMING_DISABLED_ALL_FLAGS)) {
            unsigned invalidIndex;

            // Check if we're unable to arm for some reason
            if (ARMING_FLAG(ARMING_DISABLED_INVALID_SETTING) && !settingsValidate(&invalidIndex)) {

                    const setting_t *setting = settingGet(invalidIndex);
                    settingGetName(setting, messageBuf);
                    for (int ii = 0; messageBuf[ii]; ii++) {
                        messageBuf[ii] = sl_toupper(messageBuf[ii]);
                    }
                    invertedInfoMessage = messageBuf;
                    messages[messageCount++] = invertedInfoMessage;

                    invertedInfoMessage = OSD_MESSAGE_STR(OSD_MSG_INVALID_SETTING);
                    messages[messageCount++] = invertedInfoMessage;

            } else {

                    invertedInfoMessage = OSD_MESSAGE_STR(OSD_MSG_UNABLE_ARM);
                    messages[messageCount++] = invertedInfoMessage;

                    // Show the reason for not arming
                    messages[messageCount++] = osdArmingDisabledReasonMessage();

            }
        } else if (!ARMING_FLAG(ARMED)) {
            if (isWaypointListValid()) {
                messages[messageCount++] = OSD_MESSAGE_STR(OSD_MSG_WP_MISSION_LOADED);
            }
        }

        /* Messages that are shown regardless of Arming state */

        if (savingSettings == true) {
           messages[messageCount++] = OSD_MESSAGE_STR(OSD_MSG_SAVING_SETTNGS);
        } else if (notify_settings_saved > 0) {
            if (millis() > notify_settings_saved) {
                notify_settings_saved = 0;
            } else {
                messages[messageCount++] = OSD_MESSAGE_STR(OSD_MSG_SETTINGS_SAVED);
            }
        }

        if (messageCount > 0) {
            message = messages[OSD_ALTERNATING_CHOICES(systemMessageCycleTime(messageCount, messages), messageCount)];
            if (message == failsafeInfoMessage) {
                // failsafeInfoMessage is not useful for recovering
                // a lost model, but might help avoiding a crash.
                // Blink to grab user attention.
                TEXT_ATTRIBUTES_ADD_BLINK(elemAttr);
            } else if (message == invertedInfoMessage) {
                TEXT_ATTRIBUTES_ADD_INVERTED(elemAttr);
            }
            // We're shoing either failsafePhaseMessage or
            // navStateMessage. Don't BLINK here since
            // having this text available might be crucial
            // during a lost aircraft recovery and blinking
            // will cause it to be missing from some frames.
        }

        osdFormatMessage(buff, buff_size, message, isCenteredText);
    }
    return elemAttr;
}

void osdResetWarningFlags(void)
{
    osdWarningsFlags = 0;
}

static bool osdCheckWarning(bool condition, uint8_t warningFlag, uint8_t *warningsCount)
{
#define WARNING_REDISPLAY_DURATION 5000;    // milliseconds

    const timeMs_t currentTimeMs = millis();
    static timeMs_t warningDisplayStartTime = 0;
    static timeMs_t redisplayStartTimeMs = 0;
    static uint16_t osdWarningTimerDuration;
    static uint8_t newWarningFlags;

    if (condition) {    // condition required to trigger warning
        if (!(osdWarningsFlags & warningFlag)) {
            osdWarningsFlags |= warningFlag;
            newWarningFlags |= warningFlag;
            redisplayStartTimeMs = 0;
        }
#ifdef USE_DEV_TOOLS
        if (systemConfig()->groundTestMode) {
            return true;
        }
#endif
        /* Warnings displayed in full for set time before shrinking down to alert symbol with warning count only.
         * All current warnings then redisplayed for 5s on 30s rolling cycle.
         * New warnings dislayed individually for 10s */
        if (currentTimeMs > redisplayStartTimeMs) {
            warningDisplayStartTime = currentTimeMs;
            osdWarningTimerDuration = newWarningFlags ? 10000 : WARNING_REDISPLAY_DURATION;
            redisplayStartTimeMs = currentTimeMs + osdWarningTimerDuration + 30000;
        }

        if (currentTimeMs - warningDisplayStartTime < osdWarningTimerDuration) {
            return (newWarningFlags & warningFlag) || osdWarningTimerDuration == WARNING_REDISPLAY_DURATION;
        } else {
            newWarningFlags = 0;
        }
        *warningsCount += 1;
    } else if (osdWarningsFlags & warningFlag) {
        osdWarningsFlags &= ~warningFlag;
    }

    return false;
}

static textAttributes_t osdGetMultiFunctionMessage(char *buff)
{
    /* Message length limit 10 char max */

    textAttributes_t elemAttr = TEXT_ATTRIBUTES_NONE;
    static uint8_t warningsCount;
    const char *message = NULL;

    /* --- FUNCTIONS --- */
    multi_function_e selectedFunction = multiFunctionSelection();
    if (selectedFunction) {
        message = "N/A NEXT >";     // Default message if function unavailable
        switch (selectedFunction) {
        case MULTI_FUNC_NONE:
        case MULTI_FUNC_1:
            message = warningsCount ? "WARNINGS !" : "0 WARNINGS";
            break;
        case MULTI_FUNC_2:
            message = posControl.flags.manualEmergLandActive ? "ABORT LAND" : "EMERG LAND";
            break;
        case MULTI_FUNC_3:
#if defined(USE_SAFE_HOME)
            if (navConfig()->general.flags.safehome_usage_mode != SAFEHOME_USAGE_OFF) {
                message = MULTI_FUNC_FLAG(MF_SUSPEND_SAFEHOMES) ? "USE SFHOME" : "SUS SFHOME";
            }
#endif
            break;
        case MULTI_FUNC_4:
            if (navConfig()->general.flags.rth_trackback_mode != RTH_TRACKBACK_OFF) {
                message = MULTI_FUNC_FLAG(MF_SUSPEND_TRACKBACK) ? "USE TKBACK" : "SUS TKBACK";
            }
            break;
        case MULTI_FUNC_5:
#ifdef USE_DSHOT
            if (STATE(MULTIROTOR)) {
                message = MULTI_FUNC_FLAG(MF_TURTLE_MODE) ? "USE TURTLE" : "END TURTLE";
            }
#endif
            break;
        case MULTI_FUNC_6:
            message = ARMING_FLAG(ARMED) ? "NOW ARMED " : "EMERG ARM ";
            break;
        case MULTI_FUNC_END:
            break;
        }

        strcpy(buff, message);
        return elemAttr;
    }

    /* --- WARNINGS --- */
    const char *messages[7];
    uint8_t messageCount = 0;
    bool warningCondition = false;
    warningsCount = 0;
    uint8_t warningFlagID = 1;

    // Low Battery
    const batteryState_e batteryState = getBatteryState();
    warningCondition = batteryState == BATTERY_CRITICAL || batteryState == BATTERY_WARNING;
    if (osdCheckWarning(warningCondition, warningFlagID, &warningsCount)) {
        messages[messageCount++] = batteryState == BATTERY_CRITICAL ? "BATT EMPTY" : "BATT LOW !";
    }

    // Vibration levels   TODO - needs better vibration measurement to be useful
    // const float vibrationLevel = accGetVibrationLevel();
    // warningCondition = vibrationLevel > 1.5f;
    // if (osdCheckWarning(warningCondition, warningFlagID <<= 1, &warningsCount)) {
        // messages[messageCount++] = vibrationLevel > 2.5f ? "BAD VIBRTN" : "VIBRATION!";
    // }

#if defined(USE_GPS)
    // GPS Fix and Failure
    if (feature(FEATURE_GPS)) {
        if (osdCheckWarning(!STATE(GPS_FIX), warningFlagID <<= 1, &warningsCount)) {
            bool gpsFailed = getHwGPSStatus() == HW_SENSOR_UNAVAILABLE;
            messages[messageCount++] = gpsFailed ? "GPS FAILED" : "NO GPS FIX";
        }
    }

    // RTH sanity (warning if RTH heads 200m further away from home than closest point)
    warningCondition = NAV_Status.state == MW_NAV_STATE_RTH_ENROUTE && !posControl.flags.rthTrackbackActive &&
                       (posControl.homeDistance - posControl.rthSanityChecker.minimalDistanceToHome) > 20000;
    if (osdCheckWarning(warningCondition, warningFlagID <<= 1, &warningsCount)) {
        messages[messageCount++] = "RTH SANITY";
    }

    // Altitude sanity (warning if significant mismatch between estimated and GPS altitude)
    if (osdCheckWarning(posControl.flags.gpsCfEstimatedAltitudeMismatch, warningFlagID <<= 1, &warningsCount)) {
        messages[messageCount++] = "ALT SANITY";
    }
#endif

#if defined(USE_MAG)
    // Magnetometer failure
    if (requestedSensors[SENSOR_INDEX_MAG] != MAG_NONE) {
        hardwareSensorStatus_e magStatus = getHwCompassStatus();
        if (osdCheckWarning(magStatus == HW_SENSOR_UNAVAILABLE || magStatus == HW_SENSOR_UNHEALTHY, warningFlagID <<= 1, &warningsCount)) {
            messages[messageCount++] = "MAG FAILED";
        }
    }
#endif

#ifdef USE_DEV_TOOLS
    if (osdCheckWarning(systemConfig()->groundTestMode, warningFlagID <<= 1, &warningsCount)) {
        messages[messageCount++] = "GRD TEST !";
    }
#endif

    if (messageCount) {
        message = messages[OSD_ALTERNATING_CHOICES(1000, messageCount)];    // display each warning on 1s cycle
        strcpy(buff, message);
        TEXT_ATTRIBUTES_ADD_BLINK(elemAttr);
    } else if (warningsCount) {
        buff[0] = SYM_ALERT;
        tfp_sprintf(buff + 1, "%u        ", warningsCount);
    }

    return elemAttr;
}
#endif // OSD<|MERGE_RESOLUTION|>--- conflicted
+++ resolved
@@ -2020,19 +2020,6 @@
     case OSD_ALTITUDE:
         {
             int32_t alt = osdGetAltitude();
-<<<<<<< HEAD
-
-#ifndef DISABLE_MSP_BF_COMPAT   // IF BFCOMPAT is not supported, there's no need to check for it
-            if (isBfCompatibleVideoSystem(osdConfig())) {
-                // Use the same formatting function used for distance, which provides the proper scaling functionality
-                osdFormatDistanceSymbol(buff, alt, 0);
-            } else {
-                osdFormatAltitudeSymbol(buff, alt);
-            }
-#else
-            // BFCOMPAT mode not supported, directly call original altitude formatting function
-=======
->>>>>>> 029ae302
             osdFormatAltitudeSymbol(buff, alt);
 
             uint16_t alt_alarm = osdConfig()->alt_alarm;
@@ -2060,7 +2047,6 @@
             }
             return true;
         }
-
 
     case OSD_ALTITUDE_MSL:
         {
@@ -3604,17 +3590,10 @@
             elementIndex = OSD_AIR_MAX_SPEED;
         }
         if (elementIndex == OSD_GLIDE_RANGE) {
-<<<<<<< HEAD
-            elementIndex = feature(FEATURE_CURRENT_METER) ? OSD_CLIMB_EFFICIENCY : OSD_MULTI_FUNCTION;
-        }
-        if (elementIndex == OSD_NAV_WP_MULTI_MISSION_INDEX) {
-            elementIndex = OSD_MULTI_FUNCTION;
-=======
             elementIndex = feature(FEATURE_CURRENT_METER) ? OSD_CLIMB_EFFICIENCY : OSD_PILOT_NAME;
         }
         if (elementIndex == OSD_NAV_WP_MULTI_MISSION_INDEX) {
             elementIndex = OSD_PILOT_NAME;
->>>>>>> 029ae302
         }
     }
 
