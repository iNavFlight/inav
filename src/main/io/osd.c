/*
 * This file is part of Cleanflight.
 *
 * Cleanflight is free software: you can redistribute it and/or modify
 * it under the terms of the GNU General Public License as published by
 * the Free Software Foundation, either version 3 of the License, or
 * (at your option) any later version.
 *
 * Cleanflight is distributed in the hope that it will be useful,
 * but WITHOUT ANY WARRANTY; without even the implied warranty of
 * MERCHANTABILITY or FITNESS FOR A PARTICULAR PURPOSE.  See the
 * GNU General Public License for more details.
 *
 * You should have received a copy of the GNU General Public License
 * along with Cleanflight.  If not, see <http://www.gnu.org/licenses/>.
 */

/*
 Created by Marcin Baliniak
 some functions based on MinimOSD

 OSD-CMS separation by jflyper
 */

#include <stdbool.h>
#include <stdint.h>
#include <stdlib.h>
#include <string.h>
#include <ctype.h>
#include <math.h>
#include <inttypes.h>

#include "platform.h"

#ifdef USE_OSD

#include "build/debug.h"
#include "build/version.h"

#include "cms/cms.h"
#include "cms/cms_types.h"
#include "cms/cms_menu_osd.h"

#include "common/axis.h"
#include "common/constants.h"
#include "common/filter.h"
#include "common/log.h"
#include "common/olc.h"
#include "common/printf.h"
#include "common/string_light.h"
#include "common/time.h"
#include "common/typeconversion.h"
#include "common/utils.h"

#include "config/feature.h"
#include "config/parameter_group.h"
#include "config/parameter_group_ids.h"

#include "drivers/display.h"
#include "drivers/display_canvas.h"
#include "drivers/display_font_metadata.h"
#include "drivers/osd_symbols.h"
#include "drivers/time.h"
#include "drivers/vtx_common.h"

#include "io/adsb.h"
#include "io/flashfs.h"
#include "io/gps.h"
#include "io/osd.h"
#include "io/osd_common.h"
#include "io/osd_hud.h"
#include "io/osd_utils.h"
#include "io/displayport_msp_bf_compat.h"
#include "io/vtx.h"
#include "io/vtx_string.h"

#include "io/osd/custom_elements.h"

#include "fc/config.h"
#include "fc/controlrate_profile.h"
#include "fc/fc_core.h"
#include "fc/fc_tasks.h"
#include "fc/multifunction.h"
#include "fc/rc_adjustments.h"
#include "fc/rc_controls.h"
#include "fc/rc_modes.h"
#include "fc/runtime_config.h"
#include "fc/settings.h"

#include "flight/imu.h"
#include "flight/mixer.h"
#include "flight/pid.h"
#include "flight/power_limits.h"
#include "flight/rth_estimator.h"
#include "flight/servos.h"
#include "flight/wind_estimator.h"

#include "navigation/navigation.h"
#include "navigation/navigation_private.h"

#include "rx/rx.h"
#include "rx/msp_override.h"

#include "sensors/acceleration.h"
#include "sensors/battery.h"
#include "sensors/boardalignment.h"
#include "sensors/compass.h"
#include "sensors/diagnostics.h"
#include "sensors/sensors.h"
#include "sensors/pitotmeter.h"
#include "sensors/temperature.h"
#include "sensors/esc_sensor.h"
#include "sensors/rangefinder.h"

#include "programming/logic_condition.h"
#include "programming/global_variables.h"

#ifdef USE_HARDWARE_REVISION_DETECTION
#include "hardware_revision.h"
#endif

#define VIDEO_BUFFER_CHARS_PAL    480
#define VIDEO_BUFFER_CHARS_HDZERO 900
#define VIDEO_BUFFER_CHARS_DJIWTF 1320

#define GFORCE_FILTER_TC 0.2

#define OSD_STATS_SINGLE_PAGE_MIN_ROWS 18
#define IS_HI(X)  (rxGetChannelValue(X) > 1750)
#define IS_LO(X)  (rxGetChannelValue(X) < 1250)
#define IS_MID(X) (rxGetChannelValue(X) > 1250 && rxGetChannelValue(X) < 1750)

#define OSD_RESUME_UPDATES_STICK_COMMAND (checkStickPosition(THR_HI) || checkStickPosition(PIT_HI))
#define STATS_PAGE2 (checkStickPosition(ROL_HI))
#define STATS_PAGE1 (checkStickPosition(ROL_LO))

#define SPLASH_SCREEN_DISPLAY_TIME 4000 // ms
#define STATS_SCREEN_DISPLAY_TIME 60000 // ms

#define EFFICIENCY_UPDATE_INTERVAL (5 * 1000)

// Adjust OSD_MESSAGE's default position when
// changing OSD_MESSAGE_LENGTH
#define OSD_MESSAGE_LENGTH 28
#define OSD_ALTERNATING_CHOICES(ms, num_choices) ((millis() / ms) % num_choices)
#define _CONST_STR_SIZE(s) ((sizeof(s)/sizeof(s[0]))-1) // -1 to avoid counting final '\0'
// Wrap all string constants intenteded for display as messages with
// this macro to ensure compile time length validation.
#define OSD_MESSAGE_STR(x) ({ \
    STATIC_ASSERT(_CONST_STR_SIZE(x) <= OSD_MESSAGE_LENGTH, message_string_ ## __COUNTER__ ## _too_long); \
    x; \
})

#define OSD_CHR_IS_NUM(c) (c >= '0' && c <= '9')

#define OSD_CENTER_LEN(x) ((osdDisplayPort->cols - x) / 2)
#define OSD_CENTER_S(s) OSD_CENTER_LEN(strlen(s))

#define OSD_MIN_FONT_VERSION 3

static timeMs_t linearDescentMessageMs  = 0;
static timeMs_t notify_settings_saved   = 0;
static bool     savingSettings          = false;

static unsigned currentLayout = 0;
static int layoutOverride = -1;
static bool hasExtendedFont = false; // Wether the font supports characters > 256
static timeMs_t layoutOverrideUntil = 0;
static pt1Filter_t GForceFilter, GForceFilterAxis[XYZ_AXIS_COUNT];
static float GForce, GForceAxis[XYZ_AXIS_COUNT];

typedef struct statistic_s {
    uint16_t max_speed;
    uint16_t max_3D_speed;
    uint16_t max_air_speed;
    uint16_t min_voltage; // /100
    int16_t max_current;
    int32_t max_power;
    int16_t min_rssi;
    int16_t min_lq; // for CRSF
    int16_t min_rssi_dbm; // for CRSF
    int32_t max_altitude;
    uint32_t max_distance;
} statistic_t;

static statistic_t stats;

static timeUs_t resumeRefreshAt = 0;
static bool refreshWaitForResumeCmdRelease;

static bool fullRedraw = false;

static uint8_t armState;

static textAttributes_t osdGetMultiFunctionMessage(char *buff);
static uint8_t osdWarningsFlags = 0;

typedef struct osdMapData_s {
    uint32_t scale;
    char referenceSymbol;
} osdMapData_t;

static osdMapData_t osdMapData;

static displayPort_t *osdDisplayPort;
static bool osdDisplayIsReady = false;
#if defined(USE_CANVAS)
static displayCanvas_t osdCanvas;
static bool osdDisplayHasCanvas;
#else
#define osdDisplayHasCanvas false
#endif

#define AH_MAX_PITCH_DEFAULT 20 // Specify default maximum AHI pitch value displayed (degrees)

PG_REGISTER_WITH_RESET_TEMPLATE(osdConfig_t, osdConfig, PG_OSD_CONFIG, 9);
PG_REGISTER_WITH_RESET_FN(osdLayoutsConfig_t, osdLayoutsConfig, PG_OSD_LAYOUTS_CONFIG, 1);

void osdStartedSaveProcess(void) {
    savingSettings = true;
}

void osdShowEEPROMSavedNotification(void) {
    savingSettings = false;
    notify_settings_saved = millis() + 5000;
}



bool osdDisplayIsPAL(void)
{
    return displayScreenSize(osdDisplayPort) == VIDEO_BUFFER_CHARS_PAL;
}

bool osdDisplayIsHD(void)
{
    if (displayScreenSize(osdDisplayPort) >= VIDEO_BUFFER_CHARS_HDZERO)
    {
        return true;
    }
    return false;
}



/*
 * Aligns text to the left side. Adds spaces at the end to keep string length unchanged.
 */
static void osdLeftAlignString(char *buff)
{
    uint8_t sp = 0, ch = 0;
    uint8_t len = strlen(buff);
    while (buff[sp] == ' ') sp++;
    for (ch = 0; ch < (len - sp); ch++) buff[ch] = buff[ch + sp];
    for (sp = ch; sp < len; sp++) buff[sp] = ' ';
}

/*
 * This is a simplified distance conversion code that does not use any scaling
 * but is fully compatible with the DJI G2 MSP Displayport OSD implementation.
 * (Based on osdSimpleAltitudeSymbol() implementation)
 */
/* void osdSimpleDistanceSymbol(char *buff, int32_t dist) {

    int32_t convertedDistance;
    char suffix;

    switch ((osd_unit_e)osdConfig()->units) {
        case OSD_UNIT_UK:
            FALLTHROUGH;
        case OSD_UNIT_GA:
            FALLTHROUGH;
        case OSD_UNIT_IMPERIAL:
            convertedDistance = CENTIMETERS_TO_FEET(dist);
            suffix = SYM_ALT_FT;
            break;
        case OSD_UNIT_METRIC_MPH:
            FALLTHROUGH;
        case OSD_UNIT_METRIC:
            convertedDistance = CENTIMETERS_TO_METERS(dist);
            suffix = SYM_ALT_M; // Intentionally use the altitude symbol, as the distance symbol is not defined in BFCOMPAT mode
            break;
    }

    tfp_sprintf(buff, "%5d", (int) convertedDistance); // 5 digits, allowing up to 99999 meters/feet, which should be plenty for 99.9% of use cases
    buff[5] = suffix;
    buff[6] = '\0';
} */

/**
 * Converts distance into a string based on the current unit system
 * prefixed by a a symbol to indicate the unit used.
 * @param dist Distance in centimeters
 */
static void osdFormatDistanceSymbol(char *buff, int32_t dist, uint8_t decimals)
{
    uint8_t digits = 3U;    // Total number of digits (including decimal point)
    uint8_t sym_index = 3U; // Position (index) at buffer of units symbol
    uint8_t symbol_m = SYM_DIST_M;
    uint8_t symbol_km = SYM_DIST_KM;
    uint8_t symbol_ft = SYM_DIST_FT;
    uint8_t symbol_mi = SYM_DIST_MI;
    uint8_t symbol_nm = SYM_DIST_NM;

#ifndef DISABLE_MSP_BF_COMPAT   // IF BFCOMPAT is not supported, there's no need to check for it and change the values
    if (isBfCompatibleVideoSystem(osdConfig())) {
        // Add one digit so up no switch to scaled decimal occurs above 99
        digits = 4U;
        sym_index = 4U;
        // Use altitude symbols on purpose, as it seems distance symbols are not defined in BFCOMPAT mode
        symbol_m = SYM_ALT_M;
        symbol_km = SYM_ALT_KM;
        symbol_ft = SYM_ALT_FT;
        symbol_mi = SYM_MI;
        symbol_nm = SYM_MI;
    }
#endif

    switch ((osd_unit_e)osdConfig()->units) {
    case OSD_UNIT_UK:
        FALLTHROUGH;
    case OSD_UNIT_IMPERIAL:
        if (osdFormatCentiNumber(buff, CENTIMETERS_TO_CENTIFEET(dist), FEET_PER_MILE, decimals, 3, digits, false)) {
            buff[sym_index] = symbol_mi;
        } else {
            buff[sym_index] = symbol_ft;
        }
        buff[sym_index + 1] = '\0';
        break;
    case OSD_UNIT_METRIC_MPH:
        FALLTHROUGH;
    case OSD_UNIT_METRIC:
        if (osdFormatCentiNumber(buff, dist, METERS_PER_KILOMETER, decimals, 3, digits, false)) {
            buff[sym_index] = symbol_km;
        } else {
            buff[sym_index] = symbol_m;
        }
        buff[sym_index + 1] = '\0';
        break;
    case OSD_UNIT_GA:
        if (osdFormatCentiNumber(buff, CENTIMETERS_TO_CENTIFEET(dist), (uint32_t)FEET_PER_NAUTICALMILE, decimals, 3, digits, false)) {
            buff[sym_index] = symbol_nm;
        } else {
            buff[sym_index] = symbol_ft;
        }
        buff[sym_index + 1] = '\0';
        break;
    }
}

/**
 * Converts distance into a string based on the current unit system.
 * @param dist Distance in centimeters
 */
static void osdFormatDistanceStr(char *buff, int32_t dist)
{
    int32_t centifeet;
    switch ((osd_unit_e)osdConfig()->units) {
    case OSD_UNIT_UK:
        FALLTHROUGH;
    case OSD_UNIT_IMPERIAL:
        centifeet = CENTIMETERS_TO_CENTIFEET(dist);
        if (abs(centifeet) < FEET_PER_MILE * 100 / 2) {
            // Show feet when dist < 0.5mi
            tfp_sprintf(buff, "%d%c", (int)(centifeet / 100), SYM_FT);
        } else {
            // Show miles when dist >= 0.5mi
            tfp_sprintf(buff, "%d.%02d%c", (int)(centifeet / (100*FEET_PER_MILE)),
                (abs(centifeet) % (100 * FEET_PER_MILE)) / FEET_PER_MILE, SYM_MI);
        }
        break;
    case OSD_UNIT_METRIC_MPH:
        FALLTHROUGH;
    case OSD_UNIT_METRIC:
        if (abs(dist) < METERS_PER_KILOMETER * 100) {
            // Show meters when dist < 1km
            tfp_sprintf(buff, "%d%c", (int)(dist / 100), SYM_M);
        } else {
            // Show kilometers when dist >= 1km
            tfp_sprintf(buff, "%d.%02d%c", (int)(dist / (100*METERS_PER_KILOMETER)),
                (abs(dist) % (100 * METERS_PER_KILOMETER)) / METERS_PER_KILOMETER, SYM_KM);
        }
        break;
    case OSD_UNIT_GA:
         centifeet = CENTIMETERS_TO_CENTIFEET(dist);
        if (abs(centifeet) < 100000) {
            // Show feet when dist < 1000ft
            tfp_sprintf(buff, "%d%c", (int)(centifeet / 100), SYM_FT);
        } else {
            // Show nautical miles when dist >= 1000ft
            tfp_sprintf(buff, "%d.%02d%c", (int)(centifeet / (100 * FEET_PER_NAUTICALMILE)),
                (int)((abs(centifeet) % (int)(100 * FEET_PER_NAUTICALMILE)) / FEET_PER_NAUTICALMILE), SYM_NM);
        }
        break;
    }
}

/**
 * Converts velocity based on the current unit system (kmh or mph).
 * @param alt Raw velocity (i.e. as taken from gpsSol.groundSpeed in centimeters/second)
 */
static int32_t osdConvertVelocityToUnit(int32_t vel)
{
    switch ((osd_unit_e)osdConfig()->units) {
    case OSD_UNIT_UK:
        FALLTHROUGH;
    case OSD_UNIT_METRIC_MPH:
        FALLTHROUGH;
    case OSD_UNIT_IMPERIAL:
        return CMSEC_TO_CENTIMPH(vel) / 100; // Convert to mph
    case OSD_UNIT_METRIC:
        return CMSEC_TO_CENTIKPH(vel) / 100;   // Convert to kmh
    case OSD_UNIT_GA:
        return CMSEC_TO_CENTIKNOTS(vel) / 100; // Convert to Knots
    }
    // Unreachable
    return -1;
}

/**
 * Converts velocity into a string based on the current unit system.
 * @param vel Raw velocity (i.e. as taken from gpsSol.groundSpeed in centimeters/seconds)
 * @param _3D is a 3D velocity
 * @param _max is a maximum velocity
 */
void osdFormatVelocityStr(char* buff, int32_t vel, bool _3D, bool _max)
{
    switch ((osd_unit_e)osdConfig()->units) {
    case OSD_UNIT_UK:
        FALLTHROUGH;
    case OSD_UNIT_METRIC_MPH:
        FALLTHROUGH;
    case OSD_UNIT_IMPERIAL:
        if (_max) {
            tfp_sprintf(buff, "%c%3d%c", SYM_MAX, (int)osdConvertVelocityToUnit(vel), (_3D ? SYM_3D_MPH : SYM_MPH));
        } else {
            tfp_sprintf(buff, "%3d%c", (int)osdConvertVelocityToUnit(vel), (_3D ? SYM_3D_MPH : SYM_MPH));
        }
        break;
    case OSD_UNIT_METRIC:
        if (_max) {
            tfp_sprintf(buff, "%c%3d%c", SYM_MAX, (int)osdConvertVelocityToUnit(vel), (_3D ? SYM_3D_KMH : SYM_KMH));
        } else {
            tfp_sprintf(buff, "%3d%c", (int)osdConvertVelocityToUnit(vel), (_3D ? SYM_3D_KMH : SYM_KMH));
        }
        break;
    case OSD_UNIT_GA:
        if (_max) {
            tfp_sprintf(buff, "%c%3d%c", SYM_MAX, (int)osdConvertVelocityToUnit(vel), (_3D ? SYM_3D_KT : SYM_KT));
        } else {
            tfp_sprintf(buff, "%3d%c", (int)osdConvertVelocityToUnit(vel), (_3D ? SYM_3D_KT : SYM_KT));
        }
        break;
    }
}

/**
 * Returns the average velocity. This always uses stats, so can be called as an OSD element later if wanted, to show a real time average
 */
static void osdGenerateAverageVelocityStr(char* buff) {
    uint32_t cmPerSec = getTotalTravelDistance() / getFlightTime();
    osdFormatVelocityStr(buff, cmPerSec, false, false);
}

/**
 * Converts wind speed into a string based on the current unit system, using
 * always 3 digits and an additional character for the unit at the right. buff
 * is null terminated.
 * @param ws Raw wind speed in cm/s
 */
#ifdef USE_WIND_ESTIMATOR
static void osdFormatWindSpeedStr(char *buff, int32_t ws, bool isValid)
{
    int32_t centivalue;
    char suffix;
    switch (osdConfig()->units) {
        case OSD_UNIT_UK:
            FALLTHROUGH;
        case OSD_UNIT_METRIC_MPH:
            FALLTHROUGH;
        case OSD_UNIT_IMPERIAL:
            centivalue = CMSEC_TO_CENTIMPH(ws);
            suffix = SYM_MPH;
            break;
        case OSD_UNIT_GA:
            centivalue = CMSEC_TO_CENTIKNOTS(ws);
            suffix = SYM_KT;
            break;
        default:
        case OSD_UNIT_METRIC:
            centivalue = CMSEC_TO_CENTIKPH(ws);
            suffix = SYM_KMH;
            break;
    }

    osdFormatCentiNumber(buff, centivalue, 0, 2, 0, 3, false);

    if (!isValid && ((millis() / 1000) % 4 < 2))
        suffix = '*';

    buff[3] = suffix;
    buff[4] = '\0';
}
#endif

/*
 * This is a simplified altitude conversion code that does not use any scaling
 * but is fully compatible with the DJI G2 MSP Displayport OSD implementation.
 */
/* void osdSimpleAltitudeSymbol(char *buff, int32_t alt) {

    int32_t convertedAltutude = 0;
    char suffix = '\0';

    switch ((osd_unit_e)osdConfig()->units) {
        case OSD_UNIT_UK:
            FALLTHROUGH;
        case OSD_UNIT_GA:
            FALLTHROUGH;
        case OSD_UNIT_IMPERIAL:
            convertedAltutude = CENTIMETERS_TO_FEET(alt);
            suffix = SYM_ALT_FT;
            break;
        case OSD_UNIT_METRIC_MPH:
            FALLTHROUGH;
        case OSD_UNIT_METRIC:
            convertedAltutude = CENTIMETERS_TO_METERS(alt);
            suffix = SYM_ALT_M;
            break;
    }

    tfp_sprintf(buff, "%4d", (int) convertedAltutude);
    buff[4] = suffix;
    buff[5] = '\0';
} */

/**
* Converts altitude into a string based on the current unit system
* prefixed by a a symbol to indicate the unit used.
* @param alt Raw altitude/distance (i.e. as taken from baro.BaroAlt in centimeters)
*/
void osdFormatAltitudeSymbol(char *buff, int32_t alt)
{
    uint8_t totalDigits = 4U;
    uint8_t digits = 4U;
    uint8_t symbolIndex = 4U;
    uint8_t symbolKFt = SYM_ALT_KFT;

    if (alt >= 0) {
        digits = 3U;
        buff[0] = ' ';
    }

#ifndef DISABLE_MSP_BF_COMPAT   // IF BFCOMPAT is not supported, there's no need to check for it and change the values  
    if (isBfCompatibleVideoSystem(osdConfig())) {
        totalDigits++;
        digits++;
        symbolIndex++;
        symbolKFt = SYM_ALT_FT;
    }
#endif

    switch ((osd_unit_e)osdConfig()->units) {
        case OSD_UNIT_UK:
            FALLTHROUGH;
        case OSD_UNIT_GA:
            FALLTHROUGH;
        case OSD_UNIT_IMPERIAL:
            if (osdFormatCentiNumber(buff + totalDigits - digits, CENTIMETERS_TO_CENTIFEET(alt), 1000, 0, 2, digits, false)) {
                // Scaled to kft
                buff[symbolIndex++] = symbolKFt;
            } else {
                // Formatted in feet
                buff[symbolIndex++] = SYM_ALT_FT;
            }
            buff[symbolIndex] = '\0';
            break;
        case OSD_UNIT_METRIC_MPH:
            FALLTHROUGH;
        case OSD_UNIT_METRIC:
            // alt is alredy in cm
            if (osdFormatCentiNumber(buff + totalDigits - digits, alt, 1000, 0, 2, digits, false)) {
                // Scaled to km
                buff[symbolIndex++] = SYM_ALT_KM;
            } else {
                // Formatted in m
                buff[symbolIndex++] = SYM_ALT_M;
            }
            buff[symbolIndex] = '\0';
            break;
    }
}

/**
* Converts altitude into a string based on the current unit system.
* @param alt Raw altitude/distance (i.e. as taken from baro.BaroAlt in centimeters)
*/
static void osdFormatAltitudeStr(char *buff, int32_t alt)
{
    int32_t value;
    switch ((osd_unit_e)osdConfig()->units) {
        case OSD_UNIT_UK:
            FALLTHROUGH;
        case OSD_UNIT_GA:
            FALLTHROUGH;
        case OSD_UNIT_IMPERIAL:
            value = CENTIMETERS_TO_FEET(alt);
            tfp_sprintf(buff, "%d%c", (int)value, SYM_FT);
            break;
        case OSD_UNIT_METRIC_MPH:
            FALLTHROUGH;
        case OSD_UNIT_METRIC:
            value = CENTIMETERS_TO_METERS(alt);
            tfp_sprintf(buff, "%d%c", (int)value, SYM_M);
            break;
    }
}

static void osdFormatTime(char *buff, uint32_t seconds, char sym_m, char sym_h)
{
    uint32_t value = seconds;
    char sym = sym_m;
    // Maximum value we can show in minutes is 99 minutes and 59 seconds
    if (seconds > (99 * 60) + 59) {
        sym = sym_h;
        value = seconds / 60;
    }
    buff[0] = sym;
    tfp_sprintf(buff + 1, "%02d:%02d", (int)(value / 60), (int)(value % 60));
}

static inline void osdFormatOnTime(char *buff)
{
    osdFormatTime(buff, micros() / 1000000, SYM_ON_M, SYM_ON_H);
}

static inline void osdFormatFlyTime(char *buff, textAttributes_t *attr)
{
    uint32_t seconds = getFlightTime();
    osdFormatTime(buff, seconds, SYM_FLY_M, SYM_FLY_H);
    if (attr && osdConfig()->time_alarm > 0) {
       if (seconds / 60 >= osdConfig()->time_alarm && ARMING_FLAG(ARMED)) {
            TEXT_ATTRIBUTES_ADD_BLINK(*attr);
        }
    }
}

/**
 * Trim whitespace from string. 
 * Used in Stats screen on lines with multiple values.
*/
char *osdFormatTrimWhiteSpace(char *buff)
{
    char *end;

    // Trim leading spaces
    while(isspace((unsigned char)*buff)) buff++;

    // All spaces?
    if(*buff == 0)  
    return buff;

    // Trim trailing spaces
    end = buff + strlen(buff) - 1;
    while(end > buff && isspace((unsigned char)*end)) end--;

    // Write new null terminator character
    end[1] = '\0';

    return buff;
}

/**
 * Converts RSSI into a % value used by the OSD.
 */
static uint16_t osdConvertRSSI(void)
{
    // change range to [0, 99]
    return constrain(getRSSI() * 100 / RSSI_MAX_VALUE, 0, 99);
}

static uint16_t osdGetCrsfLQ(void)
{
    int16_t statsLQ = rxLinkStatistics.uplinkLQ;
    int16_t scaledLQ = scaleRange(constrain(statsLQ, 0, 100), 0, 100, 170, 300);
    int16_t displayedLQ = 0;
    switch (osdConfig()->crsf_lq_format) {
        case OSD_CRSF_LQ_TYPE1:
            displayedLQ = statsLQ;
            break;
        case OSD_CRSF_LQ_TYPE2:
            displayedLQ = statsLQ;
            break;
        case OSD_CRSF_LQ_TYPE3:
            displayedLQ = rxLinkStatistics.rfMode >= 2 ? scaledLQ : statsLQ;
            break;
    }
    return displayedLQ;
}

static int16_t osdGetCrsfdBm(void)
{
    return rxLinkStatistics.uplinkRSSI;
}
/**
* Displays a temperature postfixed with a symbol depending on the current unit system
* @param label to display
* @param valid true if measurement is valid
* @param temperature in deciDegrees Celcius
*/
static void osdDisplayTemperature(uint8_t elemPosX, uint8_t elemPosY, uint16_t symbol, const char *label, bool valid, int16_t temperature, int16_t alarm_min, int16_t alarm_max)
{
    char buff[TEMPERATURE_LABEL_LEN + 2 < 6 ? 6 : TEMPERATURE_LABEL_LEN + 2];
    textAttributes_t elemAttr = valid ? TEXT_ATTRIBUTES_NONE : _TEXT_ATTRIBUTES_BLINK_BIT;
    uint8_t valueXOffset = 0;

    if (symbol) {
        buff[0] = symbol;
        buff[1] = '\0';
        displayWriteWithAttr(osdDisplayPort, elemPosX, elemPosY, buff, elemAttr);
        valueXOffset = 1;
    }
#ifdef USE_TEMPERATURE_SENSOR
    else if (label[0] != '\0') {
        uint8_t label_len = strnlen(label, TEMPERATURE_LABEL_LEN);
        memcpy(buff, label, label_len);
        memset(buff + label_len, ' ', TEMPERATURE_LABEL_LEN + 1 - label_len);
        buff[5] = '\0';
        displayWriteWithAttr(osdDisplayPort, elemPosX, elemPosY, buff, elemAttr);
        valueXOffset = osdConfig()->temp_label_align == OSD_ALIGN_LEFT ? 5 : label_len + 1;
    }
#else
    UNUSED(label);
#endif

    if (valid) {

        if ((temperature <= alarm_min) || (temperature >= alarm_max)) TEXT_ATTRIBUTES_ADD_BLINK(elemAttr);
        if (osdConfig()->units == OSD_UNIT_IMPERIAL) temperature = temperature * 9 / 5.0f + 320;
        tfp_sprintf(buff, "%3d", temperature / 10);

    } else
        strcpy(buff, "---");

    buff[3] = osdConfig()->units == OSD_UNIT_IMPERIAL ? SYM_TEMP_F : SYM_TEMP_C;
    buff[4] = '\0';

    displayWriteWithAttr(osdDisplayPort, elemPosX + valueXOffset, elemPosY, buff, elemAttr);
}

#ifdef USE_TEMPERATURE_SENSOR
static void osdDisplayTemperatureSensor(uint8_t elemPosX, uint8_t elemPosY, uint8_t sensorIndex)
{
    int16_t temperature;
    const bool valid = getSensorTemperature(sensorIndex, &temperature);
    const tempSensorConfig_t *sensorConfig = tempSensorConfig(sensorIndex);
    uint16_t symbol = sensorConfig->osdSymbol ? SYM_TEMP_SENSOR_FIRST + sensorConfig->osdSymbol - 1 : 0;
    osdDisplayTemperature(elemPosX, elemPosY, symbol, sensorConfig->label, valid, temperature, sensorConfig->alarm_min, sensorConfig->alarm_max);
}
#endif

static void osdFormatCoordinate(char *buff, char sym, int32_t val)
{
    // up to 4 for number + 1 for the symbol + null terminator + fill the rest with decimals
    const int coordinateLength = osdConfig()->coordinate_digits + 1;

    buff[0] = sym;
    int32_t integerPart = val / GPS_DEGREES_DIVIDER;
    // Latitude maximum integer width is 3 (-90) while
    // longitude maximum integer width is 4 (-180).
    int integerDigits = tfp_sprintf(buff + 1, (integerPart == 0 && val < 0) ? "-%d" : "%d", (int)integerPart);
    // We can show up to 7 digits in decimalPart.
    int32_t decimalPart = abs(val % (int)GPS_DEGREES_DIVIDER);
    STATIC_ASSERT(GPS_DEGREES_DIVIDER == 1e7, adjust_max_decimal_digits);
    int decimalDigits;
    bool bfcompat = false;  // Assume BFCOMPAT mode is no enabled

#ifndef DISABLE_MSP_BF_COMPAT // IF BFCOMPAT is not supported, there's no need to check for it
        if(isBfCompatibleVideoSystem(osdConfig())) {
            bfcompat = true;
        }
#endif

    if (!bfcompat) {
        decimalDigits = tfp_sprintf(buff + 1 + integerDigits, "%07d", (int)decimalPart);
        // Embbed the decimal separator
        buff[1 + integerDigits - 1] += SYM_ZERO_HALF_TRAILING_DOT - '0';
        buff[1 + integerDigits] += SYM_ZERO_HALF_LEADING_DOT - '0';
    } else {
        // BFCOMPAT mode enabled
        decimalDigits = tfp_sprintf(buff + 1 + integerDigits, ".%06d", (int)decimalPart);
    }
    // Fill up to coordinateLength with zeros
    int total = 1 + integerDigits + decimalDigits;
    while(total < coordinateLength) {
        buff[total] = '0';
        total++;
    }
    buff[coordinateLength] = '\0';
}

static void osdFormatCraftName(char *buff)
{
    if (strlen(systemConfig()->craftName) == 0)
            strcpy(buff, "CRAFT_NAME");
    else {
        for (int i = 0; i < MAX_NAME_LENGTH; i++) {
            buff[i] = sl_toupper((unsigned char)systemConfig()->craftName[i]);
            if (systemConfig()->craftName[i] == 0)
                break;
        }
    }
}

void osdFormatPilotName(char *buff)
{
    if (strlen(systemConfig()->pilotName) == 0)
            strcpy(buff, "PILOT_NAME");
    else {
        for (int i = 0; i < MAX_NAME_LENGTH; i++) {
            buff[i] = sl_toupper((unsigned char)systemConfig()->pilotName[i]);
            if (systemConfig()->pilotName[i] == 0)
                break;
        }
    }
}

static const char * osdArmingDisabledReasonMessage(void)
{
    const char *message = NULL;
    char messageBuf[MAX(SETTING_MAX_NAME_LENGTH, OSD_MESSAGE_LENGTH+1)];

    switch (isArmingDisabledReason()) {
        case ARMING_DISABLED_FAILSAFE_SYSTEM:
            // See handling of FAILSAFE_RX_LOSS_MONITORING in failsafe.c
            if (failsafePhase() == FAILSAFE_RX_LOSS_MONITORING) {
                if (failsafeIsReceivingRxData()) {
                    // reminder to disarm to exit FAILSAFE_RX_LOSS_MONITORING once timeout period ends
                    if (IS_RC_MODE_ACTIVE(BOXARM)) {
                        return OSD_MESSAGE_STR(OSD_MSG_TURN_ARM_SW_OFF);
                    }
                } else {
                    // Not receiving RX data
                    return OSD_MESSAGE_STR(OSD_MSG_RC_RX_LINK_LOST);
                }
            }
            return OSD_MESSAGE_STR(OSD_MSG_DISABLED_BY_FS);
        case ARMING_DISABLED_NOT_LEVEL:
            return OSD_MESSAGE_STR(OSD_MSG_AIRCRAFT_UNLEVEL);
        case ARMING_DISABLED_SENSORS_CALIBRATING:
            return OSD_MESSAGE_STR(OSD_MSG_SENSORS_CAL);
        case ARMING_DISABLED_SYSTEM_OVERLOADED:
            return OSD_MESSAGE_STR(OSD_MSG_SYS_OVERLOADED);
        case ARMING_DISABLED_NAVIGATION_UNSAFE:
            // Check the exact reason
            switch (navigationIsBlockingArming(NULL)) {
                char buf[6];
                case NAV_ARMING_BLOCKER_NONE:
                    break;
                case NAV_ARMING_BLOCKER_MISSING_GPS_FIX:
                    return OSD_MESSAGE_STR(OSD_MSG_WAITING_GPS_FIX);
                case NAV_ARMING_BLOCKER_NAV_IS_ALREADY_ACTIVE:
                    return OSD_MESSAGE_STR(OSD_MSG_DISABLE_NAV_FIRST);
                case NAV_ARMING_BLOCKER_FIRST_WAYPOINT_TOO_FAR:
                    osdFormatDistanceSymbol(buf, distanceToFirstWP(), 0);
                    tfp_sprintf(messageBuf, "FIRST WP TOO FAR (%s)", buf);
                    return message = messageBuf;
                case NAV_ARMING_BLOCKER_JUMP_WAYPOINT_ERROR:
                    return OSD_MESSAGE_STR(OSD_MSG_JUMP_WP_MISCONFIG);
            }
            break;
        case ARMING_DISABLED_COMPASS_NOT_CALIBRATED:
            return OSD_MESSAGE_STR(OSD_MSG_MAG_NOT_CAL);
        case ARMING_DISABLED_ACCELEROMETER_NOT_CALIBRATED:
            return OSD_MESSAGE_STR(OSD_MSG_ACC_NOT_CAL);
        case ARMING_DISABLED_ARM_SWITCH:
            return OSD_MESSAGE_STR(OSD_MSG_DISARM_1ST);
        case ARMING_DISABLED_HARDWARE_FAILURE:
            {
                if (!HW_SENSOR_IS_HEALTHY(getHwGyroStatus())) {
                    return OSD_MESSAGE_STR(OSD_MSG_GYRO_FAILURE);
                }
                if (!HW_SENSOR_IS_HEALTHY(getHwAccelerometerStatus())) {
                    return OSD_MESSAGE_STR(OSD_MSG_ACC_FAIL);
                }
                if (!HW_SENSOR_IS_HEALTHY(getHwCompassStatus())) {
                    return OSD_MESSAGE_STR(OSD_MSG_MAG_FAIL);
                }
                if (!HW_SENSOR_IS_HEALTHY(getHwBarometerStatus())) {
                    return OSD_MESSAGE_STR(OSD_MSG_BARO_FAIL);
                }
                if (!HW_SENSOR_IS_HEALTHY(getHwGPSStatus())) {
                    return OSD_MESSAGE_STR(OSD_MSG_GPS_FAIL);
                }
                if (!HW_SENSOR_IS_HEALTHY(getHwRangefinderStatus())) {
                    return OSD_MESSAGE_STR(OSD_MSG_RANGEFINDER_FAIL);
                }
                if (!HW_SENSOR_IS_HEALTHY(getHwPitotmeterStatus())) {
                    return OSD_MESSAGE_STR(OSD_MSG_PITOT_FAIL);
                }
            }
            return OSD_MESSAGE_STR(OSD_MSG_HW_FAIL);
        case ARMING_DISABLED_BOXFAILSAFE:
            return OSD_MESSAGE_STR(OSD_MSG_FS_EN);
        case ARMING_DISABLED_BOXKILLSWITCH:
            return OSD_MESSAGE_STR(OSD_MSG_KILL_SW_EN);
        case ARMING_DISABLED_RC_LINK:
            return OSD_MESSAGE_STR(OSD_MSG_NO_RC_LINK);
        case ARMING_DISABLED_THROTTLE:
            return OSD_MESSAGE_STR(OSD_MSG_THROTTLE_NOT_LOW);
        case ARMING_DISABLED_ROLLPITCH_NOT_CENTERED:
            return OSD_MESSAGE_STR(OSD_MSG_ROLLPITCH_OFFCENTER);
        case ARMING_DISABLED_SERVO_AUTOTRIM:
            return OSD_MESSAGE_STR(OSD_MSG_AUTOTRIM_ACTIVE);
        case ARMING_DISABLED_OOM:
            return OSD_MESSAGE_STR(OSD_MSG_NOT_ENOUGH_MEMORY);
        case ARMING_DISABLED_INVALID_SETTING:
            return OSD_MESSAGE_STR(OSD_MSG_INVALID_SETTING);
        case ARMING_DISABLED_CLI:
            return OSD_MESSAGE_STR(OSD_MSG_CLI_ACTIVE);
        case ARMING_DISABLED_PWM_OUTPUT_ERROR:
            return OSD_MESSAGE_STR(OSD_MSG_PWM_INIT_ERROR);
        case ARMING_DISABLED_NO_PREARM:
            return OSD_MESSAGE_STR(OSD_MSG_NO_PREARM);
        case ARMING_DISABLED_DSHOT_BEEPER:
            return OSD_MESSAGE_STR(OSD_MSG_DSHOT_BEEPER);
            // Cases without message
        case ARMING_DISABLED_LANDING_DETECTED:
            FALLTHROUGH;
        case ARMING_DISABLED_CMS_MENU:
            FALLTHROUGH;
        case ARMING_DISABLED_OSD_MENU:
            FALLTHROUGH;
        case ARMING_DISABLED_ALL_FLAGS:
            FALLTHROUGH;
        case ARMED:
            FALLTHROUGH;
        case SIMULATOR_MODE_HITL:
            FALLTHROUGH;
        case SIMULATOR_MODE_SITL:
            FALLTHROUGH;
        case WAS_EVER_ARMED:
            break;
    }
    return NULL;
}

static const char * osdFailsafePhaseMessage(void)
{
    // See failsafe.h for each phase explanation
    switch (failsafePhase()) {
        case FAILSAFE_RETURN_TO_HOME:
            // XXX: Keep this in sync with OSD_FLYMODE.
            return OSD_MESSAGE_STR(OSD_MSG_RTH_FS);
        case FAILSAFE_LANDING:
            // This should be considered an emergengy landing
            return OSD_MESSAGE_STR(OSD_MSG_EMERG_LANDING_FS);
        case FAILSAFE_RX_LOSS_MONITORING:
            // Only reachable from FAILSAFE_LANDED, which performs
            // a disarm. Since aircraft has been disarmed, we no
            // longer show failsafe details.
            FALLTHROUGH;
        case FAILSAFE_LANDED:
            // Very brief, disarms and transitions into
            // FAILSAFE_RX_LOSS_MONITORING. Note that it prevents
            // further rearming via ARMING_DISABLED_FAILSAFE_SYSTEM,
            // so we'll show the user how to re-arm in when
            // that flag is the reason to prevent arming.
            FALLTHROUGH;
        case FAILSAFE_RX_LOSS_IDLE:
            // This only happens when user has chosen NONE as FS
            // procedure. The recovery messages should be enough.
            FALLTHROUGH;
        case FAILSAFE_IDLE:
            // Failsafe not active
            FALLTHROUGH;
        case FAILSAFE_RX_LOSS_DETECTED:
            // Very brief, changes to FAILSAFE_RX_LOSS_RECOVERED
            // or the FS procedure immediately.
            FALLTHROUGH;
        case FAILSAFE_RX_LOSS_RECOVERED:
            // Exiting failsafe
            break;
    }
    return NULL;
}

static const char * osdFailsafeInfoMessage(void)
{
    if (failsafeIsReceivingRxData() && !FLIGHT_MODE(NAV_FW_AUTOLAND)) {
        // User must move sticks to exit FS mode
        return OSD_MESSAGE_STR(OSD_MSG_MOVE_EXIT_FS);
    }
    return OSD_MESSAGE_STR(OSD_MSG_RC_RX_LINK_LOST);
}

#if defined(USE_SAFE_HOME)
static const char * divertingToSafehomeMessage(void)
{
#ifdef USE_FW_AUTOLAND
	if (!posControl.fwLandState.landWp && (NAV_Status.state != MW_NAV_STATE_HOVER_ABOVE_HOME && posControl.safehomeState.isApplied)) {
#else
    if (NAV_Status.state != MW_NAV_STATE_HOVER_ABOVE_HOME && posControl.safehomeState.isApplied) {
#endif
	    return OSD_MESSAGE_STR(OSD_MSG_DIVERT_SAFEHOME);
	}
#endif
	return NULL;   
}


static const char * navigationStateMessage(void)
{
    if (!posControl.rthState.rthLinearDescentActive && linearDescentMessageMs != 0)
        linearDescentMessageMs = 0;

    switch (NAV_Status.state) {
        case MW_NAV_STATE_NONE:
            break;
        case MW_NAV_STATE_RTH_START:
            return OSD_MESSAGE_STR(OSD_MSG_STARTING_RTH);
        case MW_NAV_STATE_RTH_CLIMB:
            return OSD_MESSAGE_STR(OSD_MSG_RTH_CLIMB);
        case MW_NAV_STATE_RTH_ENROUTE:
            if (posControl.flags.rthTrackbackActive) {
                return OSD_MESSAGE_STR(OSD_MSG_RTH_TRACKBACK);
            } else {
                if (posControl.rthState.rthLinearDescentActive && (linearDescentMessageMs == 0 || linearDescentMessageMs > millis())) {
                    if (linearDescentMessageMs == 0)
                        linearDescentMessageMs = millis() + 5000; // Show message for 5 seconds.

                    return OSD_MESSAGE_STR(OSD_MSG_RTH_LINEAR_DESCENT);
                } else 
                    return OSD_MESSAGE_STR(OSD_MSG_HEADING_HOME);
            }
        case MW_NAV_STATE_HOLD_INFINIT:
            // Used by HOLD flight modes. No information to add.
            break;
        case MW_NAV_STATE_HOLD_TIMED:
            // "HOLDING WP FOR xx S" Countdown added in osdGetSystemMessage
            break;
        case MW_NAV_STATE_WP_ENROUTE:
            // "TO WP" + WP countdown added in osdGetSystemMessage
            break;
        case MW_NAV_STATE_PROCESS_NEXT:
            return OSD_MESSAGE_STR(OSD_MSG_PREPARE_NEXT_WP);
        case MW_NAV_STATE_DO_JUMP:
            // Not used
            break;
        case MW_NAV_STATE_LAND_START:
            // Not used
            break;
        case MW_NAV_STATE_EMERGENCY_LANDING:
            return OSD_MESSAGE_STR(OSD_MSG_EMERG_LANDING);
        case MW_NAV_STATE_LAND_IN_PROGRESS:
            return OSD_MESSAGE_STR(OSD_MSG_LANDING);
        case MW_NAV_STATE_HOVER_ABOVE_HOME:
            if (STATE(FIXED_WING_LEGACY)) {
#if defined(USE_SAFE_HOME)
                if (posControl.safehomeState.isApplied) {
                    return OSD_MESSAGE_STR(OSD_MSG_LOITERING_SAFEHOME);
                }
#endif
                return OSD_MESSAGE_STR(OSD_MSG_LOITERING_HOME);
            }
            return OSD_MESSAGE_STR(OSD_MSG_HOVERING);
        case MW_NAV_STATE_LANDED:
            return OSD_MESSAGE_STR(OSD_MSG_LANDED);
        case MW_NAV_STATE_LAND_SETTLE:
        {
            // If there is a FS landing delay occurring. That is handled by the calling function.
            if (posControl.landingDelay > 0)
                break;
            
            return OSD_MESSAGE_STR(OSD_MSG_PREPARING_LAND);
        }
        case MW_NAV_STATE_LAND_START_DESCENT:
            // Not used
            break;
    }

    return NULL;
}

static void osdFormatMessage(char *buff, size_t size, const char *message, bool isCenteredText)
{
    // String is always filled with Blanks
    memset(buff, SYM_BLANK, size);
    if (message) {
        size_t messageLength = strlen(message);
        int rem = isCenteredText ? MAX(0, (int)size - (int)messageLength) : 0;
        strncpy(buff + rem / 2, message, MIN((int)size - rem / 2, (int)messageLength));
    }
    // Ensure buff is zero terminated
    buff[size] = '\0';
}

/**
 * Draws the battery symbol filled in accordingly to the
 * battery voltage to buff[0].
 **/
static void osdFormatBatteryChargeSymbol(char *buff)
{
    uint8_t p = calculateBatteryPercentage();
    p = (100 - p) / 16.6;
    buff[0] = SYM_BATT_FULL + p;
}

static void osdUpdateBatteryCapacityOrVoltageTextAttributes(textAttributes_t *attr)
{
    const batteryState_e batteryState = getBatteryState();

    if (batteryState == BATTERY_WARNING || batteryState == BATTERY_CRITICAL) {
        TEXT_ATTRIBUTES_ADD_BLINK(*attr);
    }
}

void osdCrosshairPosition(uint8_t *x, uint8_t *y)
{
    *x = osdDisplayPort->cols / 2;
    *y = osdDisplayPort->rows / 2;
    *y -= osdConfig()->horizon_offset; // positive horizon_offset moves the HUD up, negative moves down
}

/**
 * Check if this OSD layout is using scaled or unscaled throttle.
 * If both are used, it will default to scaled.
 */
bool osdUsingScaledThrottle(void) 
{
    bool usingScaledThrottle = OSD_VISIBLE(osdLayoutsConfig()->item_pos[currentLayout][OSD_SCALED_THROTTLE_POS]);
    bool usingRCThrottle = OSD_VISIBLE(osdLayoutsConfig()->item_pos[currentLayout][OSD_THROTTLE_POS]);

    if (!usingScaledThrottle && !usingRCThrottle)
        usingScaledThrottle = true;

    return usingScaledThrottle;
}

/**
 * Formats throttle position prefixed by its symbol.
 * Shows unscaled or scaled (output to motor) throttle percentage
 **/
static void osdFormatThrottlePosition(char *buff, bool useScaled, textAttributes_t *elemAttr)
{
    buff[0] = SYM_BLANK;
    buff[1] = SYM_THR;
    if (navigationIsControllingThrottle()) {
        buff[0] = SYM_AUTO_THR0;
        buff[1] = SYM_AUTO_THR1;
        if (isFixedWingAutoThrottleManuallyIncreased()) {
            TEXT_ATTRIBUTES_ADD_BLINK(*elemAttr);
        }
        useScaled = true;
    }
#ifdef USE_POWER_LIMITS
    if (powerLimiterIsLimiting()) {
        TEXT_ATTRIBUTES_ADD_BLINK(*elemAttr);
    }
#endif
    int8_t throttlePercent = getThrottlePercent(useScaled);
    if ((useScaled && throttlePercent <= 0) || !ARMING_FLAG(ARMED)) {
        const char* message = ARMING_FLAG(ARMED) ? (throttlePercent == 0 && !ifMotorstopFeatureEnabled()) ? "IDLE" : "STOP" : "DARM";
        buff[0] = SYM_THR;
        strcpy(buff + 1, message);
        return;
    }
    tfp_sprintf(buff + 2, "%3d", throttlePercent);
}

/**
 * Formats gvars prefixed by its number (0-indexed). If autoThr
 **/
static void osdFormatGVar(char *buff, uint8_t index)
{
    buff[0] = 'G';
    buff[1] = '0'+index;
    buff[2] = ':';
    #ifdef USE_PROGRAMMING_FRAMEWORK
    osdFormatCentiNumber(buff + 3, (int32_t)gvGet(index)*(int32_t)100, 1, 0, 0, 5, false);
    #endif
}

#if defined(USE_ESC_SENSOR)
static void osdFormatRpm(char *buff, uint32_t rpm)
{
    buff[0] = SYM_RPM;
    if (rpm) {
        if ( digitCount(rpm) > osdConfig()->esc_rpm_precision) {
            uint8_t rpmMaxDecimals = (osdConfig()->esc_rpm_precision - 3);
            osdFormatCentiNumber(buff + 1, rpm / 10, 0, rpmMaxDecimals, rpmMaxDecimals, osdConfig()->esc_rpm_precision-1, false);
            buff[osdConfig()->esc_rpm_precision] = 'K';
            buff[osdConfig()->esc_rpm_precision+1] = '\0';
        }
        else {
            switch(osdConfig()->esc_rpm_precision) {
                case 6:
                    tfp_sprintf(buff + 1, "%6lu", rpm);
                    break;
                case 5:
                    tfp_sprintf(buff + 1, "%5lu", rpm);
                    break;
                case 4:
                    tfp_sprintf(buff + 1, "%4lu", rpm);
                    break;
                case 3:
                default:
                    tfp_sprintf(buff + 1, "%3lu", rpm);
                    break;
            }


        }
    }
    else {
        uint8_t buffPos = 1;
        while (buffPos <=( osdConfig()->esc_rpm_precision)) {
            strcpy(buff + buffPos++, "-");
        }
    }
}
#endif

int32_t osdGetAltitude(void)
{
    return getEstimatedActualPosition(Z);
}

static inline int32_t osdGetAltitudeMsl(void)
{
    return getEstimatedActualPosition(Z) + posControl.gpsOrigin.alt;
}

uint16_t osdGetRemainingGlideTime(void) {
    float value = getEstimatedActualVelocity(Z);
    static pt1Filter_t glideTimeFilterState;
    const  timeMs_t curTimeMs = millis();
    static timeMs_t glideTimeUpdatedMs;

    value = pt1FilterApply4(&glideTimeFilterState, isnormal(value) ? value : 0, 0.5, MS2S(curTimeMs - glideTimeUpdatedMs));
    glideTimeUpdatedMs = curTimeMs;

    if (value < 0) {
        value = osdGetAltitude() / abs((int)value);
    } else {
        value = 0;
    }

    return (uint16_t)roundf(value);
}

static bool osdIsHeadingValid(void)
{
    return isImuHeadingValid();
}

int16_t osdGetHeading(void)
{
    return attitude.values.yaw;
}

int16_t osdGetPanServoOffset(void)
{
    int8_t servoIndex = osdConfig()->pan_servo_index;
    int16_t servoPosition = servo[servoIndex];
    int16_t servoMiddle = servoParams(servoIndex)->middle;
    return (int16_t)CENTIDEGREES_TO_DEGREES((servoPosition - servoMiddle) * osdConfig()->pan_servo_pwm2centideg);
}

// Returns a heading angle in degrees normalized to [0, 360).
int osdGetHeadingAngle(int angle)
{
    while (angle < 0) {
        angle += 360;
    }
    while (angle >= 360) {
        angle -= 360;
    }
    return angle;
}

#if defined(USE_GPS)

/* Draws a map with the given symbol in the center and given point of interest
 * defined by its distance in meters and direction in degrees.
 * referenceHeading indicates the up direction in the map, in degrees, while
 * referenceSym (if non-zero) is drawn at the upper right corner below a small
 * arrow to indicate the map reference to the user. The drawn argument is an
 * in-out used to store the last position where the craft was drawn to avoid
 * erasing all screen on each redraw.
 */
static void osdDrawMap(int referenceHeading, uint16_t referenceSym, uint16_t centerSym,
                       uint32_t poiDistance, int16_t poiDirection, uint16_t poiSymbol,
                       uint16_t *drawn, uint32_t *usedScale)
{
    // TODO: These need to be tested with several setups. We might
    // need to make them configurable.
    const int hMargin = 5;
    const int vMargin = 3;

    // TODO: Get this from the display driver?
    const int charWidth = 12;
    const int charHeight = 18;

    uint8_t minX = hMargin;
    uint8_t maxX = osdDisplayPort->cols - 1 - hMargin;
    uint8_t minY = vMargin;
    uint8_t maxY = osdDisplayPort->rows - 1 - vMargin;
    uint8_t midX = osdDisplayPort->cols / 2;
    uint8_t midY = osdDisplayPort->rows / 2;

    // Fixed marks
    displayWriteChar(osdDisplayPort, midX, midY, centerSym);

    // First, erase the previous drawing.
    if (OSD_VISIBLE(*drawn)) {
        displayWriteChar(osdDisplayPort, OSD_X(*drawn), OSD_Y(*drawn), SYM_BLANK);
        *drawn = 0;
    }

    uint32_t initialScale;
    const unsigned scaleMultiplier = 2;
    // We try to reduce the scale when the POI will be around half the distance
    // between the center and the closers map edge, to avoid too much jumping
    const int scaleReductionMultiplier = MIN(midX - hMargin, midY - vMargin) / 2;

    switch (osdConfig()->units) {
        case OSD_UNIT_UK:
            FALLTHROUGH;
        case OSD_UNIT_IMPERIAL:
            initialScale = 16; // 16m ~= 0.01miles
            break;
        case OSD_UNIT_GA:
            initialScale = 18; // 18m ~= 0.01 nautical miles
            break;
        default:
        case OSD_UNIT_METRIC_MPH:
            FALLTHROUGH;
        case OSD_UNIT_METRIC:
            initialScale = 10; // 10m as initial scale
            break;
    }

    // Try to keep the same scale when getting closer until we draw over the center point
    uint32_t scale = initialScale;
    if (*usedScale) {
        scale = *usedScale;
        if (scale > initialScale && poiDistance < *usedScale * scaleReductionMultiplier) {
            scale /= scaleMultiplier;
        }
    }

    if (STATE(GPS_FIX) 
#ifdef USE_GPS_FIX_ESTIMATION
            || STATE(GPS_ESTIMATED_FIX)
#endif
        ) {

        int directionToPoi = osdGetHeadingAngle(poiDirection - referenceHeading);
        float poiAngle = DEGREES_TO_RADIANS(directionToPoi);
        float poiSin = sin_approx(poiAngle);
        float poiCos = cos_approx(poiAngle);

        // Now start looking for a valid scale that lets us draw everything
        int ii;
        for (ii = 0; ii < 50; ii++) {
            // Calculate location of the aircraft in map
            int points = poiDistance / ((float)scale / charHeight);

            float pointsX = points * poiSin;
            int poiX = midX - roundf(pointsX / charWidth);
            if (poiX < minX || poiX > maxX) {
                scale *= scaleMultiplier;
                continue;
            }

            float pointsY = points * poiCos;
            int poiY = midY + roundf(pointsY / charHeight);
            if (poiY < minY || poiY > maxY) {
                scale *= scaleMultiplier;
                continue;
            }

            if (poiX == midX && poiY == midY) {
                // We're over the map center symbol, so we would be drawing
                // over it even if we increased the scale. Alternate between
                // drawing the center symbol or drawing the POI.
                if (centerSym != SYM_BLANK && OSD_ALTERNATING_CHOICES(1000, 2) == 0) {
                    break;
                }
            } else {

                uint16_t c;
                if (displayReadCharWithAttr(osdDisplayPort, poiX, poiY, &c, NULL) && c != SYM_BLANK) {
                    // Something else written here, increase scale. If the display doesn't support reading
                    // back characters, we assume there's nothing.
                    //
                    // If we're close to the center, decrease scale. Otherwise increase it.
                    uint8_t centerDeltaX = (maxX - minX) / (scaleMultiplier * 2);
                    uint8_t centerDeltaY = (maxY - minY) / (scaleMultiplier * 2);
                    if (poiX >= midX - centerDeltaX && poiX <= midX + centerDeltaX &&
                        poiY >= midY - centerDeltaY && poiY <= midY + centerDeltaY &&
                        scale > scaleMultiplier) {

                        scale /= scaleMultiplier;
                    } else {
                        scale *= scaleMultiplier;
                    }
                    continue;
                }
            }

            // Draw the point on the map
            if (poiSymbol == SYM_ARROW_UP) {
                // Drawing aircraft, rotate
                int mapHeading = osdGetHeadingAngle(DECIDEGREES_TO_DEGREES(osdGetHeading()) - referenceHeading);
                poiSymbol += mapHeading * 2 / 45;
            }
            displayWriteChar(osdDisplayPort, poiX, poiY, poiSymbol);

            // Update saved location
            *drawn = OSD_POS(poiX, poiY) | OSD_VISIBLE_FLAG;
            break;
        }
    }

    *usedScale = scale;

    // Update global map data for scale and reference
    osdMapData.scale = scale;
    osdMapData.referenceSymbol = referenceSym;
}

/* Draws a map with the home in the center and the craft moving around.
 * See osdDrawMap() for reference.
 */
static void osdDrawHomeMap(int referenceHeading, uint8_t referenceSym, uint16_t *drawn, uint32_t *usedScale)
{
    osdDrawMap(referenceHeading, referenceSym, SYM_HOME, GPS_distanceToHome, GPS_directionToHome, SYM_ARROW_UP, drawn, usedScale);
}

/* Draws a map with the aircraft in the center and the home moving around.
 * See osdDrawMap() for reference.
 */
static void osdDrawRadar(uint16_t *drawn, uint32_t *usedScale)
{
    int16_t reference = DECIDEGREES_TO_DEGREES(osdGetHeading());
    int16_t poiDirection = osdGetHeadingAngle(GPS_directionToHome + 180);
    osdDrawMap(reference, 0, SYM_ARROW_UP, GPS_distanceToHome, poiDirection, SYM_HOME, drawn, usedScale);
}

static uint16_t crc_accumulate(uint8_t data, uint16_t crcAccum)
{
    uint8_t tmp;
    tmp = data ^ (uint8_t)(crcAccum & 0xff);
    tmp ^= (tmp << 4);
    crcAccum = (crcAccum >> 8) ^ (tmp << 8) ^ (tmp << 3) ^ (tmp >> 4);
    return crcAccum;
}


static void osdDisplayTelemetry(void)
{
    uint32_t          trk_data;
    uint16_t          trk_crc = 0;
    char              trk_buffer[31];
    static int16_t    trk_elevation = 127;
    static uint16_t   trk_bearing   = 0;

    if (ARMING_FLAG(ARMED)) {
      if (STATE(GPS_FIX)
#ifdef USE_GPS_FIX_ESTIMATION
                || STATE(GPS_ESTIMATED_FIX)
#endif
            ){
        if (GPS_distanceToHome > 5) {
          trk_bearing = GPS_directionToHome;
          trk_bearing += 360 + 180;
          trk_bearing %= 360;
          int32_t alt = CENTIMETERS_TO_METERS(osdGetAltitude());
          float at = atan2(alt, GPS_distanceToHome);
          trk_elevation = at * 57.2957795f; // 57.2957795 = 1 rad
          trk_elevation += 37; // because elevation in telemetry should be from -37 to 90
          if (trk_elevation < 0) {
            trk_elevation = 0;
          }
        }
      }
    }
    else{
      trk_elevation = 127;
      trk_bearing   = 0;
    }

    trk_data = 0;                                                // bit  0    - packet type 0 = bearing/elevation, 1 = 2 byte data packet
    trk_data = trk_data | (uint32_t)(0x7F & trk_elevation) << 1; // bits 1-7  - elevation angle to target. NOTE number is abused. constrained value of -37 to 90 sent as 0 to 127.
    trk_data = trk_data | (uint32_t)trk_bearing << 8;            // bits 8-17 - bearing angle to target. 0 = true north. 0 to 360
    trk_crc = crc_accumulate(0xFF & trk_data, trk_crc);          // CRC First Byte  bits 0-7
    trk_crc = crc_accumulate(0xFF & trk_bearing, trk_crc);       // CRC Second Byte bits 8-15
    trk_crc = crc_accumulate(trk_bearing >> 8, trk_crc);         // CRC Third Byte  bits  16-17
    trk_data = trk_data | (uint32_t)trk_crc << 17;               // bits 18-29 CRC & 0x3FFFF

    for (uint8_t t_ctr = 0; t_ctr < 30; t_ctr++) {               // Prepare screen buffer and write data line.
      if (trk_data & (uint32_t)1 << t_ctr){
        trk_buffer[29 - t_ctr] = SYM_TELEMETRY_0;
      }
      else{
        trk_buffer[29 - t_ctr] = SYM_TELEMETRY_1;
      }
    }
    trk_buffer[30] = 0;
    displayWrite(osdDisplayPort, 0, 0, trk_buffer);
    if (osdConfig()->telemetry>1){
      displayWrite(osdDisplayPort, 0, 3, trk_buffer);               // Test display because normal telemetry line is not visible
    }
}
#endif

static void osdFormatPidControllerOutput(char *buff, const char *label, const pidController_t *pidController, uint8_t scale, bool showDecimal) {
    strcpy(buff, label);
    for (uint8_t i = strlen(label); i < 5; ++i) buff[i] = ' ';
    uint8_t decimals = showDecimal ? 1 : 0;
    osdFormatCentiNumber(buff + 5, pidController->proportional * scale, 0, decimals, 0, 4, false);
    buff[9] = ' ';
    osdFormatCentiNumber(buff + 10, pidController->integrator * scale, 0, decimals, 0, 4, false);
    buff[14] = ' ';
    osdFormatCentiNumber(buff + 15, pidController->derivative * scale, 0, decimals, 0, 4, false);
    buff[19] = ' ';
    osdFormatCentiNumber(buff + 20, pidController->output_constrained * scale, 0, decimals, 0, 4, false);
    buff[24] = '\0';
}

static void osdDisplayBatteryVoltage(uint8_t elemPosX, uint8_t elemPosY, uint16_t voltage, uint8_t digits, uint8_t decimals)
{
    char buff[7];
    textAttributes_t elemAttr = TEXT_ATTRIBUTES_NONE;

    osdFormatBatteryChargeSymbol(buff);
    buff[1] = '\0';
    osdUpdateBatteryCapacityOrVoltageTextAttributes(&elemAttr);
    displayWriteWithAttr(osdDisplayPort, elemPosX, elemPosY, buff, elemAttr);

    elemAttr = TEXT_ATTRIBUTES_NONE;
    digits = MIN(digits, 5);
    osdFormatCentiNumber(buff, voltage, 0, decimals, 0, digits, false);
    buff[digits] = SYM_VOLT;
    buff[digits+1] = '\0';
    const batteryState_e batteryVoltageState = checkBatteryVoltageState();
    if (batteryVoltageState == BATTERY_CRITICAL || batteryVoltageState == BATTERY_WARNING) {
        TEXT_ATTRIBUTES_ADD_BLINK(elemAttr);
    }
    displayWriteWithAttr(osdDisplayPort, elemPosX + 1, elemPosY, buff, elemAttr);
}

static void osdDisplayFlightPIDValues(uint8_t elemPosX, uint8_t elemPosY, const char *str, pidIndex_e pidIndex, adjustmentFunction_e adjFuncP, adjustmentFunction_e adjFuncI, adjustmentFunction_e adjFuncD, adjustmentFunction_e adjFuncFF)
{
    textAttributes_t elemAttr;
    char buff[4];

    const pid8_t *pid = &pidBank()->pid[pidIndex];
    pidType_e pidType = pidIndexGetType(pidIndex);

    displayWrite(osdDisplayPort, elemPosX, elemPosY, str);

    if (pidType == PID_TYPE_NONE) {
        // PID is not used in this configuration. Draw dashes.
        // XXX: Keep this in sync with the %3d format and spacing used below
        displayWrite(osdDisplayPort, elemPosX + 6, elemPosY, "-   -   -   -");
        return;
    }

    elemAttr = TEXT_ATTRIBUTES_NONE;
    tfp_sprintf(buff, "%3d", pid->P);
    if ((isAdjustmentFunctionSelected(adjFuncP)) || (((adjFuncP == ADJUSTMENT_ROLL_P) || (adjFuncP == ADJUSTMENT_PITCH_P)) && (isAdjustmentFunctionSelected(ADJUSTMENT_PITCH_ROLL_P))))
        TEXT_ATTRIBUTES_ADD_BLINK(elemAttr);
    displayWriteWithAttr(osdDisplayPort, elemPosX + 4, elemPosY, buff, elemAttr);

    elemAttr = TEXT_ATTRIBUTES_NONE;
    tfp_sprintf(buff, "%3d", pid->I);
    if ((isAdjustmentFunctionSelected(adjFuncI)) || (((adjFuncI == ADJUSTMENT_ROLL_I) || (adjFuncI == ADJUSTMENT_PITCH_I)) && (isAdjustmentFunctionSelected(ADJUSTMENT_PITCH_ROLL_I))))
        TEXT_ATTRIBUTES_ADD_BLINK(elemAttr);
    displayWriteWithAttr(osdDisplayPort, elemPosX + 8, elemPosY, buff, elemAttr);

    elemAttr = TEXT_ATTRIBUTES_NONE;
    tfp_sprintf(buff, "%3d", pid->D);
    if ((isAdjustmentFunctionSelected(adjFuncD)) || (((adjFuncD == ADJUSTMENT_ROLL_D) || (adjFuncD == ADJUSTMENT_PITCH_D)) && (isAdjustmentFunctionSelected(ADJUSTMENT_PITCH_ROLL_D))))
        TEXT_ATTRIBUTES_ADD_BLINK(elemAttr);
    displayWriteWithAttr(osdDisplayPort, elemPosX + 12, elemPosY, buff, elemAttr);

    elemAttr = TEXT_ATTRIBUTES_NONE;
    tfp_sprintf(buff, "%3d", pid->FF);
    if ((isAdjustmentFunctionSelected(adjFuncFF)) || (((adjFuncFF == ADJUSTMENT_ROLL_FF) || (adjFuncFF == ADJUSTMENT_PITCH_FF)) && (isAdjustmentFunctionSelected(ADJUSTMENT_PITCH_ROLL_FF))))
        TEXT_ATTRIBUTES_ADD_BLINK(elemAttr);
    displayWriteWithAttr(osdDisplayPort, elemPosX + 16, elemPosY, buff, elemAttr);
}

static void osdDisplayNavPIDValues(uint8_t elemPosX, uint8_t elemPosY, const char *str, pidIndex_e pidIndex, adjustmentFunction_e adjFuncP, adjustmentFunction_e adjFuncI, adjustmentFunction_e adjFuncD)
{
    textAttributes_t elemAttr;
    char buff[4];

    const pid8_t *pid = &pidBank()->pid[pidIndex];
    pidType_e pidType = pidIndexGetType(pidIndex);

    displayWrite(osdDisplayPort, elemPosX, elemPosY, str);

    if (pidType == PID_TYPE_NONE) {
        // PID is not used in this configuration. Draw dashes.
        // XXX: Keep this in sync with the %3d format and spacing used below
        displayWrite(osdDisplayPort, elemPosX + 6, elemPosY, "-   -   -");
        return;
    }

    elemAttr = TEXT_ATTRIBUTES_NONE;
    tfp_sprintf(buff, "%3d", pid->P);
    if ((isAdjustmentFunctionSelected(adjFuncP)) || (((adjFuncP == ADJUSTMENT_ROLL_P) || (adjFuncP == ADJUSTMENT_PITCH_P)) && (isAdjustmentFunctionSelected(ADJUSTMENT_PITCH_ROLL_P))))
        TEXT_ATTRIBUTES_ADD_BLINK(elemAttr);
    displayWriteWithAttr(osdDisplayPort, elemPosX + 4, elemPosY, buff, elemAttr);

    elemAttr = TEXT_ATTRIBUTES_NONE;
    tfp_sprintf(buff, "%3d", pid->I);
    if ((isAdjustmentFunctionSelected(adjFuncI)) || (((adjFuncI == ADJUSTMENT_ROLL_I) || (adjFuncI == ADJUSTMENT_PITCH_I)) && (isAdjustmentFunctionSelected(ADJUSTMENT_PITCH_ROLL_I))))
        TEXT_ATTRIBUTES_ADD_BLINK(elemAttr);
    displayWriteWithAttr(osdDisplayPort, elemPosX + 8, elemPosY, buff, elemAttr);

    elemAttr = TEXT_ATTRIBUTES_NONE;
    tfp_sprintf(buff, "%3d", pidType == PID_TYPE_PIFF ? pid->FF : pid->D);
    if ((isAdjustmentFunctionSelected(adjFuncD)) || (((adjFuncD == ADJUSTMENT_ROLL_D) || (adjFuncD == ADJUSTMENT_PITCH_D)) && (isAdjustmentFunctionSelected(ADJUSTMENT_PITCH_ROLL_D))))
        TEXT_ATTRIBUTES_ADD_BLINK(elemAttr);
    displayWriteWithAttr(osdDisplayPort, elemPosX + 12, elemPosY, buff, elemAttr);
}

static void osdDisplayAdjustableDecimalValue(uint8_t elemPosX, uint8_t elemPosY, const char *str, const uint8_t valueOffset, const float value, const uint8_t valueLength, const uint8_t maxDecimals, adjustmentFunction_e adjFunc) {
    char buff[8];
    textAttributes_t elemAttr;
    displayWrite(osdDisplayPort, elemPosX, elemPosY, str);

    elemAttr = TEXT_ATTRIBUTES_NONE;
    osdFormatCentiNumber(buff, value * 100, 0, maxDecimals, 0, MIN(valueLength, 8), false);
    if (isAdjustmentFunctionSelected(adjFunc))
        TEXT_ATTRIBUTES_ADD_BLINK(elemAttr);
    displayWriteWithAttr(osdDisplayPort, elemPosX + strlen(str) + 1 + valueOffset, elemPosY, buff, elemAttr);
}

int8_t getGeoWaypointNumber(int8_t waypointIndex)
{
    static int8_t lastWaypointIndex = 1;
    static int8_t geoWaypointIndex;

    if (waypointIndex != lastWaypointIndex) {
        lastWaypointIndex = geoWaypointIndex = waypointIndex;
        for (uint8_t i = posControl.startWpIndex; i <= waypointIndex; i++) {
            if (posControl.waypointList[i].action == NAV_WP_ACTION_SET_POI ||
                posControl.waypointList[i].action == NAV_WP_ACTION_SET_HEAD ||
                posControl.waypointList[i].action == NAV_WP_ACTION_JUMP) {
                    geoWaypointIndex -= 1;
            }
        }
    }

    return geoWaypointIndex - posControl.startWpIndex + 1;
}

void osdDisplaySwitchIndicator(const char *swName, int rcValue, char *buff) {
    int8_t ptr = 0;

    if (osdConfig()->osd_switch_indicators_align_left) {
        for (ptr = 0; ptr < constrain(strlen(swName), 0, OSD_SWITCH_INDICATOR_NAME_LENGTH); ptr++) {
            buff[ptr] = swName[ptr];
        }

        if ( rcValue < 1333) {
            buff[ptr++] = SYM_SWITCH_INDICATOR_LOW;
        } else if ( rcValue > 1666) {
            buff[ptr++] = SYM_SWITCH_INDICATOR_HIGH;
        } else {
            buff[ptr++] = SYM_SWITCH_INDICATOR_MID;
        }
    } else {
        if ( rcValue < 1333) {
            buff[ptr++] = SYM_SWITCH_INDICATOR_LOW;
        } else if ( rcValue > 1666) {
            buff[ptr++] = SYM_SWITCH_INDICATOR_HIGH;
        } else {
            buff[ptr++] = SYM_SWITCH_INDICATOR_MID;
        }

        for (ptr = 1; ptr < constrain(strlen(swName), 0, OSD_SWITCH_INDICATOR_NAME_LENGTH) + 1; ptr++) {
            buff[ptr] = swName[ptr-1];
        }

        ptr++;
    }

    buff[ptr] = '\0';
}

static bool osdDrawSingleElement(uint8_t item)
{
    uint16_t pos = osdLayoutsConfig()->item_pos[currentLayout][item];
    if (!OSD_VISIBLE(pos)) {
        return false;
    }
    uint8_t elemPosX = OSD_X(pos);
    uint8_t elemPosY = OSD_Y(pos);
    textAttributes_t elemAttr = TEXT_ATTRIBUTES_NONE;
    char buff[32] = {0};

    switch (item) {
    case OSD_CUSTOM_ELEMENT_1:
    {
        customElementDrawElement(buff, 0);
        break;
    }
    case OSD_CUSTOM_ELEMENT_2:
    {
        customElementDrawElement(buff, 1);
        break;
    }
    case OSD_CUSTOM_ELEMENT_3:
    {
        customElementDrawElement(buff, 2);
        break;
    }
    case OSD_RSSI_VALUE:
        {
            uint16_t osdRssi = osdConvertRSSI();
            buff[0] = SYM_RSSI;
            tfp_sprintf(buff + 1, "%2d", osdRssi);
            if (osdRssi < osdConfig()->rssi_alarm) {
                TEXT_ATTRIBUTES_ADD_BLINK(elemAttr);
            }
            break;
        }

    case OSD_MAIN_BATT_VOLTAGE: {
        uint8_t base_digits = 2U;
#ifndef DISABLE_MSP_BF_COMPAT // IF BFCOMPAT is not supported, there's no need to check for it
        if(isBfCompatibleVideoSystem(osdConfig())) {
            base_digits = 3U;   // Add extra digit to account for decimal point taking an extra character space
        }
#endif
        osdDisplayBatteryVoltage(elemPosX, elemPosY, getBatteryRawVoltage(), base_digits + osdConfig()->main_voltage_decimals, osdConfig()->main_voltage_decimals);
        return true;
    }

    case OSD_SAG_COMPENSATED_MAIN_BATT_VOLTAGE: {
        uint8_t base_digits = 2U;
#ifndef DISABLE_MSP_BF_COMPAT // IF BFCOMPAT is not supported, there's no need to check for it
        if(isBfCompatibleVideoSystem(osdConfig())) {
            base_digits = 3U;   // Add extra digit to account for decimal point taking an extra character space
        }
#endif
        osdDisplayBatteryVoltage(elemPosX, elemPosY, getBatterySagCompensatedVoltage(), base_digits + osdConfig()->main_voltage_decimals, osdConfig()->main_voltage_decimals);
        return true;
    }

    case OSD_CURRENT_DRAW: {
        osdFormatCentiNumber(buff, getAmperage(), 0, 2, 0, 3, false);
        buff[3] = SYM_AMP;
        buff[4] = '\0';

        uint8_t current_alarm = osdConfig()->current_alarm;
        if ((current_alarm > 0) && ((getAmperage() / 100.0f) > current_alarm)) {
            TEXT_ATTRIBUTES_ADD_BLINK(elemAttr);
        }
        break;
    }

    case OSD_MAH_DRAWN: {
        uint8_t mah_digits = osdConfig()->mAh_precision; // Initialize to config value

#ifndef DISABLE_MSP_BF_COMPAT // IF BFCOMPAT is not supported, there's no need to check for it
        if (isBfCompatibleVideoSystem(osdConfig())) {
            //BFcompat is unable to work with scaled values and it only has mAh symbol to work with
            tfp_sprintf(buff, "%5d", (int)getMAhDrawn());   // Use 5 digits to allow packs below 100Ah
            buff[5] = SYM_MAH;
            buff[6] = '\0';
        } else
#endif
        {
            if (osdFormatCentiNumber(buff, getMAhDrawn() * 100, 1000, 0, (mah_digits - 2), mah_digits, false)) {
                // Shown in Ah
                buff[mah_digits] = SYM_AH;
            } else {
                // Shown in mAh
                buff[mah_digits] = SYM_MAH;
            }
            buff[mah_digits + 1] = '\0';
        }

        osdUpdateBatteryCapacityOrVoltageTextAttributes(&elemAttr);
        break;
    }

    case OSD_WH_DRAWN:
        osdFormatCentiNumber(buff, getMWhDrawn() / 10, 0, 2, 0, 3, false);
        osdUpdateBatteryCapacityOrVoltageTextAttributes(&elemAttr);
        buff[3] = SYM_WH;
        buff[4] = '\0';
        break;

    case OSD_BATTERY_REMAINING_CAPACITY:
    {
        bool unitsDrawn = false;

        if (currentBatteryProfile->capacity.value == 0)
            tfp_sprintf(buff, "  NA");
        else if (!batteryWasFullWhenPluggedIn())
            tfp_sprintf(buff, "  NF");
        else if (currentBatteryProfile->capacity.unit == BAT_CAPACITY_UNIT_MAH) {
            uint8_t mah_digits = osdConfig()->mAh_precision; // Initialize to config value

#ifndef DISABLE_MSP_BF_COMPAT // IF BFCOMPAT is not supported, there's no need to check for it
            if (isBfCompatibleVideoSystem(osdConfig())) {
                //BFcompat is unable to work with scaled values and it only has mAh symbol to work with
                tfp_sprintf(buff, "%5d", (int)getBatteryRemainingCapacity());   // Use 5 digits to allow packs below 100Ah
                buff[5] = SYM_MAH;
                buff[6] = '\0';
                unitsDrawn = true;
            } else
#endif
            {
                if (osdFormatCentiNumber(buff, getBatteryRemainingCapacity() * 100, 1000, 0, (mah_digits - 2), mah_digits, false)) {
                    // Shown in Ah
                    buff[mah_digits] = SYM_AH;
                } else {
                    // Shown in mAh
                    buff[mah_digits] = SYM_MAH;
                }
                buff[mah_digits + 1] = '\0';
                unitsDrawn = true;
            }
        } else // currentBatteryProfile->capacity.unit == BAT_CAPACITY_UNIT_MWH
            osdFormatCentiNumber(buff + 1, getBatteryRemainingCapacity() / 10, 0, 2, 0, 3, false);

        if (!unitsDrawn) {
        buff[4] = currentBatteryProfile->capacity.unit == BAT_CAPACITY_UNIT_MAH ? SYM_MAH : SYM_WH;
        buff[5] = '\0';
        }

        if (batteryUsesCapacityThresholds()) {
            osdUpdateBatteryCapacityOrVoltageTextAttributes(&elemAttr);
        }

        break;
    }
    case OSD_BATTERY_REMAINING_PERCENT:
        osdFormatBatteryChargeSymbol(buff);
        tfp_sprintf(buff + 1, "%3d%%", calculateBatteryPercentage());
        osdUpdateBatteryCapacityOrVoltageTextAttributes(&elemAttr);
        break;

    case OSD_POWER_SUPPLY_IMPEDANCE:
        if (isPowerSupplyImpedanceValid())
            tfp_sprintf(buff, "%3d", getPowerSupplyImpedance());
        else
            strcpy(buff, "---");
        buff[3] = SYM_MILLIOHM;
        buff[4] = '\0';
        break;

#ifdef USE_GPS
    case OSD_GPS_SATS:
        buff[0] = SYM_SAT_L;
        buff[1] = SYM_SAT_R;
        tfp_sprintf(buff + 2, "%2d", gpsSol.numSat);
#ifdef USE_GPS_FIX_ESTIMATION
        if (STATE(GPS_ESTIMATED_FIX)) {
            strcpy(buff + 2, "ES");
            TEXT_ATTRIBUTES_ADD_BLINK(elemAttr);
        } else 
#endif
        if (!STATE(GPS_FIX)) {
            hardwareSensorStatus_e sensorStatus = getHwGPSStatus();
            if (sensorStatus == HW_SENSOR_UNAVAILABLE || sensorStatus == HW_SENSOR_UNHEALTHY) {
                buff[2] = SYM_ALERT;
                buff[3] = '\0';
            }
            TEXT_ATTRIBUTES_ADD_BLINK(elemAttr);
        }
        break;

    case OSD_GPS_SPEED:
        osdFormatVelocityStr(buff, gpsSol.groundSpeed, false, false);
        break;

    case OSD_GPS_MAX_SPEED:
        osdFormatVelocityStr(buff, stats.max_speed, false, true);
        break;

    case OSD_3D_SPEED:
        osdFormatVelocityStr(buff, osdGet3DSpeed(), true, false);
        break;

    case OSD_3D_MAX_SPEED:
        osdFormatVelocityStr(buff, stats.max_3D_speed, true, true);
        break;

    case OSD_GLIDESLOPE:
        {
            float horizontalSpeed = gpsSol.groundSpeed;
            float sinkRate = -getEstimatedActualVelocity(Z);
            static pt1Filter_t gsFilterState;
            const timeMs_t currentTimeMs = millis();
            static timeMs_t gsUpdatedTimeMs;
            float glideSlope = horizontalSpeed / sinkRate;
            glideSlope = pt1FilterApply4(&gsFilterState, isnormal(glideSlope) ? glideSlope : 200, 0.5, MS2S(currentTimeMs - gsUpdatedTimeMs));
            gsUpdatedTimeMs = currentTimeMs;

            buff[0] = SYM_GLIDESLOPE;
            if (glideSlope > 0.0f && glideSlope < 100.0f) {
                osdFormatCentiNumber(buff + 1, glideSlope * 100.0f, 0, 2, 0, 3, false);
            } else {
                buff[1] = buff[2] = buff[3] = '-';
            }
            buff[4] = '\0';
            break;
        }

    case OSD_GPS_LAT:
        osdFormatCoordinate(buff, SYM_LAT, gpsSol.llh.lat);
        break;

    case OSD_GPS_LON:
        osdFormatCoordinate(buff, SYM_LON, gpsSol.llh.lon);
        break;

    case OSD_HOME_DIR:
        {
            if ((STATE(GPS_FIX) 
#ifdef USE_GPS_FIX_ESTIMATION
                    || STATE(GPS_ESTIMATED_FIX)
#endif                
                    ) && STATE(GPS_FIX_HOME) && isImuHeadingValid()) {
                if (GPS_distanceToHome < (navConfig()->general.min_rth_distance / 100) ) {
                    displayWriteChar(osdDisplayPort, elemPosX, elemPosY, SYM_HOME_NEAR);
                }
                else
                {
                    int16_t panHomeDirOffset = 0;
                    if (!(osdConfig()->pan_servo_pwm2centideg == 0)){
                        panHomeDirOffset = osdGetPanServoOffset();
                    }
                    int16_t flightDirection = STATE(AIRPLANE) ? CENTIDEGREES_TO_DEGREES(posControl.actualState.cog) : DECIDEGREES_TO_DEGREES(osdGetHeading());
                    int homeDirection = GPS_directionToHome - flightDirection + panHomeDirOffset;
                    osdDrawDirArrow(osdDisplayPort, osdGetDisplayPortCanvas(), OSD_DRAW_POINT_GRID(elemPosX, elemPosY), homeDirection);
                }
            } else {
                // No home or no fix or unknown heading, blink.
                // If we're unarmed, show the arrow pointing up so users can see the arrow
                // while configuring the OSD. If we're armed, show a '-' indicating that
                // we don't know the direction to home.
                TEXT_ATTRIBUTES_ADD_BLINK(elemAttr);
                displayWriteCharWithAttr(osdDisplayPort, elemPosX, elemPosY, ARMING_FLAG(ARMED) ? '-' : SYM_ARROW_UP, elemAttr);
            }
            return true;
        }

    case OSD_HOME_HEADING_ERROR:
        {
            buff[0] = SYM_HOME;
            buff[1] = SYM_HEADING;

            if (isImuHeadingValid() && navigationPositionEstimateIsHealthy()) {
                int16_t h = lrintf(CENTIDEGREES_TO_DEGREES((float)wrap_18000(DEGREES_TO_CENTIDEGREES((int32_t)GPS_directionToHome) - (STATE(AIRPLANE) ? posControl.actualState.cog : DECIDEGREES_TO_CENTIDEGREES((int32_t)osdGetHeading())))));
                tfp_sprintf(buff + 2, "%4d", h);
            } else {
                strcpy(buff + 2, "----");
            }

            buff[6] = SYM_DEGREES;
            buff[7] = '\0';
            break;
        }

    case OSD_HOME_DIST:
        {
            buff[0] = SYM_HOME;
            uint32_t distance_to_home_cm = GPS_distanceToHome * 100;
            osdFormatDistanceSymbol(&buff[1], distance_to_home_cm, 0);

            uint16_t dist_alarm = osdConfig()->dist_alarm;
            if (dist_alarm > 0 && GPS_distanceToHome > dist_alarm) {
                TEXT_ATTRIBUTES_ADD_BLINK(elemAttr);
            }
        }
        break;

    case OSD_TRIP_DIST:
        buff[0] = SYM_TOTAL;
        osdFormatDistanceSymbol(buff + 1, getTotalTravelDistance(), 0);
        break;

    case OSD_ODOMETER:
        {
            displayWriteChar(osdDisplayPort, elemPosX, elemPosY, SYM_ODOMETER);
            float_t odometerDist = CENTIMETERS_TO_METERS(getTotalTravelDistance());
#ifdef USE_STATS
            odometerDist+= statsConfig()->stats_total_dist;
#endif

            switch (osdConfig()->units) {
                case OSD_UNIT_UK:
                    FALLTHROUGH;
                case OSD_UNIT_IMPERIAL:
                    osdFormatCentiNumber(buff, METERS_TO_MILES(odometerDist) * 100, 1, 1, 1, 6, true);
                    buff[6] = SYM_MI;
                    break;
                default:
                case OSD_UNIT_GA:
                    osdFormatCentiNumber(buff, METERS_TO_NAUTICALMILES(odometerDist) * 100, 1, 1, 1, 6, true);
                    buff[6] = SYM_NM;
                    break;
                case OSD_UNIT_METRIC_MPH:
                    FALLTHROUGH;
                case OSD_UNIT_METRIC:
                    osdFormatCentiNumber(buff, METERS_TO_KILOMETERS(odometerDist) * 100, 1, 1, 1, 6, true);
                    buff[6] = SYM_KM;
                    break;
            }
            buff[7] = '\0';
            elemPosX++;
        }
        break;

    case OSD_GROUND_COURSE:
        {
            buff[0] = SYM_GROUND_COURSE;
            if (osdIsHeadingValid()) {
                tfp_sprintf(&buff[1], "%3d", (int16_t)CENTIDEGREES_TO_DEGREES(posControl.actualState.cog));
            } else {
                buff[1] = buff[2] = buff[3] = '-';
            }
            buff[4] = SYM_DEGREES;
            buff[5] = '\0';
            break;
        }

    case OSD_COURSE_HOLD_ERROR:
        {
            if (ARMING_FLAG(ARMED) && !FLIGHT_MODE(NAV_COURSE_HOLD_MODE)) {
                displayWrite(osdDisplayPort, elemPosX, elemPosY, "     ");
                return true;
            }

            buff[0] = SYM_HEADING;

            if ((!ARMING_FLAG(ARMED)) || (FLIGHT_MODE(NAV_COURSE_HOLD_MODE) && isAdjustingPosition())) {
                buff[1] = buff[2] = buff[3] = '-';
            } else if (FLIGHT_MODE(NAV_COURSE_HOLD_MODE)) {
                int16_t herr = lrintf(CENTIDEGREES_TO_DEGREES((float)navigationGetHeadingError()));
                if (ABS(herr) > 99)
                    strcpy(buff + 1, ">99");
                else
                    tfp_sprintf(buff + 1, "%3d", herr);
            }

            buff[4] = SYM_DEGREES;
            buff[5] = '\0';
            break;
        }

    case OSD_COURSE_HOLD_ADJUSTMENT:
        {
            int16_t heading_adjust = lrintf(CENTIDEGREES_TO_DEGREES((float)getCruiseHeadingAdjustment()));

            if (ARMING_FLAG(ARMED) && ((!FLIGHT_MODE(NAV_COURSE_HOLD_MODE)) || !(isAdjustingPosition() || isAdjustingHeading() || (heading_adjust != 0)))) {
                displayWrite(osdDisplayPort, elemPosX, elemPosY, "      ");
                return true;
            }

            buff[0] = SYM_HEADING;

            if (!ARMING_FLAG(ARMED)) {
                buff[1] = buff[2] = buff[3] = buff[4] = '-';
            } else if (FLIGHT_MODE(NAV_COURSE_HOLD_MODE)) {
                tfp_sprintf(buff + 1, "%4d", heading_adjust);
            }

            buff[5] = SYM_DEGREES;
            buff[6] = '\0';
            break;
        }

    case OSD_CROSS_TRACK_ERROR:
        {
            if (isWaypointNavTrackingActive()) {
                buff[0] = SYM_CROSS_TRACK_ERROR;
                osdFormatDistanceSymbol(buff + 1, navigationGetCrossTrackError(), 0);
            } else {
                displayWrite(osdDisplayPort, elemPosX, elemPosY, "     ");
                return true;
            }
            break;
        }

    case OSD_GPS_HDOP:
        {
            buff[0] = SYM_HDP_L;
            buff[1] = SYM_HDP_R;
            int32_t centiHDOP = 100 * gpsSol.hdop / HDOP_SCALE;
            uint8_t digits = 2U;
#ifndef DISABLE_MSP_BF_COMPAT   // IF BFCOMPAT is not supported, there's no need to check for it and change the values
            if (isBfCompatibleVideoSystem(osdConfig())) {
                digits = 3U;
            }
#endif
            osdFormatCentiNumber(&buff[2], centiHDOP, 0, 1, 0, digits, false);
            break;
        }
#ifdef USE_ADSB
        case OSD_ADSB_WARNING:
        {
            static uint8_t adsblen = 1;
            uint8_t arrowPositionX = 0;

            for (int i = 0; i <= adsblen; i++) {
                buff[i] = SYM_BLANK;
            }

            buff[adsblen]='\0';
            displayWrite(osdDisplayPort, elemPosX, elemPosY, buff); // clear any previous chars because variable element size
            adsblen=1;
            adsbVehicle_t *vehicle = findVehicleClosest();

            if(vehicle != NULL){
                recalculateVehicle(vehicle);
            }

            if (
                    vehicle != NULL &&
                    (vehicle->calculatedVehicleValues.dist > 0) &&
                    vehicle->calculatedVehicleValues.dist < METERS_TO_CENTIMETERS(osdConfig()->adsb_distance_warning) &&
                    (osdConfig()->adsb_ignore_plane_above_me_limit == 0 || METERS_TO_CENTIMETERS(osdConfig()->adsb_ignore_plane_above_me_limit) > vehicle->calculatedVehicleValues.verticalDistance)
            ){
                buff[0] = SYM_ADSB;
                osdFormatDistanceStr(&buff[1], (int32_t)vehicle->calculatedVehicleValues.dist);
                adsblen = strlen(buff);

                buff[adsblen-1] = SYM_BLANK;

                arrowPositionX = adsblen-1;
                osdFormatDistanceStr(&buff[adsblen], vehicle->calculatedVehicleValues.verticalDistance);
                adsblen = strlen(buff)-1;

                if (vehicle->calculatedVehicleValues.dist < METERS_TO_CENTIMETERS(osdConfig()->adsb_distance_alert)) {
                    TEXT_ATTRIBUTES_ADD_BLINK(elemAttr);
                }
            }

            buff[adsblen]='\0';
            displayWriteWithAttr(osdDisplayPort, elemPosX, elemPosY, buff, elemAttr);

            if (arrowPositionX > 0){
                int16_t panHomeDirOffset = 0;
                if (osdConfig()->pan_servo_pwm2centideg != 0){
                    panHomeDirOffset = osdGetPanServoOffset();
                }
                int16_t flightDirection = STATE(AIRPLANE) ? CENTIDEGREES_TO_DEGREES(posControl.actualState.cog) : DECIDEGREES_TO_DEGREES(osdGetHeading());
                osdDrawDirArrow(osdDisplayPort, osdGetDisplayPortCanvas(), OSD_DRAW_POINT_GRID(elemPosX + arrowPositionX, elemPosY), CENTIDEGREES_TO_DEGREES(vehicle->calculatedVehicleValues.dir) - flightDirection + panHomeDirOffset);
            }

            return true;
        }
        case OSD_ADSB_INFO:
        {
            buff[0] = SYM_ADSB;
            if(getAdsbStatus()->vehiclesMessagesTotal > 0){
                tfp_sprintf(buff + 1, "%2d", getActiveVehiclesCount());
            }else{
                buff[1] = '-';
            }

            break;
        }

#endif
    case OSD_MAP_NORTH:
        {
            static uint16_t drawn = 0;
            static uint32_t scale = 0;
            osdDrawHomeMap(0, 'N', &drawn, &scale);
            return true;
        }
    case OSD_MAP_TAKEOFF:
        {
            static uint16_t drawn = 0;
            static uint32_t scale = 0;
            osdDrawHomeMap(CENTIDEGREES_TO_DEGREES(navigationGetHomeHeading()), 'T', &drawn, &scale);
            return true;
        }
    case OSD_RADAR:
        {
            static uint16_t drawn = 0;
            static uint32_t scale = 0;
            osdDrawRadar(&drawn, &scale);
            return true;
        }
#endif // GPS

    case OSD_ALTITUDE:
        {
            int32_t alt = osdGetAltitude();
            osdFormatAltitudeSymbol(buff, alt);

            uint16_t alt_alarm = osdConfig()->alt_alarm;
            uint16_t neg_alt_alarm = osdConfig()->neg_alt_alarm;
            if ((alt_alarm > 0 && CENTIMETERS_TO_METERS(alt) > alt_alarm) ||
                (neg_alt_alarm > 0 && alt < 0 && -CENTIMETERS_TO_METERS(alt) > neg_alt_alarm)) {

                TEXT_ATTRIBUTES_ADD_BLINK(elemAttr);
            }
            displayWriteWithAttr(osdDisplayPort, elemPosX, elemPosY, buff, elemAttr);

            if (STATE(MULTIROTOR) && posControl.flags.isAdjustingAltitude) {
                /* Indicate MR altitude adjustment active with constant symbol at first blank position.
                 * Alternate symbol on/off with 600ms cycle if first position not blank (to maintain visibility of -ve sign) */
                int8_t blankPos;
                for (blankPos = 2; blankPos >= 0; blankPos--) {
                    if (buff[blankPos] == SYM_BLANK) {
            break;
        }
                }
                if (blankPos >= 0 || OSD_ALTERNATING_CHOICES(600, 2) == 0) {
                    blankPos = blankPos < 0 ? 0 : blankPos;
                    displayWriteChar(osdDisplayPort, elemPosX + blankPos, elemPosY, SYM_TERRAIN_FOLLOWING);
                }
            }
            return true;
        }

    case OSD_ALTITUDE_MSL:
        {
            int32_t alt = osdGetAltitudeMsl();
            osdFormatAltitudeSymbol(buff, alt);
            break;
        }

#ifdef USE_RANGEFINDER
    case OSD_RANGEFINDER:
        {
            int32_t range = rangefinderGetLatestRawAltitude();
            if (range < 0) {
                buff[0] = '-';
                buff[1] = '-';
                buff[2] = '-';
            } else {
                osdFormatDistanceSymbol(buff, range, 1);
            }
        }
        break;
#endif

    case OSD_ONTIME:
        {
            osdFormatOnTime(buff);
            break;
        }

    case OSD_FLYTIME:
        {
            osdFormatFlyTime(buff, &elemAttr);
            break;
        }

    case OSD_ONTIME_FLYTIME:
        {
            if (ARMING_FLAG(ARMED)) {
                osdFormatFlyTime(buff, &elemAttr);
            } else {
                osdFormatOnTime(buff);
            }
            break;
        }

    case OSD_REMAINING_FLIGHT_TIME_BEFORE_RTH:
        {
            /*static int32_t updatedTimeSeconds = 0;*/
            static int32_t timeSeconds = -1;
#if defined(USE_ADC) && defined(USE_GPS)
            static timeUs_t updatedTimestamp = 0;
            timeUs_t currentTimeUs = micros();
            if (cmpTimeUs(currentTimeUs, updatedTimestamp) >= MS2US(1000)) {
#ifdef USE_WIND_ESTIMATOR
                timeSeconds = calculateRemainingFlightTimeBeforeRTH(osdConfig()->estimations_wind_compensation);
#else
                timeSeconds = calculateRemainingFlightTimeBeforeRTH(false);
#endif
                updatedTimestamp = currentTimeUs;
            }
#endif
            if ((!ARMING_FLAG(ARMED)) || (timeSeconds == -1)) {
                buff[0] = SYM_FLIGHT_MINS_REMAINING;
                strcpy(buff + 1, "--:--");
#if defined(USE_ADC) && defined(USE_GPS)
                updatedTimestamp = 0;
#endif
            } else if (timeSeconds == -2) {
                // Wind is too strong to come back with cruise throttle
                buff[0] = SYM_FLIGHT_MINS_REMAINING;
                buff[1] = buff[2] = buff[4] = buff[5] = SYM_WIND_HORIZONTAL;
                buff[3] = ':';
                buff[6] = '\0';
                TEXT_ATTRIBUTES_ADD_BLINK(elemAttr);
            } else {
                osdFormatTime(buff, timeSeconds, SYM_FLIGHT_MINS_REMAINING, SYM_FLIGHT_HOURS_REMAINING);
                if (timeSeconds == 0)
                    TEXT_ATTRIBUTES_ADD_BLINK(elemAttr);
            }
        }
        break;

    case OSD_REMAINING_DISTANCE_BEFORE_RTH:;
        static int32_t distanceMeters = -1;
#if defined(USE_ADC) && defined(USE_GPS)
        static timeUs_t updatedTimestamp = 0;
        timeUs_t currentTimeUs = micros();
        if (cmpTimeUs(currentTimeUs, updatedTimestamp) >= MS2US(1000)) {
#ifdef USE_WIND_ESTIMATOR
            distanceMeters = calculateRemainingDistanceBeforeRTH(osdConfig()->estimations_wind_compensation);
#else
            distanceMeters = calculateRemainingDistanceBeforeRTH(false);
#endif
            updatedTimestamp = currentTimeUs;
        }
#endif
        displayWriteChar(osdDisplayPort, elemPosX, elemPosY, SYM_FLIGHT_DIST_REMAINING);

        if ((!ARMING_FLAG(ARMED)) || (distanceMeters == -1)) {
            buff[3] = SYM_BLANK;
            buff[4] = '\0';
            strcpy(buff, "---");
        } else if (distanceMeters == -2) {
            // Wind is too strong to come back with cruise throttle
            buff[0] = buff[1] = buff[2] = SYM_WIND_HORIZONTAL;
            switch ((osd_unit_e)osdConfig()->units){
                case OSD_UNIT_UK:
                    FALLTHROUGH;
                case OSD_UNIT_IMPERIAL:
                    buff[3] = SYM_DIST_MI;
                    break;
                case OSD_UNIT_METRIC_MPH:
                    FALLTHROUGH;
                case OSD_UNIT_METRIC:
                    buff[3] = SYM_DIST_KM;
                    break;
                case OSD_UNIT_GA:
                    buff[3] = SYM_DIST_NM;
                    break;
            }
            buff[4] = '\0';
            TEXT_ATTRIBUTES_ADD_BLINK(elemAttr);
        } else {
            osdFormatDistanceSymbol(buff, distanceMeters * 100, 0);
            if (distanceMeters == 0)
                TEXT_ATTRIBUTES_ADD_BLINK(elemAttr);
        }
        elemPosX++;
        break;

    case OSD_FLYMODE:
        {
            char *p = "ACRO";
#ifdef USE_FW_AUTOLAND
            if (FLIGHT_MODE(NAV_FW_AUTOLAND)) 
                p = "LAND";
            else
#endif
            if (FLIGHT_MODE(FAILSAFE_MODE))
                p = "!FS!";
            else if (FLIGHT_MODE(MANUAL_MODE))
                p = "MANU";
            else if (FLIGHT_MODE(TURTLE_MODE))
                p = "TURT";
            else if (FLIGHT_MODE(NAV_RTH_MODE))
                p = isWaypointMissionRTHActive() ? "WRTH" : "RTH ";
            else if (FLIGHT_MODE(NAV_POSHOLD_MODE) && STATE(AIRPLANE))
                p = "LOTR";
            else if (FLIGHT_MODE(NAV_POSHOLD_MODE))
                p = "HOLD";
            else if (FLIGHT_MODE(NAV_COURSE_HOLD_MODE) && FLIGHT_MODE(NAV_ALTHOLD_MODE))
                p = "CRUZ";
            else if (FLIGHT_MODE(NAV_COURSE_HOLD_MODE))
                p = "CRSH";
            else if (FLIGHT_MODE(NAV_WP_MODE))
                p = " WP ";
            else if (FLIGHT_MODE(NAV_ALTHOLD_MODE) && navigationRequiresAngleMode()) {
                // If navigationRequiresAngleMode() returns false when ALTHOLD is active,
                // it means it can be combined with ANGLE, HORIZON, ANGLEHOLD, ACRO, etc...
                // and its display is handled by OSD_MESSAGES rather than OSD_FLYMODE.
                p = " AH ";
            }
            else if (FLIGHT_MODE(ANGLE_MODE))
                p = "ANGL";
            else if (FLIGHT_MODE(HORIZON_MODE))
                p = "HOR ";
            else if (FLIGHT_MODE(ANGLEHOLD_MODE))
                p = "ANGH";

            displayWrite(osdDisplayPort, elemPosX, elemPosY, p);
            return true;
        }

    case OSD_CRAFT_NAME:
        osdFormatCraftName(buff);
        break;

    case OSD_PILOT_NAME:
        osdFormatPilotName(buff);
        break;

    case OSD_PILOT_LOGO:
        displayWriteChar(osdDisplayPort, elemPosX, elemPosY, SYM_PILOT_LOGO_SML_L);
        displayWriteChar(osdDisplayPort, elemPosX+1, elemPosY, SYM_PILOT_LOGO_SML_C);
        displayWriteChar(osdDisplayPort, elemPosX+2, elemPosY, SYM_PILOT_LOGO_SML_R);
        break;

    case OSD_THROTTLE_POS:
    {
        osdFormatThrottlePosition(buff, false, &elemAttr);
        break;
    }

    case OSD_VTX_CHANNEL:
        {
            vtxDeviceOsdInfo_t osdInfo;
            vtxCommonGetOsdInfo(vtxCommonDevice(), &osdInfo);

            tfp_sprintf(buff, "CH:%c%s:", osdInfo.bandLetter, osdInfo.channelName);
            displayWrite(osdDisplayPort, elemPosX, elemPosY, buff);

            tfp_sprintf(buff, "%c", osdInfo.powerIndexLetter);
            if (isAdjustmentFunctionSelected(ADJUSTMENT_VTX_POWER_LEVEL)) TEXT_ATTRIBUTES_ADD_BLINK(elemAttr);
            displayWriteWithAttr(osdDisplayPort, elemPosX + 6, elemPosY, buff, elemAttr);
            return true;
        }
        break;

    case OSD_VTX_POWER:
        {
            vtxDeviceOsdInfo_t osdInfo;
            vtxCommonGetOsdInfo(vtxCommonDevice(), &osdInfo);

            tfp_sprintf(buff, "%c", SYM_VTX_POWER);
            displayWrite(osdDisplayPort, elemPosX, elemPosY, buff);

            tfp_sprintf(buff, "%c", osdInfo.powerIndexLetter);
            if (isAdjustmentFunctionSelected(ADJUSTMENT_VTX_POWER_LEVEL)) TEXT_ATTRIBUTES_ADD_BLINK(elemAttr);
            displayWriteWithAttr(osdDisplayPort, elemPosX+1, elemPosY, buff, elemAttr);
            return true;
        }

#if defined(USE_SERIALRX_CRSF)
    case OSD_CRSF_RSSI_DBM:
        {
            int16_t rssi = rxLinkStatistics.uplinkRSSI;
            buff[0] = (rxLinkStatistics.activeAntenna == 0) ? SYM_RSSI : SYM_2RSS; // Separate symbols for each antenna
            if (rssi <= -100) {
                tfp_sprintf(buff + 1, "%4d%c", rssi, SYM_DBM);
            } else {
                tfp_sprintf(buff + 1, "%3d%c%c", rssi, SYM_DBM, ' ');
            }
            if (!failsafeIsReceivingRxData()){
                TEXT_ATTRIBUTES_ADD_BLINK(elemAttr);
            } else if (osdConfig()->rssi_dbm_alarm && rssi < osdConfig()->rssi_dbm_alarm) {
                TEXT_ATTRIBUTES_ADD_BLINK(elemAttr);
            }
            break;
        }
    case OSD_CRSF_LQ:
        {
            buff[0] = SYM_LQ;
            int16_t statsLQ = rxLinkStatistics.uplinkLQ;
            int16_t scaledLQ = scaleRange(constrain(statsLQ, 0, 100), 0, 100, 170, 300);
            switch (osdConfig()->crsf_lq_format) {
                case OSD_CRSF_LQ_TYPE1:
                    if (!failsafeIsReceivingRxData()) {
                        tfp_sprintf(buff+1, "%3d", 0);
                    } else {
                        tfp_sprintf(buff+1, "%3d", rxLinkStatistics.uplinkLQ);
                    }
                    break;
                case OSD_CRSF_LQ_TYPE2:
                    if (!failsafeIsReceivingRxData()) {
                        tfp_sprintf(buff+1, "%s:%3d", " ", 0);
                    } else {
                        tfp_sprintf(buff+1, "%d:%3d", rxLinkStatistics.rfMode, rxLinkStatistics.uplinkLQ);
                    }
                    break;
                case OSD_CRSF_LQ_TYPE3:
                    if (!failsafeIsReceivingRxData()) {
                        tfp_sprintf(buff+1, "%3d", 0);
                    } else {
                        tfp_sprintf(buff+1, "%3d", rxLinkStatistics.rfMode >= 2 ? scaledLQ : rxLinkStatistics.uplinkLQ);
                    }
                    break;
            }
            if (!failsafeIsReceivingRxData()) {
                TEXT_ATTRIBUTES_ADD_BLINK(elemAttr);
            } else if (rxLinkStatistics.uplinkLQ < osdConfig()->link_quality_alarm) {
                TEXT_ATTRIBUTES_ADD_BLINK(elemAttr);
            }
            break;
        }

    case OSD_CRSF_SNR_DB:
        {
            static pt1Filter_t snrFilterState;
            static timeMs_t snrUpdated = 0;
            int8_t snrFiltered = pt1FilterApply4(&snrFilterState, rxLinkStatistics.uplinkSNR, 0.5f, MS2S(millis() - snrUpdated));
            snrUpdated = millis();

            const char* showsnr = "-20";
            const char* hidesnr = "   ";
            if (snrFiltered > osdConfig()->snr_alarm) {
                if (cmsInMenu) {
                    buff[0] = SYM_SNR;
                    tfp_sprintf(buff + 1, "%s%c", showsnr, SYM_DB);
                } else {
                    buff[0] = SYM_BLANK;
                    tfp_sprintf(buff + 1, "%s%c", hidesnr, SYM_BLANK);
                }
            } else if (snrFiltered <= osdConfig()->snr_alarm) {
                buff[0] = SYM_SNR;
                if (snrFiltered <= -10) {
                    tfp_sprintf(buff + 1, "%3d%c", snrFiltered, SYM_DB);
                } else {
                    tfp_sprintf(buff + 1, "%2d%c%c", snrFiltered, SYM_DB, ' ');
                }
            }
            break;
        }

    case OSD_CRSF_TX_POWER:
        {
            if (!failsafeIsReceivingRxData())
                tfp_sprintf(buff, "%s%c", "    ", SYM_BLANK);
            else
                tfp_sprintf(buff, "%4d%c", rxLinkStatistics.uplinkTXPower, SYM_MW);
            break;
        }
#endif

    case OSD_CROSSHAIRS: // Hud is a sub-element of the crosshair

        osdCrosshairPosition(&elemPosX, &elemPosY);
        osdHudDrawCrosshair(osdGetDisplayPortCanvas(), elemPosX, elemPosY);

        if (osdConfig()->hud_homing && (STATE(GPS_FIX) 
#ifdef USE_GPS_FIX_ESTIMATION        
            || STATE(GPS_ESTIMATED_FIX)
#endif            
            ) && STATE(GPS_FIX_HOME) && isImuHeadingValid()) {
            osdHudDrawHoming(elemPosX, elemPosY);
        }

        if ((STATE(GPS_FIX) 
#ifdef USE_GPS_FIX_ESTIMATION        
            || STATE(GPS_ESTIMATED_FIX)
#endif            
            ) && isImuHeadingValid()) {

            if (osdConfig()->hud_homepoint || osdConfig()->hud_radar_disp > 0 || osdConfig()->hud_wp_disp > 0) {
                    osdHudClear();
            }

            // -------- POI : Home point

            if (osdConfig()->hud_homepoint) { // Display the home point (H)
                osdHudDrawPoi(GPS_distanceToHome, GPS_directionToHome, -osdGetAltitude() / 100, 0, SYM_HOME, 0 , 0);
            }

            // -------- POI : Nearby aircrafts from ESP32 radar

            if (osdConfig()->hud_radar_disp > 0) { // Display the POI from the radar
                for (uint8_t i = 0; i < osdConfig()->hud_radar_disp; i++) {
                    if (radar_pois[i].gps.lat != 0 && radar_pois[i].gps.lon != 0 && radar_pois[i].state < 2) { // state 2 means POI has been lost and must be skipped
                        fpVector3_t poi;
                        geoConvertGeodeticToLocal(&poi, &posControl.gpsOrigin, &radar_pois[i].gps, GEO_ALT_RELATIVE);
                        radar_pois[i].distance = calculateDistanceToDestination(&poi) / 100; // In meters

                        if (radar_pois[i].distance >= osdConfig()->hud_radar_range_min && radar_pois[i].distance <= osdConfig()->hud_radar_range_max) {
                            radar_pois[i].direction = calculateBearingToDestination(&poi) / 100; // In °
                            radar_pois[i].altitude = (radar_pois[i].gps.alt - osdGetAltitudeMsl()) / 100;
                            osdHudDrawPoi(radar_pois[i].distance, osdGetHeadingAngle(radar_pois[i].direction), radar_pois[i].altitude, 1, 65 + i, radar_pois[i].heading, radar_pois[i].lq);
                        }
                    }
                }
            }

            // -------- POI : Next waypoints from navigation

            if (osdConfig()->hud_wp_disp > 0 && posControl.waypointListValid && posControl.waypointCount > 0) { // Display the next waypoints
                gpsLocation_t wp2;
                int j;

                for (int i = osdConfig()->hud_wp_disp - 1; i >= 0 ; i--) { // Display in reverse order so the next WP is always written on top
                    j = posControl.activeWaypointIndex + i;
                    if (j > posControl.startWpIndex + posControl.waypointCount - 1) { // limit to max WP index for mission
                        break;
                    }
                    if (posControl.waypointList[j].lat != 0 && posControl.waypointList[j].lon != 0) {
                        wp2.lat = posControl.waypointList[j].lat;
                        wp2.lon = posControl.waypointList[j].lon;
                        wp2.alt = posControl.waypointList[j].alt;
                        fpVector3_t poi;
                        geoConvertGeodeticToLocal(&poi, &posControl.gpsOrigin, &wp2, waypointMissionAltConvMode(posControl.waypointList[j].p3));
                        int32_t altConvModeAltitude = waypointMissionAltConvMode(posControl.waypointList[j].p3) == GEO_ALT_ABSOLUTE ? osdGetAltitudeMsl() : osdGetAltitude();
                        j = getGeoWaypointNumber(j);
                        while (j > 9) j -= 10; // Only the last digit displayed if WP>=10, no room for more (48 = ascii 0)
                        osdHudDrawPoi(calculateDistanceToDestination(&poi) / 100, osdGetHeadingAngle(calculateBearingToDestination(&poi) / 100), (posControl.waypointList[j].alt - altConvModeAltitude)/ 100, 2, SYM_WAYPOINT, 48 + j, i);
                    }
                }
            }
        }

        return true;
        break;

    case OSD_ATTITUDE_ROLL:
        buff[0] = SYM_ROLL_LEVEL;
        if (ABS(attitude.values.roll) >= 1)
            buff[0] += (attitude.values.roll < 0 ? -1 : 1);
        osdFormatCentiNumber(buff + 1, DECIDEGREES_TO_CENTIDEGREES(ABS(attitude.values.roll)), 0, 1, 0, 3, false);
        break;

    case OSD_ATTITUDE_PITCH:
        if (ABS(attitude.values.pitch) < 1)
            buff[0] = 'P';
        else if (attitude.values.pitch > 0)
            buff[0] = SYM_PITCH_DOWN;
        else if (attitude.values.pitch < 0)
            buff[0] = SYM_PITCH_UP;
        osdFormatCentiNumber(buff + 1, DECIDEGREES_TO_CENTIDEGREES(ABS(attitude.values.pitch)), 0, 1, 0, 3, false);
        break;

    case OSD_ARTIFICIAL_HORIZON:
        {
            float rollAngle = DECIDEGREES_TO_RADIANS(attitude.values.roll);
            float pitchAngle = DECIDEGREES_TO_RADIANS(attitude.values.pitch);

            pitchAngle -= osdConfig()->ahi_camera_uptilt_comp ? DEGREES_TO_RADIANS(osdConfig()->camera_uptilt) : 0;
            pitchAngle += DEGREES_TO_RADIANS(getFixedWingLevelTrim());
            if (osdConfig()->ahi_reverse_roll) {
                rollAngle = -rollAngle;
            }
            osdDrawArtificialHorizon(osdDisplayPort, osdGetDisplayPortCanvas(),
                 OSD_DRAW_POINT_GRID(elemPosX, elemPosY), rollAngle, pitchAngle);
            osdDrawSingleElement(OSD_HORIZON_SIDEBARS);
            osdDrawSingleElement(OSD_CROSSHAIRS);

            return true;
        }

    case OSD_HORIZON_SIDEBARS:
        {
            osdDrawSidebars(osdDisplayPort, osdGetDisplayPortCanvas());
            return true;
        }

#if defined(USE_BARO) || defined(USE_GPS)
    case OSD_VARIO:
        {
            float zvel = getEstimatedActualVelocity(Z);
            osdDrawVario(osdDisplayPort, osdGetDisplayPortCanvas(), OSD_DRAW_POINT_GRID(elemPosX, elemPosY), zvel);
            return true;
        }

    case OSD_VARIO_NUM:
        {
            int16_t value = getEstimatedActualVelocity(Z);
            char sym;
            switch ((osd_unit_e)osdConfig()->units) {
                case OSD_UNIT_UK:
                    FALLTHROUGH;
                case OSD_UNIT_IMPERIAL:
                    // Convert to centifeet/s
                    value = CENTIMETERS_TO_CENTIFEET(value);
                    sym = SYM_FTS;
                    break;
                case OSD_UNIT_GA:
                    // Convert to centi-100feet/min
                    value = CENTIMETERS_TO_FEET(value * 60);
                    sym = SYM_100FTM;
                    break;
                default:
                case OSD_UNIT_METRIC_MPH:
                    FALLTHROUGH;
                case OSD_UNIT_METRIC:
                    // Already in cm/s
                    sym = SYM_MS;
                    break;
            }

            osdFormatCentiNumber(buff, value, 0, 1, 0, 3, false);
            buff[3] = sym;
            buff[4] = '\0';
            break;
        }
    case OSD_CLIMB_EFFICIENCY:
        {
            // amperage is in centi amps (10mA), vertical speed is in cms/s. We want
            // Ah/dist only to show when vertical speed > 1m/s.
            static pt1Filter_t veFilterState;
            static timeUs_t vEfficiencyUpdated = 0;
            int32_t value = 0;
            timeUs_t currentTimeUs = micros();
            timeDelta_t vEfficiencyTimeDelta = cmpTimeUs(currentTimeUs, vEfficiencyUpdated);
            if (getEstimatedActualVelocity(Z) > 0) {
                if (vEfficiencyTimeDelta >= EFFICIENCY_UPDATE_INTERVAL) {
                                                            // Centiamps (kept for osdFormatCentiNumber) / m/s - Will appear as A / m/s in OSD
                    value = pt1FilterApply4(&veFilterState, (float)getAmperage() / (getEstimatedActualVelocity(Z) / 100.0f), 1, US2S(vEfficiencyTimeDelta));

                    vEfficiencyUpdated = currentTimeUs;
                } else {
                    value = veFilterState.state;
                }
            }
            bool efficiencyValid = (value > 0) && (getEstimatedActualVelocity(Z) > 100);
            switch (osdConfig()->units) {
                case OSD_UNIT_UK:
                    FALLTHROUGH;
                case OSD_UNIT_GA:
                    FALLTHROUGH;
                case OSD_UNIT_IMPERIAL:
                    // mAh/foot
                    if (efficiencyValid) {
                        osdFormatCentiNumber(buff, (value * METERS_PER_FOOT), 1, 2, 2, 3, false);
                        tfp_sprintf(buff, "%s%c%c", buff, SYM_AH_V_FT_0, SYM_AH_V_FT_1);
                    } else {
                        buff[0] = buff[1] = buff[2] = '-';
                        buff[3] = SYM_AH_V_FT_0;
                        buff[4] = SYM_AH_V_FT_1;
                        buff[5] = '\0';
                    }
                    break;
                case OSD_UNIT_METRIC_MPH:
                    FALLTHROUGH;
                case OSD_UNIT_METRIC:
                    // mAh/metre
                    if (efficiencyValid) {
                        osdFormatCentiNumber(buff, value, 1, 2, 2, 3, false);
                        tfp_sprintf(buff, "%s%c%c", buff, SYM_AH_V_M_0, SYM_AH_V_M_1);
                    } else {
                        buff[0] = buff[1] = buff[2] = '-';
                        buff[3] = SYM_AH_V_M_0;
                        buff[4] = SYM_AH_V_M_1;
                        buff[5] = '\0';
                    }
                    break;
            }
            break;
        }
    case OSD_GLIDE_TIME_REMAINING:
        {
            uint16_t glideTime = osdGetRemainingGlideTime();
            buff[0] = SYM_GLIDE_MINS;
            if (glideTime > 0) {
                // Maximum value we can show in minutes is 99 minutes and 59 seconds. It is extremely unlikely that glide
                // time will be longer than 99 minutes. If it is, it will show 99:^^
                if (glideTime > (99 * 60) + 59) {
                    tfp_sprintf(buff + 1, "%02d:", (int)(glideTime / 60));
                    buff[4] = SYM_DIRECTION;
                    buff[5] = SYM_DIRECTION;
                } else {
                    tfp_sprintf(buff + 1, "%02d:%02d", (int)(glideTime / 60), (int)(glideTime % 60));
                }
            } else {
               tfp_sprintf(buff + 1, "%s", "--:--");
            }
            buff[6] = '\0';
            break;
        }
    case OSD_GLIDE_RANGE:
        {
            uint16_t glideSeconds = osdGetRemainingGlideTime();
            buff[0] = SYM_GLIDE_DIST;
            if (glideSeconds > 0) {
                uint32_t glideRangeCM = glideSeconds * gpsSol.groundSpeed;
                osdFormatDistanceSymbol(buff + 1, glideRangeCM, 0);
            } else {
                tfp_sprintf(buff + 1, "%s%c", "---", SYM_BLANK);
                buff[5] = '\0';
            }
            break;
        }
#endif

    case OSD_SWITCH_INDICATOR_0:
        osdDisplaySwitchIndicator(osdConfig()->osd_switch_indicator0_name, rxGetChannelValue(osdConfig()->osd_switch_indicator0_channel - 1), buff);
        break;

    case OSD_SWITCH_INDICATOR_1:
        osdDisplaySwitchIndicator(osdConfig()->osd_switch_indicator1_name, rxGetChannelValue(osdConfig()->osd_switch_indicator1_channel - 1), buff);
        break;

    case OSD_SWITCH_INDICATOR_2:
        osdDisplaySwitchIndicator(osdConfig()->osd_switch_indicator2_name, rxGetChannelValue(osdConfig()->osd_switch_indicator2_channel - 1), buff);
        break;

    case OSD_SWITCH_INDICATOR_3:
        osdDisplaySwitchIndicator(osdConfig()->osd_switch_indicator3_name, rxGetChannelValue(osdConfig()->osd_switch_indicator3_channel - 1), buff);
        break;

    case OSD_PAN_SERVO_CENTRED:
        {
            int16_t panOffset = osdGetPanServoOffset();
            const timeMs_t panServoTimeNow = millis();
            static timeMs_t panServoTimeOffCentre = 0;

            if (panOffset < 0) {
                if (osdConfig()->pan_servo_offcentre_warning != 0 && panOffset >= -osdConfig()->pan_servo_offcentre_warning) {
                    if (panServoTimeOffCentre == 0) {
                        panServoTimeOffCentre = panServoTimeNow;
                    } else if (panServoTimeNow >= (panServoTimeOffCentre + 10000 )) {
                        TEXT_ATTRIBUTES_ADD_BLINK(elemAttr);
                    }
                } else {
                    panServoTimeOffCentre = 0;
                }

                if (osdConfig()->pan_servo_indicator_show_degrees) {
                    tfp_sprintf(buff, "%3d%c", -panOffset, SYM_DEGREES);
                    displayWriteWithAttr(osdDisplayPort, elemPosX+1, elemPosY, buff, elemAttr);
                }
                displayWriteCharWithAttr(osdDisplayPort, elemPosX, elemPosY, SYM_SERVO_PAN_IS_OFFSET_R, elemAttr);
            } else if (panOffset > 0) {
                if (osdConfig()->pan_servo_offcentre_warning != 0 && panOffset <= osdConfig()->pan_servo_offcentre_warning) {
                    if (panServoTimeOffCentre == 0) {
                        panServoTimeOffCentre = panServoTimeNow;
                    } else if (panServoTimeNow >= (panServoTimeOffCentre + 10000 )) {
                        TEXT_ATTRIBUTES_ADD_BLINK(elemAttr);
                    }
                } else {
                    panServoTimeOffCentre = 0;
                }

                if (osdConfig()->pan_servo_indicator_show_degrees) {
                    tfp_sprintf(buff, "%3d%c", panOffset, SYM_DEGREES);
                    displayWriteWithAttr(osdDisplayPort, elemPosX+1, elemPosY, buff, elemAttr);
                }
                displayWriteCharWithAttr(osdDisplayPort, elemPosX, elemPosY, SYM_SERVO_PAN_IS_OFFSET_L, elemAttr);
            } else {
                panServoTimeOffCentre = 0;

                if (osdConfig()->pan_servo_indicator_show_degrees) {
                    tfp_sprintf(buff, "%3d%c", panOffset, SYM_DEGREES);
                    displayWriteWithAttr(osdDisplayPort, elemPosX+1, elemPosY, buff, elemAttr);
                }
                displayWriteChar(osdDisplayPort, elemPosX, elemPosY, SYM_SERVO_PAN_IS_CENTRED);
            }

            return true;
        }
        break;

    case OSD_ACTIVE_PROFILE:
        tfp_sprintf(buff, "%c%u", SYM_PROFILE, (getConfigProfile() + 1));
        displayWrite(osdDisplayPort, elemPosX, elemPosY, buff);
        break;

    case OSD_ROLL_PIDS:
        osdDisplayFlightPIDValues(elemPosX, elemPosY, "ROL", PID_ROLL, ADJUSTMENT_ROLL_P, ADJUSTMENT_ROLL_I, ADJUSTMENT_ROLL_D, ADJUSTMENT_ROLL_FF);
        return true;

    case OSD_PITCH_PIDS:
        osdDisplayFlightPIDValues(elemPosX, elemPosY, "PIT", PID_PITCH, ADJUSTMENT_PITCH_P, ADJUSTMENT_PITCH_I, ADJUSTMENT_PITCH_D, ADJUSTMENT_PITCH_FF);
        return true;

    case OSD_YAW_PIDS:
        osdDisplayFlightPIDValues(elemPosX, elemPosY, "YAW", PID_YAW, ADJUSTMENT_YAW_P, ADJUSTMENT_YAW_I, ADJUSTMENT_YAW_D, ADJUSTMENT_YAW_FF);
        return true;

    case OSD_LEVEL_PIDS:
        osdDisplayNavPIDValues(elemPosX, elemPosY, "LEV", PID_LEVEL, ADJUSTMENT_LEVEL_P, ADJUSTMENT_LEVEL_I, ADJUSTMENT_LEVEL_D);
        return true;

    case OSD_POS_XY_PIDS:
        osdDisplayNavPIDValues(elemPosX, elemPosY, "PXY", PID_POS_XY, ADJUSTMENT_POS_XY_P, ADJUSTMENT_POS_XY_I, ADJUSTMENT_POS_XY_D);
        return true;

    case OSD_POS_Z_PIDS:
        osdDisplayNavPIDValues(elemPosX, elemPosY, "PZ", PID_POS_Z, ADJUSTMENT_POS_Z_P, ADJUSTMENT_POS_Z_I, ADJUSTMENT_POS_Z_D);
        return true;

    case OSD_VEL_XY_PIDS:
        osdDisplayNavPIDValues(elemPosX, elemPosY, "VXY", PID_VEL_XY, ADJUSTMENT_VEL_XY_P, ADJUSTMENT_VEL_XY_I, ADJUSTMENT_VEL_XY_D);
        return true;

    case OSD_VEL_Z_PIDS:
        osdDisplayNavPIDValues(elemPosX, elemPosY, "VZ", PID_VEL_Z, ADJUSTMENT_VEL_Z_P, ADJUSTMENT_VEL_Z_I, ADJUSTMENT_VEL_Z_D);
        return true;

    case OSD_HEADING_P:
        osdDisplayAdjustableDecimalValue(elemPosX, elemPosY, "HP", 0, pidBank()->pid[PID_HEADING].P, 3, 0, ADJUSTMENT_HEADING_P);
        return true;

    case OSD_BOARD_ALIGN_ROLL:
        osdDisplayAdjustableDecimalValue(elemPosX, elemPosY, "AR", 0, DECIDEGREES_TO_DEGREES((float)boardAlignment()->rollDeciDegrees), 4, 1, ADJUSTMENT_ROLL_BOARD_ALIGNMENT);
        return true;

    case OSD_BOARD_ALIGN_PITCH:
        osdDisplayAdjustableDecimalValue(elemPosX, elemPosY, "AP", 0, DECIDEGREES_TO_DEGREES((float)boardAlignment()->pitchDeciDegrees), 4, 1, ADJUSTMENT_PITCH_BOARD_ALIGNMENT);
        return true;

    case OSD_RC_EXPO:
        osdDisplayAdjustableDecimalValue(elemPosX, elemPosY, "EXP", 0, currentControlRateProfile->stabilized.rcExpo8, 3, 0, ADJUSTMENT_RC_EXPO);
        return true;

    case OSD_RC_YAW_EXPO:
        osdDisplayAdjustableDecimalValue(elemPosX, elemPosY, "YEX", 0, currentControlRateProfile->stabilized.rcYawExpo8, 3, 0, ADJUSTMENT_RC_YAW_EXPO);
        return true;

    case OSD_THROTTLE_EXPO:
        osdDisplayAdjustableDecimalValue(elemPosX, elemPosY, "TEX", 0, currentControlRateProfile->throttle.rcExpo8, 3, 0, ADJUSTMENT_THROTTLE_EXPO);
        return true;

    case OSD_PITCH_RATE:
        displayWrite(osdDisplayPort, elemPosX, elemPosY, "SPR");

        elemAttr = TEXT_ATTRIBUTES_NONE;
        tfp_sprintf(buff, "%3d", currentControlRateProfile->stabilized.rates[FD_PITCH]);
        if (isAdjustmentFunctionSelected(ADJUSTMENT_PITCH_RATE) || isAdjustmentFunctionSelected(ADJUSTMENT_PITCH_ROLL_RATE))
            TEXT_ATTRIBUTES_ADD_BLINK(elemAttr);
        displayWriteWithAttr(osdDisplayPort, elemPosX + 4, elemPosY, buff, elemAttr);
        return true;

    case OSD_ROLL_RATE:
        displayWrite(osdDisplayPort, elemPosX, elemPosY, "SRR");

        elemAttr = TEXT_ATTRIBUTES_NONE;
        tfp_sprintf(buff, "%3d", currentControlRateProfile->stabilized.rates[FD_ROLL]);
        if (isAdjustmentFunctionSelected(ADJUSTMENT_ROLL_RATE) || isAdjustmentFunctionSelected(ADJUSTMENT_PITCH_ROLL_RATE))
            TEXT_ATTRIBUTES_ADD_BLINK(elemAttr);
        displayWriteWithAttr(osdDisplayPort, elemPosX + 4, elemPosY, buff, elemAttr);
        return true;

    case OSD_YAW_RATE:
        osdDisplayAdjustableDecimalValue(elemPosX, elemPosY, "SYR", 0, currentControlRateProfile->stabilized.rates[FD_YAW], 3, 0, ADJUSTMENT_YAW_RATE);
        return true;

    case OSD_MANUAL_RC_EXPO:
        osdDisplayAdjustableDecimalValue(elemPosX, elemPosY, "MEX", 0, currentControlRateProfile->manual.rcExpo8, 3, 0, ADJUSTMENT_MANUAL_RC_EXPO);
        return true;

    case OSD_MANUAL_RC_YAW_EXPO:
        osdDisplayAdjustableDecimalValue(elemPosX, elemPosY, "MYX", 0, currentControlRateProfile->manual.rcYawExpo8, 3, 0, ADJUSTMENT_MANUAL_RC_YAW_EXPO);
        return true;

    case OSD_MANUAL_PITCH_RATE:
        displayWrite(osdDisplayPort, elemPosX, elemPosY, "MPR");

        elemAttr = TEXT_ATTRIBUTES_NONE;
        tfp_sprintf(buff, "%3d", currentControlRateProfile->manual.rates[FD_PITCH]);
        if (isAdjustmentFunctionSelected(ADJUSTMENT_MANUAL_PITCH_RATE) || isAdjustmentFunctionSelected(ADJUSTMENT_MANUAL_PITCH_ROLL_RATE))
            TEXT_ATTRIBUTES_ADD_BLINK(elemAttr);
        displayWriteWithAttr(osdDisplayPort, elemPosX + 4, elemPosY, buff, elemAttr);
        return true;

    case OSD_MANUAL_ROLL_RATE:
        displayWrite(osdDisplayPort, elemPosX, elemPosY, "MRR");

        elemAttr = TEXT_ATTRIBUTES_NONE;
        tfp_sprintf(buff, "%3d", currentControlRateProfile->manual.rates[FD_ROLL]);
        if (isAdjustmentFunctionSelected(ADJUSTMENT_MANUAL_ROLL_RATE) || isAdjustmentFunctionSelected(ADJUSTMENT_MANUAL_PITCH_ROLL_RATE))
            TEXT_ATTRIBUTES_ADD_BLINK(elemAttr);
        displayWriteWithAttr(osdDisplayPort, elemPosX + 4, elemPosY, buff, elemAttr);
        return true;

    case OSD_MANUAL_YAW_RATE:
        osdDisplayAdjustableDecimalValue(elemPosX, elemPosY, "MYR", 0, currentControlRateProfile->stabilized.rates[FD_YAW], 3, 0, ADJUSTMENT_YAW_RATE);
        return true;

    case OSD_NAV_FW_CRUISE_THR:
        osdDisplayAdjustableDecimalValue(elemPosX, elemPosY, "CRZ", 0, currentBatteryProfile->nav.fw.cruise_throttle, 4, 0, ADJUSTMENT_NAV_FW_CRUISE_THR);
        return true;

    case OSD_NAV_FW_PITCH2THR:
        osdDisplayAdjustableDecimalValue(elemPosX, elemPosY, "P2T", 0, currentBatteryProfile->nav.fw.pitch_to_throttle, 3, 0, ADJUSTMENT_NAV_FW_PITCH2THR);
        return true;

    case OSD_FW_MIN_THROTTLE_DOWN_PITCH_ANGLE:
        osdDisplayAdjustableDecimalValue(elemPosX, elemPosY, "0TP", 0, (float)navConfig()->fw.minThrottleDownPitchAngle / 10, 3, 1, ADJUSTMENT_FW_MIN_THROTTLE_DOWN_PITCH_ANGLE);
        return true;

    case OSD_FW_ALT_PID_OUTPUTS:
        {
            const navigationPIDControllers_t *nav_pids = getNavigationPIDControllers();
            osdFormatPidControllerOutput(buff, "PZO", &nav_pids->fw_alt, 10, true); // display requested pitch degrees
            break;
        }

    case OSD_FW_POS_PID_OUTPUTS:
        {
            const navigationPIDControllers_t *nav_pids = getNavigationPIDControllers(); // display requested roll degrees
            osdFormatPidControllerOutput(buff, "PXYO", &nav_pids->fw_nav, 1, true);
            break;
        }

    case OSD_MC_VEL_Z_PID_OUTPUTS:
        {
            const navigationPIDControllers_t *nav_pids = getNavigationPIDControllers();
            osdFormatPidControllerOutput(buff, "VZO", &nav_pids->vel[Z], 100, false); // display throttle adjustment µs
            break;
        }

    case OSD_MC_VEL_X_PID_OUTPUTS:
        {
            const navigationPIDControllers_t *nav_pids = getNavigationPIDControllers();
            osdFormatPidControllerOutput(buff, "VXO", &nav_pids->vel[X], 100, false); // display requested acceleration cm/s^2
            break;
        }

    case OSD_MC_VEL_Y_PID_OUTPUTS:
        {
            const navigationPIDControllers_t *nav_pids = getNavigationPIDControllers();
            osdFormatPidControllerOutput(buff, "VYO", &nav_pids->vel[Y], 100, false); // display requested acceleration cm/s^2
            break;
        }

    case OSD_MC_POS_XYZ_P_OUTPUTS:
        {
            const navigationPIDControllers_t *nav_pids = getNavigationPIDControllers();
            strcpy(buff, "POSO ");
            // display requested velocity cm/s
            tfp_sprintf(buff + 5, "%4d", (int)lrintf(nav_pids->pos[X].output_constrained * 100));
            buff[9] = ' ';
            tfp_sprintf(buff + 10, "%4d", (int)lrintf(nav_pids->pos[Y].output_constrained * 100));
            buff[14] = ' ';
            tfp_sprintf(buff + 15, "%4d", (int)lrintf(nav_pids->pos[Z].output_constrained * 100));
            buff[19] = '\0';
            break;
        }

    case OSD_POWER:
        {
            bool kiloWatt = osdFormatCentiNumber(buff, getPower(), 1000, 2, 2, 3, false);
            buff[3] = kiloWatt ? SYM_KILOWATT : SYM_WATT;
            buff[4] = '\0';

            uint8_t current_alarm = osdConfig()->current_alarm;
            if ((current_alarm > 0) && ((getAmperage() / 100.0f) > current_alarm)) {
                TEXT_ATTRIBUTES_ADD_BLINK(elemAttr);
            }
            break;
        }

    case OSD_AIR_SPEED:
        {
        #ifdef USE_PITOT
            buff[0] = SYM_AIR;

            if (pitotIsHealthy())
            {
                const float airspeed_estimate = getAirspeedEstimate();
                osdFormatVelocityStr(buff + 1, airspeed_estimate, false, false);
                if ((osdConfig()->airspeed_alarm_min != 0 && airspeed_estimate < osdConfig()->airspeed_alarm_min) ||
                    (osdConfig()->airspeed_alarm_max != 0 && airspeed_estimate > osdConfig()->airspeed_alarm_max)) {
                        TEXT_ATTRIBUTES_ADD_BLINK(elemAttr);
                }
            }
            else
            {
                strcpy(buff + 1, "  X!");
                TEXT_ATTRIBUTES_ADD_BLINK(elemAttr);
            }
        #else
            return false;
        #endif
            break;
        }

    case OSD_AIR_MAX_SPEED:
        {
        #ifdef USE_PITOT
            buff[0] = SYM_MAX;
            buff[1] = SYM_AIR;
            osdFormatVelocityStr(buff + 2, stats.max_air_speed, false, false);
        #else
            return false;
        #endif
            break;
        }

    case OSD_RTC_TIME:
        {
            // RTC not configured will show 00:00
            dateTime_t dateTime;
            rtcGetDateTimeLocal(&dateTime);
            buff[0] = SYM_CLOCK;
            tfp_sprintf(buff + 1, "%02u:%02u:%02u", dateTime.hours, dateTime.minutes, dateTime.seconds);
            break;
        }

    case OSD_MESSAGES:
        {
            elemAttr = osdGetSystemMessage(buff, OSD_MESSAGE_LENGTH, true);
            break;
        }

    case OSD_VERSION:
        {
            tfp_sprintf(buff, "INAV %s", FC_VERSION_STRING);
            displayWrite(osdDisplayPort, elemPosX, elemPosY, buff);
            break;
        }

    case OSD_MAIN_BATT_CELL_VOLTAGE:
        {
            uint8_t base_digits = 3U;
#ifndef DISABLE_MSP_BF_COMPAT // IF BFCOMPAT is not supported, there's no need to check for it
            if(isBfCompatibleVideoSystem(osdConfig())) {
                base_digits = 4U;   // Add extra digit to account for decimal point taking an extra character space
            }
#endif
            osdDisplayBatteryVoltage(elemPosX, elemPosY, getBatteryRawAverageCellVoltage(), base_digits, 2);
            return true;
        }

    case OSD_MAIN_BATT_SAG_COMPENSATED_CELL_VOLTAGE:
        {
            uint8_t base_digits = 3U;
#ifndef DISABLE_MSP_BF_COMPAT // IF BFCOMPAT is not supported, there's no need to check for it
            if(isBfCompatibleVideoSystem(osdConfig())) {
                base_digits = 4U;   // Add extra digit to account for decimal point taking an extra character space
            }
#endif
            osdDisplayBatteryVoltage(elemPosX, elemPosY, getBatterySagCompensatedAverageCellVoltage(), base_digits, 2);
            return true;
        }

    case OSD_SCALED_THROTTLE_POS:
        {
            osdFormatThrottlePosition(buff, true, &elemAttr);
            break;
        }

    case OSD_HEADING:
        {
            buff[0] = SYM_HEADING;
            if (osdIsHeadingValid()) {
                int16_t h = DECIDEGREES_TO_DEGREES(osdGetHeading());
                if (h < 0) {
                    h += 360;
                }
                tfp_sprintf(&buff[1], "%3d", h);
            } else {
                buff[1] = buff[2] = buff[3] = '-';
            }
            buff[4] = SYM_DEGREES;
            buff[5] = '\0';
            break;
        }

    case OSD_HEADING_GRAPH:
        {
            if (osdIsHeadingValid()) {
                osdDrawHeadingGraph(osdDisplayPort, osdGetDisplayPortCanvas(), OSD_DRAW_POINT_GRID(elemPosX, elemPosY), osdGetHeading());
                return true;
            } else {
                buff[0] = buff[2] = buff[4] = buff[6] = buff[8] = SYM_HEADING_LINE;
                buff[1] = buff[3] = buff[5] = buff[7] = SYM_HEADING_DIVIDED_LINE;
                buff[OSD_HEADING_GRAPH_WIDTH] = '\0';
            }
            break;
        }

    case OSD_EFFICIENCY_MAH_PER_KM:
        {
            // amperage is in centi amps, speed is in cms/s. We want
            // mah/km. Only show when ground speed > 1m/s.
            static pt1Filter_t eFilterState;
            static timeUs_t efficiencyUpdated = 0;
            int32_t value = 0;
            bool moreThanAh = false;
            timeUs_t currentTimeUs = micros();
            timeDelta_t efficiencyTimeDelta = cmpTimeUs(currentTimeUs, efficiencyUpdated);
            uint8_t digits = 3U;
#ifndef DISABLE_MSP_BF_COMPAT   // IF BFCOMPAT is not supported, there's no need to check for it and change the values
            if (isBfCompatibleVideoSystem(osdConfig())) {
                // Increase number of digits so values above 99 don't get scaled by osdFormatCentiNumber
                digits = 4U;
            }
#endif
            if ((STATE(GPS_FIX) 
#ifdef USE_GPS_FIX_ESTIMATION
                || STATE(GPS_ESTIMATED_FIX)
#endif                
                ) && gpsSol.groundSpeed > 0) {
                if (efficiencyTimeDelta >= EFFICIENCY_UPDATE_INTERVAL) {
                    value = pt1FilterApply4(&eFilterState, ((float)getAmperage() / gpsSol.groundSpeed) / 0.0036f,
                        1, US2S(efficiencyTimeDelta));

                    efficiencyUpdated = currentTimeUs;
                } else {
                    value = eFilterState.state;
                }
            }
            bool efficiencyValid = (value > 0) && (gpsSol.groundSpeed > 100);
            switch (osdConfig()->units) {
                case OSD_UNIT_UK:
                    FALLTHROUGH;
                case OSD_UNIT_IMPERIAL:
                    moreThanAh = osdFormatCentiNumber(buff, value * METERS_PER_MILE / 10, 1000, 0, 2, digits, false);
                    if (!moreThanAh) {
                        tfp_sprintf(buff, "%s%c%c", buff, SYM_MAH_MI_0, SYM_MAH_MI_1);
                    } else {
                        tfp_sprintf(buff, "%s%c", buff, SYM_AH_MI);
                    }
                    if (!efficiencyValid) {
                        buff[0] = buff[1] = buff[2] = buff[3] = '-';    
                        buff[digits] = SYM_MAH_MI_0;        // This will overwrite the "-" at buff[3] if not in BFCOMPAT mode
                        buff[digits + 1] = SYM_MAH_MI_1;
                        buff[digits + 2] = '\0';
                    }
                    break;
                case OSD_UNIT_GA:
                     moreThanAh = osdFormatCentiNumber(buff, value * METERS_PER_NAUTICALMILE / 10, 1000, 0, 2, digits, false);
                    if (!moreThanAh) {
                        tfp_sprintf(buff, "%s%c%c", buff, SYM_MAH_NM_0, SYM_MAH_NM_1);
                    } else {
                        tfp_sprintf(buff, "%s%c", buff, SYM_AH_NM);
                    }
                    if (!efficiencyValid) {
                        buff[0] = buff[1] = buff[2] = buff[3] = '-';    
                        buff[digits] = SYM_MAH_NM_0;
                        buff[digits + 1] = SYM_MAH_NM_1;
                        buff[digits + 2] = '\0';
                    }
                    break;
                case OSD_UNIT_METRIC_MPH:
                    FALLTHROUGH;
                case OSD_UNIT_METRIC:
                    moreThanAh = osdFormatCentiNumber(buff, value * 100, 1000, 0, 2, digits, false);
                    if (!moreThanAh) {
                        tfp_sprintf(buff, "%s%c%c", buff, SYM_MAH_KM_0, SYM_MAH_KM_1);
                    } else {
                        tfp_sprintf(buff, "%s%c", buff, SYM_AH_KM);
                    }
                    if (!efficiencyValid) {
                        buff[0] = buff[1] = buff[2] = buff[3] = '-';    
                        buff[digits] = SYM_MAH_KM_0;
                        buff[digits + 1] = SYM_MAH_KM_1;
                        buff[digits + 2] = '\0';
                    }
                    break;
            }
            break;
        }

    case OSD_EFFICIENCY_WH_PER_KM:
        {
            // amperage is in centi amps, speed is in cms/s. We want
            // mWh/km. Only show when ground speed > 1m/s.
            static pt1Filter_t eFilterState;
            static timeUs_t efficiencyUpdated = 0;
            int32_t value = 0;
            timeUs_t currentTimeUs = micros();
            timeDelta_t efficiencyTimeDelta = cmpTimeUs(currentTimeUs, efficiencyUpdated);
            if ((STATE(GPS_FIX)
#ifdef USE_GPS_FIX_ESTIMATION
                    || STATE(GPS_ESTIMATED_FIX)
#endif
                ) && gpsSol.groundSpeed > 0) {
                if (efficiencyTimeDelta >= EFFICIENCY_UPDATE_INTERVAL) {
                    value = pt1FilterApply4(&eFilterState, ((float)getPower() / gpsSol.groundSpeed) / 0.0036f,
                        1, US2S(efficiencyTimeDelta));

                    efficiencyUpdated = currentTimeUs;
                } else {
                    value = eFilterState.state;
                }
            }
            bool efficiencyValid = (value > 0) && (gpsSol.groundSpeed > 100);
            switch (osdConfig()->units) {
                case OSD_UNIT_UK:
                    FALLTHROUGH;
                case OSD_UNIT_IMPERIAL:
                    osdFormatCentiNumber(buff, value * METERS_PER_MILE / 10000, 0, 2, 0, 3, false);
                    buff[3] = SYM_WH_MI;
                    break;
                case OSD_UNIT_GA:
                    osdFormatCentiNumber(buff, value * METERS_PER_NAUTICALMILE / 10000, 0, 2, 0, 3, false);
                    buff[3] = SYM_WH_NM;
                    break;
                case OSD_UNIT_METRIC_MPH:
                    FALLTHROUGH;
                case OSD_UNIT_METRIC:
                    osdFormatCentiNumber(buff, value / 10, 0, 2, 0, 3, false);
                    buff[3] = SYM_WH_KM;
                    break;
            }
            buff[4] = '\0';
            if (!efficiencyValid) {
                buff[0] = buff[1] = buff[2] = '-';
            }
            break;
        }

    case OSD_GFORCE:
        {
            buff[0] = SYM_GFORCE;
            osdFormatCentiNumber(buff + 1, GForce, 0, 2, 0, 3, false);
            if (GForce > osdConfig()->gforce_alarm * 100) {
                TEXT_ATTRIBUTES_ADD_BLINK(elemAttr);
            }
            break;
        }

    case OSD_GFORCE_X:
    case OSD_GFORCE_Y:
    case OSD_GFORCE_Z:
        {
            float GForceValue = GForceAxis[item - OSD_GFORCE_X];
            buff[0] = SYM_GFORCE_X + item - OSD_GFORCE_X;
            osdFormatCentiNumber(buff + 1, GForceValue, 0, 2, 0, 4, false);
            if ((GForceValue < osdConfig()->gforce_axis_alarm_min * 100) || (GForceValue > osdConfig()->gforce_axis_alarm_max * 100)) {
                TEXT_ATTRIBUTES_ADD_BLINK(elemAttr);
            }
            break;
        }
    case OSD_DEBUG:
        {
            /*
             * Longest representable string is -2147483648 does not fit in the screen.
             * Only 7 digits for negative and 8 digits for positive values allowed
             */
            for (uint8_t bufferIndex = 0; bufferIndex < DEBUG32_VALUE_COUNT; ++elemPosY, bufferIndex += 2) {
                tfp_sprintf(
                    buff,
                    "[%u]=%8ld [%u]=%8ld",
                    bufferIndex,
                    (long)constrain(debug[bufferIndex], -9999999, 99999999),
                    bufferIndex+1,
                    (long)constrain(debug[bufferIndex+1], -9999999, 99999999)
                );
                displayWrite(osdDisplayPort, elemPosX, elemPosY, buff);
            }
            break;
        }

    case OSD_IMU_TEMPERATURE:
        {
            int16_t temperature;
            const bool valid = getIMUTemperature(&temperature);
            osdDisplayTemperature(elemPosX, elemPosY, SYM_IMU_TEMP, NULL, valid, temperature, osdConfig()->imu_temp_alarm_min, osdConfig()->imu_temp_alarm_max);
            return true;
        }

    case OSD_BARO_TEMPERATURE:
        {
            int16_t temperature;
            const bool valid = getBaroTemperature(&temperature);
            osdDisplayTemperature(elemPosX, elemPosY, SYM_BARO_TEMP, NULL, valid, temperature, osdConfig()->imu_temp_alarm_min, osdConfig()->imu_temp_alarm_max);
            return true;
        }

#ifdef USE_TEMPERATURE_SENSOR
    case OSD_TEMP_SENSOR_0_TEMPERATURE:
    case OSD_TEMP_SENSOR_1_TEMPERATURE:
    case OSD_TEMP_SENSOR_2_TEMPERATURE:
    case OSD_TEMP_SENSOR_3_TEMPERATURE:
    case OSD_TEMP_SENSOR_4_TEMPERATURE:
    case OSD_TEMP_SENSOR_5_TEMPERATURE:
    case OSD_TEMP_SENSOR_6_TEMPERATURE:
    case OSD_TEMP_SENSOR_7_TEMPERATURE:
        {
            osdDisplayTemperatureSensor(elemPosX, elemPosY, item - OSD_TEMP_SENSOR_0_TEMPERATURE);
            return true;
        }
#endif /* ifdef USE_TEMPERATURE_SENSOR */

    case OSD_WIND_SPEED_HORIZONTAL:
#ifdef USE_WIND_ESTIMATOR
        {
            bool valid = isEstimatedWindSpeedValid();
            float horizontalWindSpeed;
            uint16_t angle;
            horizontalWindSpeed = getEstimatedHorizontalWindSpeed(&angle);
            int16_t windDirection = osdGetHeadingAngle( CENTIDEGREES_TO_DEGREES((int)angle) - DECIDEGREES_TO_DEGREES(attitude.values.yaw) + 22);
            buff[0] = SYM_WIND_HORIZONTAL;
            buff[1] = SYM_DIRECTION + (windDirection*2 / 90);
            osdFormatWindSpeedStr(buff + 2, horizontalWindSpeed, valid);
            break;
        }
#else
        return false;
#endif

    case OSD_WIND_SPEED_VERTICAL:
#ifdef USE_WIND_ESTIMATOR
        {
            buff[0] = SYM_WIND_VERTICAL;
            buff[1] = SYM_BLANK;
            bool valid = isEstimatedWindSpeedValid();
            float verticalWindSpeed;
            verticalWindSpeed = -getEstimatedWindSpeed(Z);  //from NED to NEU
            if (verticalWindSpeed < 0) {
                buff[1] = SYM_AH_DIRECTION_DOWN;
                verticalWindSpeed = -verticalWindSpeed;
            } else {
                buff[1] = SYM_AH_DIRECTION_UP;
            }
            osdFormatWindSpeedStr(buff + 2, verticalWindSpeed, valid);
            break;
        }
#else
        return false;
#endif

    case OSD_PLUS_CODE:
        {
            STATIC_ASSERT(GPS_DEGREES_DIVIDER == OLC_DEG_MULTIPLIER, invalid_olc_deg_multiplier);
            int digits = osdConfig()->plus_code_digits;
            int digitsRemoved = osdConfig()->plus_code_short * 2;
            if ((STATE(GPS_FIX) 
#ifdef USE_GPS_FIX_ESTIMATION
                    || STATE(GPS_ESTIMATED_FIX)
#endif
            )) {
                olc_encode(gpsSol.llh.lat, gpsSol.llh.lon, digits, buff, sizeof(buff));
            } else {
                // +codes with > 8 digits have a + at the 9th digit
                // and we only support 10 and up.
                memset(buff, '-', digits + 1);
                buff[8] = '+';
                buff[digits + 1] = '\0';
            }
            // Optionally trim digits from the left
            memmove(buff, buff+digitsRemoved, strlen(buff) + digitsRemoved);
            buff[digits + 1 - digitsRemoved] = '\0';
            break;
        }

    case OSD_AZIMUTH:
        {

            buff[0] = SYM_AZIMUTH;
            if (osdIsHeadingValid()) {
                int16_t h = GPS_directionToHome;
                if (h < 0) {
                    h += 360;
                }
                if (h >= 180)
                    h = h - 180;
                else
                    h = h + 180;

                tfp_sprintf(&buff[1], "%3d", h);
            } else {
                buff[1] = buff[2] = buff[3] = '-';
            }
            buff[4] = SYM_DEGREES;
            buff[5] = '\0';
            break;
        }

    case OSD_MAP_SCALE:
        {
            float scaleToUnit;
            int scaleUnitDivisor;
            char symUnscaled;
            char symScaled;
            int maxDecimals;

            switch (osdConfig()->units) {
            case OSD_UNIT_UK:
                FALLTHROUGH;
            case OSD_UNIT_IMPERIAL:
                scaleToUnit = 100 / 1609.3440f; // scale to 0.01mi for osdFormatCentiNumber()
                scaleUnitDivisor = 0;
                symUnscaled = SYM_MI;
                symScaled = SYM_MI;
                maxDecimals = 2;
                break;
            case OSD_UNIT_GA:
                scaleToUnit = 100 / 1852.0010f; // scale to 0.01mi for osdFormatCentiNumber()
                scaleUnitDivisor = 0;
                symUnscaled = SYM_NM;
                symScaled = SYM_NM;
                maxDecimals = 2;
                break;
            default:
            case OSD_UNIT_METRIC_MPH:
                FALLTHROUGH;
            case OSD_UNIT_METRIC:
                scaleToUnit = 100; // scale to cm for osdFormatCentiNumber()
                scaleUnitDivisor = 1000; // Convert to km when scale gets bigger than 999m
                symUnscaled = SYM_M;
                symScaled = SYM_KM;
                maxDecimals = 0;
                break;
            }
            buff[0] = SYM_SCALE;
            if (osdMapData.scale > 0) {
                bool scaled = osdFormatCentiNumber(&buff[1], osdMapData.scale * scaleToUnit, scaleUnitDivisor, maxDecimals, 2, 3, false);
                buff[4] = scaled ? symScaled : symUnscaled;
                // Make sure this is cleared if the map stops being drawn
                osdMapData.scale = 0;
            } else {
                memset(&buff[1], '-', 4);
            }
            buff[5] = '\0';
            break;
        }
    case OSD_MAP_REFERENCE:
        {
            char referenceSymbol;
            if (osdMapData.referenceSymbol) {
                referenceSymbol = osdMapData.referenceSymbol;
                // Make sure this is cleared if the map stops being drawn
                osdMapData.referenceSymbol = 0;
            } else {
                referenceSymbol = '-';
            }
            displayWriteChar(osdDisplayPort, elemPosX, elemPosY, SYM_DIRECTION);
            displayWriteChar(osdDisplayPort, elemPosX, elemPosY + 1, referenceSymbol);
            return true;
        }

    case OSD_GVAR_0:
    {
        osdFormatGVar(buff, 0);
        break;
    }
    case OSD_GVAR_1:
    {
        osdFormatGVar(buff, 1);
        break;
    }
    case OSD_GVAR_2:
    {
        osdFormatGVar(buff, 2);
        break;
    }
    case OSD_GVAR_3:
    {
        osdFormatGVar(buff, 3);
        break;
    }

#if defined(USE_RX_MSP) && defined(USE_MSP_RC_OVERRIDE)
    case OSD_RC_SOURCE:
        {
            const char *source_text = IS_RC_MODE_ACTIVE(BOXMSPRCOVERRIDE) && !mspOverrideIsInFailsafe() ? "MSP" : "STD";
            if (IS_RC_MODE_ACTIVE(BOXMSPRCOVERRIDE) && mspOverrideIsInFailsafe()) TEXT_ATTRIBUTES_ADD_BLINK(elemAttr);
            displayWriteWithAttr(osdDisplayPort, elemPosX, elemPosY, source_text, elemAttr);
            return true;
        }
#endif

#if defined(USE_ESC_SENSOR)
    case OSD_ESC_RPM:
        {
            escSensorData_t * escSensor = escSensorGetData();
            if (escSensor && escSensor->dataAge <= ESC_DATA_MAX_AGE) {
                osdFormatRpm(buff, escSensor->rpm);
            }
            else {
                osdFormatRpm(buff, 0);
            }
            break;
        }
    case OSD_ESC_TEMPERATURE:
        {
            escSensorData_t * escSensor = escSensorGetData();
            bool escTemperatureValid = escSensor && escSensor->dataAge <= ESC_DATA_MAX_AGE;
            osdDisplayTemperature(elemPosX, elemPosY, SYM_ESC_TEMP, NULL, escTemperatureValid, (escSensor->temperature)*10, osdConfig()->esc_temp_alarm_min, osdConfig()->esc_temp_alarm_max);
            return true;
        }
#endif
    case OSD_TPA:
        {
            char buff[4];
            textAttributes_t attr;

            displayWrite(osdDisplayPort, elemPosX, elemPosY, "TPA");
            attr = TEXT_ATTRIBUTES_NONE;
            tfp_sprintf(buff, "%3d", currentControlRateProfile->throttle.dynPID);
            if (isAdjustmentFunctionSelected(ADJUSTMENT_TPA)) {
                TEXT_ATTRIBUTES_ADD_BLINK(attr);
            }
            displayWriteWithAttr(osdDisplayPort, elemPosX + 5, elemPosY, buff, attr);

            displayWrite(osdDisplayPort, elemPosX, elemPosY + 1, "BP");
            attr = TEXT_ATTRIBUTES_NONE;
            tfp_sprintf(buff, "%4d", currentControlRateProfile->throttle.pa_breakpoint);
            if (isAdjustmentFunctionSelected(ADJUSTMENT_TPA_BREAKPOINT)) {
                TEXT_ATTRIBUTES_ADD_BLINK(attr);
            }
            displayWriteWithAttr(osdDisplayPort, elemPosX + 4, elemPosY + 1, buff, attr);

            return true;
        }
    case OSD_TPA_TIME_CONSTANT:
        {
            osdDisplayAdjustableDecimalValue(elemPosX, elemPosY, "TPA TC", 0, currentControlRateProfile->throttle.fixedWingTauMs, 4, 0, ADJUSTMENT_FW_TPA_TIME_CONSTANT);
            return true;
        }
    case OSD_FW_LEVEL_TRIM:
        {
            osdDisplayAdjustableDecimalValue(elemPosX, elemPosY, "LEVEL", 0, getFixedWingLevelTrim(), 3, 1, ADJUSTMENT_FW_LEVEL_TRIM);
            return true;
        }

    case OSD_NAV_FW_CONTROL_SMOOTHNESS:
        {
            osdDisplayAdjustableDecimalValue(elemPosX, elemPosY, "CTL S", 0, navConfig()->fw.control_smoothness, 1, 0, ADJUSTMENT_NAV_FW_CONTROL_SMOOTHNESS);
            return true;
        }
#ifdef USE_MULTI_MISSION
    case OSD_NAV_WP_MULTI_MISSION_INDEX:
        {
            osdDisplayAdjustableDecimalValue(elemPosX, elemPosY, "WP NO", 0, navConfig()->general.waypoint_multi_mission_index, 1, 0, ADJUSTMENT_NAV_WP_MULTI_MISSION_INDEX);
            return true;
        }
#endif
    case OSD_MISSION:
        {
            if (IS_RC_MODE_ACTIVE(BOXPLANWPMISSION)) {
                char buf[5];
                switch (posControl.wpMissionPlannerStatus) {
                case WP_PLAN_WAIT:
                    strcpy(buf, "WAIT");
                    break;
                case WP_PLAN_SAVE:
                    strcpy(buf, "SAVE");
                    break;
                case WP_PLAN_OK:
                    strcpy(buf, " OK ");
                    break;
                case WP_PLAN_FULL:
                    strcpy(buf, "FULL");
                }
                tfp_sprintf(buff, "%s>%2uWP", buf, posControl.wpPlannerActiveWPIndex);
            } else if (posControl.wpPlannerActiveWPIndex){
                tfp_sprintf(buff, "PLAN>%2uWP", posControl.waypointCount);  // mission planner mision active
            }
#ifdef USE_MULTI_MISSION
            else {
                if (ARMING_FLAG(ARMED) && !(IS_RC_MODE_ACTIVE(BOXCHANGEMISSION) && posControl.multiMissionCount > 1)){
                    // Limit field size when Armed, only show selected mission
                    tfp_sprintf(buff, "M%u       ", posControl.loadedMultiMissionIndex);
                } else if (posControl.multiMissionCount) {
                    if (navConfig()->general.waypoint_multi_mission_index != posControl.loadedMultiMissionIndex) {
                        tfp_sprintf(buff, "M%u/%u>LOAD", navConfig()->general.waypoint_multi_mission_index, posControl.multiMissionCount);
                    } else {
                        if (posControl.waypointListValid && posControl.waypointCount > 0) {
                            tfp_sprintf(buff, "M%u/%u>%2uWP", posControl.loadedMultiMissionIndex, posControl.multiMissionCount, posControl.waypointCount);
                        } else {
                            tfp_sprintf(buff, "M0/%u> 0WP", posControl.multiMissionCount);
                        }
                    }
                } else {    // no multi mission loaded - show active WP count from other source
                    tfp_sprintf(buff, "WP CNT>%2u", posControl.waypointCount);
                }
            }
#endif
            displayWrite(osdDisplayPort, elemPosX, elemPosY, buff);
            return true;
        }

#ifdef USE_POWER_LIMITS
    case OSD_PLIMIT_REMAINING_BURST_TIME:
        osdFormatCentiNumber(buff, powerLimiterGetRemainingBurstTime() * 100, 0, 1, 0, 3, false);
        buff[3] = 'S';
        buff[4] = '\0';
        break;

    case OSD_PLIMIT_ACTIVE_CURRENT_LIMIT:
        if (currentBatteryProfile->powerLimits.continuousCurrent) {
            osdFormatCentiNumber(buff, powerLimiterGetActiveCurrentLimit(), 0, 2, 0, 3, false);
            buff[3] = SYM_AMP;
            buff[4] = '\0';

            if (powerLimiterIsLimitingCurrent()) {
                TEXT_ATTRIBUTES_ADD_BLINK(elemAttr);
            }
        }
        break;

#ifdef USE_ADC
    case OSD_PLIMIT_ACTIVE_POWER_LIMIT:
        {
            if (currentBatteryProfile->powerLimits.continuousPower) {
                bool kiloWatt = osdFormatCentiNumber(buff, powerLimiterGetActivePowerLimit(), 1000, 2, 2, 3, false);
                buff[3] = kiloWatt ? SYM_KILOWATT : SYM_WATT;
                buff[4] = '\0';

                if (powerLimiterIsLimitingPower()) {
                    TEXT_ATTRIBUTES_ADD_BLINK(elemAttr);
                }
            }
            break;
        }
#endif // USE_ADC
#endif // USE_POWER_LIMITS
    case OSD_MULTI_FUNCTION:
        {
            // message shown infrequently so only write when needed
            static bool clearMultiFunction = true;
            elemAttr = osdGetMultiFunctionMessage(buff);
            if (buff[0] == 0) {
                if (clearMultiFunction) {
                    displayWrite(osdDisplayPort, elemPosX, elemPosY, "          ");
                    clearMultiFunction = false;
                }
                return true;
            }
            clearMultiFunction = true;
            break;
        }

    default:
        return false;
    }

    displayWriteWithAttr(osdDisplayPort, elemPosX, elemPosY, buff, elemAttr);
    return true;
}

uint8_t osdIncElementIndex(uint8_t elementIndex)
{
    ++elementIndex;

    if (elementIndex == OSD_ARTIFICIAL_HORIZON) {   // always drawn last so skip
        elementIndex++;
    }

#ifndef USE_TEMPERATURE_SENSOR
    if (elementIndex == OSD_TEMP_SENSOR_0_TEMPERATURE) {
        elementIndex = OSD_ALTITUDE_MSL;
    }
#endif

    if (!(feature(FEATURE_VBAT) && feature(FEATURE_CURRENT_METER))) {
        if (elementIndex == OSD_POWER) {
            elementIndex = OSD_GPS_LON;
        }
        if (elementIndex == OSD_SAG_COMPENSATED_MAIN_BATT_VOLTAGE) {
            elementIndex = OSD_LEVEL_PIDS;
        }
#ifdef USE_POWER_LIMITS
        if (elementIndex == OSD_PLIMIT_REMAINING_BURST_TIME) {
            elementIndex = OSD_GLIDESLOPE;
        }
#endif
    }

#ifndef USE_POWER_LIMITS
    if (elementIndex == OSD_PLIMIT_REMAINING_BURST_TIME) {
        elementIndex = OSD_GLIDESLOPE;
    }
#endif

    if (!feature(FEATURE_CURRENT_METER)) {
        if (elementIndex == OSD_CURRENT_DRAW) {
            elementIndex = OSD_GPS_SPEED;
        }
        if (elementIndex == OSD_EFFICIENCY_MAH_PER_KM) {
            elementIndex = OSD_BATTERY_REMAINING_PERCENT;
        }
        if (elementIndex == OSD_EFFICIENCY_WH_PER_KM) {
            elementIndex = OSD_TRIP_DIST;
        }
        if (elementIndex == OSD_REMAINING_FLIGHT_TIME_BEFORE_RTH) {
            elementIndex = OSD_HOME_HEADING_ERROR;
        }
        if (elementIndex == OSD_CLIMB_EFFICIENCY) {
            elementIndex = OSD_NAV_WP_MULTI_MISSION_INDEX;
        }
    }

    if (!STATE(ESC_SENSOR_ENABLED)) {
        if (elementIndex == OSD_ESC_RPM) {
            elementIndex = OSD_AZIMUTH;
        }
    }

    if (!feature(FEATURE_GPS)) {
        if (elementIndex == OSD_GPS_HDOP || elementIndex == OSD_TRIP_DIST || elementIndex == OSD_3D_SPEED || elementIndex == OSD_MISSION ||
            elementIndex == OSD_AZIMUTH || elementIndex == OSD_BATTERY_REMAINING_CAPACITY || elementIndex == OSD_EFFICIENCY_MAH_PER_KM) {
            elementIndex++;
        }
        if (elementIndex == OSD_HEADING_GRAPH && !sensors(SENSOR_MAG)) {
            elementIndex = feature(FEATURE_CURRENT_METER) ? OSD_WH_DRAWN : OSD_BATTERY_REMAINING_PERCENT;
        }
        if (elementIndex == OSD_EFFICIENCY_WH_PER_KM) {
            elementIndex = OSD_ATTITUDE_PITCH;
        }
        if (elementIndex == OSD_GPS_SPEED) {
            elementIndex = OSD_ALTITUDE;
        }
        if (elementIndex == OSD_GPS_LON) {
            elementIndex = sensors(SENSOR_MAG) ? OSD_HEADING : OSD_VARIO;
        }
        if (elementIndex == OSD_MAP_NORTH) {
            elementIndex = feature(FEATURE_CURRENT_METER) ? OSD_SAG_COMPENSATED_MAIN_BATT_VOLTAGE : OSD_LEVEL_PIDS;
        }
        if (elementIndex == OSD_PLUS_CODE) {
            elementIndex = OSD_GFORCE;
        }
        if (elementIndex == OSD_GLIDESLOPE) {
            elementIndex = OSD_AIR_MAX_SPEED;
        }
        if (elementIndex == OSD_GLIDE_RANGE) {
            elementIndex = feature(FEATURE_CURRENT_METER) ? OSD_CLIMB_EFFICIENCY : OSD_PILOT_NAME;
        }
        if (elementIndex == OSD_NAV_WP_MULTI_MISSION_INDEX) {
            elementIndex = OSD_PILOT_NAME;
        }
    }

    if (!sensors(SENSOR_ACC)) {
        if (elementIndex == OSD_CROSSHAIRS) {
            elementIndex = OSD_ONTIME;
        }
        if (elementIndex == OSD_GFORCE) {
            elementIndex = OSD_RC_SOURCE;
        }
    }

    if (elementIndex == OSD_ITEM_COUNT) {
        elementIndex = 0;
    }
    return elementIndex;
}

void osdDrawNextElement(void)
{
    static uint8_t elementIndex = 0;
    // Flag for end of loop, also prevents infinite loop when no elements are enabled
    uint8_t index = elementIndex;
    do {
        elementIndex = osdIncElementIndex(elementIndex);
    } while (!osdDrawSingleElement(elementIndex) && index != elementIndex);

    // Draw artificial horizon + tracking telemetry last
    osdDrawSingleElement(OSD_ARTIFICIAL_HORIZON);
    if (osdConfig()->telemetry>0){
        osdDisplayTelemetry();
    }
}

PG_RESET_TEMPLATE(osdConfig_t, osdConfig,
    .rssi_alarm = SETTING_OSD_RSSI_ALARM_DEFAULT,
    .time_alarm = SETTING_OSD_TIME_ALARM_DEFAULT,
    .alt_alarm = SETTING_OSD_ALT_ALARM_DEFAULT,
    .dist_alarm = SETTING_OSD_DIST_ALARM_DEFAULT,
    .neg_alt_alarm = SETTING_OSD_NEG_ALT_ALARM_DEFAULT,
    .current_alarm = SETTING_OSD_CURRENT_ALARM_DEFAULT,
    .imu_temp_alarm_min = SETTING_OSD_IMU_TEMP_ALARM_MIN_DEFAULT,
    .imu_temp_alarm_max = SETTING_OSD_IMU_TEMP_ALARM_MAX_DEFAULT,
    .esc_temp_alarm_min = SETTING_OSD_ESC_TEMP_ALARM_MIN_DEFAULT,
    .esc_temp_alarm_max = SETTING_OSD_ESC_TEMP_ALARM_MAX_DEFAULT,
    .gforce_alarm = SETTING_OSD_GFORCE_ALARM_DEFAULT,
    .gforce_axis_alarm_min = SETTING_OSD_GFORCE_AXIS_ALARM_MIN_DEFAULT,
    .gforce_axis_alarm_max = SETTING_OSD_GFORCE_AXIS_ALARM_MAX_DEFAULT,
#ifdef USE_BARO
    .baro_temp_alarm_min = SETTING_OSD_BARO_TEMP_ALARM_MIN_DEFAULT,
    .baro_temp_alarm_max = SETTING_OSD_BARO_TEMP_ALARM_MAX_DEFAULT,
#endif
#ifdef USE_ADSB
    .adsb_distance_warning = SETTING_OSD_ADSB_DISTANCE_WARNING_DEFAULT,
    .adsb_distance_alert = SETTING_OSD_ADSB_DISTANCE_ALERT_DEFAULT,
    .adsb_ignore_plane_above_me_limit = SETTING_OSD_ADSB_IGNORE_PLANE_ABOVE_ME_LIMIT_DEFAULT,
#endif
#ifdef USE_SERIALRX_CRSF
    .snr_alarm = SETTING_OSD_SNR_ALARM_DEFAULT,
    .crsf_lq_format = SETTING_OSD_CRSF_LQ_FORMAT_DEFAULT,
    .link_quality_alarm = SETTING_OSD_LINK_QUALITY_ALARM_DEFAULT,
    .rssi_dbm_alarm = SETTING_OSD_RSSI_DBM_ALARM_DEFAULT,
    .rssi_dbm_max = SETTING_OSD_RSSI_DBM_MAX_DEFAULT,
    .rssi_dbm_min = SETTING_OSD_RSSI_DBM_MIN_DEFAULT,
#endif
#ifdef USE_TEMPERATURE_SENSOR
    .temp_label_align = SETTING_OSD_TEMP_LABEL_ALIGN_DEFAULT,
#endif
#ifdef USE_PITOT
    .airspeed_alarm_min = SETTING_OSD_AIRSPEED_ALARM_MIN_DEFAULT,
    .airspeed_alarm_max = SETTING_OSD_AIRSPEED_ALARM_MAX_DEFAULT,
#endif

    .video_system = SETTING_OSD_VIDEO_SYSTEM_DEFAULT,
    .row_shiftdown = SETTING_OSD_ROW_SHIFTDOWN_DEFAULT,
    .msp_displayport_fullframe_interval = SETTING_OSD_MSP_DISPLAYPORT_FULLFRAME_INTERVAL_DEFAULT,

    .ahi_reverse_roll = SETTING_OSD_AHI_REVERSE_ROLL_DEFAULT,
    .ahi_max_pitch = SETTING_OSD_AHI_MAX_PITCH_DEFAULT,
    .crosshairs_style = SETTING_OSD_CROSSHAIRS_STYLE_DEFAULT,
    .horizon_offset = SETTING_OSD_HORIZON_OFFSET_DEFAULT,
    .camera_uptilt = SETTING_OSD_CAMERA_UPTILT_DEFAULT,
    .ahi_camera_uptilt_comp = SETTING_OSD_AHI_CAMERA_UPTILT_COMP_DEFAULT,
    .camera_fov_h = SETTING_OSD_CAMERA_FOV_H_DEFAULT,
    .camera_fov_v = SETTING_OSD_CAMERA_FOV_V_DEFAULT,
    .hud_margin_h = SETTING_OSD_HUD_MARGIN_H_DEFAULT,
    .hud_margin_v = SETTING_OSD_HUD_MARGIN_V_DEFAULT,
    .hud_homing = SETTING_OSD_HUD_HOMING_DEFAULT,
    .hud_homepoint = SETTING_OSD_HUD_HOMEPOINT_DEFAULT,
    .hud_radar_disp = SETTING_OSD_HUD_RADAR_DISP_DEFAULT,
    .hud_radar_range_min = SETTING_OSD_HUD_RADAR_RANGE_MIN_DEFAULT,
    .hud_radar_range_max = SETTING_OSD_HUD_RADAR_RANGE_MAX_DEFAULT,
    .hud_radar_alt_difference_display_time = SETTING_OSD_HUD_RADAR_ALT_DIFFERENCE_DISPLAY_TIME_DEFAULT,
    .hud_radar_distance_display_time = SETTING_OSD_HUD_RADAR_DISTANCE_DISPLAY_TIME_DEFAULT,
    .hud_wp_disp = SETTING_OSD_HUD_WP_DISP_DEFAULT,
    .left_sidebar_scroll = SETTING_OSD_LEFT_SIDEBAR_SCROLL_DEFAULT,
    .right_sidebar_scroll = SETTING_OSD_RIGHT_SIDEBAR_SCROLL_DEFAULT,
    .sidebar_scroll_arrows = SETTING_OSD_SIDEBAR_SCROLL_ARROWS_DEFAULT,
    .sidebar_horizontal_offset = SETTING_OSD_SIDEBAR_HORIZONTAL_OFFSET_DEFAULT,
    .left_sidebar_scroll_step = SETTING_OSD_LEFT_SIDEBAR_SCROLL_STEP_DEFAULT,
    .right_sidebar_scroll_step = SETTING_OSD_RIGHT_SIDEBAR_SCROLL_STEP_DEFAULT,
    .sidebar_height = SETTING_OSD_SIDEBAR_HEIGHT_DEFAULT,
    .ahi_pitch_interval = SETTING_OSD_AHI_PITCH_INTERVAL_DEFAULT,
    .osd_home_position_arm_screen = SETTING_OSD_HOME_POSITION_ARM_SCREEN_DEFAULT,
    .pan_servo_index = SETTING_OSD_PAN_SERVO_INDEX_DEFAULT,
    .pan_servo_pwm2centideg = SETTING_OSD_PAN_SERVO_PWM2CENTIDEG_DEFAULT,
    .pan_servo_offcentre_warning = SETTING_OSD_PAN_SERVO_OFFCENTRE_WARNING_DEFAULT,
    .pan_servo_indicator_show_degrees = SETTING_OSD_PAN_SERVO_INDICATOR_SHOW_DEGREES_DEFAULT,
    .esc_rpm_precision = SETTING_OSD_ESC_RPM_PRECISION_DEFAULT,
    .mAh_precision = SETTING_OSD_MAH_PRECISION_DEFAULT,
    .osd_switch_indicator0_name = SETTING_OSD_SWITCH_INDICATOR_ZERO_NAME_DEFAULT,
    .osd_switch_indicator0_channel = SETTING_OSD_SWITCH_INDICATOR_ZERO_CHANNEL_DEFAULT,
    .osd_switch_indicator1_name = SETTING_OSD_SWITCH_INDICATOR_ONE_NAME_DEFAULT,
    .osd_switch_indicator1_channel = SETTING_OSD_SWITCH_INDICATOR_ONE_CHANNEL_DEFAULT,
    .osd_switch_indicator2_name = SETTING_OSD_SWITCH_INDICATOR_TWO_NAME_DEFAULT,
    .osd_switch_indicator2_channel = SETTING_OSD_SWITCH_INDICATOR_TWO_CHANNEL_DEFAULT,
    .osd_switch_indicator3_name = SETTING_OSD_SWITCH_INDICATOR_THREE_NAME_DEFAULT,
    .osd_switch_indicator3_channel = SETTING_OSD_SWITCH_INDICATOR_THREE_CHANNEL_DEFAULT,
    .osd_switch_indicators_align_left = SETTING_OSD_SWITCH_INDICATORS_ALIGN_LEFT_DEFAULT,
    .system_msg_display_time = SETTING_OSD_SYSTEM_MSG_DISPLAY_TIME_DEFAULT,
    .units = SETTING_OSD_UNITS_DEFAULT,
    .main_voltage_decimals = SETTING_OSD_MAIN_VOLTAGE_DECIMALS_DEFAULT,
    .use_pilot_logo = SETTING_OSD_USE_PILOT_LOGO_DEFAULT,
    .inav_to_pilot_logo_spacing = SETTING_OSD_INAV_TO_PILOT_LOGO_SPACING_DEFAULT,
    .arm_screen_display_time = SETTING_OSD_ARM_SCREEN_DISPLAY_TIME_DEFAULT,

#ifdef USE_WIND_ESTIMATOR
    .estimations_wind_compensation = SETTING_OSD_ESTIMATIONS_WIND_COMPENSATION_DEFAULT,
#endif

    .coordinate_digits = SETTING_OSD_COORDINATE_DIGITS_DEFAULT,

    .osd_failsafe_switch_layout = SETTING_OSD_FAILSAFE_SWITCH_LAYOUT_DEFAULT,

    .plus_code_digits = SETTING_OSD_PLUS_CODE_DIGITS_DEFAULT,
    .plus_code_short = SETTING_OSD_PLUS_CODE_SHORT_DEFAULT,

    .ahi_width = SETTING_OSD_AHI_WIDTH_DEFAULT,
    .ahi_height = SETTING_OSD_AHI_HEIGHT_DEFAULT,
    .ahi_vertical_offset = SETTING_OSD_AHI_VERTICAL_OFFSET_DEFAULT,
    .ahi_bordered = SETTING_OSD_AHI_BORDERED_DEFAULT,
    .ahi_style = SETTING_OSD_AHI_STYLE_DEFAULT,

    .force_grid = SETTING_OSD_FORCE_GRID_DEFAULT,

    .stats_energy_unit = SETTING_OSD_STATS_ENERGY_UNIT_DEFAULT,
    .stats_min_voltage_unit = SETTING_OSD_STATS_MIN_VOLTAGE_UNIT_DEFAULT,
    .stats_page_auto_swap_time = SETTING_OSD_STATS_PAGE_AUTO_SWAP_TIME_DEFAULT
);

void pgResetFn_osdLayoutsConfig(osdLayoutsConfig_t *osdLayoutsConfig)
{
    osdLayoutsConfig->item_pos[0][OSD_ALTITUDE] = OSD_POS(1, 0) | OSD_VISIBLE_FLAG;
    osdLayoutsConfig->item_pos[0][OSD_MAIN_BATT_VOLTAGE] = OSD_POS(12, 0) | OSD_VISIBLE_FLAG;
    osdLayoutsConfig->item_pos[0][OSD_SAG_COMPENSATED_MAIN_BATT_VOLTAGE] = OSD_POS(12, 1);

    osdLayoutsConfig->item_pos[0][OSD_RSSI_VALUE] = OSD_POS(23, 0) | OSD_VISIBLE_FLAG;
    //line 2
    osdLayoutsConfig->item_pos[0][OSD_HOME_DIST] = OSD_POS(1, 1);
    osdLayoutsConfig->item_pos[0][OSD_TRIP_DIST] = OSD_POS(1, 2);
    osdLayoutsConfig->item_pos[0][OSD_ODOMETER] = OSD_POS(1, 3);
    osdLayoutsConfig->item_pos[0][OSD_MAIN_BATT_CELL_VOLTAGE] = OSD_POS(12, 1);
    osdLayoutsConfig->item_pos[0][OSD_MAIN_BATT_SAG_COMPENSATED_CELL_VOLTAGE] = OSD_POS(12, 1);
    osdLayoutsConfig->item_pos[0][OSD_GPS_SPEED] = OSD_POS(23, 1);
    osdLayoutsConfig->item_pos[0][OSD_3D_SPEED] = OSD_POS(23, 1);
    osdLayoutsConfig->item_pos[0][OSD_GLIDESLOPE] = OSD_POS(23, 2);

    osdLayoutsConfig->item_pos[0][OSD_THROTTLE_POS] = OSD_POS(1, 2) | OSD_VISIBLE_FLAG;
    osdLayoutsConfig->item_pos[0][OSD_SCALED_THROTTLE_POS] = OSD_POS(6, 2);
    osdLayoutsConfig->item_pos[0][OSD_HEADING] = OSD_POS(12, 2);
    osdLayoutsConfig->item_pos[0][OSD_GROUND_COURSE] = OSD_POS(12, 3);
    osdLayoutsConfig->item_pos[0][OSD_COURSE_HOLD_ERROR] = OSD_POS(12, 2);
    osdLayoutsConfig->item_pos[0][OSD_COURSE_HOLD_ADJUSTMENT] = OSD_POS(12, 2);
    osdLayoutsConfig->item_pos[0][OSD_CROSS_TRACK_ERROR] = OSD_POS(12, 3);
    osdLayoutsConfig->item_pos[0][OSD_HEADING_GRAPH] = OSD_POS(18, 2);
    osdLayoutsConfig->item_pos[0][OSD_CURRENT_DRAW] = OSD_POS(2, 3) | OSD_VISIBLE_FLAG;
    osdLayoutsConfig->item_pos[0][OSD_MAH_DRAWN] = OSD_POS(1, 4) | OSD_VISIBLE_FLAG;
    osdLayoutsConfig->item_pos[0][OSD_WH_DRAWN] = OSD_POS(1, 5);
    osdLayoutsConfig->item_pos[0][OSD_BATTERY_REMAINING_CAPACITY] = OSD_POS(1, 6);
    osdLayoutsConfig->item_pos[0][OSD_BATTERY_REMAINING_PERCENT] = OSD_POS(1, 7);
    osdLayoutsConfig->item_pos[0][OSD_POWER_SUPPLY_IMPEDANCE] = OSD_POS(1, 8);

    osdLayoutsConfig->item_pos[0][OSD_EFFICIENCY_MAH_PER_KM] = OSD_POS(1, 5);
    osdLayoutsConfig->item_pos[0][OSD_EFFICIENCY_WH_PER_KM] = OSD_POS(1, 5);

    osdLayoutsConfig->item_pos[0][OSD_ATTITUDE_ROLL] = OSD_POS(1, 7);
    osdLayoutsConfig->item_pos[0][OSD_ATTITUDE_PITCH] = OSD_POS(1, 8);

    // avoid OSD_VARIO under OSD_CROSSHAIRS
    osdLayoutsConfig->item_pos[0][OSD_VARIO] = OSD_POS(23, 5);
    // OSD_VARIO_NUM at the right of OSD_VARIO
    osdLayoutsConfig->item_pos[0][OSD_VARIO_NUM] = OSD_POS(24, 7);
    osdLayoutsConfig->item_pos[0][OSD_HOME_DIR] = OSD_POS(14, 11);
    osdLayoutsConfig->item_pos[0][OSD_ARTIFICIAL_HORIZON] = OSD_POS(8, 6);
    osdLayoutsConfig->item_pos[0][OSD_HORIZON_SIDEBARS] = OSD_POS(8, 6);

    osdLayoutsConfig->item_pos[0][OSD_CRAFT_NAME] = OSD_POS(20, 2);
    osdLayoutsConfig->item_pos[0][OSD_PILOT_NAME] = OSD_POS(20, 3);
    osdLayoutsConfig->item_pos[0][OSD_PILOT_LOGO] = OSD_POS(20, 3);
    osdLayoutsConfig->item_pos[0][OSD_VTX_CHANNEL] = OSD_POS(8, 6);

#ifdef USE_SERIALRX_CRSF
    osdLayoutsConfig->item_pos[0][OSD_CRSF_RSSI_DBM] = OSD_POS(23, 12);
    osdLayoutsConfig->item_pos[0][OSD_CRSF_LQ] = OSD_POS(23, 11);
    osdLayoutsConfig->item_pos[0][OSD_CRSF_SNR_DB] = OSD_POS(24, 9);
    osdLayoutsConfig->item_pos[0][OSD_CRSF_TX_POWER] = OSD_POS(24, 10);
#endif

    osdLayoutsConfig->item_pos[0][OSD_ONTIME] = OSD_POS(23, 8);
    osdLayoutsConfig->item_pos[0][OSD_FLYTIME] = OSD_POS(23, 9);
    osdLayoutsConfig->item_pos[0][OSD_ONTIME_FLYTIME] = OSD_POS(23, 11) | OSD_VISIBLE_FLAG;
    osdLayoutsConfig->item_pos[0][OSD_RTC_TIME] = OSD_POS(23, 12);
    osdLayoutsConfig->item_pos[0][OSD_REMAINING_FLIGHT_TIME_BEFORE_RTH] = OSD_POS(23, 7);
    osdLayoutsConfig->item_pos[0][OSD_REMAINING_DISTANCE_BEFORE_RTH] = OSD_POS(23, 6);

    osdLayoutsConfig->item_pos[0][OSD_MISSION] = OSD_POS(0, 10);
    osdLayoutsConfig->item_pos[0][OSD_GPS_SATS] = OSD_POS(0, 11) | OSD_VISIBLE_FLAG;
    osdLayoutsConfig->item_pos[0][OSD_GPS_HDOP] = OSD_POS(0, 10);

    osdLayoutsConfig->item_pos[0][OSD_GPS_LAT] = OSD_POS(0, 12);
    // Put this on top of the latitude, since it's very unlikely
    // that users will want to use both at the same time.
    osdLayoutsConfig->item_pos[0][OSD_PLUS_CODE] = OSD_POS(0, 12);
    osdLayoutsConfig->item_pos[0][OSD_FLYMODE] = OSD_POS(13, 12) | OSD_VISIBLE_FLAG;
    osdLayoutsConfig->item_pos[0][OSD_GPS_LON] = OSD_POS(18, 12);

    osdLayoutsConfig->item_pos[0][OSD_AZIMUTH] = OSD_POS(2, 12);

    osdLayoutsConfig->item_pos[0][OSD_ROLL_PIDS] = OSD_POS(2, 10);
    osdLayoutsConfig->item_pos[0][OSD_PITCH_PIDS] = OSD_POS(2, 11);
    osdLayoutsConfig->item_pos[0][OSD_YAW_PIDS] = OSD_POS(2, 12);
    osdLayoutsConfig->item_pos[0][OSD_LEVEL_PIDS] = OSD_POS(2, 12);
    osdLayoutsConfig->item_pos[0][OSD_POS_XY_PIDS] = OSD_POS(2, 12);
    osdLayoutsConfig->item_pos[0][OSD_POS_Z_PIDS] = OSD_POS(2, 12);
    osdLayoutsConfig->item_pos[0][OSD_VEL_XY_PIDS] = OSD_POS(2, 12);
    osdLayoutsConfig->item_pos[0][OSD_VEL_Z_PIDS] = OSD_POS(2, 12);
    osdLayoutsConfig->item_pos[0][OSD_HEADING_P] = OSD_POS(2, 12);
    osdLayoutsConfig->item_pos[0][OSD_BOARD_ALIGN_ROLL] = OSD_POS(2, 10);
    osdLayoutsConfig->item_pos[0][OSD_BOARD_ALIGN_PITCH] = OSD_POS(2, 11);
    osdLayoutsConfig->item_pos[0][OSD_RC_EXPO] = OSD_POS(2, 12);
    osdLayoutsConfig->item_pos[0][OSD_RC_YAW_EXPO] = OSD_POS(2, 12);
    osdLayoutsConfig->item_pos[0][OSD_THROTTLE_EXPO] = OSD_POS(2, 12);
    osdLayoutsConfig->item_pos[0][OSD_PITCH_RATE] = OSD_POS(2, 12);
    osdLayoutsConfig->item_pos[0][OSD_ROLL_RATE] = OSD_POS(2, 12);
    osdLayoutsConfig->item_pos[0][OSD_YAW_RATE] = OSD_POS(2, 12);
    osdLayoutsConfig->item_pos[0][OSD_MANUAL_RC_EXPO] = OSD_POS(2, 12);
    osdLayoutsConfig->item_pos[0][OSD_MANUAL_RC_YAW_EXPO] = OSD_POS(2, 12);
    osdLayoutsConfig->item_pos[0][OSD_MANUAL_PITCH_RATE] = OSD_POS(2, 12);
    osdLayoutsConfig->item_pos[0][OSD_MANUAL_ROLL_RATE] = OSD_POS(2, 12);
    osdLayoutsConfig->item_pos[0][OSD_MANUAL_YAW_RATE] = OSD_POS(2, 12);
    osdLayoutsConfig->item_pos[0][OSD_NAV_FW_CRUISE_THR] = OSD_POS(2, 12);
    osdLayoutsConfig->item_pos[0][OSD_NAV_FW_PITCH2THR] = OSD_POS(2, 12);
    osdLayoutsConfig->item_pos[0][OSD_FW_MIN_THROTTLE_DOWN_PITCH_ANGLE] = OSD_POS(2, 12);
    osdLayoutsConfig->item_pos[0][OSD_FW_ALT_PID_OUTPUTS] = OSD_POS(2, 12);
    osdLayoutsConfig->item_pos[0][OSD_FW_POS_PID_OUTPUTS] = OSD_POS(2, 12);
    osdLayoutsConfig->item_pos[0][OSD_MC_VEL_X_PID_OUTPUTS] = OSD_POS(2, 12);
    osdLayoutsConfig->item_pos[0][OSD_MC_VEL_Y_PID_OUTPUTS] = OSD_POS(2, 12);
    osdLayoutsConfig->item_pos[0][OSD_MC_VEL_Z_PID_OUTPUTS] = OSD_POS(2, 12);
    osdLayoutsConfig->item_pos[0][OSD_MC_POS_XYZ_P_OUTPUTS] = OSD_POS(2, 12);

    osdLayoutsConfig->item_pos[0][OSD_POWER] = OSD_POS(15, 1);

    osdLayoutsConfig->item_pos[0][OSD_IMU_TEMPERATURE] = OSD_POS(19, 2);
    osdLayoutsConfig->item_pos[0][OSD_BARO_TEMPERATURE] = OSD_POS(19, 3);
    osdLayoutsConfig->item_pos[0][OSD_TEMP_SENSOR_0_TEMPERATURE] = OSD_POS(19, 4);
    osdLayoutsConfig->item_pos[0][OSD_TEMP_SENSOR_1_TEMPERATURE] = OSD_POS(19, 5);
    osdLayoutsConfig->item_pos[0][OSD_TEMP_SENSOR_2_TEMPERATURE] = OSD_POS(19, 6);
    osdLayoutsConfig->item_pos[0][OSD_TEMP_SENSOR_3_TEMPERATURE] = OSD_POS(19, 7);
    osdLayoutsConfig->item_pos[0][OSD_TEMP_SENSOR_4_TEMPERATURE] = OSD_POS(19, 8);
    osdLayoutsConfig->item_pos[0][OSD_TEMP_SENSOR_5_TEMPERATURE] = OSD_POS(19, 9);
    osdLayoutsConfig->item_pos[0][OSD_TEMP_SENSOR_6_TEMPERATURE] = OSD_POS(19, 10);
    osdLayoutsConfig->item_pos[0][OSD_TEMP_SENSOR_7_TEMPERATURE] = OSD_POS(19, 11);

    osdLayoutsConfig->item_pos[0][OSD_AIR_SPEED] = OSD_POS(3, 5);
    osdLayoutsConfig->item_pos[0][OSD_WIND_SPEED_HORIZONTAL] = OSD_POS(3, 6);
    osdLayoutsConfig->item_pos[0][OSD_WIND_SPEED_VERTICAL] = OSD_POS(3, 7);

    osdLayoutsConfig->item_pos[0][OSD_GFORCE] = OSD_POS(12, 4);
    osdLayoutsConfig->item_pos[0][OSD_GFORCE_X] = OSD_POS(12, 5);
    osdLayoutsConfig->item_pos[0][OSD_GFORCE_Y] = OSD_POS(12, 6);
    osdLayoutsConfig->item_pos[0][OSD_GFORCE_Z] = OSD_POS(12, 7);

    osdLayoutsConfig->item_pos[0][OSD_VTX_POWER] = OSD_POS(3, 5);

    osdLayoutsConfig->item_pos[0][OSD_GVAR_0] = OSD_POS(1, 1);
    osdLayoutsConfig->item_pos[0][OSD_GVAR_1] = OSD_POS(1, 2);
    osdLayoutsConfig->item_pos[0][OSD_GVAR_2] = OSD_POS(1, 3);
    osdLayoutsConfig->item_pos[0][OSD_GVAR_3] = OSD_POS(1, 4);

    osdLayoutsConfig->item_pos[0][OSD_MULTI_FUNCTION] = OSD_POS(1, 4);

    osdLayoutsConfig->item_pos[0][OSD_SWITCH_INDICATOR_0] = OSD_POS(2, 7);
    osdLayoutsConfig->item_pos[0][OSD_SWITCH_INDICATOR_1] = OSD_POS(2, 8);
    osdLayoutsConfig->item_pos[0][OSD_SWITCH_INDICATOR_2] = OSD_POS(2, 9);
    osdLayoutsConfig->item_pos[0][OSD_SWITCH_INDICATOR_3] = OSD_POS(2, 10);

    osdLayoutsConfig->item_pos[0][OSD_ADSB_WARNING] = OSD_POS(2, 7);
    osdLayoutsConfig->item_pos[0][OSD_ADSB_INFO] = OSD_POS(2, 8);
#if defined(USE_ESC_SENSOR)
    osdLayoutsConfig->item_pos[0][OSD_ESC_RPM] = OSD_POS(1, 2);
    osdLayoutsConfig->item_pos[0][OSD_ESC_TEMPERATURE] = OSD_POS(1, 3);
#endif

#if defined(USE_RX_MSP) && defined(USE_MSP_RC_OVERRIDE)
    osdLayoutsConfig->item_pos[0][OSD_RC_SOURCE] = OSD_POS(3, 4);
#endif

#ifdef USE_POWER_LIMITS
    osdLayoutsConfig->item_pos[0][OSD_PLIMIT_REMAINING_BURST_TIME] = OSD_POS(3, 4);
    osdLayoutsConfig->item_pos[0][OSD_PLIMIT_ACTIVE_CURRENT_LIMIT] = OSD_POS(3, 5);
    osdLayoutsConfig->item_pos[0][OSD_PLIMIT_ACTIVE_POWER_LIMIT] = OSD_POS(3, 6);
#endif

    // Under OSD_FLYMODE. TODO: Might not be visible on NTSC?
    osdLayoutsConfig->item_pos[0][OSD_MESSAGES] = OSD_POS(1, 13) | OSD_VISIBLE_FLAG;

    for (unsigned ii = 1; ii < OSD_LAYOUT_COUNT; ii++) {
        for (unsigned jj = 0; jj < ARRAYLEN(osdLayoutsConfig->item_pos[0]); jj++) {
            osdLayoutsConfig->item_pos[ii][jj] = osdLayoutsConfig->item_pos[0][jj] & ~OSD_VISIBLE_FLAG;
        }
    }
}

/**
 * @brief Draws the INAV and/or pilot logos on the display
 *
 * @param singular If true, only one logo will be drawn. If false, both logos will be drawn, separated by osdConfig()->inav_to_pilot_logo_spacing characters
 * @param row The row number to start drawing the logos. If not singular, both logos are drawn on the same rows.
 * @return uint8_t The row number after the logo(s).
 */
uint8_t drawLogos(bool singular, uint8_t row) {
    uint8_t logoRow = row;
    uint8_t logoColOffset = 0;
    bool usePilotLogo = (osdConfig()->use_pilot_logo && osdDisplayIsHD());

#ifndef DISABLE_MSP_BF_COMPAT   // IF BFCOMPAT is in use, the pilot logo cannot be used, due to font issues.
    if (isBfCompatibleVideoSystem(osdConfig()))
        usePilotLogo = false;
#endif

    uint8_t logoSpacing = osdConfig()->inav_to_pilot_logo_spacing;

    if (logoSpacing > 0 && ((osdDisplayPort->cols % 2) != (logoSpacing % 2))) {
        logoSpacing++; // Add extra 1 character space between logos, if the odd/even of the OSD cols doesn't match the odd/even of the logo spacing
}

    // Draw Logo(s)
    if (usePilotLogo && !singular) {
        logoColOffset = ((osdDisplayPort->cols - (SYM_LOGO_WIDTH * 2)) - logoSpacing) / 2;
    } else {
        logoColOffset = floorf((osdDisplayPort->cols - SYM_LOGO_WIDTH) / 2.0f);
    }

    // Draw INAV logo
    if ((singular && !usePilotLogo) || !singular) {
        unsigned logo_c = SYM_LOGO_START;
        uint8_t logo_x = logoColOffset;
        for (uint8_t lRow = 0; lRow < SYM_LOGO_HEIGHT; lRow++) {
            for (uint8_t lCol = 0; lCol < SYM_LOGO_WIDTH; lCol++) {
                displayWriteChar(osdDisplayPort, logo_x + lCol, logoRow, logo_c++);
            }
            logoRow++;
        }
    }

    // Draw the pilot logo
    if (usePilotLogo) {
        unsigned logo_c = SYM_PILOT_LOGO_LRG_START;
        uint8_t logo_x = 0;
        logoRow = row;
        if (singular) {
            logo_x = logoColOffset;
    } else {
            logo_x = logoColOffset + SYM_LOGO_WIDTH + logoSpacing;
    }

        for (uint8_t lRow = 0; lRow < SYM_LOGO_HEIGHT; lRow++) {
            for (uint8_t lCol = 0; lCol < SYM_LOGO_WIDTH; lCol++) {
                displayWriteChar(osdDisplayPort, logo_x + lCol, logoRow, logo_c++);
            }
            logoRow++;
        }
    }

    return logoRow;
    }

uint8_t drawStats(uint8_t row) {
#ifdef USE_STATS
    char string_buffer[30];
    uint8_t statNameX = (osdDisplayPort->cols - 22) / 2;
    uint8_t statValueX = statNameX + 21;

    if (statsConfig()->stats_enabled) {
        displayWrite(osdDisplayPort, statNameX, row, "ODOMETER:");
        switch (osdConfig()->units) {
            case OSD_UNIT_UK:
                FALLTHROUGH;
            case OSD_UNIT_IMPERIAL:
                tfp_sprintf(string_buffer, "%5d", (int)(statsConfig()->stats_total_dist / METERS_PER_MILE));
                string_buffer[5] = SYM_MI;
                break;
            default:
            case OSD_UNIT_GA:
                tfp_sprintf(string_buffer, "%5d", (int)(statsConfig()->stats_total_dist / METERS_PER_NAUTICALMILE));
                string_buffer[5] = SYM_NM;
                break;
            case OSD_UNIT_METRIC_MPH:
                FALLTHROUGH;
            case OSD_UNIT_METRIC:
                tfp_sprintf(string_buffer, "%5d", (int)(statsConfig()->stats_total_dist / METERS_PER_KILOMETER));
                string_buffer[5] = SYM_KM;
                break;
        }
        string_buffer[6] = '\0';
        displayWrite(osdDisplayPort, statValueX-5, row,  string_buffer);

        displayWrite(osdDisplayPort, statNameX, ++row, "TOTAL TIME:");
        uint32_t tot_mins = statsConfig()->stats_total_time / 60;
        tfp_sprintf(string_buffer, "%2d:%02dH:M", (int)(tot_mins / 60), (int)(tot_mins % 60));
        displayWrite(osdDisplayPort, statValueX-7, row,  string_buffer);

#ifdef USE_ADC
        if (feature(FEATURE_VBAT) && feature(FEATURE_CURRENT_METER)) {
            displayWrite(osdDisplayPort, statNameX, ++row, "TOTAL ENERGY:");
            osdFormatCentiNumber(string_buffer, statsConfig()->stats_total_energy / 10, 0, 2, 0, 4, false);
            displayWrite(osdDisplayPort, statValueX-4, row,  string_buffer);
            displayWriteChar(osdDisplayPort, statValueX, row, SYM_WH);

            displayWrite(osdDisplayPort, statNameX, ++row, "AVG EFFICIENCY:");
            if (statsConfig()->stats_total_dist) {
                uint32_t avg_efficiency = statsConfig()->stats_total_energy / (statsConfig()->stats_total_dist / METERS_PER_KILOMETER); // mWh/km
                switch (osdConfig()->units) {
                    case OSD_UNIT_UK:
                        FALLTHROUGH;
                    case OSD_UNIT_IMPERIAL:
                        osdFormatCentiNumber(string_buffer, avg_efficiency / 10, 0, 2, 0, 3, false);
                        string_buffer[3] = SYM_WH_MI;
                        break;
                    case OSD_UNIT_GA:
                        osdFormatCentiNumber(string_buffer, avg_efficiency / 10, 0, 2, 0, 3, false);
                        string_buffer[3] = SYM_WH_NM;
                        break;
                    default:
                    case OSD_UNIT_METRIC_MPH:
                        FALLTHROUGH;
                    case OSD_UNIT_METRIC:
                        osdFormatCentiNumber(string_buffer, avg_efficiency / 10000 * METERS_PER_MILE, 0, 2, 0, 3, false);
                        string_buffer[3] = SYM_WH_KM;
                        break;
                }
            } else {
                string_buffer[0] = string_buffer[1] = string_buffer[2] = '-';
            }
            string_buffer[4] = '\0';
            displayWrite(osdDisplayPort, statValueX-3, row++,  string_buffer);
        }
#endif // USE_ADC
    }
#endif // USE_STATS
    return row;
}

static void osdSetNextRefreshIn(uint32_t timeMs) {
    resumeRefreshAt = micros() + timeMs * 1000;
    refreshWaitForResumeCmdRelease = true;
}

static void osdCompleteAsyncInitialization(void)
{
    if (!displayIsReady(osdDisplayPort)) {
        // Update the display.
        // XXX: Rename displayDrawScreen() and associated functions
        // to displayUpdate()
        displayDrawScreen(osdDisplayPort);
        return;
    }

    osdDisplayIsReady = true;

#if defined(USE_CANVAS)
    if (osdConfig()->force_grid) {
        osdDisplayHasCanvas = false;
    } else {
        osdDisplayHasCanvas = displayGetCanvas(&osdCanvas, osdDisplayPort);
    }
#endif

    displayBeginTransaction(osdDisplayPort, DISPLAY_TRANSACTION_OPT_RESET_DRAWING);
    displayClearScreen(osdDisplayPort);

    uint8_t y = 1;
    displayFontMetadata_t metadata;
    bool fontHasMetadata = displayGetFontMetadata(&metadata, osdDisplayPort);
    LOG_DEBUG(OSD, "Font metadata version %s: %u (%u chars)",
        fontHasMetadata ? "Y" : "N", metadata.version, metadata.charCount);

    if (fontHasMetadata && metadata.charCount > 256) {
        hasExtendedFont = true;

        y = drawLogos(false, y);
        y++;
    } else if (!fontHasMetadata) {
        const char *m = "INVALID FONT";
        displayWrite(osdDisplayPort, OSD_CENTER_S(m), y++, m);
    }

    if (fontHasMetadata && metadata.version < OSD_MIN_FONT_VERSION) {
        const char *m = "INVALID FONT VERSION";
        displayWrite(osdDisplayPort, OSD_CENTER_S(m), y++, m);
    }

    char string_buffer[30];
    tfp_sprintf(string_buffer, "INAV VERSION: %s", FC_VERSION_STRING);
    uint8_t xPos = (osdDisplayPort->cols - 19) / 2; // Automatically centre, regardless of resolution. In the case of odd number screens, bias to the left.
    displayWrite(osdDisplayPort, xPos, y++, string_buffer);
#ifdef USE_CMS
    displayWrite(osdDisplayPort, xPos+2, y++, CMS_STARTUP_HELP_TEXT1);
    displayWrite(osdDisplayPort, xPos+6, y++, CMS_STARTUP_HELP_TEXT2);
    displayWrite(osdDisplayPort, xPos+6, y++, CMS_STARTUP_HELP_TEXT3);
#endif

#ifdef USE_STATS
    y = drawStats(++y);
#endif

    displayCommitTransaction(osdDisplayPort);
    displayResync(osdDisplayPort);
    osdSetNextRefreshIn(SPLASH_SCREEN_DISPLAY_TIME);
}

void osdInit(displayPort_t *osdDisplayPortToUse)
{
    if (!osdDisplayPortToUse)
        return;

    BUILD_BUG_ON(OSD_POS_MAX != OSD_POS(63,63));

    osdDisplayPort = osdDisplayPortToUse;

#ifdef USE_CMS
    cmsDisplayPortRegister(osdDisplayPort);
#endif

    armState = ARMING_FLAG(ARMED);
    osdCompleteAsyncInitialization();
}

static void osdResetStats(void)
{
    stats.max_current = 0;
    stats.max_power = 0;
    stats.max_speed = 0;
    stats.max_3D_speed = 0;
    stats.max_air_speed = 0;
    stats.min_voltage = 5000;
    stats.min_rssi = 99;
    stats.min_lq = 300;
    stats.min_rssi_dbm = 0;
    stats.max_altitude = 0;
}

static void osdUpdateStats(void)
{
    int32_t value;

    if (feature(FEATURE_GPS)) {
        value = osdGet3DSpeed();
        const float airspeed_estimate = getAirspeedEstimate();

        if (stats.max_3D_speed < value)
            stats.max_3D_speed = value;

        if (stats.max_speed < gpsSol.groundSpeed)
            stats.max_speed = gpsSol.groundSpeed;

        if (stats.max_air_speed < airspeed_estimate)
            stats.max_air_speed = airspeed_estimate;

        if (stats.max_distance < GPS_distanceToHome)
            stats.max_distance = GPS_distanceToHome;
    }

    value = getBatteryVoltage();
    if (stats.min_voltage > value)
        stats.min_voltage = value;

    value = abs(getAmperage());
    if (stats.max_current < value)
        stats.max_current = value;

    value = labs(getPower());
    if (stats.max_power < value)
        stats.max_power = value;

    value = osdConvertRSSI();
    if (stats.min_rssi > value)
        stats.min_rssi = value;

    value = osdGetCrsfLQ();
    if (stats.min_lq > value)
        stats.min_lq = value;

    if (!failsafeIsReceivingRxData())
        stats.min_lq = 0;

    value = osdGetCrsfdBm();
    if (stats.min_rssi_dbm > value)
        stats.min_rssi_dbm = value;

    stats.max_altitude = MAX(stats.max_altitude, osdGetAltitude());
}

static void osdShowStats(bool isSinglePageStatsCompatible, uint8_t page)
{
    const char * disarmReasonStr[DISARM_REASON_COUNT] = { "UNKNOWN", "TIMEOUT", "STICKS", "SWITCH", "SWITCH", "KILLSW", "FAILSAFE", "NAV SYS", "LANDING"};
    uint8_t top = 1;  // Start one line down leaving space at the top of the screen. 
    size_t multiValueLengthOffset = 0;

    const uint8_t statNameX = osdDisplayIsHD() ? 11 : 1;
    const uint8_t statValuesX = osdDisplayIsHD() ? 30 : 20;
    char buff[10];

    if (page > 1)
        page = 0;

    displayBeginTransaction(osdDisplayPort, DISPLAY_TRANSACTION_OPT_RESET_DRAWING);
    displayClearScreen(osdDisplayPort);

    if (isSinglePageStatsCompatible) {
        displayWrite(osdDisplayPort, statNameX, top++, "--- STATS ---");
    } else if (page == 0) {
        displayWrite(osdDisplayPort, statNameX, top++, "--- STATS ---      1/2 ->");
    } else if (page == 1) {
        displayWrite(osdDisplayPort, statNameX, top++, "--- STATS ---   <- 2/2");
    }

    if (isSinglePageStatsCompatible || page == 0) {
        if (feature(FEATURE_GPS)) {
            if (isSinglePageStatsCompatible) {
                displayWrite(osdDisplayPort, statNameX, top, "MAX/AVG SPEED    :");
                osdFormatVelocityStr(buff, stats.max_3D_speed, true, false);
                osdLeftAlignString(buff);
                strcat(osdFormatTrimWhiteSpace(buff),"/");
                multiValueLengthOffset = strlen(buff);
                displayWrite(osdDisplayPort, statValuesX, top, buff);            
                osdGenerateAverageVelocityStr(buff);
                osdLeftAlignString(buff);
                displayWrite(osdDisplayPort, statValuesX + multiValueLengthOffset, top++, buff);
            } else {
                displayWrite(osdDisplayPort, statNameX, top, "MAX SPEED        :");
                osdFormatVelocityStr(buff, stats.max_3D_speed, true, false);
                osdLeftAlignString(buff);
                displayWrite(osdDisplayPort, statValuesX, top++, buff);

                displayWrite(osdDisplayPort, statNameX, top, "AVG SPEED        :");
                osdGenerateAverageVelocityStr(buff);
                osdLeftAlignString(buff);
                displayWrite(osdDisplayPort, statValuesX, top++, buff);
            }

            displayWrite(osdDisplayPort, statNameX, top, "MAX DISTANCE     :");
            osdFormatDistanceStr(buff, stats.max_distance*100);
            displayWrite(osdDisplayPort, statValuesX, top++, buff);

            displayWrite(osdDisplayPort, statNameX, top, "TRAVELED DISTANCE:");
            osdFormatDistanceStr(buff, getTotalTravelDistance());
            displayWrite(osdDisplayPort, statValuesX, top++, buff);
        }

        displayWrite(osdDisplayPort, statNameX, top, "MAX ALTITUDE     :");
        osdFormatAltitudeStr(buff, stats.max_altitude);
        displayWrite(osdDisplayPort, statValuesX, top++, buff);

        switch (rxConfig()->serialrx_provider) {
            case SERIALRX_CRSF:
                if (isSinglePageStatsCompatible) {
                    displayWrite(osdDisplayPort, statNameX, top, "MIN RSSI %/DBM   :");
                    itoa(stats.min_rssi, buff, 10);
                    osdLeftAlignString(buff);
                    strcat(osdFormatTrimWhiteSpace(buff), "%/");
                    multiValueLengthOffset = strlen(buff);
                    displayWrite(osdDisplayPort, statValuesX, top, buff);                
                    itoa(stats.min_rssi_dbm, buff, 10);
                    tfp_sprintf(buff, "%s%c", buff, SYM_DBM);
                    osdLeftAlignString(buff);
                    displayWrite(osdDisplayPort, statValuesX + multiValueLengthOffset, top++, buff);
                } else {
                    displayWrite(osdDisplayPort, statNameX, top, "MIN RSSI %       :");
                    itoa(stats.min_rssi, buff, 10);
                    strcat(buff, "%");
                    displayWrite(osdDisplayPort, statValuesX, top++, buff);

                    displayWrite(osdDisplayPort, statNameX, top, "MIN RSSI DBM     :");
                    itoa(stats.min_rssi_dbm, buff, 10);
                    tfp_sprintf(buff, "%s%c", buff, SYM_DBM);
                    displayWrite(osdDisplayPort, statValuesX, top++, buff);
                } 

                displayWrite(osdDisplayPort, statNameX, top, "MIN LQ           :");
                itoa(stats.min_lq, buff, 10);
                strcat(buff, "%");
                displayWrite(osdDisplayPort, statValuesX, top++, buff);
                break;
            default:
                displayWrite(osdDisplayPort, statNameX, top, "MIN RSSI         :");
                itoa(stats.min_rssi, buff, 10);
                strcat(buff, "%");
                displayWrite(osdDisplayPort, statValuesX, top++, buff);
        }

        displayWrite(osdDisplayPort, statNameX, top, "FLY TIME         :");
        uint16_t flySeconds = getFlightTime();
        uint16_t flyMinutes = flySeconds / 60;
        flySeconds %= 60;
        uint16_t flyHours = flyMinutes / 60;
        flyMinutes %= 60;
        tfp_sprintf(buff, "%02u:%02u:%02u", flyHours, flyMinutes, flySeconds);
        displayWrite(osdDisplayPort, statValuesX, top++, buff);

        displayWrite(osdDisplayPort, statNameX, top, "DISARMED BY      :");
        displayWrite(osdDisplayPort, statValuesX, top++, disarmReasonStr[getDisarmReason()]);
    }

    if (isSinglePageStatsCompatible || page == 1) {
        if (osdConfig()->stats_min_voltage_unit == OSD_STATS_MIN_VOLTAGE_UNIT_BATTERY) {
            displayWrite(osdDisplayPort, statNameX, top, "MIN BATTERY VOLT :");
            osdFormatCentiNumber(buff, stats.min_voltage, 0, osdConfig()->main_voltage_decimals, 0, osdConfig()->main_voltage_decimals + 2, false);
        } else {
            displayWrite(osdDisplayPort, statNameX, top, "MIN CELL VOLTAGE :");
            osdFormatCentiNumber(buff, stats.min_voltage/getBatteryCellCount(), 0, 2, 0, 3, false);
        }
        tfp_sprintf(buff, "%s%c", buff, SYM_VOLT);
        displayWrite(osdDisplayPort, statValuesX, top++, buff);

        if (feature(FEATURE_CURRENT_METER)) {
            displayWrite(osdDisplayPort, statNameX, top, "MAX CURRENT      :");
            osdFormatCentiNumber(buff, stats.max_current, 0, 2, 0, 3, false);
            tfp_sprintf(buff, "%s%c", buff, SYM_AMP);
            displayWrite(osdDisplayPort, statValuesX, top++, buff);

            displayWrite(osdDisplayPort, statNameX, top, "MAX POWER        :");
            bool kiloWatt = osdFormatCentiNumber(buff, stats.max_power, 1000, 2, 2, 3, false);
            buff[3] = kiloWatt ? SYM_KILOWATT : SYM_WATT;
            buff[4] = '\0';
            displayWrite(osdDisplayPort, statValuesX, top++, buff);

            displayWrite(osdDisplayPort, statNameX, top, "USED CAPACITY    :");
            if (osdConfig()->stats_energy_unit == OSD_STATS_ENERGY_UNIT_MAH) {
                tfp_sprintf(buff, "%d%c", (int)getMAhDrawn(), SYM_MAH);
            } else {
                osdFormatCentiNumber(buff, getMWhDrawn() / 10, 0, 2, 0, 3, false);
                tfp_sprintf(buff, "%s%c", buff, SYM_WH);
            }
            displayWrite(osdDisplayPort, statValuesX, top++, buff);

            int32_t totalDistance = getTotalTravelDistance();
            bool moreThanAh = false;
            bool efficiencyValid = totalDistance >= 10000;
            if (feature(FEATURE_GPS)) {
                displayWrite(osdDisplayPort, statNameX, top, "AVG EFFICIENCY   :");
                    uint8_t digits = 3U;    // Total number of digits (including decimal point)
                    #ifndef DISABLE_MSP_BF_COMPAT   // IF BFCOMPAT is not supported, there's no need to check for it and change the values
                        if (isBfCompatibleVideoSystem(osdConfig())) {
                            // Add one digit so no switch to scaled decimal occurs above 99
                            digits = 4U;
                        }
                    #endif
                switch (osdConfig()->units) {
                    case OSD_UNIT_UK:
                        FALLTHROUGH;
                    case OSD_UNIT_IMPERIAL:
                        if (osdConfig()->stats_energy_unit == OSD_STATS_ENERGY_UNIT_MAH) {
                            moreThanAh = osdFormatCentiNumber(buff, (int32_t)(getMAhDrawn() * 10000.0f * METERS_PER_MILE / totalDistance), 1000, 0, 2, digits, false);
                            if (!moreThanAh) {
                                tfp_sprintf(buff, "%s%c%c", buff, SYM_MAH_MI_0, SYM_MAH_MI_1);
                            } else {
                                tfp_sprintf(buff, "%s%c", buff, SYM_AH_MI);
                            }
                            if (!efficiencyValid) {
                                buff[0] = buff[1] = buff[2] = '-';
                                buff[3] = SYM_MAH_MI_0;
                                buff[4] = SYM_MAH_MI_1;
                                buff[5] = '\0';
                            }
                        } else {
                            osdFormatCentiNumber(buff, (int32_t)(getMWhDrawn() * 10.0f * METERS_PER_MILE / totalDistance), 0, 2, 0, digits, false);
                            tfp_sprintf(buff, "%s%c", buff, SYM_WH_MI);
                            if (!efficiencyValid) {
                                buff[0] = buff[1] = buff[2] = '-';
                            }
                        }
                        break;
                    case OSD_UNIT_GA:
                        if (osdConfig()->stats_energy_unit == OSD_STATS_ENERGY_UNIT_MAH) {
                            moreThanAh = osdFormatCentiNumber(buff, (int32_t)(getMAhDrawn() * 10000.0f * METERS_PER_NAUTICALMILE / totalDistance), 1000, 0, 2, digits, false);
                            if (!moreThanAh) {
                                tfp_sprintf(buff, "%s%c%c", buff, SYM_MAH_NM_0, SYM_MAH_NM_1);
                            } else {
                                tfp_sprintf(buff, "%s%c", buff, SYM_AH_NM);
                            }
                            if (!efficiencyValid) {
                                buff[0] = buff[1] = buff[2] = '-';
                                buff[3] = SYM_MAH_NM_0;
                                buff[4] = SYM_MAH_NM_1;
                                buff[5] = '\0';
                            }
                        } else {
                            osdFormatCentiNumber(buff, (int32_t)(getMWhDrawn() * 10.0f * METERS_PER_NAUTICALMILE / totalDistance), 0, 2, 0, digits, false);
                            tfp_sprintf(buff, "%s%c", buff, SYM_WH_NM);
                            if (!efficiencyValid) {
                                buff[0] = buff[1] = buff[2] = '-';
                            }
                        }
                        break;
                    case OSD_UNIT_METRIC_MPH:
                        FALLTHROUGH;
                    case OSD_UNIT_METRIC:
                        if (osdConfig()->stats_energy_unit == OSD_STATS_ENERGY_UNIT_MAH) {
                            moreThanAh = osdFormatCentiNumber(buff, (int32_t)(getMAhDrawn() * 10000000.0f / totalDistance), 1000, 0, 2, digits, false);
                            if (!moreThanAh) {
                                tfp_sprintf(buff, "%s%c%c", buff, SYM_MAH_KM_0, SYM_MAH_KM_1);
                            } else {
                                tfp_sprintf(buff, "%s%c", buff, SYM_AH_KM);
                            }
                            if (!efficiencyValid) {
                                buff[0] = buff[1] = buff[2] = '-';
                                buff[3] = SYM_MAH_KM_0;
                                buff[4] = SYM_MAH_KM_1;
                                buff[5] = '\0';
                            }
                        } else {
                            osdFormatCentiNumber(buff, (int32_t)(getMWhDrawn() * 10000.0f / totalDistance), 0, 2, 0, digits, false);
                            tfp_sprintf(buff, "%s%c", buff, SYM_WH_KM);
                            if (!efficiencyValid) {
                                buff[0] = buff[1] = buff[2] = '-';
                            }
                        }
                        break;
                }
                osdLeftAlignString(buff);
                displayWrite(osdDisplayPort, statValuesX, top++, buff);
            }
        }

        const float max_gforce = accGetMeasuredMaxG();
        displayWrite(osdDisplayPort, statNameX, top, "MAX G-FORCE      :");
        osdFormatCentiNumber(buff, max_gforce * 100, 0, 2, 0, 3, false);
        displayWrite(osdDisplayPort, statValuesX, top++, buff);

        const acc_extremes_t *acc_extremes = accGetMeasuredExtremes();
        const float acc_extremes_min = acc_extremes[Z].min;
        const float acc_extremes_max = acc_extremes[Z].max;
        displayWrite(osdDisplayPort, statNameX, top, "MIN/MAX Z G-FORCE:");
        osdFormatCentiNumber(buff, acc_extremes_min * 100, 0, 2, 0, 4, false);
        osdLeftAlignString(buff);
        strcat(osdFormatTrimWhiteSpace(buff),"/"); 
        multiValueLengthOffset = strlen(buff);        
        displayWrite(osdDisplayPort, statValuesX, top, buff);        
        osdFormatCentiNumber(buff, acc_extremes_max * 100, 0, 2, 0, 3, false);
        osdLeftAlignString(buff);
        displayWrite(osdDisplayPort, statValuesX + multiValueLengthOffset, top++, buff);
    }

    uint16_t rearmMs = (emergInflightRearmEnabled()) ? emergencyInFlightRearmTimeMS() : 0;

    if (savingSettings == true) {
        displayWrite(osdDisplayPort, statNameX, top++, OSD_MESSAGE_STR(OSD_MSG_SAVING_SETTNGS));
    } else if (rearmMs > 0) { // Show rearming time if settings not actively being saved. Ignore the settings saved message if rearm available.
        char emReArmMsg[23];
        tfp_sprintf(emReArmMsg, "** REARM PERIOD: ");
        tfp_sprintf(emReArmMsg + strlen(emReArmMsg), "%02d", (uint8_t)MS2S(rearmMs));
        strcat(emReArmMsg, " **\0");
        displayWrite(osdDisplayPort, statNameX, top++, OSD_MESSAGE_STR(emReArmMsg));
    } else if (notify_settings_saved > 0) {
        if (millis() > notify_settings_saved) {
            notify_settings_saved = 0;
        } else {
            displayWrite(osdDisplayPort, statNameX, top++, OSD_MESSAGE_STR(OSD_MSG_SETTINGS_SAVED));
        }
    }

    displayCommitTransaction(osdDisplayPort);
}

// HD arming screen. based on the minimum HD OSD grid size of 50 x 18
static void osdShowHDArmScreen(void)
{
    dateTime_t dt;
    char        buf[MAX(osdDisplayPort->cols, FORMATTED_DATE_TIME_BUFSIZE)];
    char        buf2[MAX(osdDisplayPort->cols, FORMATTED_DATE_TIME_BUFSIZE)];
    char craftNameBuf[MAX_NAME_LENGTH];
    char        versionBuf[osdDisplayPort->cols];
    uint8_t     safehomeRow     = 0;
    uint8_t     armScreenRow    = 2; // Start at row 2

    armScreenRow = drawLogos(false, armScreenRow);
    armScreenRow++;

    if (strlen(systemConfig()->craftName) > 0) {
        osdFormatCraftName(craftNameBuf);
        strcpy(buf2, "ARMED!");
        tfp_sprintf(buf, "%s - %s", craftNameBuf, buf2);
    } else {
        strcpy(buf, "ARMED!");
    }
    displayWrite(osdDisplayPort, (osdDisplayPort->cols - strlen(buf)) / 2, armScreenRow++, buf);
#if defined(USE_GPS)
#if defined (USE_SAFE_HOME)
    if (posControl.safehomeState.distance) {
        safehomeRow = armScreenRow;
        armScreenRow++;
    }
#endif // USE_SAFE_HOME
#endif // USE_GPS
    armScreenRow++;

    if (posControl.waypointListValid && posControl.waypointCount > 0) {
#ifdef USE_MULTI_MISSION
        tfp_sprintf(buf, "MISSION %u/%u (%u WP)", posControl.loadedMultiMissionIndex, posControl.multiMissionCount, posControl.waypointCount);
        displayWrite(osdDisplayPort, (osdDisplayPort->cols - strlen(buf)) / 2, armScreenRow++, buf);
#else
        strcpy(buf, "*MISSION LOADED*");
        displayWrite(osdDisplayPort, (osdDisplayPort->cols - strlen(buf)) / 2, armScreenRow++, buf);
#endif
    }
    armScreenRow++;

#if defined(USE_GPS)
    if (feature(FEATURE_GPS)) {
        if (STATE(GPS_FIX_HOME)) {
            if (osdConfig()->osd_home_position_arm_screen){
                osdFormatCoordinate(buf, SYM_LAT, GPS_home.lat);
                osdFormatCoordinate(buf2, SYM_LON, GPS_home.lon);
                uint8_t gap = 1;
                uint8_t col = strlen(buf) + strlen(buf2) + gap;

                if ((osdDisplayPort->cols %2) != (col %2)) {
                    gap++;
                    col++;
                }

                col = (osdDisplayPort->cols - col) / 2;

                displayWrite(osdDisplayPort, col, armScreenRow, buf);
                displayWrite(osdDisplayPort, col + strlen(buf) + gap, armScreenRow++, buf2);

                int digits = osdConfig()->plus_code_digits;
                olc_encode(GPS_home.lat, GPS_home.lon, digits, buf, sizeof(buf));
                displayWrite(osdDisplayPort, (osdDisplayPort->cols - strlen(buf)) / 2, armScreenRow++, buf);
            }

#if defined (USE_SAFE_HOME)
            if (posControl.safehomeState.distance) { // safehome found during arming
                if (navConfig()->general.flags.safehome_usage_mode == SAFEHOME_USAGE_OFF) {
                    strcpy(buf, "SAFEHOME FOUND; MODE OFF");
                } else {
                    osdFormatDistanceStr(buf2, posControl.safehomeState.distance);
                    tfp_sprintf(buf, "%c SAFEHOME %u @ %s", SYM_HOME, posControl.safehomeState.index, buf2);
                }
                textAttributes_t elemAttr = _TEXT_ATTRIBUTES_BLINK_BIT;
                // write this message below the ARMED message to make it obvious
                displayWriteWithAttr(osdDisplayPort, (osdDisplayPort->cols - strlen(buf)) / 2, safehomeRow, buf, elemAttr);
            }
#endif
        } else {
            strcpy(buf, "!NO HOME POSITION!");
            displayWrite(osdDisplayPort, (osdDisplayPort->cols - strlen(buf)) / 2, armScreenRow++, buf);
        }
        armScreenRow++;
    }
#endif

    if (rtcGetDateTimeLocal(&dt)) {
        tfp_sprintf(buf, "%04u-%02u-%02u  %02u:%02u:%02u", dt.year, dt.month, dt.day, dt.hours, dt.minutes, dt.seconds);
        displayWrite(osdDisplayPort, (osdDisplayPort->cols - strlen(buf)) / 2, armScreenRow++, buf);
        armScreenRow++;
    }

    tfp_sprintf(versionBuf, "INAV VERSION: %s", FC_VERSION_STRING);
    displayWrite(osdDisplayPort, (osdDisplayPort->cols - strlen(versionBuf)) / 2, armScreenRow++, versionBuf);
    armScreenRow++;

#ifdef USE_STATS
    if (armScreenRow < (osdDisplayPort->rows - 4))
        armScreenRow = drawStats(armScreenRow);
#endif // USE_STATS
    }

static void osdShowSDArmScreen(void)
{
    dateTime_t  dt;
    char        buf[MAX(osdDisplayPort->cols, FORMATTED_DATE_TIME_BUFSIZE)];
    char        buf2[MAX(osdDisplayPort->cols, FORMATTED_DATE_TIME_BUFSIZE)];
    char        craftNameBuf[MAX_NAME_LENGTH];
    char        versionBuf[osdDisplayPort->cols];
    // We need 12 visible rows, start row never < first fully visible row 1
    uint8_t     armScreenRow = osdDisplayPort->rows > 13 ? (osdDisplayPort->rows - 12) / 2 : 1;
    uint8_t     safehomeRow = 0;

    strcpy(buf, "ARMED!");
    displayWrite(osdDisplayPort, (osdDisplayPort->cols - strlen(buf)) / 2, armScreenRow++, buf);
    safehomeRow = armScreenRow;
    armScreenRow++;

    if (strlen(systemConfig()->craftName) > 0) {
        osdFormatCraftName(craftNameBuf);
        displayWrite(osdDisplayPort, (osdDisplayPort->cols - strlen(systemConfig()->craftName)) / 2, armScreenRow++, craftNameBuf );
    }

    if (posControl.waypointListValid && posControl.waypointCount > 0) {
#ifdef USE_MULTI_MISSION
        tfp_sprintf(buf, "MISSION %u/%u (%u WP)", posControl.loadedMultiMissionIndex, posControl.multiMissionCount, posControl.waypointCount);
        displayWrite(osdDisplayPort, (osdDisplayPort->cols - strlen(buf)) / 2, armScreenRow, buf);
#else
        strcpy(buf, "*MISSION LOADED*");
        displayWrite(osdDisplayPort, (osdDisplayPort->cols - strlen(buf)) / 2, armScreenRow, buf);
#endif
    }
    armScreenRow++;

#if defined(USE_GPS)
    if (feature(FEATURE_GPS)) {
        if (STATE(GPS_FIX_HOME)) {
            if (osdConfig()->osd_home_position_arm_screen) {
                osdFormatCoordinate(buf, SYM_LAT, GPS_home.lat);
                osdFormatCoordinate(buf2, SYM_LON, GPS_home.lon);

                uint8_t gpsStartCol = (osdDisplayPort->cols - (strlen(buf) + strlen(buf2) + 2)) / 2;
                displayWrite(osdDisplayPort, gpsStartCol, armScreenRow, buf);
                displayWrite(osdDisplayPort, gpsStartCol + strlen(buf) + 2, armScreenRow++, buf2);

                int digits = osdConfig()->plus_code_digits;
                olc_encode(GPS_home.lat, GPS_home.lon, digits, buf, sizeof(buf));
                displayWrite(osdDisplayPort, (osdDisplayPort->cols - strlen(buf)) / 2, armScreenRow++, buf);
            }

#if defined (USE_SAFE_HOME)
            if (posControl.safehomeState.distance) { // safehome found during arming
                if (navConfig()->general.flags.safehome_usage_mode == SAFEHOME_USAGE_OFF) {
                    strcpy(buf, "SAFEHOME FOUND; MODE OFF");
                } else {
                    osdFormatDistanceStr(buf2, posControl.safehomeState.distance);
                    tfp_sprintf(buf, "%c SAFEHOME %u @ %s", SYM_HOME, posControl.safehomeState.index, buf2);
                }
                textAttributes_t elemAttr = _TEXT_ATTRIBUTES_BLINK_BIT;
                // write this message below the ARMED message to make it obvious
                displayWriteWithAttr(osdDisplayPort, (osdDisplayPort->cols - strlen(buf)) / 2, safehomeRow, buf, elemAttr);
            }
#endif
        } else {
            strcpy(buf, "!NO HOME POSITION!");
            displayWrite(osdDisplayPort, (osdDisplayPort->cols - strlen(buf)) / 2, armScreenRow++, buf);
        }
        armScreenRow++;
    }
#endif

    if (rtcGetDateTimeLocal(&dt)) {
        tfp_sprintf(buf, "%04u-%02u-%02u  %02u:%02u:%02u", dt.year, dt.month, dt.day, dt.hours, dt.minutes, dt.seconds);
        displayWrite(osdDisplayPort, (osdDisplayPort->cols - strlen(buf)) / 2, armScreenRow++, buf);
        armScreenRow++;
    }

    tfp_sprintf(versionBuf, "INAV VERSION: %s", FC_VERSION_STRING);
    displayWrite(osdDisplayPort, (osdDisplayPort->cols - strlen(versionBuf)) / 2, armScreenRow++, versionBuf);
    armScreenRow++;

#ifdef USE_STATS
    if (armScreenRow < (osdDisplayPort->rows - 4))
        armScreenRow = drawStats(armScreenRow);
#endif // USE_STATS
}

// called when motors armed
static void osdShowArmed(void)
{
    displayClearScreen(osdDisplayPort);

    if (osdDisplayIsHD()) {
        osdShowHDArmScreen();
    } else {
        osdShowSDArmScreen();
    }
}

static void osdFilterData(timeUs_t currentTimeUs) {
    static timeUs_t lastRefresh = 0;
    float refresh_dT = US2S(cmpTimeUs(currentTimeUs, lastRefresh));

    GForce = fast_fsqrtf(vectorNormSquared(&imuMeasuredAccelBF)) / GRAVITY_MSS;
    for (uint8_t axis = 0; axis < XYZ_AXIS_COUNT; ++axis) GForceAxis[axis] = imuMeasuredAccelBF.v[axis] / GRAVITY_MSS;

    if (lastRefresh) {
        GForce = pt1FilterApply3(&GForceFilter, GForce, refresh_dT);
        for (uint8_t axis = 0; axis < XYZ_AXIS_COUNT; ++axis) pt1FilterApply3(GForceFilterAxis + axis, GForceAxis[axis], refresh_dT);
    } else {
        pt1FilterInitRC(&GForceFilter, GFORCE_FILTER_TC, 0);
        pt1FilterReset(&GForceFilter, GForce);

        for (uint8_t axis = 0; axis < XYZ_AXIS_COUNT; ++axis) {
            pt1FilterInitRC(GForceFilterAxis + axis, GFORCE_FILTER_TC, 0);
            pt1FilterReset(GForceFilterAxis + axis, GForceAxis[axis]);
        }
    }

    lastRefresh = currentTimeUs;
}

// Detect when the user is holding the roll stick to the right
static bool osdIsPageUpStickCommandHeld(void)
{
    static int pageUpHoldCount = 1;

    bool keyHeld = false;

    if (IS_HI(ROLL)) {
         keyHeld = true;
    }

    if (!keyHeld) {
        pageUpHoldCount = 1;
    } else {
        ++pageUpHoldCount;
    }

    if (pageUpHoldCount > 20) {
        pageUpHoldCount = 1;
        return true;
    }

    return false;
}

// Detect when the user is holding the roll stick to the left
static bool osdIsPageDownStickCommandHeld(void)
{
    static int pageDownHoldCount = 1;

    bool keyHeld = false;
    if (IS_LO(ROLL)) {
        keyHeld = true;
    }

    if (!keyHeld) {
        pageDownHoldCount = 1;
    } else {
        ++pageDownHoldCount;
    }

    if (pageDownHoldCount > 20) {
        pageDownHoldCount = 1;
        return true;
    }

    return false;
}

static void osdRefresh(timeUs_t currentTimeUs)
{
    osdFilterData(currentTimeUs);

#ifdef USE_CMS
    if (IS_RC_MODE_ACTIVE(BOXOSD) && (!cmsInMenu) && !(osdConfig()->osd_failsafe_switch_layout && FLIGHT_MODE(FAILSAFE_MODE))) {
#else
    if (IS_RC_MODE_ACTIVE(BOXOSD) && !(osdConfig()->osd_failsafe_switch_layout && FLIGHT_MODE(FAILSAFE_MODE))) {
#endif
      displayClearScreen(osdDisplayPort);
      armState = ARMING_FLAG(ARMED);
      return;
    }

    bool statsSinglePageCompatible = (osdDisplayPort->rows >= OSD_STATS_SINGLE_PAGE_MIN_ROWS);
    static uint8_t  statsCurrentPage = 0;
    static timeMs_t statsRefreshTime = 0;
    static bool     statsDisplayed = false;
    static bool     statsAutoPagingEnabled = true;

    // Detect arm/disarm
    if (armState != ARMING_FLAG(ARMED)) {
        if (ARMING_FLAG(ARMED)) {
            // Display the "Arming" screen
            statsDisplayed = false;
            osdResetStats();
            osdShowArmed();
            uint16_t delay = osdConfig()->arm_screen_display_time;
            if (STATE(IN_FLIGHT_EMERG_REARM)) {
                delay = 500;
            }
#if defined(USE_SAFE_HOME)
            else if (posControl.safehomeState.distance) {
                delay += 3000;
            }
#endif
            osdSetNextRefreshIn(delay);
        } else {
            // Display the "Stats" screen
            statsDisplayed = true;
            statsCurrentPage = 0;
            statsAutoPagingEnabled = osdConfig()->stats_page_auto_swap_time > 0 ? true : false;
            osdShowStats(statsSinglePageCompatible, statsCurrentPage);
            osdSetNextRefreshIn(STATS_SCREEN_DISPLAY_TIME);
        }

        armState = ARMING_FLAG(ARMED);
    }

    // This block is entered when we're showing the "Splash", "Armed" or "Stats" screens
    if (resumeRefreshAt) {

        // Handle events only when the "Stats" screen is being displayed.
        if (statsDisplayed) {

             // Manual paging stick commands are only applicable to multi-page stats.
             // ******************************
             // For single-page stats, this effectively disables the ability to cancel the 
             // automatic paging/updates with the stick commands. So unless stats_page_auto_swap_time
             // is set to 0 or greater than 4 (saved settings display interval is 5 seconds), then 
             // "Saved Settings" should display if it is active within the refresh interval. 
             // ******************************
             // With multi-page stats, "Saved Settings" could also be missed if the user
             // has canceled automatic paging using the stick commands, because that is only 
             // updated when osdShowStats() is called. So, in that case, they would only see 
             // the "Saved Settings" message if they happen to manually change pages using the 
             // stick commands within the interval the message is displayed. 
            bool manualPageUpRequested = false;
            bool manualPageDownRequested = false;       
            if (!statsSinglePageCompatible) {
                // These methods ensure the paging stick commands are held for a brief period
                // Otherwise it can result in a race condition where the stats are 
                // updated too quickly and can result in partial blanks, etc. 
                if (osdIsPageUpStickCommandHeld()) {               
                    manualPageUpRequested = true;
                    statsAutoPagingEnabled = false;
                } else if (osdIsPageDownStickCommandHeld()) {
                    manualPageDownRequested = true;                
                    statsAutoPagingEnabled = false;
                }
            }

            if (statsAutoPagingEnabled) {
                // Alternate screens for multi-page stats.
                // Also, refreshes screen at swap interval for single-page stats.
                if (OSD_ALTERNATING_CHOICES((osdConfig()->stats_page_auto_swap_time * 1000), 2)) {
                    if (statsCurrentPage == 0)
                        statsCurrentPage = 1;
                } else {
                    if (statsCurrentPage == 1)
                        statsCurrentPage = 0;
                }
            } else {
                // Process manual page change events for multi-page stats.
<<<<<<< HEAD
                if (manualPageUpRequested) {
                    osdShowStats(statsSinglePageCompatible, 1);
                    statsCurrentPage = 1;                   
                } else if (manualPageDownRequested) {
                    osdShowStats(statsSinglePageCompatible, 0);
                    statsCurrentPage = 0;
=======
                if (manualPageUpRequested)
                    statsCurrentPage = 1;
                else if (manualPageDownRequested)
                    statsCurrentPage = 0;
            }

            // Only refresh the stats every 1/4 of a second.
            if (statsRefreshTime <= millis()) {
                statsRefreshTime =  millis() + 250;
                osdShowStats(statsSinglePageCompatible, statsCurrentPage);
>>>>>>> 3f3b1521
            }
        }
        }

        // Handle events when either "Splash", "Armed" or "Stats" screens are displayed.
        if ((currentTimeUs > resumeRefreshAt) || OSD_RESUME_UPDATES_STICK_COMMAND) { 
            // Time elapsed or canceled by stick commands.
            // Exit to normal OSD operation.
            displayClearScreen(osdDisplayPort);
            resumeRefreshAt = 0;
            statsDisplayed = false;
        } else {
            // Continue "Splash", "Armed" or "Stats" screens.
            displayHeartbeat(osdDisplayPort);
        }
        
        return;
    }

#ifdef USE_CMS
    if (!displayIsGrabbed(osdDisplayPort)) {
        displayBeginTransaction(osdDisplayPort, DISPLAY_TRANSACTION_OPT_RESET_DRAWING);
        if (fullRedraw) {
            displayClearScreen(osdDisplayPort);
            fullRedraw = false;
        }
        osdDrawNextElement();
        displayHeartbeat(osdDisplayPort);
        displayCommitTransaction(osdDisplayPort);
#ifdef OSD_CALLS_CMS
    } else {
        cmsUpdate(currentTimeUs);
#endif
    }
#endif
}

/*
 * Called periodically by the scheduler
 */
void osdUpdate(timeUs_t currentTimeUs)
{
    static uint32_t counter = 0;

    // don't touch buffers if DMA transaction is in progress
    if (displayIsTransferInProgress(osdDisplayPort)) {
        return;
    }

    if (!osdDisplayIsReady) {
        osdCompleteAsyncInitialization();
        return;
    }

#if defined(OSD_ALTERNATE_LAYOUT_COUNT) && OSD_ALTERNATE_LAYOUT_COUNT > 0
    // Check if the layout has changed. Higher numbered
    // boxes take priority.
    unsigned activeLayout;
    if (layoutOverride >= 0) {
        activeLayout = layoutOverride;
        // Check for timed override, it will go into effect on
        // the next OSD iteration
        if (layoutOverrideUntil > 0 && millis() > layoutOverrideUntil) {
            layoutOverrideUntil = 0;
            layoutOverride = -1;
        }
    } else if (osdConfig()->osd_failsafe_switch_layout && FLIGHT_MODE(FAILSAFE_MODE)) {
        activeLayout = 0;
    } else {
#if OSD_ALTERNATE_LAYOUT_COUNT > 2
        if (IS_RC_MODE_ACTIVE(BOXOSDALT3))
            activeLayout = 3;
        else
#endif
#if OSD_ALTERNATE_LAYOUT_COUNT > 1
        if (IS_RC_MODE_ACTIVE(BOXOSDALT2))
            activeLayout = 2;
        else
#endif
        if (IS_RC_MODE_ACTIVE(BOXOSDALT1))
            activeLayout = 1;
        else
#ifdef USE_PROGRAMMING_FRAMEWORK
        if (LOGIC_CONDITION_GLOBAL_FLAG(LOGIC_CONDITION_GLOBAL_FLAG_OVERRIDE_OSD_LAYOUT))
            activeLayout = constrain(logicConditionValuesByType[LOGIC_CONDITION_SET_OSD_LAYOUT], 0, OSD_ALTERNATE_LAYOUT_COUNT);
        else
#endif
            activeLayout = 0;
    }
    if (currentLayout != activeLayout) {
        currentLayout = activeLayout;
        osdStartFullRedraw();
    }
#endif

#define DRAW_FREQ_DENOM     4
#define STATS_FREQ_DENOM    50
    counter++;

    if ((counter % STATS_FREQ_DENOM) == 0) {
        osdUpdateStats();
    }

    if ((counter % DRAW_FREQ_DENOM) == 0) {
        // redraw values in buffer
        osdRefresh(currentTimeUs);
    } else {
        // rest of time redraw screen
        displayDrawScreen(osdDisplayPort);
    }

#ifdef USE_CMS
    // do not allow ARM if we are in menu
    if (displayIsGrabbed(osdDisplayPort)) {
        ENABLE_ARMING_FLAG(ARMING_DISABLED_OSD_MENU);
    } else {
        DISABLE_ARMING_FLAG(ARMING_DISABLED_OSD_MENU);
    }
#endif
}

void osdStartFullRedraw(void)
{
    fullRedraw = true;
}

void osdOverrideLayout(int layout, timeMs_t duration)
{
    layoutOverride = constrain(layout, -1, ARRAYLEN(osdLayoutsConfig()->item_pos) - 1);
    if (layoutOverride >= 0 && duration > 0) {
        layoutOverrideUntil = millis() + duration;
    } else {
        layoutOverrideUntil = 0;
    }
}

int osdGetActiveLayout(bool *overridden)
{
    if (overridden) {
        *overridden = layoutOverride >= 0;
    }
    return currentLayout;
}

bool osdItemIsFixed(osd_items_e item)
{
    return item == OSD_CROSSHAIRS ||
        item == OSD_ARTIFICIAL_HORIZON ||
        item == OSD_HORIZON_SIDEBARS;
}

displayPort_t *osdGetDisplayPort(void)
{
    return osdDisplayPort;
}

displayCanvas_t *osdGetDisplayPortCanvas(void)
{
#if defined(USE_CANVAS)
    if (osdDisplayHasCanvas) {
        return &osdCanvas;
    }
#endif
    return NULL;
}

timeMs_t systemMessageCycleTime(unsigned messageCount, const char **messages){
    uint8_t i = 0;
    float factor = 1.0f;
    while (i < messageCount) {
        if ((float)strlen(messages[i]) / 15.0f > factor) {
            factor = (float)strlen(messages[i]) / 15.0f;
        }
        i++;
    }
    return osdConfig()->system_msg_display_time * factor;
}

textAttributes_t osdGetSystemMessage(char *buff, size_t buff_size, bool isCenteredText)
{
    textAttributes_t elemAttr = TEXT_ATTRIBUTES_NONE;

    if (buff != NULL) {
        const char *message = NULL;
        char messageBuf[MAX(SETTING_MAX_NAME_LENGTH, OSD_MESSAGE_LENGTH+1)];
        // We might have up to 5 messages to show.
        const char *messages[5];
        unsigned messageCount = 0;
        const char *failsafeInfoMessage = NULL;
        const char *invertedInfoMessage = NULL;

        if (ARMING_FLAG(ARMED)) {
#ifdef USE_FW_AUTOLAND
            if (FLIGHT_MODE(FAILSAFE_MODE) || FLIGHT_MODE(NAV_RTH_MODE) || FLIGHT_MODE(NAV_WP_MODE) || navigationIsExecutingAnEmergencyLanding() || FLIGHT_MODE(NAV_FW_AUTOLAND)) {
                if (isWaypointMissionRTHActive() && !posControl.fwLandState.landWp) {
#else
            if (FLIGHT_MODE(FAILSAFE_MODE) || FLIGHT_MODE(NAV_RTH_MODE) || FLIGHT_MODE(NAV_WP_MODE) || navigationIsExecutingAnEmergencyLanding()) {
                if (isWaypointMissionRTHActive()) {
#endif
                    // if RTH activated whilst WP mode selected, remind pilot to cancel WP mode to exit RTH
                    messages[messageCount++] = OSD_MESSAGE_STR(OSD_MSG_WP_RTH_CANCEL);
                }
                if (navGetCurrentStateFlags() & NAV_AUTO_WP_DONE) {
                    messages[messageCount++] = STATE(LANDING_DETECTED) ? OSD_MESSAGE_STR(OSD_MSG_WP_LANDED) : OSD_MESSAGE_STR(OSD_MSG_WP_FINISHED);
                } else if (NAV_Status.state == MW_NAV_STATE_WP_ENROUTE) {
                    // Countdown display for remaining Waypoints
                    char buf[6];
                    osdFormatDistanceSymbol(buf, posControl.wpDistance, 0);
                    tfp_sprintf(messageBuf, "TO WP %u/%u (%s)", getGeoWaypointNumber(posControl.activeWaypointIndex), posControl.geoWaypointCount, buf);
                    messages[messageCount++] = messageBuf;
                } else if (NAV_Status.state == MW_NAV_STATE_HOLD_TIMED) {
                    if (navConfig()->general.waypoint_enforce_altitude && !posControl.wpAltitudeReached) {
                        messages[messageCount++] = OSD_MESSAGE_STR(OSD_MSG_ADJUSTING_WP_ALT);
                    } else {
                        // WP hold time countdown in seconds
                        timeMs_t currentTime = millis();
                        int holdTimeRemaining = posControl.waypointList[posControl.activeWaypointIndex].p1 - (int)(MS2S(currentTime - posControl.wpReachedTime));
                        holdTimeRemaining = holdTimeRemaining >= 0 ? holdTimeRemaining : 0;

                        tfp_sprintf(messageBuf, "HOLDING WP FOR %2u S", holdTimeRemaining);

                        messages[messageCount++] = messageBuf;
                    }
                } else if (NAV_Status.state == MW_NAV_STATE_LAND_SETTLE && posControl.landingDelay > 0) {
                    uint16_t remainingHoldSec = MS2S(posControl.landingDelay - millis());
                    tfp_sprintf(messageBuf, "LANDING DELAY: %3u SECONDS", remainingHoldSec);

                    messages[messageCount++] = messageBuf;
                } 

                else {
#ifdef USE_FW_AUTOLAND
                    if (canFwLandCanceld()) {
                         messages[messageCount++] = OSD_MESSAGE_STR(OSD_MSG_MOVE_STICKS);
                    } else if (!FLIGHT_MODE(NAV_FW_AUTOLAND)) {
#endif
                        const char *navStateMessage = navigationStateMessage();
                        if (navStateMessage) {
                            messages[messageCount++] = navStateMessage;
                        }
#ifdef USE_FW_AUTOLAND
                    }
#endif
                }

#if defined(USE_SAFE_HOME)
                const char *safehomeMessage = divertingToSafehomeMessage();
                if (safehomeMessage) {
                    messages[messageCount++] = safehomeMessage;
                }
#endif
                if (FLIGHT_MODE(FAILSAFE_MODE)) {
                    // In FS mode while being armed too
                    const char *failsafePhaseMessage = osdFailsafePhaseMessage();
                    failsafeInfoMessage = osdFailsafeInfoMessage();

                    if (failsafePhaseMessage) {
                        messages[messageCount++] = failsafePhaseMessage;
                    }
                    if (failsafeInfoMessage) {
                        messages[messageCount++] = failsafeInfoMessage;
                    }
                }
            } else {    /* messages shown only when Failsafe, WP, RTH or Emergency Landing not active */
                if (STATE(FIXED_WING_LEGACY) && (navGetCurrentStateFlags() & NAV_CTL_LAUNCH)) {
                    messages[messageCount++] = navConfig()->fw.launch_manual_throttle ? OSD_MESSAGE_STR(OSD_MSG_AUTOLAUNCH_MANUAL) :
                                                                                        OSD_MESSAGE_STR(OSD_MSG_AUTOLAUNCH);
                    const char *launchStateMessage = fixedWingLaunchStateMessage();
                    if (launchStateMessage) {
                        messages[messageCount++] = launchStateMessage;
                    }
                } else {
                    if (FLIGHT_MODE(NAV_ALTHOLD_MODE) && !navigationRequiresAngleMode()) {
                        // ALTHOLD might be enabled alongside ANGLE/HORIZON/ANGLEHOLD/ACRO
                        // when it doesn't require ANGLE mode (required only in FW
                        // right now). If it requires ANGLE, its display is handled by OSD_FLYMODE.
                        messages[messageCount++] = OSD_MESSAGE_STR(OSD_MSG_ALTITUDE_HOLD);
                    }
                    if (STATE(MULTIROTOR) && FLIGHT_MODE(NAV_COURSE_HOLD_MODE)) {
                        if (posControl.cruise.multicopterSpeed >= 50.0f) {
                            char buf[6];
                            osdFormatVelocityStr(buf, posControl.cruise.multicopterSpeed, false, false);
                            tfp_sprintf(messageBuf, "(SPD %s)", buf);
                        } else {
                            strcpy(messageBuf, "(HOLD)");
                        }
                        messages[messageCount++] = messageBuf;
                    }
                    if (IS_RC_MODE_ACTIVE(BOXAUTOTRIM) && !feature(FEATURE_FW_AUTOTRIM)) {
                        messages[messageCount++] = OSD_MESSAGE_STR(OSD_MSG_AUTOTRIM);
                    }
                    if (IS_RC_MODE_ACTIVE(BOXAUTOTUNE)) {
                        messages[messageCount++] = OSD_MESSAGE_STR(OSD_MSG_AUTOTUNE);
                        if (FLIGHT_MODE(MANUAL_MODE)) {
                            messages[messageCount++] = OSD_MESSAGE_STR(OSD_MSG_AUTOTUNE_ACRO);
                        }
                    }
                    if (isFixedWingLevelTrimActive()) {
                            messages[messageCount++] = OSD_MESSAGE_STR(OSD_MSG_AUTOLEVEL);
                    }
                    if (FLIGHT_MODE(HEADFREE_MODE)) {
                        messages[messageCount++] = OSD_MESSAGE_STR(OSD_MSG_HEADFREE);
                    }
                    if (FLIGHT_MODE(SOARING_MODE)) {
                        messages[messageCount++] = OSD_MESSAGE_STR(OSD_MSG_NAV_SOARING);
                    }
                    if (posControl.flags.wpMissionPlannerActive) {
                        messages[messageCount++] = OSD_MESSAGE_STR(OSD_MSG_MISSION_PLANNER);
                    }
                    if (STATE(LANDING_DETECTED)) {
                        messages[messageCount++] = OSD_MESSAGE_STR(OSD_MSG_LANDED);
                    }
                    if (IS_RC_MODE_ACTIVE(BOXANGLEHOLD)) {
                        int8_t navAngleHoldAxis = navCheckActiveAngleHoldAxis();
                        if (isAngleHoldLevel()) {
                            messages[messageCount++] = OSD_MESSAGE_STR(OSD_MSG_ANGLEHOLD_LEVEL);
                        } else if (navAngleHoldAxis == FD_ROLL) {
                            messages[messageCount++] = OSD_MESSAGE_STR(OSD_MSG_ANGLEHOLD_ROLL);
                        } else if (navAngleHoldAxis == FD_PITCH) {
                            messages[messageCount++] = OSD_MESSAGE_STR(OSD_MSG_ANGLEHOLD_PITCH);
                        }
                    }
                }
            }
        } else if (ARMING_FLAG(ARMING_DISABLED_ALL_FLAGS)) {
            unsigned invalidIndex;

            // Check if we're unable to arm for some reason
            if (ARMING_FLAG(ARMING_DISABLED_INVALID_SETTING) && !settingsValidate(&invalidIndex)) {

                    const setting_t *setting = settingGet(invalidIndex);
                    settingGetName(setting, messageBuf);
                    for (int ii = 0; messageBuf[ii]; ii++) {
                        messageBuf[ii] = sl_toupper(messageBuf[ii]);
                    }
                    invertedInfoMessage = messageBuf;
                    messages[messageCount++] = invertedInfoMessage;

                    invertedInfoMessage = OSD_MESSAGE_STR(OSD_MSG_INVALID_SETTING);
                    messages[messageCount++] = invertedInfoMessage;

            } else {

                    invertedInfoMessage = OSD_MESSAGE_STR(OSD_MSG_UNABLE_ARM);
                    messages[messageCount++] = invertedInfoMessage;

                    // Show the reason for not arming
                    messages[messageCount++] = osdArmingDisabledReasonMessage();

            }
        } else if (!ARMING_FLAG(ARMED)) {
            if (isWaypointListValid()) {
                messages[messageCount++] = OSD_MESSAGE_STR(OSD_MSG_WP_MISSION_LOADED);
            }
        }

        /* Messages that are shown regardless of Arming state */
        uint16_t rearmMs = (emergInflightRearmEnabled()) ? emergencyInFlightRearmTimeMS() : 0;

        if (savingSettings == true) {
           messages[messageCount++] = OSD_MESSAGE_STR(OSD_MSG_SAVING_SETTNGS);
        } else if (rearmMs > 0) { // Show rearming time if settings not actively being saved. Ignore the settings saved message if rearm available.
            char emReArmMsg[23];
            tfp_sprintf(emReArmMsg, "** REARM PERIOD: ");
            tfp_sprintf(emReArmMsg + strlen(emReArmMsg), "%02d", (uint8_t)MS2S(rearmMs));
            strcat(emReArmMsg, " **\0");
            messages[messageCount++] = OSD_MESSAGE_STR(emReArmMsg);
        } else if (notify_settings_saved > 0) {
            if (millis() > notify_settings_saved) {
                notify_settings_saved = 0;
            } else {
                messages[messageCount++] = OSD_MESSAGE_STR(OSD_MSG_SETTINGS_SAVED);
            }
        }


        if (messageCount > 0) {
            message = messages[OSD_ALTERNATING_CHOICES(systemMessageCycleTime(messageCount, messages), messageCount)];
            if (message == failsafeInfoMessage) {
                // failsafeInfoMessage is not useful for recovering
                // a lost model, but might help avoiding a crash.
                // Blink to grab user attention.
                TEXT_ATTRIBUTES_ADD_BLINK(elemAttr);
            } else if (message == invertedInfoMessage) {
                TEXT_ATTRIBUTES_ADD_INVERTED(elemAttr);
            }
            // We're shoing either failsafePhaseMessage or
            // navStateMessage. Don't BLINK here since
            // having this text available might be crucial
            // during a lost aircraft recovery and blinking
            // will cause it to be missing from some frames.
        }

        osdFormatMessage(buff, buff_size, message, isCenteredText);
    }
    return elemAttr;
}

void osdResetWarningFlags(void)
{
    osdWarningsFlags = 0;
}

static bool osdCheckWarning(bool condition, uint8_t warningFlag, uint8_t *warningsCount)
{
#define WARNING_REDISPLAY_DURATION 5000;    // milliseconds

    const timeMs_t currentTimeMs = millis();
    static timeMs_t warningDisplayStartTime = 0;
    static timeMs_t redisplayStartTimeMs = 0;
    static uint16_t osdWarningTimerDuration;
    static uint8_t newWarningFlags;

    if (condition) {    // condition required to trigger warning
        if (!(osdWarningsFlags & warningFlag)) {
            osdWarningsFlags |= warningFlag;
            newWarningFlags |= warningFlag;
            redisplayStartTimeMs = 0;
        }
#ifdef USE_DEV_TOOLS
        if (systemConfig()->groundTestMode) {
            return true;
        }
#endif
        /* Warnings displayed in full for set time before shrinking down to alert symbol with warning count only.
         * All current warnings then redisplayed for 5s on 30s rolling cycle.
         * New warnings dislayed individually for 10s */
        if (currentTimeMs > redisplayStartTimeMs) {
            warningDisplayStartTime = currentTimeMs;
            osdWarningTimerDuration = newWarningFlags ? 10000 : WARNING_REDISPLAY_DURATION;
            redisplayStartTimeMs = currentTimeMs + osdWarningTimerDuration + 30000;
        }

        if (currentTimeMs - warningDisplayStartTime < osdWarningTimerDuration) {
            return (newWarningFlags & warningFlag) || osdWarningTimerDuration == WARNING_REDISPLAY_DURATION;
        } else {
            newWarningFlags = 0;
        }
        *warningsCount += 1;
    } else if (osdWarningsFlags & warningFlag) {
        osdWarningsFlags &= ~warningFlag;
    }

    return false;
}

static textAttributes_t osdGetMultiFunctionMessage(char *buff)
{
    /* Message length limit 10 char max */

    textAttributes_t elemAttr = TEXT_ATTRIBUTES_NONE;
    static uint8_t warningsCount;
    const char *message = NULL;

#ifdef USE_MULTI_FUNCTIONS
    /* --- FUNCTIONS --- */
    multi_function_e selectedFunction = multiFunctionSelection();

    if (selectedFunction) {
        multi_function_e activeFunction = selectedFunction;

        switch (selectedFunction) {
        case MULTI_FUNC_NONE:
        case MULTI_FUNC_1:
            message = warningsCount ? "WARNINGS !" : "0 WARNINGS";
            break;
        case MULTI_FUNC_2:
            message = posControl.flags.manualEmergLandActive ? "ABORT LAND" : "EMERG LAND";
            break;
        case MULTI_FUNC_3:
#if defined(USE_SAFE_HOME)
            if (navConfig()->general.flags.safehome_usage_mode != SAFEHOME_USAGE_OFF) {
                message = MULTI_FUNC_FLAG(MF_SUSPEND_SAFEHOMES) ? "USE SFHOME" : "SUS SFHOME";
                break;
            }
#endif
            activeFunction++;
            FALLTHROUGH;
        case MULTI_FUNC_4:
            if (navConfig()->general.flags.rth_trackback_mode != RTH_TRACKBACK_OFF) {
                message = MULTI_FUNC_FLAG(MF_SUSPEND_TRACKBACK) ? "USE TKBACK" : "SUS TKBACK";
                break;
            }
            activeFunction++;
            FALLTHROUGH;
        case MULTI_FUNC_5:
#ifdef USE_DSHOT
            if (STATE(MULTIROTOR)) {
                message = MULTI_FUNC_FLAG(MF_TURTLE_MODE) ? "END TURTLE" : "USE TURTLE";
                break;
            }
#endif
            activeFunction++;
            FALLTHROUGH;
        case MULTI_FUNC_6:
            message = ARMING_FLAG(ARMED) ? "NOW ARMED " : "EMERG ARM ";
            break;
        case MULTI_FUNC_END:
            break;
        }

        if (activeFunction != selectedFunction) {
            setMultifunctionSelection(activeFunction);
        }

        strcpy(buff, message);

        if (isNextMultifunctionItemAvailable()) {
            // provides feedback indicating when a new selection command has been received by flight controller
            buff[9] = '>';
        }

        return elemAttr;
    }
#endif  // MULTIFUNCTION - functions only, warnings always defined

    /* --- WARNINGS --- */
    const char *messages[7];
    uint8_t messageCount = 0;
    bool warningCondition = false;
    warningsCount = 0;
    uint8_t warningFlagID = 1;

    // Low Battery
    const batteryState_e batteryState = getBatteryState();
    warningCondition = batteryState == BATTERY_CRITICAL || batteryState == BATTERY_WARNING;
    if (osdCheckWarning(warningCondition, warningFlagID, &warningsCount)) {
        messages[messageCount++] = batteryState == BATTERY_CRITICAL ? "BATT EMPTY" : "BATT LOW !";
    }

#if defined(USE_GPS)
    // GPS Fix and Failure
    if (feature(FEATURE_GPS)) {
        if (osdCheckWarning(!STATE(GPS_FIX), warningFlagID <<= 1, &warningsCount)) {
            bool gpsFailed = getHwGPSStatus() == HW_SENSOR_UNAVAILABLE;
            messages[messageCount++] = gpsFailed ? "GPS FAILED" : "NO GPS FIX";
        }
    }

    // RTH sanity (warning if RTH heads 200m further away from home than closest point)
    warningCondition = NAV_Status.state == MW_NAV_STATE_RTH_ENROUTE && !posControl.flags.rthTrackbackActive &&
                       (posControl.homeDistance - posControl.rthSanityChecker.minimalDistanceToHome) > 20000;
    if (osdCheckWarning(warningCondition, warningFlagID <<= 1, &warningsCount)) {
        messages[messageCount++] = "RTH SANITY";
    }

    // Altitude sanity (warning if significant mismatch between estimated and GPS altitude)
    if (osdCheckWarning(posControl.flags.gpsCfEstimatedAltitudeMismatch, warningFlagID <<= 1, &warningsCount)) {
        messages[messageCount++] = "ALT SANITY";
    }
#endif

#if defined(USE_MAG)
    // Magnetometer failure
    if (requestedSensors[SENSOR_INDEX_MAG] != MAG_NONE) {
        hardwareSensorStatus_e magStatus = getHwCompassStatus();
        if (osdCheckWarning(magStatus == HW_SENSOR_UNAVAILABLE || magStatus == HW_SENSOR_UNHEALTHY, warningFlagID <<= 1, &warningsCount)) {
            messages[messageCount++] = "MAG FAILED";
        }
    }
#endif
    // Vibration levels   TODO - needs better vibration measurement to be useful
    // const float vibrationLevel = accGetVibrationLevel();
    // warningCondition = vibrationLevel > 1.5f;
    // if (osdCheckWarning(warningCondition, warningFlagID <<= 1, &warningsCount)) {
        // messages[messageCount++] = vibrationLevel > 2.5f ? "BAD VIBRTN" : "VIBRATION!";
    // }

#ifdef USE_DEV_TOOLS
    if (osdCheckWarning(systemConfig()->groundTestMode, warningFlagID <<= 1, &warningsCount)) {
        messages[messageCount++] = "GRD TEST !";
    }
#endif

    if (messageCount) {
        message = messages[OSD_ALTERNATING_CHOICES(1000, messageCount)];    // display each warning on 1s cycle
        strcpy(buff, message);
        TEXT_ATTRIBUTES_ADD_BLINK(elemAttr);
    } else if (warningsCount) {
        buff[0] = SYM_ALERT;
        tfp_sprintf(buff + 1, "%u        ", warningsCount);
    }

    return elemAttr;
}

#endif // OSD<|MERGE_RESOLUTION|>--- conflicted
+++ resolved
@@ -5061,14 +5061,6 @@
                 }
             } else {
                 // Process manual page change events for multi-page stats.
-<<<<<<< HEAD
-                if (manualPageUpRequested) {
-                    osdShowStats(statsSinglePageCompatible, 1);
-                    statsCurrentPage = 1;                   
-                } else if (manualPageDownRequested) {
-                    osdShowStats(statsSinglePageCompatible, 0);
-                    statsCurrentPage = 0;
-=======
                 if (manualPageUpRequested)
                     statsCurrentPage = 1;
                 else if (manualPageDownRequested)
@@ -5079,7 +5071,6 @@
             if (statsRefreshTime <= millis()) {
                 statsRefreshTime =  millis() + 250;
                 osdShowStats(statsSinglePageCompatible, statsCurrentPage);
->>>>>>> 3f3b1521
             }
         }
         }
