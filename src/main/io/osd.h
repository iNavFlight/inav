--- conflicted
+++ resolved
@@ -494,15 +494,13 @@
     uint16_t adsb_ignore_plane_above_me_limit;          // in metres
 #endif
     uint8_t  radar_peers_display_time;                  // in seconds
-<<<<<<< HEAD
+#ifdef USE_GEOZONE
+    uint8_t geozoneDistanceWarning;                     // Distance to fence or action
+    bool geozoneDistanceType;                           // Shows a countdown timer or distance to fence/action
+#endif
 #ifdef USE_MSP_DISPLAYPORT
     uint8_t osd_autohd_cols;
     uint8_t osd_autohd_rows;
-=======
-#ifdef USE_GEOZONE
-    uint8_t geozoneDistanceWarning;                     // Distance to fence or action
-    bool geozoneDistanceType;                            // Shows a countdown timer or distance to fence/action
->>>>>>> 0ae30d33
 #endif
 } osdConfig_t;
 
