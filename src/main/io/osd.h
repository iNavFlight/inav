--- conflicted
+++ resolved
@@ -280,12 +280,9 @@
     OSD_MULTI_FUNCTION,
     OSD_ODOMETER,
     OSD_PILOT_LOGO,
-<<<<<<< HEAD
-    OSD_ALTITUDE_QNE,
-=======
     OSD_ADSB_WARNING,
     OSD_ADSB_INFO,
->>>>>>> 473ff7a4
+    OSD_ALTITUDE_QNE,
     OSD_ITEM_COUNT // MUST BE LAST
 } osd_items_e;
 
