/*
 * This file is part of Cleanflight.
 *
 * Cleanflight is free software: you can redistribute it and/or modify
 * it under the terms of the GNU General Public License as published by
 * the Free Software Foundation, either version 3 of the License, or
 * (at your option) any later version.
 *
 * Cleanflight is distributed in the hope that it will be useful,
 * but WITHOUT ANY WARRANTY; without even the implied warranty of
 * MERCHANTABILITY or FITNESS FOR A PARTICULAR PURPOSE.  See the
 * GNU General Public License for more details.
 *
 * You should have received a copy of the GNU General Public License
 * along with Cleanflight.  If not, see <http://www.gnu.org/licenses/>.
 */

#pragma once

#include "common/time.h"

#include "config/parameter_group.h"

#include "drivers/osd.h"
#include "drivers/display.h"

#ifndef OSD_ALTERNATE_LAYOUT_COUNT
#define OSD_ALTERNATE_LAYOUT_COUNT 3
#endif
#define OSD_LAYOUT_COUNT (OSD_ALTERNATE_LAYOUT_COUNT + 1)

// 00vb yyyy yyxx xxxx
// (visible)(blink)(yCoord)(xCoord)

#define OSD_VISIBLE_FLAG    0x2000
#define OSD_VISIBLE(x)      ((x) & OSD_VISIBLE_FLAG)

#define OSD_POS(x,y)        (((x) & 0x3F) | (((y) & 0x3F) << 6))
#define OSD_X(x)            ((x) & 0x3F)
#define OSD_Y(x)            (((x) >> 6) & 0x3F)
#define OSD_POS_MAX         0xFFF

// For DJI compatibility
#define OSD_VISIBLE_FLAG_SD 0x0800
#define OSD_POS_SD(x,y)     (((x) & 0x1F) | (((y) & 0x1F) << 5))

#define OSD_POS_MAX_CLI     (OSD_POS_MAX | OSD_VISIBLE_FLAG)

#define OSD_HOMING_LIM_H1 6
#define OSD_HOMING_LIM_H2 16
#define OSD_HOMING_LIM_H3 38
#define OSD_HOMING_LIM_V1 5
#define OSD_HOMING_LIM_V2 10
#define OSD_HOMING_LIM_V3 15

// Message defines to be use in OSD and/or telemetry exports
#define OSD_MSG_RC_RX_LINK_LOST     "!RC RX LINK LOST!"
#define OSD_MSG_TURN_ARM_SW_OFF     "TURN ARM SWITCH OFF"
#define OSD_MSG_DISABLED_BY_FS      "DISABLED BY FAILSAFE"
#define OSD_MSG_AIRCRAFT_UNLEVEL    "AIRCRAFT IS NOT LEVEL"
#define OSD_MSG_SENSORS_CAL         "SENSORS CALIBRATING"
#define OSD_MSG_SYS_OVERLOADED      "SYSTEM OVERLOADED"
#define OSD_MSG_WAITING_GPS_FIX     "WAITING FOR GPS FIX"
#define OSD_MSG_DISABLE_NAV_FIRST   "DISABLE NAVIGATION FIRST"
#define OSD_MSG_JUMP_WP_MISCONFIG   "JUMP WAYPOINT MISCONFIGURED"
#define OSD_MSG_MAG_NOT_CAL         "COMPASS NOT CALIBRATED"
#define OSD_MSG_ACC_NOT_CAL         "ACCELEROMETER NOT CALIBRATED"
#define OSD_MSG_DISARM_1ST          "DISABLE ARM SWITCH FIRST"
#define OSD_MSG_GYRO_FAILURE        "GYRO FAILURE"
#define OSD_MSG_ACC_FAIL            "ACCELEROMETER FAILURE"
#define OSD_MSG_MAG_FAIL            "COMPASS FAILURE"
#define OSD_MSG_BARO_FAIL           "BAROMETER FAILURE"
#define OSD_MSG_GPS_FAIL            "GPS FAILURE"
#define OSD_MSG_RANGEFINDER_FAIL    "RANGE FINDER FAILURE"
#define OSD_MSG_PITOT_FAIL          "PITOT METER FAILURE"
#define OSD_MSG_HW_FAIL             "HARDWARE FAILURE"
#define OSD_MSG_FS_EN               "FAILSAFE MODE ENABLED"
#define OSD_MSG_NO_RC_LINK          "NO RC LINK"
#define OSD_MSG_THROTTLE_NOT_LOW    "THROTTLE IS NOT LOW"
#define OSD_MSG_ROLLPITCH_OFFCENTER "ROLLPITCH NOT CENTERED"
#define OSD_MSG_AUTOTRIM_ACTIVE     "AUTOTRIM IS ACTIVE"
#define OSD_MSG_NOT_ENOUGH_MEMORY   "NOT ENOUGH MEMORY"
#define OSD_MSG_INVALID_SETTING     "INVALID SETTING"
#define OSD_MSG_CLI_ACTIVE          "CLI IS ACTIVE"
#define OSD_MSG_PWM_INIT_ERROR      "PWM INIT ERROR"
#define OSD_MSG_NO_PREARM           "NO PREARM"
#define OSD_MSG_DSHOT_BEEPER        "MOTOR BEEPER ACTIVE"
#define OSD_MSG_RTH_FS              "(RTH)"
#define OSD_MSG_EMERG_LANDING_FS    "(EMERGENCY LANDING)"
#define OSD_MSG_MOVE_EXIT_FS        "!MOVE STICKS TO EXIT FS!"
#define OSD_MSG_STARTING_RTH        "STARTING RTH"
#define OSD_MSG_RTH_CLIMB           "ADJUSTING RTH ALTITUDE"
#define OSD_MSG_RTH_TRACKBACK       "RTH BACK TRACKING"
#define OSD_MSG_HEADING_HOME        "EN ROUTE TO HOME"
#define OSD_MSG_RTH_LINEAR_DESCENT  "BEGIN LINEAR DESCENT"
#define OSD_MSG_WP_FINISHED         "WP END>HOLDING POSITION"
#define OSD_MSG_WP_LANDED           "WP END>LANDED"
#define OSD_MSG_PREPARE_NEXT_WP     "PREPARING FOR NEXT WAYPOINT"
#define OSD_MSG_ADJUSTING_WP_ALT    "ADJUSTING WP ALTITUDE"
#define OSD_MSG_MISSION_PLANNER     "(WP MISSION PLANNER)"
#define OSD_MSG_WP_RTH_CANCEL       "CANCEL WP TO EXIT RTH"
#define OSD_MSG_WP_MISSION_LOADED   "* MISSION LOADED *"
#define OSD_MSG_EMERG_LANDING       "EMERGENCY LANDING"
#define OSD_MSG_LANDING             "LANDING"
#define OSD_MSG_LOITERING_HOME      "LOITERING AROUND HOME"
#define OSD_MSG_HOVERING            "HOVERING"
#define OSD_MSG_LANDED              "LANDED"
#define OSD_MSG_PREPARING_LAND      "PREPARING TO LAND"
#define OSD_MSG_AUTOLAUNCH          "AUTOLAUNCH"
#define OSD_MSG_AUTOLAUNCH_MANUAL   "AUTOLAUNCH (MANUAL)"
#define OSD_MSG_ALTITUDE_HOLD       "(ALTITUDE HOLD)"
#define OSD_MSG_AUTOTRIM            "(AUTOTRIM)"
#define OSD_MSG_AUTOTUNE            "(AUTOTUNE)"
#define OSD_MSG_AUTOTUNE_ACRO       "SWITCH TO ACRO"
#define OSD_MSG_AUTOLEVEL           "(AUTO LEVEL TRIM)"
#define OSD_MSG_HEADFREE            "(HEADFREE)"
#define OSD_MSG_NAV_SOARING         "(SOARING)"
#define OSD_MSG_UNABLE_ARM          "UNABLE TO ARM"
#define OSD_MSG_SAVING_SETTNGS      "** SAVING SETTINGS **"
#define OSD_MSG_SETTINGS_SAVED      "** SETTINGS SAVED **"
#define OSD_MSG_ANGLEHOLD_ROLL      "(ANGLEHOLD ROLL)"
#define OSD_MSG_ANGLEHOLD_PITCH     "(ANGLEHOLD PITCH)"
#define OSD_MSG_ANGLEHOLD_LEVEL     "(ANGLEHOLD LEVEL)"
#define OSD_MSG_MOVE_STICKS         "MOVE STICKS TO ABORT"

#ifdef USE_DEV_TOOLS
#define OSD_MSG_GRD_TEST_MODE       "GRD TEST > MOTORS DISABLED"
#endif

#if defined(USE_SAFE_HOME)
#define OSD_MSG_DIVERT_SAFEHOME     "DIVERTING TO SAFEHOME"
#define OSD_MSG_LOITERING_SAFEHOME  "LOITERING AROUND SAFEHOME"
#endif

#if defined(USE_GEOZONE)
#define OSD_MSG_NFZ                 "NO FLY ZONE"
#define OSD_MSG_LEAVING_FZ          "LEAVING FZ IN %s"
#define OSD_MSG_OUTSIDE_FZ          "OUTSIDE FZ"
#define OSD_MSG_ENTERING_NFZ        "ENTERING NFZ IN %s %s"
#define OSD_MSG_AVOIDING_FB         "AVOIDING FENCE BREACH"
#define OSD_MSG_RETURN_TO_ZONE      "RETURN TO FZ"
#define OSD_MSG_FLYOUT_NFZ          "FLY OUT NFZ"
#define OSD_MSG_AVOIDING_ALT_BREACH "REACHED ZONE ALTITUDE LIMIT"
#define OSD_MSG_AVOID_ZONES_RTH     "AVOIDING NO FLY ZONES"
#define OSD_MSG_GEOZONE_ACTION      "PERFORM ACTION IN %s %s"
#endif

typedef enum {
    OSD_RSSI_VALUE,
    OSD_MAIN_BATT_VOLTAGE,
    OSD_CROSSHAIRS,
    OSD_ARTIFICIAL_HORIZON,
    OSD_HORIZON_SIDEBARS,
    OSD_ONTIME,
    OSD_FLYTIME,
    OSD_FLYMODE,
    OSD_CRAFT_NAME,
    OSD_THROTTLE_POS,
    OSD_VTX_CHANNEL,
    OSD_CURRENT_DRAW,
    OSD_MAH_DRAWN,
    OSD_GPS_SPEED,
    OSD_GPS_SATS,
    OSD_ALTITUDE,
    OSD_ROLL_PIDS,
    OSD_PITCH_PIDS,
    OSD_YAW_PIDS,
    OSD_POWER,
    OSD_GPS_LON,
    OSD_GPS_LAT,
    OSD_HOME_DIR,
    OSD_HOME_DIST,
    OSD_HEADING,
    OSD_VARIO,
    OSD_VARIO_NUM,
    OSD_AIR_SPEED,
    OSD_ONTIME_FLYTIME,
    OSD_RTC_TIME,
    OSD_MESSAGES,
    OSD_GPS_HDOP,
    OSD_MAIN_BATT_CELL_VOLTAGE,
    OSD_SCALED_THROTTLE_POS,
    OSD_HEADING_GRAPH,
    OSD_EFFICIENCY_MAH_PER_KM,
    OSD_WH_DRAWN,
    OSD_BATTERY_REMAINING_CAPACITY,
    OSD_BATTERY_REMAINING_PERCENT,
    OSD_EFFICIENCY_WH_PER_KM,
    OSD_TRIP_DIST,
    OSD_ATTITUDE_PITCH,
    OSD_ATTITUDE_ROLL,
    OSD_MAP_NORTH,
    OSD_MAP_TAKEOFF,
    OSD_RADAR,
    OSD_WIND_SPEED_HORIZONTAL,
    OSD_WIND_SPEED_VERTICAL,
    OSD_REMAINING_FLIGHT_TIME_BEFORE_RTH,
    OSD_REMAINING_DISTANCE_BEFORE_RTH,
    OSD_HOME_HEADING_ERROR,
    OSD_COURSE_HOLD_ERROR,
    OSD_COURSE_HOLD_ADJUSTMENT,
    OSD_SAG_COMPENSATED_MAIN_BATT_VOLTAGE,
    OSD_MAIN_BATT_SAG_COMPENSATED_CELL_VOLTAGE,
    OSD_POWER_SUPPLY_IMPEDANCE,
    OSD_LEVEL_PIDS,
    OSD_POS_XY_PIDS,
    OSD_POS_Z_PIDS,
    OSD_VEL_XY_PIDS,
    OSD_VEL_Z_PIDS,
    OSD_HEADING_P,
    OSD_BOARD_ALIGN_ROLL,
    OSD_BOARD_ALIGN_PITCH,
    OSD_RC_EXPO,
    OSD_RC_YAW_EXPO,
    OSD_THROTTLE_EXPO,
    OSD_PITCH_RATE,
    OSD_ROLL_RATE,
    OSD_YAW_RATE,
    OSD_MANUAL_RC_EXPO,
    OSD_MANUAL_RC_YAW_EXPO,
    OSD_MANUAL_PITCH_RATE,
    OSD_MANUAL_ROLL_RATE,
    OSD_MANUAL_YAW_RATE,
    OSD_NAV_FW_CRUISE_THR,
    OSD_NAV_FW_PITCH2THR,
    OSD_FW_MIN_THROTTLE_DOWN_PITCH_ANGLE,
    OSD_DEBUG, // Intentionally absent from configurator and CMS. Set it from CLI.
    OSD_FW_ALT_PID_OUTPUTS,
    OSD_FW_POS_PID_OUTPUTS,
    OSD_MC_VEL_X_PID_OUTPUTS,
    OSD_MC_VEL_Y_PID_OUTPUTS,
    OSD_MC_VEL_Z_PID_OUTPUTS,
    OSD_MC_POS_XYZ_P_OUTPUTS,
    OSD_3D_SPEED,
    OSD_IMU_TEMPERATURE,
    OSD_BARO_TEMPERATURE,
    OSD_TEMP_SENSOR_0_TEMPERATURE,
    OSD_TEMP_SENSOR_1_TEMPERATURE,
    OSD_TEMP_SENSOR_2_TEMPERATURE,
    OSD_TEMP_SENSOR_3_TEMPERATURE,
    OSD_TEMP_SENSOR_4_TEMPERATURE,
    OSD_TEMP_SENSOR_5_TEMPERATURE,
    OSD_TEMP_SENSOR_6_TEMPERATURE,
    OSD_TEMP_SENSOR_7_TEMPERATURE,
    OSD_ALTITUDE_MSL,
    OSD_PLUS_CODE,
    OSD_MAP_SCALE,
    OSD_MAP_REFERENCE,
    OSD_GFORCE,
    OSD_GFORCE_X,
    OSD_GFORCE_Y,
    OSD_GFORCE_Z,
    OSD_RC_SOURCE,
    OSD_VTX_POWER,
    OSD_ESC_RPM,
    OSD_ESC_TEMPERATURE,
    OSD_AZIMUTH,
    OSD_RSSI_DBM,
    OSD_LQ_UPLINK,
    OSD_SNR_DB,
    OSD_TX_POWER_UPLINK,
    OSD_GVAR_0,
    OSD_GVAR_1,
    OSD_GVAR_2,
    OSD_GVAR_3,
    OSD_TPA,
    OSD_NAV_FW_CONTROL_SMOOTHNESS,
    OSD_VERSION,
    OSD_RANGEFINDER,
    OSD_PLIMIT_REMAINING_BURST_TIME,
    OSD_PLIMIT_ACTIVE_CURRENT_LIMIT,
    OSD_PLIMIT_ACTIVE_POWER_LIMIT,
    OSD_GLIDESLOPE,
    OSD_GPS_MAX_SPEED,
    OSD_3D_MAX_SPEED,
    OSD_AIR_MAX_SPEED,
    OSD_ACTIVE_PROFILE,
    OSD_MISSION,
    OSD_SWITCH_INDICATOR_0,
    OSD_SWITCH_INDICATOR_1,
    OSD_SWITCH_INDICATOR_2,
    OSD_SWITCH_INDICATOR_3,
    OSD_TPA_TIME_CONSTANT,
    OSD_FW_LEVEL_TRIM,
    OSD_GLIDE_TIME_REMAINING,
    OSD_GLIDE_RANGE,
    OSD_CLIMB_EFFICIENCY,
    OSD_NAV_WP_MULTI_MISSION_INDEX,
    OSD_GROUND_COURSE,      // 140
    OSD_CROSS_TRACK_ERROR,
    OSD_PILOT_NAME,
    OSD_PAN_SERVO_CENTRED,
    OSD_MULTI_FUNCTION,
    OSD_ODOMETER,
    OSD_PILOT_LOGO,
    OSD_CUSTOM_ELEMENT_1,
    OSD_CUSTOM_ELEMENT_2,
    OSD_CUSTOM_ELEMENT_3,
    OSD_ADSB_WARNING, //150
    OSD_ADSB_INFO,
    OSD_BLACKBOX,
    OSD_FORMATION_FLIGHT,
    OSD_CUSTOM_ELEMENT_4,
    OSD_CUSTOM_ELEMENT_5,
    OSD_CUSTOM_ELEMENT_6,
    OSD_CUSTOM_ELEMENT_7,
    OSD_CUSTOM_ELEMENT_8,
<<<<<<< HEAD
    OSD_COURSE_TO_FENCE,
    OSD_H_DIST_TO_FENCE,
    OSD_V_DIST_TO_FENCE,
=======
    OSD_LQ_DOWNLINK,
    OSD_RX_POWER_DOWNLINK, // 160
    OSD_RX_BAND,
    OSD_RX_MODE,
>>>>>>> ef35225a
    OSD_ITEM_COUNT // MUST BE LAST
} osd_items_e;

typedef enum {
    OSD_UNIT_IMPERIAL,
    OSD_UNIT_METRIC,
    OSD_UNIT_METRIC_MPH,    // Old UK units, all metric except speed in mph
    OSD_UNIT_UK,            // Show everything in imperial, temperature in C
    OSD_UNIT_GA,            // General Aviation: Knots, Nautical Miles, Feet, Degrees C

    OSD_UNIT_MAX = OSD_UNIT_GA,
} osd_unit_e;

typedef enum {
    OSD_STATS_ENERGY_UNIT_MAH,
    OSD_STATS_ENERGY_UNIT_WH,
} osd_stats_energy_unit_e;

typedef enum {
    OSD_CROSSHAIRS_STYLE_DEFAULT,
    OSD_CROSSHAIRS_STYLE_AIRCRAFT,
    OSD_CROSSHAIRS_STYLE_TYPE3,
    OSD_CROSSHAIRS_STYLE_TYPE4,
    OSD_CROSSHAIRS_STYLE_TYPE5,
    OSD_CROSSHAIRS_STYLE_TYPE6,
    OSD_CROSSHAIRS_STYLE_TYPE7,
} osd_crosshairs_style_e;

typedef enum {
    OSD_SIDEBAR_SCROLL_NONE,
    OSD_SIDEBAR_SCROLL_ALTITUDE,
    OSD_SIDEBAR_SCROLL_SPEED,
    OSD_SIDEBAR_SCROLL_HOME_DISTANCE,

    OSD_SIDEBAR_SCROLL_MAX = OSD_SIDEBAR_SCROLL_HOME_DISTANCE,
} osd_sidebar_scroll_e;

typedef enum {
    OSD_ALIGN_LEFT,
    OSD_ALIGN_RIGHT
} osd_alignment_e;

typedef enum {
    OSD_AHI_STYLE_DEFAULT,
    OSD_AHI_STYLE_LINE,
} osd_ahi_style_e;

typedef enum {
    OSD_CRSF_LQ_TYPE1,
    OSD_CRSF_LQ_TYPE2,
    OSD_CRSF_LQ_TYPE3
} osd_crsf_lq_format_e;

typedef struct osdLayoutsConfig_s {
    // Layouts
    uint16_t item_pos[OSD_LAYOUT_COUNT][OSD_ITEM_COUNT];
} osdLayoutsConfig_t;

PG_DECLARE(osdLayoutsConfig_t, osdLayoutsConfig);

#define OSD_SWITCH_INDICATOR_NAME_LENGTH 4

typedef struct osdConfig_s {
    // Alarms
    uint8_t         rssi_alarm;                         // rssi %
    uint16_t        time_alarm;                         // fly minutes
    uint16_t        alt_alarm;                          // positive altitude in m
    uint16_t        dist_alarm;                         // home distance in m
    uint16_t        neg_alt_alarm;                      // abs(negative altitude) in m
    uint8_t         current_alarm;                      // current consumption in A
    int16_t         imu_temp_alarm_min;
    int16_t         imu_temp_alarm_max;
    int16_t         esc_temp_alarm_min;
    int16_t         esc_temp_alarm_max;
    float           gforce_alarm;
    float           gforce_axis_alarm_min;
    float           gforce_axis_alarm_max;
#if defined(USE_SERIALRX_CRSF) || defined(USE_RX_MSP)
    int8_t          snr_alarm;                          //CRSF SNR alarm in dB
    int8_t          link_quality_alarm;
    int16_t         rssi_dbm_alarm;                     // in dBm
    int16_t         rssi_dbm_max;                       // Perfect RSSI. Set to High end of curve. RSSI at 100%
    int16_t         rssi_dbm_min;                       // Worst RSSI. Set to low end of curve or RX sensitivity level. RSSI at 0%
#endif
#ifdef USE_BARO
    int16_t         baro_temp_alarm_min;
    int16_t         baro_temp_alarm_max;
#endif
#ifdef USE_TEMPERATURE_SENSOR
    osd_alignment_e temp_label_align;
#endif
#ifdef USE_PITOT
    float           airspeed_alarm_min;
    float           airspeed_alarm_max;
#endif

    videoSystem_e   video_system;
    uint8_t         row_shiftdown;
    int16_t         msp_displayport_fullframe_interval;

    // Preferences
    uint8_t         main_voltage_decimals;
    uint8_t         decimals_altitude;
    uint8_t         decimals_distance;
    uint8_t         ahi_reverse_roll;
    uint8_t         ahi_max_pitch;
    uint8_t         crosshairs_style;                   // from osd_crosshairs_style_e
    int8_t          horizon_offset;
    int8_t          camera_uptilt;
    bool            ahi_camera_uptilt_comp;
    uint8_t         camera_fov_h;
    uint8_t         camera_fov_v;
    uint8_t         hud_margin_h;
    uint8_t         hud_margin_v;
    bool            hud_homing;
    bool            hud_homepoint;
    uint8_t         hud_radar_disp;
    uint16_t        hud_radar_range_min;
    uint16_t        hud_radar_range_max;
    uint8_t         hud_radar_alt_difference_display_time;
    uint8_t         hud_radar_distance_display_time;
    uint8_t         hud_wp_disp;

    uint8_t         left_sidebar_scroll;                // from osd_sidebar_scroll_e
    uint8_t         right_sidebar_scroll;               // from osd_sidebar_scroll_e
    uint8_t         sidebar_scroll_arrows;

    uint8_t         units;                              // from osd_unit_e
    uint8_t         stats_energy_unit;                  // from osd_stats_energy_unit_e
    uint8_t         stats_page_auto_swap_time;          // stats page auto swap interval time (seconds)
    bool            stats_show_metric_efficiency;       // If true, show metric efficiency as well as for the selected units

#ifdef USE_WIND_ESTIMATOR
    bool            estimations_wind_compensation;      // use wind compensation for estimated remaining flight/distance
    bool            estimations_wind_mps;               // wind speed estimation in m/s
#endif
    uint8_t         coordinate_digits;
    bool            osd_failsafe_switch_layout;
    uint8_t         plus_code_digits;                   // Number of digits to use in OSD_PLUS_CODE
    uint8_t         plus_code_short;
    uint8_t         ahi_style;
    uint8_t         force_grid;                         // Force a pixel based OSD to use grid mode.
    uint8_t         ahi_bordered;                       // Only used by the AHI widget
    uint8_t         ahi_width;                          // In pixels, only used by the AHI widget
    uint8_t         ahi_height;                         // In pixels, only used by the AHI widget
    int8_t          ahi_vertical_offset;                // Offset from center in pixels. Positive moves the AHI down. Widget only.
    int8_t          sidebar_horizontal_offset;          // Horizontal offset from default position. Units are grid slots for grid OSDs, pixels for pixel based OSDs. Positive values move sidebars closer to the edges.
    uint8_t         left_sidebar_scroll_step;           // How many units each sidebar step represents. 0 means the default value for the scroll type.
    uint8_t         right_sidebar_scroll_step;          // Same as left_sidebar_scroll_step, but for the right sidebar.
    bool            osd_home_position_arm_screen;
    uint8_t         pan_servo_index;                    // Index of the pan servo used for home direction offset
    int8_t          pan_servo_pwm2centideg;             // Centidegrees of servo rotation per us pwm
    uint8_t         pan_servo_offcentre_warning;        // Degrees around the centre, that is assumed camera is wanted to be facing forwards, but isn't centred
    bool            pan_servo_indicator_show_degrees;   // Show the degrees of offset for the pan servo
    uint8_t         crsf_lq_format;
    uint8_t         sidebar_height;                     // sidebar height in rows, 0 turns off sidebars leaving only level indicator arrows
    uint8_t         telemetry;                          // use telemetry on displayed pixel line 0
    uint8_t         esc_rpm_precision;                  // Number of characters used for the RPM numbers.
    uint16_t        system_msg_display_time;            // system message display time for multiple messages (ms)
    uint8_t         mAh_precision;                      // Number of numbers used for mAh drawn. Plently of packs now are > 9999 mAh
    uint8_t         ahi_pitch_interval;                 // redraws AHI at set pitch interval (Not pixel OSD)
    char            osd_switch_indicator0_name[OSD_SWITCH_INDICATOR_NAME_LENGTH + 1]; // Name to use for switch indicator 0.
    uint8_t         osd_switch_indicator0_channel;      // RC Channel to use for switch indicator 0.
    char            osd_switch_indicator1_name[OSD_SWITCH_INDICATOR_NAME_LENGTH + 1]; // Name to use for switch indicator 1.
    uint8_t         osd_switch_indicator1_channel;      // RC Channel to use for switch indicator 1.
    char            osd_switch_indicator2_name[OSD_SWITCH_INDICATOR_NAME_LENGTH + 1]; // Name to use for switch indicator 2.
    uint8_t         osd_switch_indicator2_channel;      // RC Channel to use for switch indicator 2.
    char            osd_switch_indicator3_name[OSD_SWITCH_INDICATOR_NAME_LENGTH + 1]; // Name to use for switch indicator 3.
    uint8_t         osd_switch_indicator3_channel;      // RC Channel to use for switch indicator 3.
    bool            osd_switch_indicators_align_left;   // Align switch indicator name to left of the switch.
    bool            use_pilot_logo;                     // If enabled, the pilot logo (last 40 characters of page 2 font) will be used with the INAV logo.
    uint8_t         inav_to_pilot_logo_spacing;         // The space between the INAV and pilot logos, if pilot logo is used. This number may be adjusted so that it fits the odd/even col width.
    uint16_t        arm_screen_display_time;            // Length of time the arm screen is displayed
#ifndef DISABLE_MSP_DJI_COMPAT
    bool            highlight_djis_missing_characters;  // If enabled, show question marks where there is no character in DJI's font to represent an OSD element symbol
#endif
#ifdef USE_ADSB
    uint16_t adsb_distance_warning;                     // in metres
    uint16_t adsb_distance_alert;                       // in metres
    uint16_t adsb_ignore_plane_above_me_limit;          // in metres
#endif
    uint8_t  radar_peers_display_time;                  // in seconds
#ifdef USE_GEOZONE
    uint8_t geozoneDistanceWarning;                     // Distance to fence or action
    bool geozoneDistanceType;                            // Shows a countdown timer or distance to fence/action
#endif
} osdConfig_t;

PG_DECLARE(osdConfig_t, osdConfig);

typedef struct displayPort_s displayPort_t;
typedef struct displayCanvas_s displayCanvas_t;

void osdInit(displayPort_t *osdDisplayPort);
bool osdDisplayIsPAL(void);
void osdUpdate(timeUs_t currentTimeUs);
void osdStartFullRedraw(void);
// Sets a fixed OSD layout ignoring the RC input. Set it
// to -1 to disable the override. If layout is >= 0 and
// duration is > 0, the override is automatically cleared by
// the OSD after the given duration. Otherwise, the caller must
// explicitely remove it.
void osdOverrideLayout(int layout, timeMs_t duration);
// Returns the current current layout as well as wether its
// set by the user configuration (modes, etc..) or by overriding it.
int osdGetActiveLayout(bool *overridden);
bool osdItemIsFixed(osd_items_e item);
uint8_t osdIncElementIndex(uint8_t elementIndex);

displayPort_t *osdGetDisplayPort(void);
displayCanvas_t *osdGetDisplayPortCanvas(void);

int16_t osdGetHeading(void);
int32_t osdGetAltitude(void);

bool osdUsingScaledThrottle(void);

void osdStartedSaveProcess(void);
void osdShowEEPROMSavedNotification(void);

void osdCrosshairPosition(uint8_t *x, uint8_t *y);
bool osdFormatCentiNumber(char *buff, int32_t centivalue, uint32_t scale, int maxDecimals, int maxScaledDecimals, int length, bool leadingZeros);
void osdFormatAltitudeSymbol(char *buff, int32_t alt);
void osdFormatVelocityStr(char* buff, int32_t vel, bool _3D, bool _max);
// Returns a heading angle in degrees normalized to [0, 360).
int osdGetHeadingAngle(int angle);

void osdResetWarningFlags(void);

int16_t osdGetPanServoOffset(void);

/**
 * @brief Get the OSD system message
 * @param buff pointer to the message buffer
 * @param buff_size size of the buffer array
 * @param isCenteredText if true, centered text based on buff_size
 * @return osd text attributes (Blink, Inverted, Solid)
 */
textAttributes_t osdGetSystemMessage(char *buff, size_t buff_size, bool isCenteredText);<|MERGE_RESOLUTION|>--- conflicted
+++ resolved
@@ -305,16 +305,13 @@
     OSD_CUSTOM_ELEMENT_6,
     OSD_CUSTOM_ELEMENT_7,
     OSD_CUSTOM_ELEMENT_8,
-<<<<<<< HEAD
     OSD_COURSE_TO_FENCE,
     OSD_H_DIST_TO_FENCE,
     OSD_V_DIST_TO_FENCE,
-=======
     OSD_LQ_DOWNLINK,
     OSD_RX_POWER_DOWNLINK, // 160
     OSD_RX_BAND,
     OSD_RX_MODE,
->>>>>>> ef35225a
     OSD_ITEM_COUNT // MUST BE LAST
 } osd_items_e;
 
