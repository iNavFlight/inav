/*
 * This file is part of Cleanflight.
 *
 * Cleanflight is free software: you can redistribute it and/or modify
 * it under the terms of the GNU General Public License as published by
 * the Free Software Foundation, either version 3 of the License, or
 * (at your option) any later version.
 *
 * Cleanflight is distributed in the hope that it will be useful,
 * but WITHOUT ANY WARRANTY; without even the implied warranty of
 * MERCHANTABILITY or FITNESS FOR A PARTICULAR PURPOSE.  See the
 * GNU General Public License for more details.
 *
 * You should have received a copy of the GNU General Public License
 * along with Cleanflight.  If not, see <http://www.gnu.org/licenses/>.
 */

#pragma once

#include "common/time.h"

#include "config/parameter_group.h"

#include "drivers/osd.h"
#include "drivers/display.h"

#ifndef OSD_ALTERNATE_LAYOUT_COUNT
#define OSD_ALTERNATE_LAYOUT_COUNT 3
#endif
#define OSD_LAYOUT_COUNT (OSD_ALTERNATE_LAYOUT_COUNT + 1)

#define OSD_VISIBLE_FLAG    0x0800
#define OSD_VISIBLE(x)      ((x) & OSD_VISIBLE_FLAG)
#define OSD_POS(x,y)        ((x) | ((y) << 5))
#define OSD_X(x)            ((x) & 0x001F)
#define OSD_Y(x)            (((x) >> 5) & 0x001F)
#define OSD_POS_MAX         0x3FF
#define OSD_POS_MAX_CLI     (OSD_POS_MAX | OSD_VISIBLE_FLAG)

#define OSD_HOMING_LIM_H1 6
#define OSD_HOMING_LIM_H2 16
#define OSD_HOMING_LIM_H3 38
#define OSD_HOMING_LIM_V1 5
#define OSD_HOMING_LIM_V2 10
#define OSD_HOMING_LIM_V3 15

// Message defines to be use in OSD and/or telemetry exports
#define OSD_MSG_RC_RX_LINK_LOST     "!RC RX LINK LOST!"
#define OSD_MSG_TURN_ARM_SW_OFF     "TURN ARM SWITCH OFF"
#define OSD_MSG_DISABLED_BY_FS      "DISABLED BY FAILSAFE"
#define OSD_MSG_AIRCRAFT_UNLEVEL    "AIRCRAFT IS NOT LEVEL"
#define OSD_MSG_SENSORS_CAL         "SENSORS CALIBRATING"
#define OSD_MSG_SYS_OVERLOADED      "SYSTEM OVERLOADED"
#define OSD_MSG_WAITING_GPS_FIX     "WAITING FOR GPS FIX"
#define OSD_MSG_DISABLE_NAV_FIRST   "DISABLE NAVIGATION FIRST"
#define OSD_MSG_1ST_WP_TOO_FAR      "FIRST WAYPOINT IS TOO FAR"
#define OSD_MSG_JUMP_WP_MISCONFIG   "JUMP WAYPOINT MISCONFIGURED"
#define OSD_MSG_MAG_NOT_CAL         "COMPASS NOT CALIBRATED"
#define OSD_MSG_ACC_NOT_CAL         "ACCELEROMETER NOT CALIBRATED"
#define OSD_MSG_DISARM_1ST          "DISABLE ARM SWITCH FIRST"
#define OSD_MSG_GYRO_FAILURE        "GYRO FAILURE"
#define OSD_MSG_ACC_FAIL            "ACCELEROMETER FAILURE"
#define OSD_MSG_MAG_FAIL            "COMPASS FAILURE"
#define OSD_MSG_BARO_FAIL           "BAROMETER FAILURE"
#define OSD_MSG_GPS_FAIL            "GPS FAILURE"
#define OSD_MSG_RANGEFINDER_FAIL    "RANGE FINDER FAILURE"
#define OSD_MSG_PITOT_FAIL          "PITOT METER FAILURE"
#define OSD_MSG_HW_FAIL             "HARDWARE FAILURE"
#define OSD_MSG_FS_EN               "FAILSAFE MODE ENABLED"
#define OSD_MSG_KILL_SW_EN          "KILLSWITCH MODE ENABLED"
#define OSD_MSG_NO_RC_LINK          "NO RC LINK"
#define OSD_MSG_THROTTLE_NOT_LOW    "THROTTLE IS NOT LOW"
#define OSD_MSG_ROLLPITCH_OFFCENTER "ROLLPITCH NOT CENTERED"
#define OSD_MSG_AUTOTRIM_ACTIVE     "AUTOTRIM IS ACTIVE"
#define OSD_MSG_NOT_ENOUGH_MEMORY   "NOT ENOUGH MEMORY"
#define OSD_MSG_INVALID_SETTING     "INVALID SETTING"
#define OSD_MSG_CLI_ACTIVE          "CLI IS ACTIVE"
#define OSD_MSG_PWM_INIT_ERROR      "PWM INIT ERROR"
#define OSD_MSG_NO_PREARM           "NO PREARM"
#define OSD_MSG_DSHOT_BEEPER        "MOTOR BEEPER ACTIVE"
#define OSD_MSG_RTH_FS              "(RTH)"
#define OSD_MSG_EMERG_LANDING_FS    "(EMERGENCY LANDING)"
#define OSD_MSG_MOVE_EXIT_FS        "!MOVE STICKS TO EXIT FS!"
#define OSD_MSG_STARTING_RTH        "STARTING RTH"
#define OSD_MSG_RTH_CLIMB           "ADJUSTING RTH ALTITUDE"
#define OSD_MSG_HEADING_HOME        "EN ROUTE TO HOME"
#define OSD_MSG_HOLDING_WAYPOINT    "HOLDING WAYPOINT"
#define OSD_MSG_TO_WP               "TO WP"
#define OSD_MSG_PREPARE_NEXT_WP     "PREPARING FOR NEXT WAYPOINT"
#define OSD_MSG_WP_RTH_CANCEL       "CANCEL WP MODE TO EXIT RTH"
#define OSD_MSG_EMERG_LANDING       "EMERGENCY LANDING"
#define OSD_MSG_LANDING             "LANDING"
#define OSD_MSG_LOITERING_HOME      "LOITERING AROUND HOME"
#define OSD_MSG_HOVERING            "HOVERING"
#define OSD_MSG_LANDED              "LANDED"
#define OSD_MSG_PREPARING_LAND      "PREPARING TO LAND"
#define OSD_MSG_AUTOLAUNCH          "AUTOLAUNCH"
#define OSD_MSG_ALTITUDE_HOLD       "(ALTITUDE HOLD)"
#define OSD_MSG_AUTOTRIM            "(AUTOTRIM)"
#define OSD_MSG_AUTOTUNE            "(AUTOTUNE)"
#define OSD_MSG_HEADFREE            "(HEADFREE)"
#define OSD_MSG_UNABLE_ARM          "UNABLE TO ARM"

#if defined(USE_SAFE_HOME)
#define OSD_MSG_DIVERT_SAFEHOME     "DIVERTING TO SAFEHOME"
#define OSD_MSG_LOITERING_SAFEHOME  "LOITERING AROUND SAFEHOME"
#endif

typedef enum {
    OSD_RSSI_VALUE,
    OSD_MAIN_BATT_VOLTAGE,
    OSD_CROSSHAIRS,
    OSD_ARTIFICIAL_HORIZON,
    OSD_HORIZON_SIDEBARS,
    OSD_ONTIME,
    OSD_FLYTIME,
    OSD_FLYMODE,
    OSD_CRAFT_NAME,
    OSD_THROTTLE_POS,
    OSD_VTX_CHANNEL,
    OSD_CURRENT_DRAW,
    OSD_MAH_DRAWN,
    OSD_GPS_SPEED,
    OSD_GPS_SATS,
    OSD_ALTITUDE,
    OSD_ROLL_PIDS,
    OSD_PITCH_PIDS,
    OSD_YAW_PIDS,
    OSD_POWER,
    OSD_GPS_LON,
    OSD_GPS_LAT,
    OSD_HOME_DIR,
    OSD_HOME_DIST,
    OSD_HEADING,
    OSD_VARIO,
    OSD_VARIO_NUM,
    OSD_AIR_SPEED,
    OSD_ONTIME_FLYTIME,
    OSD_RTC_TIME,
    OSD_MESSAGES,
    OSD_GPS_HDOP,
    OSD_MAIN_BATT_CELL_VOLTAGE,
    OSD_THROTTLE_POS_AUTO_THR,
    OSD_HEADING_GRAPH,
    OSD_EFFICIENCY_MAH_PER_KM,
    OSD_WH_DRAWN,
    OSD_BATTERY_REMAINING_CAPACITY,
    OSD_BATTERY_REMAINING_PERCENT,
    OSD_EFFICIENCY_WH_PER_KM,
    OSD_TRIP_DIST,
    OSD_ATTITUDE_PITCH,
    OSD_ATTITUDE_ROLL,
    OSD_MAP_NORTH,
    OSD_MAP_TAKEOFF,
    OSD_RADAR,
    OSD_WIND_SPEED_HORIZONTAL,
    OSD_WIND_SPEED_VERTICAL,
    OSD_REMAINING_FLIGHT_TIME_BEFORE_RTH,
    OSD_REMAINING_DISTANCE_BEFORE_RTH,
    OSD_HOME_HEADING_ERROR,
    OSD_COURSE_HOLD_ERROR,
    OSD_COURSE_HOLD_ADJUSTMENT,
    OSD_SAG_COMPENSATED_MAIN_BATT_VOLTAGE,
    OSD_MAIN_BATT_SAG_COMPENSATED_CELL_VOLTAGE,
    OSD_POWER_SUPPLY_IMPEDANCE,
    OSD_LEVEL_PIDS,
    OSD_POS_XY_PIDS,
    OSD_POS_Z_PIDS,
    OSD_VEL_XY_PIDS,
    OSD_VEL_Z_PIDS,
    OSD_HEADING_P,
    OSD_BOARD_ALIGN_ROLL,
    OSD_BOARD_ALIGN_PITCH,
    OSD_RC_EXPO,
    OSD_RC_YAW_EXPO,
    OSD_THROTTLE_EXPO,
    OSD_PITCH_RATE,
    OSD_ROLL_RATE,
    OSD_YAW_RATE,
    OSD_MANUAL_RC_EXPO,
    OSD_MANUAL_RC_YAW_EXPO,
    OSD_MANUAL_PITCH_RATE,
    OSD_MANUAL_ROLL_RATE,
    OSD_MANUAL_YAW_RATE,
    OSD_NAV_FW_CRUISE_THR,
    OSD_NAV_FW_PITCH2THR,
    OSD_FW_MIN_THROTTLE_DOWN_PITCH_ANGLE,
    OSD_DEBUG, // Intentionally absent from configurator and CMS. Set it from CLI.
    OSD_FW_ALT_PID_OUTPUTS,
    OSD_FW_POS_PID_OUTPUTS,
    OSD_MC_VEL_X_PID_OUTPUTS,
    OSD_MC_VEL_Y_PID_OUTPUTS,
    OSD_MC_VEL_Z_PID_OUTPUTS,
    OSD_MC_POS_XYZ_P_OUTPUTS,
    OSD_3D_SPEED,
    OSD_IMU_TEMPERATURE,
    OSD_BARO_TEMPERATURE,
    OSD_TEMP_SENSOR_0_TEMPERATURE,
    OSD_TEMP_SENSOR_1_TEMPERATURE,
    OSD_TEMP_SENSOR_2_TEMPERATURE,
    OSD_TEMP_SENSOR_3_TEMPERATURE,
    OSD_TEMP_SENSOR_4_TEMPERATURE,
    OSD_TEMP_SENSOR_5_TEMPERATURE,
    OSD_TEMP_SENSOR_6_TEMPERATURE,
    OSD_TEMP_SENSOR_7_TEMPERATURE,
    OSD_ALTITUDE_MSL,
    OSD_PLUS_CODE,
    OSD_MAP_SCALE,
    OSD_MAP_REFERENCE,
    OSD_GFORCE,
    OSD_GFORCE_X,
    OSD_GFORCE_Y,
    OSD_GFORCE_Z,
    OSD_RC_SOURCE,
    OSD_VTX_POWER,
    OSD_ESC_RPM,
    OSD_ESC_TEMPERATURE,
    OSD_AZIMUTH,
    OSD_CRSF_RSSI_DBM,
    OSD_CRSF_LQ,
    OSD_CRSF_SNR_DB,
    OSD_CRSF_TX_POWER,
    OSD_GVAR_0,
    OSD_GVAR_1,
    OSD_GVAR_2,
    OSD_GVAR_3,
    OSD_TPA,
    OSD_NAV_FW_CONTROL_SMOOTHNESS,
    OSD_VERSION,
    OSD_RANGEFINDER,
    OSD_ITEM_COUNT // MUST BE LAST
} osd_items_e;

typedef enum {
    OSD_UNIT_IMPERIAL,
    OSD_UNIT_METRIC,
    OSD_UNIT_UK, // Show speed in mp/h, other values in metric

    OSD_UNIT_MAX = OSD_UNIT_UK,
} osd_unit_e;

typedef enum {
    OSD_STATS_ENERGY_UNIT_MAH,
    OSD_STATS_ENERGY_UNIT_WH,
} osd_stats_energy_unit_e;

typedef enum {
    OSD_STATS_MIN_VOLTAGE_UNIT_BATTERY,
    OSD_STATS_MIN_VOLTAGE_UNIT_CELL,
} osd_stats_min_voltage_unit_e;

typedef enum {
    OSD_CROSSHAIRS_STYLE_DEFAULT,
    OSD_CROSSHAIRS_STYLE_AIRCRAFT,
    OSD_CROSSHAIRS_STYLE_TYPE3,
    OSD_CROSSHAIRS_STYLE_TYPE4,
    OSD_CROSSHAIRS_STYLE_TYPE5,
    OSD_CROSSHAIRS_STYLE_TYPE6,
    OSD_CROSSHAIRS_STYLE_TYPE7,
} osd_crosshairs_style_e;

typedef enum {
    OSD_SIDEBAR_SCROLL_NONE,
    OSD_SIDEBAR_SCROLL_ALTITUDE,
    OSD_SIDEBAR_SCROLL_GROUND_SPEED,
    OSD_SIDEBAR_SCROLL_HOME_DISTANCE,

    OSD_SIDEBAR_SCROLL_MAX = OSD_SIDEBAR_SCROLL_HOME_DISTANCE,
} osd_sidebar_scroll_e;

typedef enum {
    OSD_ALIGN_LEFT,
    OSD_ALIGN_RIGHT
} osd_alignment_e;

typedef enum {
    OSD_AHI_STYLE_DEFAULT,
    OSD_AHI_STYLE_LINE,
} osd_ahi_style_e;

typedef enum {
    OSD_CRSF_LQ_TYPE1,
    OSD_CRSF_LQ_TYPE2,
} osd_crsf_lq_format_e;

typedef struct osdLayoutsConfig_s {
    // Layouts
    uint16_t item_pos[OSD_LAYOUT_COUNT][OSD_ITEM_COUNT];
} osdLayoutsConfig_t;

PG_DECLARE(osdLayoutsConfig_t, osdLayoutsConfig);

typedef struct osdConfig_s {
    // Alarms
    uint8_t rssi_alarm; // rssi %
    uint16_t time_alarm; // fly minutes
    uint16_t alt_alarm; // positive altitude in m
    uint16_t dist_alarm; // home distance in m
    uint16_t neg_alt_alarm; // abs(negative altitude) in m
    uint8_t current_alarm; // current consumption in A
    int16_t imu_temp_alarm_min;
    int16_t imu_temp_alarm_max;
    int16_t esc_temp_alarm_min;
    int16_t esc_temp_alarm_max;
    float gforce_alarm;
    float gforce_axis_alarm_min;
    float gforce_axis_alarm_max;
#ifdef USE_SERIALRX_CRSF
    int8_t snr_alarm; //CRSF SNR alarm in dB
    int8_t link_quality_alarm;
#endif
#ifdef USE_BARO
    int16_t baro_temp_alarm_min;
    int16_t baro_temp_alarm_max;
#endif
#ifdef USE_TEMPERATURE_SENSOR
    osd_alignment_e temp_label_align;
#endif

    videoSystem_e video_system;
    uint8_t row_shiftdown;

    // Preferences
    uint8_t main_voltage_decimals;
    uint8_t ahi_reverse_roll;
    uint8_t ahi_max_pitch;
    uint8_t crosshairs_style; // from osd_crosshairs_style_e
    int8_t horizon_offset;
    int8_t camera_uptilt;
    uint8_t camera_fov_h;
    uint8_t camera_fov_v;
    uint8_t hud_margin_h;
    uint8_t hud_margin_v;
    bool hud_homing;
    bool hud_homepoint;
    uint8_t hud_radar_disp;
    uint16_t hud_radar_range_min;
    uint16_t hud_radar_range_max;
    uint16_t hud_radar_nearest;
    uint8_t hud_wp_disp;

    uint8_t left_sidebar_scroll; // from osd_sidebar_scroll_e
    uint8_t right_sidebar_scroll; // from osd_sidebar_scroll_e
    uint8_t sidebar_scroll_arrows;

    uint8_t units; // from osd_unit_e
    uint8_t stats_energy_unit; // from osd_stats_energy_unit_e
    uint8_t stats_min_voltage_unit; // from osd_stats_min_voltage_unit_e

#ifdef USE_WIND_ESTIMATOR
    bool    estimations_wind_compensation; // use wind compensation for estimated remaining flight/distance
#endif

    uint8_t coordinate_digits;

    bool osd_failsafe_switch_layout;
    uint8_t plus_code_digits; // Number of digits to use in OSD_PLUS_CODE
    uint8_t plus_code_short;
    uint8_t ahi_style;
    uint8_t force_grid;                 // Force a pixel based OSD to use grid mode.
    uint8_t ahi_bordered;               // Only used by the AHI widget
    uint8_t ahi_width;                  // In pixels, only used by the AHI widget
    uint8_t ahi_height;                 // In pixels, only used by the AHI widget
    int8_t  ahi_vertical_offset;        // Offset from center in pixels. Positive moves the AHI down. Widget only.
    int8_t sidebar_horizontal_offset;   // Horizontal offset from default position. Units are grid slots for grid OSDs, pixels for pixel based OSDs. Positive values move sidebars closer to the edges.
    uint8_t left_sidebar_scroll_step;   // How many units each sidebar step represents. 0 means the default value for the scroll type.
    uint8_t right_sidebar_scroll_step;  // Same as left_sidebar_scroll_step, but for the right sidebar.
    bool osd_home_position_arm_screen;
    uint8_t pan_servo_index;            // Index of the pan servo used for home direction offset
    int8_t pan_servo_pwm2centideg;      // Centidegrees of servo rotation per us pwm
    uint8_t crsf_lq_format;
<<<<<<< HEAD
    uint8_t sidebar_height;             // sidebar height in rows, 0 turns off sidebars leaving only level indicator arrows
=======
    uint8_t telemetry; 				        // use telemetry on displayed pixel line 0
>>>>>>> 350345d3

} osdConfig_t;

PG_DECLARE(osdConfig_t, osdConfig);

typedef struct displayPort_s displayPort_t;
typedef struct displayCanvas_s displayCanvas_t;

void osdInit(displayPort_t *osdDisplayPort);
bool osdDisplayIsPAL(void);
void osdUpdate(timeUs_t currentTimeUs);
void osdStartFullRedraw(void);
// Sets a fixed OSD layout ignoring the RC input. Set it
// to -1 to disable the override. If layout is >= 0 and
// duration is > 0, the override is automatically cleared by
// the OSD after the given duration. Otherwise, the caller must
// explicitely remove it.
void osdOverrideLayout(int layout, timeMs_t duration);
// Returns the current current layout as well as wether its
// set by the user configuration (modes, etc..) or by overriding it.
int osdGetActiveLayout(bool *overridden);
bool osdItemIsFixed(osd_items_e item);

displayPort_t *osdGetDisplayPort(void);
displayCanvas_t *osdGetDisplayPortCanvas(void);

int16_t osdGetHeading(void);
int32_t osdGetAltitude(void);

void osdCrosshairPosition(uint8_t *x, uint8_t *y);
bool osdFormatCentiNumber(char *buff, int32_t centivalue, uint32_t scale, int maxDecimals, int maxScaledDecimals, int length);
void osdFormatAltitudeSymbol(char *buff, int32_t alt);
void osdFormatVelocityStr(char* buff, int32_t vel, bool _3D);
// Returns a heading angle in degrees normalized to [0, 360).
int osdGetHeadingAngle(int angle);

/**
 * @brief Get the OSD system message
 * @param buff pointer to the message buffer
 * @param buff_size size of the buffer array
 * @param isCenteredText if true, centered text based on buff_size
 * @return osd text attributes (Blink, Inverted, Solid)
 */
textAttributes_t osdGetSystemMessage(char *buff, size_t buff_size, bool isCenteredText);<|MERGE_RESOLUTION|>--- conflicted
+++ resolved
@@ -369,11 +369,8 @@
     uint8_t pan_servo_index;            // Index of the pan servo used for home direction offset
     int8_t pan_servo_pwm2centideg;      // Centidegrees of servo rotation per us pwm
     uint8_t crsf_lq_format;
-<<<<<<< HEAD
     uint8_t sidebar_height;             // sidebar height in rows, 0 turns off sidebars leaving only level indicator arrows
-=======
-    uint8_t telemetry; 				        // use telemetry on displayed pixel line 0
->>>>>>> 350345d3
+    uint8_t telemetry; 				    // use telemetry on displayed pixel line 0
 
 } osdConfig_t;
 
