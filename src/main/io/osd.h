--- conflicted
+++ resolved
@@ -437,11 +437,7 @@
     uint8_t         telemetry;                          // use telemetry on displayed pixel line 0
     uint8_t         esc_rpm_precision;                  // Number of characters used for the RPM numbers.
     uint16_t        system_msg_display_time;            // system message display time for multiple messages (ms)
-<<<<<<< HEAD
-    uint8_t         mAh_used_precision;                 // Number of numbers used for mAh drawn. Plently of packs now are > 9999 mAh
-=======
     uint8_t         mAh_precision;                 // Number of numbers used for mAh drawn. Plently of packs now are > 9999 mAh
->>>>>>> f6ce6739
     uint8_t         ahi_pitch_interval;                 // redraws AHI at set pitch interval (Not pixel OSD)
     char            osd_switch_indicator0_name[OSD_SWITCH_INDICATOR_NAME_LENGTH + 1]; // Name to use for switch indicator 0.
     uint8_t         osd_switch_indicator0_channel;      // RC Channel to use for switch indicator 0.
