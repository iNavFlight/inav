--- conflicted
+++ resolved
@@ -235,11 +235,8 @@
     OSD_GPS_MAX_SPEED,
     OSD_3D_MAX_SPEED,
     OSD_AIR_MAX_SPEED,
-<<<<<<< HEAD
+    OSD_ACTIVE_PROFILE,
     OSD_MISSION,
-=======
-    OSD_ACTIVE_PROFILE,
->>>>>>> e6f13fb3
     OSD_ITEM_COUNT // MUST BE LAST
 } osd_items_e;
 
