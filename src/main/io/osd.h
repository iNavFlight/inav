/*
 * This file is part of Cleanflight.
 *
 * Cleanflight is free software: you can redistribute it and/or modify
 * it under the terms of the GNU General Public License as published by
 * the Free Software Foundation, either version 3 of the License, or
 * (at your option) any later version.
 *
 * Cleanflight is distributed in the hope that it will be useful,
 * but WITHOUT ANY WARRANTY; without even the implied warranty of
 * MERCHANTABILITY or FITNESS FOR A PARTICULAR PURPOSE.  See the
 * GNU General Public License for more details.
 *
 * You should have received a copy of the GNU General Public License
 * along with Cleanflight.  If not, see <http://www.gnu.org/licenses/>.
 */

#pragma once

#include "common/time.h"

#include "config/parameter_group.h"

#include "drivers/osd.h"
#include "drivers/display.h"

#ifndef OSD_ALTERNATE_LAYOUT_COUNT
#define OSD_ALTERNATE_LAYOUT_COUNT 3
#endif
#define OSD_LAYOUT_COUNT (OSD_ALTERNATE_LAYOUT_COUNT + 1)

// 00vb yyyy yyxx xxxx
// (visible)(blink)(yCoord)(xCoord)

#define OSD_VISIBLE_FLAG    0x2000
#define OSD_VISIBLE(x)      ((x) & OSD_VISIBLE_FLAG)

#define OSD_POS(x,y)        (((x) & 0x3F) | (((y) & 0x3F) << 6))
#define OSD_X(x)            ((x) & 0x3F)
#define OSD_Y(x)            (((x) >> 6) & 0x3F)
#define OSD_POS_MAX         0xFFF

// For DJI compatibility
#define OSD_VISIBLE_FLAG_SD 0x0800
#define OSD_POS_SD(x,y)     (((x) & 0x1F) | (((y) & 0x1F) << 5))

#define OSD_POS_MAX_CLI     (OSD_POS_MAX | OSD_VISIBLE_FLAG)

#define OSD_HOMING_LIM_H1 6
#define OSD_HOMING_LIM_H2 16
#define OSD_HOMING_LIM_H3 38
#define OSD_HOMING_LIM_V1 5
#define OSD_HOMING_LIM_V2 10
#define OSD_HOMING_LIM_V3 15

// Message defines to be use in OSD and/or telemetry exports
#define OSD_MSG_RC_RX_LINK_LOST     "!RC RX LINK LOST!"
#define OSD_MSG_TURN_ARM_SW_OFF     "TURN ARM SWITCH OFF"
#define OSD_MSG_DISABLED_BY_FS      "DISABLED BY FAILSAFE"
#define OSD_MSG_AIRCRAFT_UNLEVEL    "AIRCRAFT IS NOT LEVEL"
#define OSD_MSG_SENSORS_CAL         "SENSORS CALIBRATING"
#define OSD_MSG_SYS_OVERLOADED      "SYSTEM OVERLOADED"
#define OSD_MSG_WAITING_GPS_FIX     "WAITING FOR GPS FIX"
#define OSD_MSG_DISABLE_NAV_FIRST   "DISABLE NAVIGATION FIRST"
#define OSD_MSG_JUMP_WP_MISCONFIG   "JUMP WAYPOINT MISCONFIGURED"
#define OSD_MSG_MAG_NOT_CAL         "COMPASS NOT CALIBRATED"
#define OSD_MSG_ACC_NOT_CAL         "ACCELEROMETER NOT CALIBRATED"
#define OSD_MSG_DISARM_1ST          "DISABLE ARM SWITCH FIRST"
#define OSD_MSG_GYRO_FAILURE        "GYRO FAILURE"
#define OSD_MSG_ACC_FAIL            "ACCELEROMETER FAILURE"
#define OSD_MSG_MAG_FAIL            "COMPASS FAILURE"
#define OSD_MSG_BARO_FAIL           "BAROMETER FAILURE"
#define OSD_MSG_GPS_FAIL            "GPS FAILURE"
#define OSD_MSG_RANGEFINDER_FAIL    "RANGE FINDER FAILURE"
#define OSD_MSG_PITOT_FAIL          "PITOT METER FAILURE"
#define OSD_MSG_HW_FAIL             "HARDWARE FAILURE"
#define OSD_MSG_FS_EN               "FAILSAFE MODE ENABLED"
#define OSD_MSG_KILL_SW_EN          "KILLSWITCH MODE ENABLED"
#define OSD_MSG_NO_RC_LINK          "NO RC LINK"
#define OSD_MSG_THROTTLE_NOT_LOW    "THROTTLE IS NOT LOW"
#define OSD_MSG_ROLLPITCH_OFFCENTER "ROLLPITCH NOT CENTERED"
#define OSD_MSG_AUTOTRIM_ACTIVE     "AUTOTRIM IS ACTIVE"
#define OSD_MSG_NOT_ENOUGH_MEMORY   "NOT ENOUGH MEMORY"
#define OSD_MSG_INVALID_SETTING     "INVALID SETTING"
#define OSD_MSG_CLI_ACTIVE          "CLI IS ACTIVE"
#define OSD_MSG_PWM_INIT_ERROR      "PWM INIT ERROR"
#define OSD_MSG_NO_PREARM           "NO PREARM"
#define OSD_MSG_DSHOT_BEEPER        "MOTOR BEEPER ACTIVE"
#define OSD_MSG_RTH_FS              "(RTH)"
#define OSD_MSG_EMERG_LANDING_FS    "(EMERGENCY LANDING)"
#define OSD_MSG_MOVE_EXIT_FS        "!MOVE STICKS TO EXIT FS!"
#define OSD_MSG_STARTING_RTH        "STARTING RTH"
#define OSD_MSG_RTH_CLIMB           "ADJUSTING RTH ALTITUDE"
#define OSD_MSG_RTH_TRACKBACK       "RTH BACK TRACKING"
#define OSD_MSG_HEADING_HOME        "EN ROUTE TO HOME"
#define OSD_MSG_WP_FINISHED         "WP END>HOLDING POSITION"
#define OSD_MSG_WP_LANDED           "WP END>LANDED"
#define OSD_MSG_PREPARE_NEXT_WP     "PREPARING FOR NEXT WAYPOINT"
#define OSD_MSG_ADJUSTING_WP_ALT    "ADJUSTING WP ALTITUDE"
#define OSD_MSG_MISSION_PLANNER     "(WP MISSION PLANNER)"
#define OSD_MSG_WP_RTH_CANCEL       "CANCEL WP TO EXIT RTH"
#define OSD_MSG_WP_MISSION_LOADED   "* MISSION LOADED *"
#define OSD_MSG_EMERG_LANDING       "EMERGENCY LANDING"
#define OSD_MSG_LANDING             "LANDING"
#define OSD_MSG_LOITERING_HOME      "LOITERING AROUND HOME"
#define OSD_MSG_HOVERING            "HOVERING"
#define OSD_MSG_LANDED              "LANDED"
#define OSD_MSG_PREPARING_LAND      "PREPARING TO LAND"
#define OSD_MSG_AUTOLAUNCH          "AUTOLAUNCH"
#define OSD_MSG_AUTOLAUNCH_MANUAL   "AUTOLAUNCH (MANUAL)"
#define OSD_MSG_ALTITUDE_HOLD       "(ALTITUDE HOLD)"
#define OSD_MSG_AUTOTRIM            "(AUTOTRIM)"
#define OSD_MSG_AUTOTUNE            "(AUTOTUNE)"
#define OSD_MSG_AUTOTUNE_ACRO       "SWITCH TO ACRO"
#define OSD_MSG_AUTOLEVEL           "(AUTO LEVEL TRIM)"
#define OSD_MSG_HEADFREE            "(HEADFREE)"
#define OSD_MSG_NAV_SOARING         "(SOARING)"
#define OSD_MSG_UNABLE_ARM          "UNABLE TO ARM"
#define OSD_MSG_SAVING_SETTNGS      "** SAVING SETTINGS **"
#define OSD_MSG_SETTINGS_SAVED      "** SETTINGS SAVED **"

#ifdef USE_DEV_TOOLS
#define OSD_MSG_GRD_TEST_MODE       "GRD TEST > MOTORS DISABLED"
#endif

#if defined(USE_SAFE_HOME)
#define OSD_MSG_DIVERT_SAFEHOME     "DIVERTING TO SAFEHOME"
#define OSD_MSG_LOITERING_SAFEHOME  "LOITERING AROUND SAFEHOME"
#endif

typedef enum {
    OSD_RSSI_VALUE,
    OSD_MAIN_BATT_VOLTAGE,
    OSD_CROSSHAIRS,
    OSD_ARTIFICIAL_HORIZON,
    OSD_HORIZON_SIDEBARS,
    OSD_ONTIME,
    OSD_FLYTIME,
    OSD_FLYMODE,
    OSD_CRAFT_NAME,
    OSD_THROTTLE_POS,
    OSD_VTX_CHANNEL,
    OSD_CURRENT_DRAW,
    OSD_MAH_DRAWN,
    OSD_GPS_SPEED,
    OSD_GPS_SATS,
    OSD_ALTITUDE,
    OSD_ROLL_PIDS,
    OSD_PITCH_PIDS,
    OSD_YAW_PIDS,
    OSD_POWER,
    OSD_GPS_LON,
    OSD_GPS_LAT,
    OSD_HOME_DIR,
    OSD_HOME_DIST,
    OSD_HEADING,
    OSD_VARIO,
    OSD_VARIO_NUM,
    OSD_AIR_SPEED,
    OSD_ONTIME_FLYTIME,
    OSD_RTC_TIME,
    OSD_MESSAGES,
    OSD_GPS_HDOP,
    OSD_MAIN_BATT_CELL_VOLTAGE,
    OSD_THROTTLE_POS_AUTO_THR,
    OSD_HEADING_GRAPH,
    OSD_EFFICIENCY_MAH_PER_KM,
    OSD_WH_DRAWN,
    OSD_BATTERY_REMAINING_CAPACITY,
    OSD_BATTERY_REMAINING_PERCENT,
    OSD_EFFICIENCY_WH_PER_KM,
    OSD_TRIP_DIST,
    OSD_ATTITUDE_PITCH,
    OSD_ATTITUDE_ROLL,
    OSD_MAP_NORTH,
    OSD_MAP_TAKEOFF,
    OSD_RADAR,
    OSD_WIND_SPEED_HORIZONTAL,
    OSD_WIND_SPEED_VERTICAL,
    OSD_REMAINING_FLIGHT_TIME_BEFORE_RTH,
    OSD_REMAINING_DISTANCE_BEFORE_RTH,
    OSD_HOME_HEADING_ERROR,
    OSD_COURSE_HOLD_ERROR,
    OSD_COURSE_HOLD_ADJUSTMENT,
    OSD_SAG_COMPENSATED_MAIN_BATT_VOLTAGE,
    OSD_MAIN_BATT_SAG_COMPENSATED_CELL_VOLTAGE,
    OSD_POWER_SUPPLY_IMPEDANCE,
    OSD_LEVEL_PIDS,
    OSD_POS_XY_PIDS,
    OSD_POS_Z_PIDS,
    OSD_VEL_XY_PIDS,
    OSD_VEL_Z_PIDS,
    OSD_HEADING_P,
    OSD_BOARD_ALIGN_ROLL,
    OSD_BOARD_ALIGN_PITCH,
    OSD_RC_EXPO,
    OSD_RC_YAW_EXPO,
    OSD_THROTTLE_EXPO,
    OSD_PITCH_RATE,
    OSD_ROLL_RATE,
    OSD_YAW_RATE,
    OSD_MANUAL_RC_EXPO,
    OSD_MANUAL_RC_YAW_EXPO,
    OSD_MANUAL_PITCH_RATE,
    OSD_MANUAL_ROLL_RATE,
    OSD_MANUAL_YAW_RATE,
    OSD_NAV_FW_CRUISE_THR,
    OSD_NAV_FW_PITCH2THR,
    OSD_FW_MIN_THROTTLE_DOWN_PITCH_ANGLE,
    OSD_DEBUG, // Intentionally absent from configurator and CMS. Set it from CLI.
    OSD_FW_ALT_PID_OUTPUTS,
    OSD_FW_POS_PID_OUTPUTS,
    OSD_MC_VEL_X_PID_OUTPUTS,
    OSD_MC_VEL_Y_PID_OUTPUTS,
    OSD_MC_VEL_Z_PID_OUTPUTS,
    OSD_MC_POS_XYZ_P_OUTPUTS,
    OSD_3D_SPEED,
    OSD_IMU_TEMPERATURE,
    OSD_BARO_TEMPERATURE,
    OSD_TEMP_SENSOR_0_TEMPERATURE,
    OSD_TEMP_SENSOR_1_TEMPERATURE,
    OSD_TEMP_SENSOR_2_TEMPERATURE,
    OSD_TEMP_SENSOR_3_TEMPERATURE,
    OSD_TEMP_SENSOR_4_TEMPERATURE,
    OSD_TEMP_SENSOR_5_TEMPERATURE,
    OSD_TEMP_SENSOR_6_TEMPERATURE,
    OSD_TEMP_SENSOR_7_TEMPERATURE,
    OSD_ALTITUDE_MSL,
    OSD_PLUS_CODE,
    OSD_MAP_SCALE,
    OSD_MAP_REFERENCE,
    OSD_GFORCE,
    OSD_GFORCE_X,
    OSD_GFORCE_Y,
    OSD_GFORCE_Z,
    OSD_RC_SOURCE,
    OSD_VTX_POWER,
    OSD_ESC_RPM,
    OSD_ESC_TEMPERATURE,
    OSD_AZIMUTH,
    OSD_CRSF_RSSI_DBM,
    OSD_CRSF_LQ,
    OSD_CRSF_SNR_DB,
    OSD_CRSF_TX_POWER,
    OSD_GVAR_0,
    OSD_GVAR_1,
    OSD_GVAR_2,
    OSD_GVAR_3,
    OSD_TPA,
    OSD_NAV_FW_CONTROL_SMOOTHNESS,
    OSD_VERSION,
    OSD_RANGEFINDER,
    OSD_PLIMIT_REMAINING_BURST_TIME,
    OSD_PLIMIT_ACTIVE_CURRENT_LIMIT,
    OSD_PLIMIT_ACTIVE_POWER_LIMIT,
    OSD_GLIDESLOPE,
    OSD_GPS_MAX_SPEED,
    OSD_3D_MAX_SPEED,
    OSD_AIR_MAX_SPEED,
    OSD_ACTIVE_PROFILE,
    OSD_MISSION,
    OSD_SWITCH_INDICATOR_0,
    OSD_SWITCH_INDICATOR_1,
    OSD_SWITCH_INDICATOR_2,
    OSD_SWITCH_INDICATOR_3,
    OSD_TPA_TIME_CONSTANT,
    OSD_FW_LEVEL_TRIM,
    OSD_GLIDE_TIME_REMAINING,
    OSD_GLIDE_RANGE,
    OSD_CLIMB_EFFICIENCY,
    OSD_NAV_WP_MULTI_MISSION_INDEX,
    OSD_GROUND_COURSE,      // 140
    OSD_CROSS_TRACK_ERROR,
    OSD_PILOT_NAME,
<<<<<<< HEAD
    OSD_MULTI_FUNCTION,
=======
    OSD_PAN_SERVO_CENTRED,
>>>>>>> f31f6fc4
    OSD_ITEM_COUNT // MUST BE LAST
} osd_items_e;

typedef enum {
    OSD_UNIT_IMPERIAL,
    OSD_UNIT_METRIC,
    OSD_UNIT_METRIC_MPH, // Old UK units, all metric except speed in mph
    OSD_UNIT_UK, // Show everything in imperial, temperature in C
    OSD_UNIT_GA, // General Aviation: Knots, Nautical Miles, Feet, Degrees C

    OSD_UNIT_MAX = OSD_UNIT_GA,
} osd_unit_e;

typedef enum {
    OSD_STATS_ENERGY_UNIT_MAH,
    OSD_STATS_ENERGY_UNIT_WH,
} osd_stats_energy_unit_e;

typedef enum {
    OSD_STATS_MIN_VOLTAGE_UNIT_BATTERY,
    OSD_STATS_MIN_VOLTAGE_UNIT_CELL,
} osd_stats_min_voltage_unit_e;

typedef enum {
    OSD_CROSSHAIRS_STYLE_DEFAULT,
    OSD_CROSSHAIRS_STYLE_AIRCRAFT,
    OSD_CROSSHAIRS_STYLE_TYPE3,
    OSD_CROSSHAIRS_STYLE_TYPE4,
    OSD_CROSSHAIRS_STYLE_TYPE5,
    OSD_CROSSHAIRS_STYLE_TYPE6,
    OSD_CROSSHAIRS_STYLE_TYPE7,
} osd_crosshairs_style_e;

typedef enum {
    OSD_SIDEBAR_SCROLL_NONE,
    OSD_SIDEBAR_SCROLL_ALTITUDE,
    OSD_SIDEBAR_SCROLL_SPEED,
    OSD_SIDEBAR_SCROLL_HOME_DISTANCE,

    OSD_SIDEBAR_SCROLL_MAX = OSD_SIDEBAR_SCROLL_HOME_DISTANCE,
} osd_sidebar_scroll_e;

typedef enum {
    OSD_ALIGN_LEFT,
    OSD_ALIGN_RIGHT
} osd_alignment_e;

typedef enum {
    OSD_AHI_STYLE_DEFAULT,
    OSD_AHI_STYLE_LINE,
} osd_ahi_style_e;

typedef enum {
    OSD_CRSF_LQ_TYPE1,
    OSD_CRSF_LQ_TYPE2,
    OSD_CRSF_LQ_TYPE3
} osd_crsf_lq_format_e;

typedef struct osdLayoutsConfig_s {
    // Layouts
    uint16_t item_pos[OSD_LAYOUT_COUNT][OSD_ITEM_COUNT];
} osdLayoutsConfig_t;

PG_DECLARE(osdLayoutsConfig_t, osdLayoutsConfig);

#define OSD_SWITCH_INDICATOR_NAME_LENGTH 4

typedef struct osdConfig_s {
    // Alarms
    uint8_t rssi_alarm; // rssi %
    uint16_t time_alarm; // fly minutes
    uint16_t alt_alarm; // positive altitude in m
    uint16_t dist_alarm; // home distance in m
    uint16_t neg_alt_alarm; // abs(negative altitude) in m
    uint8_t current_alarm; // current consumption in A
    int16_t imu_temp_alarm_min;
    int16_t imu_temp_alarm_max;
    int16_t esc_temp_alarm_min;
    int16_t esc_temp_alarm_max;
    float gforce_alarm;
    float gforce_axis_alarm_min;
    float gforce_axis_alarm_max;
#ifdef USE_SERIALRX_CRSF
    int8_t snr_alarm; //CRSF SNR alarm in dB
    int8_t link_quality_alarm;
    int16_t rssi_dbm_alarm; // in dBm
    int16_t rssi_dbm_max;  // Perfect RSSI. Set to High end of curve. RSSI at 100%
    int16_t rssi_dbm_min;   // Worst RSSI. Set to low end of curve or RX sensitivity level. RSSI at 0%
#endif
#ifdef USE_BARO
    int16_t baro_temp_alarm_min;
    int16_t baro_temp_alarm_max;
#endif
#ifdef USE_TEMPERATURE_SENSOR
    osd_alignment_e temp_label_align;
#endif
#ifdef USE_PITOT
    float airspeed_alarm_min;
    float airspeed_alarm_max;
#endif

    videoSystem_e video_system;
    uint8_t row_shiftdown;
    int16_t msp_displayport_fullframe_interval;

    // Preferences
    uint8_t main_voltage_decimals;
    uint8_t ahi_reverse_roll;
    uint8_t ahi_max_pitch;
    uint8_t crosshairs_style; // from osd_crosshairs_style_e
    int8_t horizon_offset;
    int8_t camera_uptilt;
    bool ahi_camera_uptilt_comp;
    uint8_t camera_fov_h;
    uint8_t camera_fov_v;
    uint8_t hud_margin_h;
    uint8_t hud_margin_v;
    bool hud_homing;
    bool hud_homepoint;
    uint8_t hud_radar_disp;
    uint16_t hud_radar_range_min;
    uint16_t hud_radar_range_max;
    uint8_t hud_radar_alt_difference_display_time;
    uint8_t hud_radar_distance_display_time;
    uint8_t hud_wp_disp;

    uint8_t left_sidebar_scroll; // from osd_sidebar_scroll_e
    uint8_t right_sidebar_scroll; // from osd_sidebar_scroll_e
    uint8_t sidebar_scroll_arrows;

    uint8_t units; // from osd_unit_e
    uint8_t stats_energy_unit; // from osd_stats_energy_unit_e
    uint8_t stats_min_voltage_unit; // from osd_stats_min_voltage_unit_e
    uint8_t stats_page_auto_swap_time;   // stats page auto swap interval time (seconds)

#ifdef USE_WIND_ESTIMATOR
    bool    estimations_wind_compensation; // use wind compensation for estimated remaining flight/distance
#endif

    uint8_t coordinate_digits;

    bool    osd_failsafe_switch_layout;
    uint8_t plus_code_digits; // Number of digits to use in OSD_PLUS_CODE
    uint8_t plus_code_short;
    uint8_t ahi_style;
    uint8_t force_grid;                         // Force a pixel based OSD to use grid mode.
    uint8_t ahi_bordered;                       // Only used by the AHI widget
    uint8_t ahi_width;                          // In pixels, only used by the AHI widget
    uint8_t ahi_height;                         // In pixels, only used by the AHI widget
    int8_t  ahi_vertical_offset;                // Offset from center in pixels. Positive moves the AHI down. Widget only.
    int8_t  sidebar_horizontal_offset;          // Horizontal offset from default position. Units are grid slots for grid OSDs, pixels for pixel based OSDs. Positive values move sidebars closer to the edges.
    uint8_t left_sidebar_scroll_step;           // How many units each sidebar step represents. 0 means the default value for the scroll type.
    uint8_t right_sidebar_scroll_step;          // Same as left_sidebar_scroll_step, but for the right sidebar.
    bool    osd_home_position_arm_screen;
    uint8_t pan_servo_index;                    // Index of the pan servo used for home direction offset
    int8_t  pan_servo_pwm2centideg;             // Centidegrees of servo rotation per us pwm
    uint8_t pan_servo_offcentre_warning;        // Degrees around the centre, that is assumed camera is wanted to be facing forwards, but isn't centred
    bool    pan_servo_indicator_show_degrees;   // Show the degrees of offset for the pan servo
    uint8_t crsf_lq_format;
    uint8_t sidebar_height;                     // sidebar height in rows, 0 turns off sidebars leaving only level indicator arrows
    uint8_t telemetry; 				            // use telemetry on displayed pixel line 0
    uint8_t esc_rpm_precision;                  // Number of characters used for the RPM numbers.
    uint16_t system_msg_display_time;           // system message display time for multiple messages (ms)
    uint8_t mAh_used_precision;                 // Number of numbers used for mAh drawn. Plently of packs now are > 9999 mAh
    uint8_t ahi_pitch_interval;                 // redraws AHI at set pitch interval (Not pixel OSD)
    char    osd_switch_indicator0_name[OSD_SWITCH_INDICATOR_NAME_LENGTH + 1];      // Name to use for switch indicator 0.
    uint8_t osd_switch_indicator0_channel;     // RC Channel to use for switch indicator 0.
    char    osd_switch_indicator1_name[OSD_SWITCH_INDICATOR_NAME_LENGTH + 1];      // Name to use for switch indicator 1.
    uint8_t osd_switch_indicator1_channel;     // RC Channel to use for switch indicator 1.
    char    osd_switch_indicator2_name[OSD_SWITCH_INDICATOR_NAME_LENGTH + 1];      // Name to use for switch indicator 2.
    uint8_t osd_switch_indicator2_channel;     // RC Channel to use for switch indicator 2.
    char    osd_switch_indicator3_name[OSD_SWITCH_INDICATOR_NAME_LENGTH + 1];      // Name to use for switch indicator 3.
    uint8_t osd_switch_indicator3_channel;     // RC Channel to use for switch indicator 3.
    bool    osd_switch_indicators_align_left;   // Align switch indicator name to left of the switch.
} osdConfig_t;

PG_DECLARE(osdConfig_t, osdConfig);

typedef struct displayPort_s displayPort_t;
typedef struct displayCanvas_s displayCanvas_t;

void osdInit(displayPort_t *osdDisplayPort);
bool osdDisplayIsPAL(void);
void osdUpdate(timeUs_t currentTimeUs);
void osdStartFullRedraw(void);
// Sets a fixed OSD layout ignoring the RC input. Set it
// to -1 to disable the override. If layout is >= 0 and
// duration is > 0, the override is automatically cleared by
// the OSD after the given duration. Otherwise, the caller must
// explicitely remove it.
void osdOverrideLayout(int layout, timeMs_t duration);
// Returns the current current layout as well as wether its
// set by the user configuration (modes, etc..) or by overriding it.
int osdGetActiveLayout(bool *overridden);
bool osdItemIsFixed(osd_items_e item);
uint8_t osdIncElementIndex(uint8_t elementIndex);

displayPort_t *osdGetDisplayPort(void);
displayCanvas_t *osdGetDisplayPortCanvas(void);

int16_t osdGetHeading(void);
int32_t osdGetAltitude(void);

void osdStartedSaveProcess(void);
void osdShowEEPROMSavedNotification(void);

void osdCrosshairPosition(uint8_t *x, uint8_t *y);
bool osdFormatCentiNumber(char *buff, int32_t centivalue, uint32_t scale, int maxDecimals, int maxScaledDecimals, int length);
void osdFormatAltitudeSymbol(char *buff, int32_t alt);
void osdFormatVelocityStr(char* buff, int32_t vel, bool _3D, bool _max);
// Returns a heading angle in degrees normalized to [0, 360).
int osdGetHeadingAngle(int angle);

<<<<<<< HEAD
void osdResetWarningFlags(void);
=======
int16_t osdGetPanServoOffset(void);
>>>>>>> f31f6fc4

/**
 * @brief Get the OSD system message
 * @param buff pointer to the message buffer
 * @param buff_size size of the buffer array
 * @param isCenteredText if true, centered text based on buff_size
 * @return osd text attributes (Blink, Inverted, Solid)
 */
textAttributes_t osdGetSystemMessage(char *buff, size_t buff_size, bool isCenteredText);<|MERGE_RESOLUTION|>--- conflicted
+++ resolved
@@ -272,11 +272,8 @@
     OSD_GROUND_COURSE,      // 140
     OSD_CROSS_TRACK_ERROR,
     OSD_PILOT_NAME,
-<<<<<<< HEAD
+    OSD_PAN_SERVO_CENTRED,
     OSD_MULTI_FUNCTION,
-=======
-    OSD_PAN_SERVO_CENTRED,
->>>>>>> f31f6fc4
     OSD_ITEM_COUNT // MUST BE LAST
 } osd_items_e;
 
@@ -490,11 +487,9 @@
 // Returns a heading angle in degrees normalized to [0, 360).
 int osdGetHeadingAngle(int angle);
 
-<<<<<<< HEAD
 void osdResetWarningFlags(void);
-=======
+
 int16_t osdGetPanServoOffset(void);
->>>>>>> f31f6fc4
 
 /**
  * @brief Get the OSD system message
