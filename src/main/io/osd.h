/*
 * This file is part of Cleanflight.
 *
 * Cleanflight is free software: you can redistribute it and/or modify
 * it under the terms of the GNU General Public License as published by
 * the Free Software Foundation, either version 3 of the License, or
 * (at your option) any later version.
 *
 * Cleanflight is distributed in the hope that it will be useful,
 * but WITHOUT ANY WARRANTY; without even the implied warranty of
 * MERCHANTABILITY or FITNESS FOR A PARTICULAR PURPOSE.  See the
 * GNU General Public License for more details.
 *
 * You should have received a copy of the GNU General Public License
 * along with Cleanflight.  If not, see <http://www.gnu.org/licenses/>.
 */

#pragma once

#include "common/time.h"

#include "config/parameter_group.h"

#include "drivers/osd.h"
#include "drivers/display.h"

#ifndef OSD_ALTERNATE_LAYOUT_COUNT
#define OSD_ALTERNATE_LAYOUT_COUNT 3
#endif
#define OSD_LAYOUT_COUNT (OSD_ALTERNATE_LAYOUT_COUNT + 1)

// 00vb yyyy yyxx xxxx
// (visible)(blink)(yCoord)(xCoord)

#define OSD_VISIBLE_FLAG    0x2000
#define OSD_VISIBLE(x)      ((x) & OSD_VISIBLE_FLAG)

#define OSD_POS(x,y)        (((x) & 0x3F) | (((y) & 0x3F) << 6))
#define OSD_X(x)            ((x) & 0x3F)
#define OSD_Y(x)            (((x) >> 6) & 0x3F)
#define OSD_POS_MAX         0xFFF

// For DJI compatibility
#define OSD_VISIBLE_FLAG_SD 0x0800
#define OSD_POS_SD(x,y)     (((x) & 0x1F) | (((y) & 0x1F) << 5))

#define OSD_POS_MAX_CLI     (OSD_POS_MAX | OSD_VISIBLE_FLAG)

#define OSD_HOMING_LIM_H1 6
#define OSD_HOMING_LIM_H2 16
#define OSD_HOMING_LIM_H3 38
#define OSD_HOMING_LIM_V1 5
#define OSD_HOMING_LIM_V2 10
#define OSD_HOMING_LIM_V3 15

// Message defines to be use in OSD and/or telemetry exports
#define OSD_MSG_RC_RX_LINK_LOST     "!RC RX LINK LOST!"
#define OSD_MSG_TURN_ARM_SW_OFF     "TURN ARM SWITCH OFF"
#define OSD_MSG_DISABLED_BY_FS      "DISABLED BY FAILSAFE"
#define OSD_MSG_AIRCRAFT_UNLEVEL    "AIRCRAFT IS NOT LEVEL"
#define OSD_MSG_SENSORS_CAL         "SENSORS CALIBRATING"
#define OSD_MSG_SYS_OVERLOADED      "SYSTEM OVERLOADED"
#define OSD_MSG_WAITING_GPS_FIX     "WAITING FOR GPS FIX"
#define OSD_MSG_DISABLE_NAV_FIRST   "DISABLE NAVIGATION FIRST"
#define OSD_MSG_JUMP_WP_MISCONFIG   "JUMP WAYPOINT MISCONFIGURED"
#define OSD_MSG_MAG_NOT_CAL         "COMPASS NOT CALIBRATED"
#define OSD_MSG_ACC_NOT_CAL         "ACCELEROMETER NOT CALIBRATED"
#define OSD_MSG_DISARM_1ST          "DISABLE ARM SWITCH FIRST"
#define OSD_MSG_GYRO_FAILURE        "GYRO FAILURE"
#define OSD_MSG_ACC_FAIL            "ACCELEROMETER FAILURE"
#define OSD_MSG_MAG_FAIL            "COMPASS FAILURE"
#define OSD_MSG_BARO_FAIL           "BAROMETER FAILURE"
#define OSD_MSG_GPS_FAIL            "GPS FAILURE"
#define OSD_MSG_RANGEFINDER_FAIL    "RANGE FINDER FAILURE"
#define OSD_MSG_PITOT_FAIL          "PITOT METER FAILURE"
#define OSD_MSG_HW_FAIL             "HARDWARE FAILURE"
#define OSD_MSG_FS_EN               "FAILSAFE MODE ENABLED"
#define OSD_MSG_NO_RC_LINK          "NO RC LINK"
#define OSD_MSG_THROTTLE_NOT_LOW    "THROTTLE IS NOT LOW"
#define OSD_MSG_ROLLPITCH_OFFCENTER "ROLLPITCH NOT CENTERED"
#define OSD_MSG_AUTOTRIM_ACTIVE     "AUTOTRIM IS ACTIVE"
#define OSD_MSG_NOT_ENOUGH_MEMORY   "NOT ENOUGH MEMORY"
#define OSD_MSG_INVALID_SETTING     "INVALID SETTING"
#define OSD_MSG_CLI_ACTIVE          "CLI IS ACTIVE"
#define OSD_MSG_PWM_INIT_ERROR      "PWM INIT ERROR"
#define OSD_MSG_NO_PREARM           "NO PREARM"
#define OSD_MSG_DSHOT_BEEPER        "MOTOR BEEPER ACTIVE"
#define OSD_MSG_RTH_FS              "(RTH)"
#define OSD_MSG_EMERG_LANDING_FS    "(EMERGENCY LANDING)"
#define OSD_MSG_MOVE_EXIT_FS        "!MOVE STICKS TO EXIT FS!"
#define OSD_MSG_STARTING_RTH        "STARTING RTH"
#define OSD_MSG_RTH_CLIMB           "ADJUSTING RTH ALTITUDE"
#define OSD_MSG_RTH_TRACKBACK       "RTH BACK TRACKING"
#define OSD_MSG_HEADING_HOME        "EN ROUTE TO HOME"
#define OSD_MSG_RTH_LINEAR_DESCENT  "BEGIN LINEAR DESCENT"
#define OSD_MSG_WP_FINISHED         "WP END>HOLDING POSITION"
#define OSD_MSG_WP_LANDED           "WP END>LANDED"
#define OSD_MSG_PREPARE_NEXT_WP     "PREPARING FOR NEXT WAYPOINT"
#define OSD_MSG_ADJUSTING_WP_ALT    "ADJUSTING WP ALTITUDE"
#define OSD_MSG_MISSION_PLANNER     "(WP MISSION PLANNER)"
#define OSD_MSG_WP_RTH_CANCEL       "CANCEL WP TO EXIT RTH"
#define OSD_MSG_WP_MISSION_LOADED   "* MISSION LOADED *"
#define OSD_MSG_EMERG_LANDING       "EMERGENCY LANDING"
#define OSD_MSG_LANDING             "LANDING"
#define OSD_MSG_LOITERING_HOME      "LOITERING AROUND HOME"
#define OSD_MSG_HOVERING            "HOVERING"
#define OSD_MSG_LANDED              "LANDED"
#define OSD_MSG_PREPARING_LAND      "PREPARING TO LAND"
#define OSD_MSG_AUTOLAUNCH          "AUTOLAUNCH"
#define OSD_MSG_AUTOLAUNCH_MANUAL   "AUTOLAUNCH (MANUAL)"
#define OSD_MSG_ALTITUDE_HOLD       "(ALTITUDE HOLD)"
#define OSD_MSG_AUTOTRIM            "(AUTOTRIM)"
#define OSD_MSG_AUTOTUNE            "(AUTOTUNE)"
#define OSD_MSG_AUTOTUNE_ACRO       "SWITCH TO ACRO"
#define OSD_MSG_AUTOLEVEL           "(AUTO LEVEL TRIM)"
#define OSD_MSG_HEADFREE            "(HEADFREE)"
#define OSD_MSG_NAV_SOARING         "(SOARING)"
#define OSD_MSG_UNABLE_ARM          "UNABLE TO ARM"
#define OSD_MSG_SAVING_SETTNGS      "** SAVING SETTINGS **"
#define OSD_MSG_SETTINGS_SAVED      "** SETTINGS SAVED **"
#define OSD_MSG_ANGLEHOLD_ROLL      "(ANGLEHOLD ROLL)"
#define OSD_MSG_ANGLEHOLD_PITCH     "(ANGLEHOLD PITCH)"
#define OSD_MSG_ANGLEHOLD_LEVEL     "(ANGLEHOLD LEVEL)"
#define OSD_MSG_MOVE_STICKS         "MOVE STICKS TO ABORT"

#ifdef USE_DEV_TOOLS
#define OSD_MSG_GRD_TEST_MODE       "GRD TEST > MOTORS DISABLED"
#endif

#if defined(USE_SAFE_HOME)
#define OSD_MSG_DIVERT_SAFEHOME     "DIVERTING TO SAFEHOME"
#define OSD_MSG_LOITERING_SAFEHOME  "LOITERING AROUND SAFEHOME"
#endif

#if defined(USE_GEOZONE)
#define OSD_MSG_NFZ                 "NO FLY ZONE"
#define OSD_MSG_LEAVING_FZ          "LEAVING FZ IN %s"
#define OSD_MSG_OUTSIDE_FZ          "OUTSIDE FZ"
#define OSD_MSG_ENTERING_NFZ        "ENTERING NFZ IN %s %s"
#define OSD_MSG_AVOIDING_FB         "AVOIDING FENCE BREACH"
#define OSD_MSG_RETURN_TO_ZONE      "RETURN TO FZ"
#define OSD_MSG_FLYOUT_NFZ          "FLY OUT NFZ"
#define OSD_MSG_AVOIDING_ALT_BREACH "REACHED ZONE ALTITUDE LIMIT"
#define OSD_MSG_AVOID_ZONES_RTH     "AVOIDING NO FLY ZONES"
#define OSD_MSG_GEOZONE_ACTION      "PERFORM ACTION IN %s %s"
#endif

#ifdef USE_ADSB
static const char* const ADSB_EMITTER_TYPE_STRINGS[] = {
        "NOINFO",  //  0 - No information about the emitter type
        "LIGHT ",  //  1 - Light aircraft
        "SMALL ",  //  2 - Small aircraft
        "LARGE ",  //  3 - Large aircraft
        "HVLARG",  //  4 - High vortex large
        "HEAVY ",  //  5 - Heavy aircraft
        "HMANUV",  //  6 - Highly maneuverable aircraft
        "ROTORC",  //  7 - Rotocraft (e.g., helicopter)
        "UNASGN",  //  8 - Unassigned type
        "GLIDER",  //  9 - Glider
        "LTAIR ",  // 10 - Lighter-than-air aircraft
        "PARACH",  // 11 - Parachute
        "ULTLIT",  // 12 - Ultra light aircraft
        "UNASG2",  // 13 - Unassigned 2
        "UAV   ",  // 14 - Unmanned Aerial Vehicle (drone)
        "SPACE ",  // 15 - Spacecraft
        "UNASG3",  // 16 - Unassigned 3
        "EMRSUR",  // 17 - Emergency surface vehicle
        "SERSUR",  // 18 - Service surface vehicle
        "POBSTC",  // 19 - Point obstacle
};
#endif

typedef enum {
    OSD_RSSI_VALUE,
    OSD_MAIN_BATT_VOLTAGE,
    OSD_CROSSHAIRS,
    OSD_ARTIFICIAL_HORIZON,
    OSD_HORIZON_SIDEBARS,
    OSD_ONTIME,
    OSD_FLYTIME,
    OSD_FLYMODE,
    OSD_CRAFT_NAME,
    OSD_THROTTLE_POS,
    OSD_VTX_CHANNEL,
    OSD_CURRENT_DRAW,
    OSD_MAH_DRAWN,
    OSD_GPS_SPEED,
    OSD_GPS_SATS,
    OSD_ALTITUDE,
    OSD_ROLL_PIDS,
    OSD_PITCH_PIDS,
    OSD_YAW_PIDS,
    OSD_POWER,
    OSD_GPS_LON,
    OSD_GPS_LAT,
    OSD_HOME_DIR,
    OSD_HOME_DIST,
    OSD_HEADING,
    OSD_VARIO,
    OSD_VERTICAL_SPEED_INDICATOR,
    OSD_AIR_SPEED,
    OSD_ONTIME_FLYTIME,
    OSD_RTC_TIME,
    OSD_MESSAGES,
    OSD_GPS_HDOP,
    OSD_MAIN_BATT_CELL_VOLTAGE,
    OSD_SCALED_THROTTLE_POS,
    OSD_HEADING_GRAPH,
    OSD_EFFICIENCY_MAH_PER_KM,
    OSD_WH_DRAWN,
    OSD_BATTERY_REMAINING_CAPACITY,
    OSD_BATTERY_REMAINING_PERCENT,
    OSD_EFFICIENCY_WH_PER_KM,
    OSD_TRIP_DIST,
    OSD_ATTITUDE_PITCH,
    OSD_ATTITUDE_ROLL,
    OSD_MAP_NORTH,
    OSD_MAP_TAKEOFF,
    OSD_RADAR,
    OSD_WIND_SPEED_HORIZONTAL,
    OSD_WIND_SPEED_VERTICAL,
    OSD_REMAINING_FLIGHT_TIME_BEFORE_RTH,
    OSD_REMAINING_DISTANCE_BEFORE_RTH,
    OSD_HOME_HEADING_ERROR,
    OSD_COURSE_HOLD_ERROR,
    OSD_COURSE_HOLD_ADJUSTMENT,
    OSD_SAG_COMPENSATED_MAIN_BATT_VOLTAGE,
    OSD_MAIN_BATT_SAG_COMPENSATED_CELL_VOLTAGE,
    OSD_POWER_SUPPLY_IMPEDANCE,
    OSD_LEVEL_PIDS,
    OSD_POS_XY_PIDS,
    OSD_POS_Z_PIDS,
    OSD_VEL_XY_PIDS,
    OSD_VEL_Z_PIDS,
    OSD_HEADING_P,
    OSD_BOARD_ALIGN_ROLL,
    OSD_BOARD_ALIGN_PITCH,
    OSD_RC_EXPO,
    OSD_RC_YAW_EXPO,
    OSD_THROTTLE_EXPO,
    OSD_PITCH_RATE,
    OSD_ROLL_RATE,
    OSD_YAW_RATE,
    OSD_MANUAL_RC_EXPO,
    OSD_MANUAL_RC_YAW_EXPO,
    OSD_MANUAL_PITCH_RATE,
    OSD_MANUAL_ROLL_RATE,
    OSD_MANUAL_YAW_RATE,
    OSD_NAV_FW_CRUISE_THR,
    OSD_NAV_FW_PITCH2THR,
    OSD_FW_MIN_THROTTLE_DOWN_PITCH_ANGLE,
    OSD_DEBUG, // Intentionally absent from configurator and CMS. Set it from CLI.
    OSD_FW_ALT_PID_OUTPUTS,
    OSD_FW_POS_PID_OUTPUTS,
    OSD_MC_VEL_X_PID_OUTPUTS,
    OSD_MC_VEL_Y_PID_OUTPUTS,
    OSD_MC_VEL_Z_PID_OUTPUTS,
    OSD_MC_POS_XYZ_P_OUTPUTS,
    OSD_3D_SPEED,
    OSD_IMU_TEMPERATURE,
    OSD_BARO_TEMPERATURE,
    OSD_TEMP_SENSOR_0_TEMPERATURE,
    OSD_TEMP_SENSOR_1_TEMPERATURE,
    OSD_TEMP_SENSOR_2_TEMPERATURE,
    OSD_TEMP_SENSOR_3_TEMPERATURE,
    OSD_TEMP_SENSOR_4_TEMPERATURE,
    OSD_TEMP_SENSOR_5_TEMPERATURE,
    OSD_TEMP_SENSOR_6_TEMPERATURE,
    OSD_TEMP_SENSOR_7_TEMPERATURE,
    OSD_ALTITUDE_MSL,
    OSD_PLUS_CODE,
    OSD_MAP_SCALE,
    OSD_MAP_REFERENCE,
    OSD_GFORCE,
    OSD_GFORCE_X,
    OSD_GFORCE_Y,
    OSD_GFORCE_Z,
    OSD_RC_SOURCE,
    OSD_VTX_POWER,
    OSD_ESC_RPM,
    OSD_ESC_TEMPERATURE,
    OSD_AZIMUTH,
    OSD_RSSI_DBM,
    OSD_LQ_UPLINK,
    OSD_SNR_DB,
    OSD_TX_POWER_UPLINK,
    OSD_GVAR_0,
    OSD_GVAR_1,
    OSD_GVAR_2,
    OSD_GVAR_3,
    OSD_TPA,
    OSD_NAV_FW_CONTROL_SMOOTHNESS,
    OSD_VERSION,
    OSD_RANGEFINDER,
    OSD_PLIMIT_REMAINING_BURST_TIME,
    OSD_PLIMIT_ACTIVE_CURRENT_LIMIT,
    OSD_PLIMIT_ACTIVE_POWER_LIMIT,
    OSD_GLIDESLOPE,
    OSD_GPS_MAX_SPEED,
    OSD_3D_MAX_SPEED,
    OSD_AIR_MAX_SPEED,
    OSD_ACTIVE_PROFILE,
    OSD_MISSION,
    OSD_SWITCH_INDICATOR_0,
    OSD_SWITCH_INDICATOR_1,
    OSD_SWITCH_INDICATOR_2,
    OSD_SWITCH_INDICATOR_3,
    OSD_TPA_TIME_CONSTANT,
    OSD_FW_LEVEL_TRIM,
    OSD_GLIDE_TIME_REMAINING,
    OSD_GLIDE_RANGE,
    OSD_CLIMB_EFFICIENCY,
    OSD_NAV_WP_MULTI_MISSION_INDEX,
    OSD_GROUND_COURSE,      // 140
    OSD_CROSS_TRACK_ERROR,
    OSD_PILOT_NAME,
    OSD_PAN_SERVO_CENTRED,
    OSD_MULTI_FUNCTION,
    OSD_ODOMETER,
    OSD_PILOT_LOGO,
    OSD_CUSTOM_ELEMENT_1,
    OSD_CUSTOM_ELEMENT_2,
    OSD_CUSTOM_ELEMENT_3,
    OSD_ADSB_WARNING, //150
    OSD_ADSB_INFO,
    OSD_BLACKBOX,
    OSD_FORMATION_FLIGHT,
    OSD_CUSTOM_ELEMENT_4,
    OSD_CUSTOM_ELEMENT_5,
    OSD_CUSTOM_ELEMENT_6,
    OSD_CUSTOM_ELEMENT_7,
    OSD_CUSTOM_ELEMENT_8,
    OSD_LQ_DOWNLINK,
    OSD_RX_POWER_DOWNLINK, // 160
    OSD_RX_BAND,
    OSD_RX_MODE,
    OSD_COURSE_TO_FENCE,
    OSD_H_DIST_TO_FENCE,
    OSD_V_DIST_TO_FENCE,
    OSD_NAV_FW_ALT_CONTROL_RESPONSE,
<<<<<<< HEAD
    OSD_THROTTLE_GAUGE,
=======
    OSD_NAV_MIN_GROUND_SPEED,
>>>>>>> a8aa35ed
    OSD_ITEM_COUNT // MUST BE LAST
} osd_items_e;

typedef enum {
    OSD_UNIT_IMPERIAL,
    OSD_UNIT_METRIC,
    OSD_UNIT_METRIC_MPH,    // Old UK units, all metric except speed in mph
    OSD_UNIT_UK,            // Show everything in imperial, temperature in C
    OSD_UNIT_GA,            // General Aviation: Knots, Nautical Miles, Feet, Degrees C

    OSD_UNIT_MAX = OSD_UNIT_GA,
} osd_unit_e;

typedef enum {
    OSD_STATS_ENERGY_UNIT_MAH,
    OSD_STATS_ENERGY_UNIT_WH,
} osd_stats_energy_unit_e;

typedef enum {
    OSD_CROSSHAIRS_STYLE_DEFAULT,
    OSD_CROSSHAIRS_STYLE_AIRCRAFT,
    OSD_CROSSHAIRS_STYLE_TYPE3,
    OSD_CROSSHAIRS_STYLE_TYPE4,
    OSD_CROSSHAIRS_STYLE_TYPE5,
    OSD_CROSSHAIRS_STYLE_TYPE6,
    OSD_CROSSHAIRS_STYLE_TYPE7,
} osd_crosshairs_style_e;

typedef enum {
    OSD_SIDEBAR_SCROLL_NONE,
    OSD_SIDEBAR_SCROLL_ALTITUDE,
    OSD_SIDEBAR_SCROLL_SPEED,
    OSD_SIDEBAR_SCROLL_HOME_DISTANCE,

    OSD_SIDEBAR_SCROLL_MAX = OSD_SIDEBAR_SCROLL_HOME_DISTANCE,
} osd_sidebar_scroll_e;

typedef enum {
    OSD_ALIGN_LEFT,
    OSD_ALIGN_RIGHT
} osd_alignment_e;

typedef enum {
    OSD_ADSB_WARNING_STYLE_COMPACT,
    OSD_ADSB_WARNING_STYLE_EXTENDED,
} osd_adsb_warning_style_e;

typedef enum {
    OSD_AHI_STYLE_DEFAULT,
    OSD_AHI_STYLE_LINE,
} osd_ahi_style_e;

typedef enum {
    OSD_CRSF_LQ_TYPE1,
    OSD_CRSF_LQ_TYPE2,
    OSD_CRSF_LQ_TYPE3
} osd_crsf_lq_format_e;

typedef enum {
    OSD_SPEED_TYPE_GROUND,
    OSD_SPEED_TYPE_AIR,
    OSD_SPEED_TYPE_3D,
    OSD_SPEED_TYPE_MIN_GROUND,
} osd_SpeedTypes_e;

typedef struct osdLayoutsConfig_s {
    // Layouts
    uint16_t item_pos[OSD_LAYOUT_COUNT][OSD_ITEM_COUNT];
} osdLayoutsConfig_t;

PG_DECLARE(osdLayoutsConfig_t, osdLayoutsConfig);

#define OSD_SWITCH_INDICATOR_NAME_LENGTH 4

typedef struct osdConfig_s {
    // Alarms
    uint8_t         rssi_alarm;                         // rssi %
    uint16_t        time_alarm;                         // fly minutes
    uint16_t        alt_alarm;                          // positive altitude in m
    uint16_t        dist_alarm;                         // home distance in m
    uint16_t        neg_alt_alarm;                      // abs(negative altitude) in m
    uint8_t         current_alarm;                      // current consumption in A
    int16_t         imu_temp_alarm_min;
    int16_t         imu_temp_alarm_max;
    int16_t         esc_temp_alarm_min;
    int16_t         esc_temp_alarm_max;
    float           gforce_alarm;
    float           gforce_axis_alarm_min;
    float           gforce_axis_alarm_max;
#if defined(USE_SERIALRX_CRSF) || defined(USE_RX_MSP)
    int8_t          snr_alarm;                          //CRSF SNR alarm in dB
    int8_t          link_quality_alarm;
    int16_t         rssi_dbm_alarm;                     // in dBm
    int16_t         rssi_dbm_max;                       // Perfect RSSI. Set to High end of curve. RSSI at 100%
    int16_t         rssi_dbm_min;                       // Worst RSSI. Set to low end of curve or RX sensitivity level. RSSI at 0%
#endif
#ifdef USE_BARO
    int16_t         baro_temp_alarm_min;
    int16_t         baro_temp_alarm_max;
#endif
#ifdef USE_TEMPERATURE_SENSOR
    osd_alignment_e temp_label_align;
#endif
#ifdef USE_PITOT
    float           airspeed_alarm_min;
    float           airspeed_alarm_max;
#endif

    videoSystem_e   video_system;
    uint8_t         row_shiftdown;
    int16_t         msp_displayport_fullframe_interval;

    // Preferences
    uint8_t         main_voltage_decimals;
    uint8_t         decimals_altitude;
    uint8_t         decimals_distance;
    uint8_t         ahi_reverse_roll;
    uint8_t         ahi_max_pitch;
    uint8_t         crosshairs_style;                   // from osd_crosshairs_style_e
    int8_t          horizon_offset;
    int8_t          camera_uptilt;
    bool            ahi_camera_uptilt_comp;
    uint8_t         camera_fov_h;
    uint8_t         camera_fov_v;
    uint8_t         hud_margin_h;
    uint8_t         hud_margin_v;
    bool            hud_homing;
    bool            hud_homepoint;
    uint8_t         hud_radar_disp;
    uint16_t        hud_radar_range_min;
    uint16_t        hud_radar_range_max;
    uint8_t         hud_radar_alt_difference_display_time;
    uint8_t         hud_radar_distance_display_time;
    uint8_t         hud_wp_disp;

    uint8_t         left_sidebar_scroll;                // from osd_sidebar_scroll_e
    uint8_t         right_sidebar_scroll;               // from osd_sidebar_scroll_e
    uint8_t         sidebar_scroll_arrows;

    uint8_t         units;                              // from osd_unit_e
    uint8_t         stats_energy_unit;                  // from osd_stats_energy_unit_e
    uint8_t         stats_page_auto_swap_time;          // stats page auto swap interval time (seconds)
    bool            stats_show_metric_efficiency;       // If true, show metric efficiency as well as for the selected units

#ifdef USE_WIND_ESTIMATOR
    bool            estimations_wind_compensation;      // use wind compensation for estimated remaining flight/distance
    bool            estimations_wind_mps;               // wind speed estimation in m/s
#endif
    uint8_t         coordinate_digits;
    bool            osd_failsafe_switch_layout;
    uint8_t         plus_code_digits;                   // Number of digits to use in OSD_PLUS_CODE
    uint8_t         plus_code_short;
    uint8_t         ahi_style;
    uint8_t         force_grid;                         // Force a pixel based OSD to use grid mode.
    uint8_t         ahi_bordered;                       // Only used by the AHI widget
    uint8_t         ahi_width;                          // In pixels, only used by the AHI widget
    uint8_t         ahi_height;                         // In pixels, only used by the AHI widget
    int8_t          ahi_vertical_offset;                // Offset from center in pixels. Positive moves the AHI down. Widget only.
    int8_t          sidebar_horizontal_offset;          // Horizontal offset from default position. Units are grid slots for grid OSDs, pixels for pixel based OSDs. Positive values move sidebars closer to the edges.
    uint8_t         left_sidebar_scroll_step;           // How many units each sidebar step represents. 0 means the default value for the scroll type.
    uint8_t         right_sidebar_scroll_step;          // Same as left_sidebar_scroll_step, but for the right sidebar.
    bool            osd_home_position_arm_screen;
    uint8_t         pan_servo_index;                    // Index of the pan servo used for home direction offset
    int8_t          pan_servo_pwm2centideg;             // Centidegrees of servo rotation per us pwm
    uint8_t         pan_servo_offcentre_warning;        // Degrees around the centre, that is assumed camera is wanted to be facing forwards, but isn't centred
    bool            pan_servo_indicator_show_degrees;   // Show the degrees of offset for the pan servo
    uint8_t         crsf_lq_format;
    uint8_t         sidebar_height;                     // sidebar height in rows, 0 turns off sidebars leaving only level indicator arrows
    uint8_t         telemetry;                          // use telemetry on displayed pixel line 0
    uint8_t         esc_rpm_precision;                  // Number of characters used for the RPM numbers.
    uint16_t        system_msg_display_time;            // system message display time for multiple messages (ms)
    uint8_t         mAh_precision;                      // Number of numbers used for mAh drawn. Plently of packs now are > 9999 mAh
    uint8_t         ahi_pitch_interval;                 // redraws AHI at set pitch interval (Not pixel OSD)
    char            osd_switch_indicator0_name[OSD_SWITCH_INDICATOR_NAME_LENGTH + 1]; // Name to use for switch indicator 0.
    uint8_t         osd_switch_indicator0_channel;      // RC Channel to use for switch indicator 0.
    char            osd_switch_indicator1_name[OSD_SWITCH_INDICATOR_NAME_LENGTH + 1]; // Name to use for switch indicator 1.
    uint8_t         osd_switch_indicator1_channel;      // RC Channel to use for switch indicator 1.
    char            osd_switch_indicator2_name[OSD_SWITCH_INDICATOR_NAME_LENGTH + 1]; // Name to use for switch indicator 2.
    uint8_t         osd_switch_indicator2_channel;      // RC Channel to use for switch indicator 2.
    char            osd_switch_indicator3_name[OSD_SWITCH_INDICATOR_NAME_LENGTH + 1]; // Name to use for switch indicator 3.
    uint8_t         osd_switch_indicator3_channel;      // RC Channel to use for switch indicator 3.
    bool            osd_switch_indicators_align_left;   // Align switch indicator name to left of the switch.
    bool            use_pilot_logo;                     // If enabled, the pilot logo (last 40 characters of page 2 font) will be used with the INAV logo.
    uint8_t         inav_to_pilot_logo_spacing;         // The space between the INAV and pilot logos, if pilot logo is used. This number may be adjusted so that it fits the odd/even col width.
    uint16_t        arm_screen_display_time;            // Length of time the arm screen is displayed
#ifndef DISABLE_MSP_DJI_COMPAT
    bool            highlight_djis_missing_characters;  // If enabled, show question marks where there is no character in DJI's font to represent an OSD element symbol
#endif
    bool            enable_broken_o4_workaround;        // If enabled, override STATUS/STATUS_EX messages to work around DJI's broken O4 air unit MSP DisplayPort implementation
#ifdef USE_ADSB
    uint16_t                    adsb_distance_warning;                     // in metres
    uint16_t                    adsb_distance_alert;                       // in metres
    uint16_t                    adsb_ignore_plane_above_me_limit;          // in metres
    osd_adsb_warning_style_e    adsb_warning_style;       // adsb warning element style, one or two lines
#endif
    uint8_t  radar_peers_display_time;                  // in seconds
#ifdef USE_GEOZONE
    uint8_t geozoneDistanceWarning;                     // Distance to fence or action
    bool geozoneDistanceType;                            // Shows a countdown timer or distance to fence/action
#endif
} osdConfig_t;

PG_DECLARE(osdConfig_t, osdConfig);

typedef struct displayPort_s displayPort_t;
typedef struct displayCanvas_s displayCanvas_t;

void osdInit(displayPort_t *osdDisplayPort);
bool osdDisplayIsPAL(void);
void osdUpdate(timeUs_t currentTimeUs);
void osdStartFullRedraw(void);
// Sets a fixed OSD layout ignoring the RC input. Set it
// to -1 to disable the override. If layout is >= 0 and
// duration is > 0, the override is automatically cleared by
// the OSD after the given duration. Otherwise, the caller must
// explicitely remove it.
void osdOverrideLayout(int layout, timeMs_t duration);
// Returns the current current layout as well as wether its
// set by the user configuration (modes, etc..) or by overriding it.
int osdGetActiveLayout(bool *overridden);
bool osdItemIsFixed(osd_items_e item);
uint8_t osdIncElementIndex(uint8_t elementIndex);

displayPort_t *osdGetDisplayPort(void);
displayCanvas_t *osdGetDisplayPortCanvas(void);

int16_t osdGetHeading(void);
int32_t osdGetAltitude(void);

bool osdUsingScaledThrottle(void);

void osdStartedSaveProcess(void);
void osdShowEEPROMSavedNotification(void);

void osdCrosshairPosition(uint8_t *x, uint8_t *y);
bool osdFormatCentiNumber(char *buff, int32_t centivalue, uint32_t scale, int maxDecimals, int maxScaledDecimals, int length, bool leadingZeros);
void osdFormatAltitudeSymbol(char *buff, int32_t alt);
int osdFormatVelocityStr(char* buff, int32_t vel, osd_SpeedTypes_e speedType, bool _max);
// Returns a heading angle in degrees normalized to [0, 360).
int osdGetHeadingAngle(int angle);

void osdResetWarningFlags(void);

int16_t osdGetPanServoOffset(void);

/**
 * @brief Get the OSD system message
 * @param buff pointer to the message buffer
 * @param buff_size size of the buffer array
 * @param isCenteredText if true, centered text based on buff_size
 * @return osd text attributes (Blink, Inverted, Solid)
 */
textAttributes_t osdGetSystemMessage(char *buff, size_t buff_size, bool isCenteredText);<|MERGE_RESOLUTION|>--- conflicted
+++ resolved
@@ -338,11 +338,8 @@
     OSD_H_DIST_TO_FENCE,
     OSD_V_DIST_TO_FENCE,
     OSD_NAV_FW_ALT_CONTROL_RESPONSE,
-<<<<<<< HEAD
+    OSD_NAV_MIN_GROUND_SPEED,
     OSD_THROTTLE_GAUGE,
-=======
-    OSD_NAV_MIN_GROUND_SPEED,
->>>>>>> a8aa35ed
     OSD_ITEM_COUNT // MUST BE LAST
 } osd_items_e;
 
