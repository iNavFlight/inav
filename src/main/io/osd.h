/*
 * This file is part of Cleanflight.
 *
 * Cleanflight is free software: you can redistribute it and/or modify
 * it under the terms of the GNU General Public License as published by
 * the Free Software Foundation, either version 3 of the License, or
 * (at your option) any later version.
 *
 * Cleanflight is distributed in the hope that it will be useful,
 * but WITHOUT ANY WARRANTY; without even the implied warranty of
 * MERCHANTABILITY or FITNESS FOR A PARTICULAR PURPOSE.  See the
 * GNU General Public License for more details.
 *
 * You should have received a copy of the GNU General Public License
 * along with Cleanflight.  If not, see <http://www.gnu.org/licenses/>.
 */

#pragma once

#include "common/time.h"

#include "config/parameter_group.h"

#include "drivers/osd.h"
#include "drivers/display.h"

#ifndef OSD_ALTERNATE_LAYOUT_COUNT
#define OSD_ALTERNATE_LAYOUT_COUNT 3
#endif
#define OSD_LAYOUT_COUNT (OSD_ALTERNATE_LAYOUT_COUNT + 1)

<<<<<<< HEAD
// 0ivb yyyy yyxx xxxx
// (infocycle)(visible)(blink)(yCoord)(xCoord)

#define OSD_VISIBLE_FLAG    0x2000
#define OSD_INFOCYCLE_FLAG  0x4000
#define OSD_VISIBLE(x)      ((x) & OSD_VISIBLE_FLAG)
#define OSD_INFOCYCLE(x)    ((x) & OSD_INFOCYCLE_FLAG)
#define OSD_POS(x,y)        ((x) | ((y) << 5))
#define OSD_X(x)            ((x) & 0x001F)
#define OSD_Y(x)            (((x) >> 5) & 0x001F)
#define OSD_POS_MAX         0x3FF
=======
// 00vb yyyy yyxx xxxx
// (visible)(blink)(yCoord)(xCoord)

#define OSD_VISIBLE_FLAG    0x2000
#define OSD_VISIBLE(x)      ((x) & OSD_VISIBLE_FLAG)

#define OSD_POS(x,y)        (((x) & 0x3F) | (((y) & 0x3F) << 6))
#define OSD_X(x)            ((x) & 0x3F)
#define OSD_Y(x)            (((x) >> 6) & 0x3F)
#define OSD_POS_MAX         0xFFF

// For DJI compatibility
#define OSD_VISIBLE_FLAG_SD 0x0800
#define OSD_POS_SD(x,y)     (((x) & 0x1F) | (((y) & 0x1F) << 5))

>>>>>>> bd9bb984
#define OSD_POS_MAX_CLI     (OSD_POS_MAX | OSD_VISIBLE_FLAG)

#define OSD_HOMING_LIM_H1 6
#define OSD_HOMING_LIM_H2 16
#define OSD_HOMING_LIM_H3 38
#define OSD_HOMING_LIM_V1 5
#define OSD_HOMING_LIM_V2 10
#define OSD_HOMING_LIM_V3 15

// Message defines to be use in OSD and/or telemetry exports
#define OSD_MSG_RC_RX_LINK_LOST     "!RC RX LINK LOST!"
#define OSD_MSG_TURN_ARM_SW_OFF     "TURN ARM SWITCH OFF"
#define OSD_MSG_DISABLED_BY_FS      "DISABLED BY FAILSAFE"
#define OSD_MSG_AIRCRAFT_UNLEVEL    "AIRCRAFT IS NOT LEVEL"
#define OSD_MSG_SENSORS_CAL         "SENSORS CALIBRATING"
#define OSD_MSG_SYS_OVERLOADED      "SYSTEM OVERLOADED"
#define OSD_MSG_WAITING_GPS_FIX     "WAITING FOR GPS FIX"
#define OSD_MSG_DISABLE_NAV_FIRST   "DISABLE NAVIGATION FIRST"
#define OSD_MSG_JUMP_WP_MISCONFIG   "JUMP WAYPOINT MISCONFIGURED"
#define OSD_MSG_MAG_NOT_CAL         "COMPASS NOT CALIBRATED"
#define OSD_MSG_ACC_NOT_CAL         "ACCELEROMETER NOT CALIBRATED"
#define OSD_MSG_DISARM_1ST          "DISABLE ARM SWITCH FIRST"
#define OSD_MSG_GYRO_FAILURE        "GYRO FAILURE"
#define OSD_MSG_ACC_FAIL            "ACCELEROMETER FAILURE"
#define OSD_MSG_MAG_FAIL            "COMPASS FAILURE"
#define OSD_MSG_BARO_FAIL           "BAROMETER FAILURE"
#define OSD_MSG_GPS_FAIL            "GPS FAILURE"
#define OSD_MSG_RANGEFINDER_FAIL    "RANGE FINDER FAILURE"
#define OSD_MSG_PITOT_FAIL          "PITOT METER FAILURE"
#define OSD_MSG_HW_FAIL             "HARDWARE FAILURE"
#define OSD_MSG_FS_EN               "FAILSAFE MODE ENABLED"
#define OSD_MSG_KILL_SW_EN          "KILLSWITCH MODE ENABLED"
#define OSD_MSG_NO_RC_LINK          "NO RC LINK"
#define OSD_MSG_THROTTLE_NOT_LOW    "THROTTLE IS NOT LOW"
#define OSD_MSG_ROLLPITCH_OFFCENTER "ROLLPITCH NOT CENTERED"
#define OSD_MSG_AUTOTRIM_ACTIVE     "AUTOTRIM IS ACTIVE"
#define OSD_MSG_NOT_ENOUGH_MEMORY   "NOT ENOUGH MEMORY"
#define OSD_MSG_INVALID_SETTING     "INVALID SETTING"
#define OSD_MSG_CLI_ACTIVE          "CLI IS ACTIVE"
#define OSD_MSG_PWM_INIT_ERROR      "PWM INIT ERROR"
#define OSD_MSG_NO_PREARM           "NO PREARM"
#define OSD_MSG_DSHOT_BEEPER        "MOTOR BEEPER ACTIVE"
#define OSD_MSG_RTH_FS              "(RTH)"
#define OSD_MSG_EMERG_LANDING_FS    "(EMERGENCY LANDING)"
#define OSD_MSG_MOVE_EXIT_FS        "!MOVE STICKS TO EXIT FS!"
#define OSD_MSG_STARTING_RTH        "STARTING RTH"
#define OSD_MSG_RTH_CLIMB           "ADJUSTING RTH ALTITUDE"
#define OSD_MSG_HEADING_HOME        "EN ROUTE TO HOME"
#define OSD_MSG_WP_FINISHED         "WP END>HOLDING POSITION"
#define OSD_MSG_PREPARE_NEXT_WP     "PREPARING FOR NEXT WAYPOINT"
#define OSD_MSG_ADJUSTING_WP_ALT    "ADJUSTING WP ALTITUDE"
#define OSD_MSG_MISSION_PLANNER     "(WP MISSION PLANNER)"
#define OSD_MSG_WP_RTH_CANCEL       "CANCEL WP TO EXIT RTH"
#define OSD_MSG_WP_MISSION_LOADED   "* MISSION LOADED *"
#define OSD_MSG_EMERG_LANDING       "EMERGENCY LANDING"
#define OSD_MSG_LANDING             "LANDING"
#define OSD_MSG_LOITERING_HOME      "LOITERING AROUND HOME"
#define OSD_MSG_HOVERING            "HOVERING"
#define OSD_MSG_LANDED              "LANDED"
#define OSD_MSG_PREPARING_LAND      "PREPARING TO LAND"
#define OSD_MSG_AUTOLAUNCH          "AUTOLAUNCH"
#define OSD_MSG_ALTITUDE_HOLD       "(ALTITUDE HOLD)"
#define OSD_MSG_AUTOTRIM            "(AUTOTRIM)"
#define OSD_MSG_AUTOTUNE            "(AUTOTUNE)"
#define OSD_MSG_AUTOTUNE_ACRO       "SWITCH TO ACRO"
#define OSD_MSG_HEADFREE            "(HEADFREE)"
#define OSD_MSG_NAV_SOARING         "(SOARING)"
#define OSD_MSG_UNABLE_ARM          "UNABLE TO ARM"

#if defined(USE_SAFE_HOME)
#define OSD_MSG_DIVERT_SAFEHOME     "DIVERTING TO SAFEHOME"
#define OSD_MSG_LOITERING_SAFEHOME  "LOITERING AROUND SAFEHOME"
#endif

typedef enum {
    OSD_RSSI_VALUE,
    OSD_MAIN_BATT_VOLTAGE,
    OSD_CROSSHAIRS,
    OSD_ARTIFICIAL_HORIZON,
    OSD_HORIZON_SIDEBARS,
    OSD_ONTIME,
    OSD_FLYTIME,
    OSD_FLYMODE,
    OSD_CRAFT_NAME,
    OSD_THROTTLE_POS,
    OSD_VTX_CHANNEL,
    OSD_CURRENT_DRAW,
    OSD_MAH_DRAWN,
    OSD_GPS_SPEED,
    OSD_GPS_SATS,
    OSD_ALTITUDE,
    OSD_ROLL_PIDS,
    OSD_PITCH_PIDS,
    OSD_YAW_PIDS,
    OSD_POWER,
    OSD_GPS_LON,
    OSD_GPS_LAT,
    OSD_HOME_DIR,
    OSD_HOME_DIST,
    OSD_HEADING,
    OSD_VARIO,
    OSD_VARIO_NUM,
    OSD_AIR_SPEED,
    OSD_ONTIME_FLYTIME,
    OSD_RTC_TIME,
    OSD_MESSAGES,
    OSD_GPS_HDOP,
    OSD_MAIN_BATT_CELL_VOLTAGE,
    OSD_THROTTLE_POS_AUTO_THR,
    OSD_HEADING_GRAPH,
    OSD_EFFICIENCY_MAH_PER_KM,
    OSD_WH_DRAWN,
    OSD_BATTERY_REMAINING_CAPACITY,
    OSD_BATTERY_REMAINING_PERCENT,
    OSD_EFFICIENCY_WH_PER_KM,
    OSD_TRIP_DIST,
    OSD_ATTITUDE_PITCH,
    OSD_ATTITUDE_ROLL,
    OSD_MAP_NORTH,
    OSD_MAP_TAKEOFF,
    OSD_RADAR,
    OSD_WIND_SPEED_HORIZONTAL,
    OSD_WIND_SPEED_VERTICAL,
    OSD_REMAINING_FLIGHT_TIME_BEFORE_RTH,
    OSD_REMAINING_DISTANCE_BEFORE_RTH,
    OSD_HOME_HEADING_ERROR,
    OSD_COURSE_HOLD_ERROR,
    OSD_COURSE_HOLD_ADJUSTMENT,
    OSD_SAG_COMPENSATED_MAIN_BATT_VOLTAGE,
    OSD_MAIN_BATT_SAG_COMPENSATED_CELL_VOLTAGE,
    OSD_POWER_SUPPLY_IMPEDANCE,
    OSD_LEVEL_PIDS,
    OSD_POS_XY_PIDS,
    OSD_POS_Z_PIDS,
    OSD_VEL_XY_PIDS,
    OSD_VEL_Z_PIDS,
    OSD_HEADING_P,
    OSD_BOARD_ALIGN_ROLL,
    OSD_BOARD_ALIGN_PITCH,
    OSD_RC_EXPO,
    OSD_RC_YAW_EXPO,
    OSD_THROTTLE_EXPO,
    OSD_PITCH_RATE,
    OSD_ROLL_RATE,
    OSD_YAW_RATE,
    OSD_MANUAL_RC_EXPO,
    OSD_MANUAL_RC_YAW_EXPO,
    OSD_MANUAL_PITCH_RATE,
    OSD_MANUAL_ROLL_RATE,
    OSD_MANUAL_YAW_RATE,
    OSD_NAV_FW_CRUISE_THR,
    OSD_NAV_FW_PITCH2THR,
    OSD_FW_MIN_THROTTLE_DOWN_PITCH_ANGLE,
    OSD_DEBUG, // Intentionally absent from configurator and CMS. Set it from CLI.
    OSD_FW_ALT_PID_OUTPUTS,
    OSD_FW_POS_PID_OUTPUTS,
    OSD_MC_VEL_X_PID_OUTPUTS,
    OSD_MC_VEL_Y_PID_OUTPUTS,
    OSD_MC_VEL_Z_PID_OUTPUTS,
    OSD_MC_POS_XYZ_P_OUTPUTS,
    OSD_3D_SPEED,
    OSD_IMU_TEMPERATURE,
    OSD_BARO_TEMPERATURE,
    OSD_TEMP_SENSOR_0_TEMPERATURE,
    OSD_TEMP_SENSOR_1_TEMPERATURE,
    OSD_TEMP_SENSOR_2_TEMPERATURE,
    OSD_TEMP_SENSOR_3_TEMPERATURE,
    OSD_TEMP_SENSOR_4_TEMPERATURE,
    OSD_TEMP_SENSOR_5_TEMPERATURE,
    OSD_TEMP_SENSOR_6_TEMPERATURE,
    OSD_TEMP_SENSOR_7_TEMPERATURE,
    OSD_ALTITUDE_MSL,
    OSD_PLUS_CODE,
    OSD_MAP_SCALE,
    OSD_MAP_REFERENCE,
    OSD_GFORCE,
    OSD_GFORCE_X,
    OSD_GFORCE_Y,
    OSD_GFORCE_Z,
    OSD_RC_SOURCE,
    OSD_VTX_POWER,
    OSD_ESC_RPM,
    OSD_ESC_TEMPERATURE,
    OSD_AZIMUTH,
    OSD_CRSF_RSSI_DBM,
    OSD_CRSF_LQ,
    OSD_CRSF_SNR_DB,
    OSD_CRSF_TX_POWER,
    OSD_GVAR_0,
    OSD_GVAR_1,
    OSD_GVAR_2,
    OSD_GVAR_3,
    OSD_TPA,
    OSD_NAV_FW_CONTROL_SMOOTHNESS,
    OSD_VERSION,
    OSD_RANGEFINDER,
    OSD_INFO_CYCLE,
    OSD_PLIMIT_REMAINING_BURST_TIME,
    OSD_PLIMIT_ACTIVE_CURRENT_LIMIT,
    OSD_PLIMIT_ACTIVE_POWER_LIMIT,
    OSD_GLIDESLOPE,
    OSD_GPS_MAX_SPEED,
    OSD_3D_MAX_SPEED,
    OSD_AIR_MAX_SPEED,
    OSD_ACTIVE_PROFILE,
    OSD_MISSION,
    OSD_ITEM_COUNT // MUST BE LAST
} osd_items_e;

typedef enum {
    OSD_UNIT_IMPERIAL,
    OSD_UNIT_METRIC,
    OSD_UNIT_METRIC_MPH, // Old UK units, all metric except speed in mph
    OSD_UNIT_UK, // Show everything in imperial, temperature in C
    OSD_UNIT_GA, // General Aviation: Knots, Nautical Miles, Feet, Degrees C

    OSD_UNIT_MAX = OSD_UNIT_GA,
} osd_unit_e;

typedef enum {
    OSD_STATS_ENERGY_UNIT_MAH,
    OSD_STATS_ENERGY_UNIT_WH,
} osd_stats_energy_unit_e;

typedef enum {
    OSD_STATS_MIN_VOLTAGE_UNIT_BATTERY,
    OSD_STATS_MIN_VOLTAGE_UNIT_CELL,
} osd_stats_min_voltage_unit_e;

typedef enum {
    OSD_CROSSHAIRS_STYLE_DEFAULT,
    OSD_CROSSHAIRS_STYLE_AIRCRAFT,
    OSD_CROSSHAIRS_STYLE_TYPE3,
    OSD_CROSSHAIRS_STYLE_TYPE4,
    OSD_CROSSHAIRS_STYLE_TYPE5,
    OSD_CROSSHAIRS_STYLE_TYPE6,
    OSD_CROSSHAIRS_STYLE_TYPE7,
} osd_crosshairs_style_e;

typedef enum {
    OSD_SIDEBAR_SCROLL_NONE,
    OSD_SIDEBAR_SCROLL_ALTITUDE,
    OSD_SIDEBAR_SCROLL_SPEED,
    OSD_SIDEBAR_SCROLL_HOME_DISTANCE,

    OSD_SIDEBAR_SCROLL_MAX = OSD_SIDEBAR_SCROLL_HOME_DISTANCE,
} osd_sidebar_scroll_e;

typedef enum {
    OSD_ALIGN_LEFT,
    OSD_ALIGN_RIGHT
} osd_alignment_e;

typedef enum {
    OSD_AHI_STYLE_DEFAULT,
    OSD_AHI_STYLE_LINE,
} osd_ahi_style_e;

typedef enum {
    OSD_CRSF_LQ_TYPE1,
    OSD_CRSF_LQ_TYPE2,
    OSD_CRSF_LQ_TYPE3
} osd_crsf_lq_format_e;

typedef struct osdLayoutsConfig_s {
    // Layouts
    uint16_t item_pos[OSD_LAYOUT_COUNT][OSD_ITEM_COUNT];
} osdLayoutsConfig_t;

PG_DECLARE(osdLayoutsConfig_t, osdLayoutsConfig);

typedef struct osdConfig_s {
    // Alarms
    uint8_t rssi_alarm; // rssi %
    uint16_t time_alarm; // fly minutes
    uint16_t alt_alarm; // positive altitude in m
    uint16_t dist_alarm; // home distance in m
    uint16_t neg_alt_alarm; // abs(negative altitude) in m
    uint8_t current_alarm; // current consumption in A
    int16_t imu_temp_alarm_min;
    int16_t imu_temp_alarm_max;
    int16_t esc_temp_alarm_min;
    int16_t esc_temp_alarm_max;
    float gforce_alarm;
    float gforce_axis_alarm_min;
    float gforce_axis_alarm_max;
#ifdef USE_SERIALRX_CRSF
    int8_t snr_alarm; //CRSF SNR alarm in dB
    int8_t link_quality_alarm;
    int16_t rssi_dbm_alarm; // in dBm
    int16_t rssi_dbm_max;  // Perfect RSSI. Set to High end of curve. RSSI at 100%
    int16_t rssi_dbm_min;   // Worst RSSI. Set to low end of curve or RX sensitivity level. RSSI at 0%
#endif
#ifdef USE_BARO
    int16_t baro_temp_alarm_min;
    int16_t baro_temp_alarm_max;
#endif
#ifdef USE_TEMPERATURE_SENSOR
    osd_alignment_e temp_label_align;
#endif
#ifdef USE_PITOT
    float airspeed_alarm_min;
    float airspeed_alarm_max;
#endif

    videoSystem_e video_system;
    uint8_t row_shiftdown;

    // Preferences
    uint8_t main_voltage_decimals;
    uint8_t ahi_reverse_roll;
    uint8_t ahi_max_pitch;
    uint8_t crosshairs_style; // from osd_crosshairs_style_e
    int8_t horizon_offset;
    int8_t camera_uptilt;
    bool ahi_camera_uptilt_comp;
    uint8_t camera_fov_h;
    uint8_t camera_fov_v;
    uint8_t hud_margin_h;
    uint8_t hud_margin_v;
    bool hud_homing;
    bool hud_homepoint;
    uint8_t hud_radar_disp;
    uint16_t hud_radar_range_min;
    uint16_t hud_radar_range_max;
    uint8_t hud_wp_disp;

    uint8_t left_sidebar_scroll; // from osd_sidebar_scroll_e
    uint8_t right_sidebar_scroll; // from osd_sidebar_scroll_e
    uint8_t sidebar_scroll_arrows;

    uint8_t units; // from osd_unit_e
    uint8_t stats_energy_unit; // from osd_stats_energy_unit_e
    uint8_t stats_min_voltage_unit; // from osd_stats_min_voltage_unit_e
    uint8_t stats_page_auto_swap_time;   // stats page auto swap interval time (seconds)

#ifdef USE_WIND_ESTIMATOR
    bool    estimations_wind_compensation; // use wind compensation for estimated remaining flight/distance
#endif

    uint8_t coordinate_digits;

    bool osd_failsafe_switch_layout;
    uint8_t plus_code_digits; // Number of digits to use in OSD_PLUS_CODE
    uint8_t plus_code_short;
    uint8_t ahi_style;
    uint8_t force_grid;                 // Force a pixel based OSD to use grid mode.
    uint8_t ahi_bordered;               // Only used by the AHI widget
    uint8_t ahi_width;                  // In pixels, only used by the AHI widget
    uint8_t ahi_height;                 // In pixels, only used by the AHI widget
    int8_t  ahi_vertical_offset;        // Offset from center in pixels. Positive moves the AHI down. Widget only.
    int8_t sidebar_horizontal_offset;   // Horizontal offset from default position. Units are grid slots for grid OSDs, pixels for pixel based OSDs. Positive values move sidebars closer to the edges.
    uint8_t left_sidebar_scroll_step;   // How many units each sidebar step represents. 0 means the default value for the scroll type.
    uint8_t right_sidebar_scroll_step;  // Same as left_sidebar_scroll_step, but for the right sidebar.
    bool osd_home_position_arm_screen;
    uint8_t pan_servo_index;            // Index of the pan servo used for home direction offset
    int8_t pan_servo_pwm2centideg;      // Centidegrees of servo rotation per us pwm
    uint8_t crsf_lq_format;
<<<<<<< HEAD
    uint16_t infocycle_interval_time;   // Info Cycle item display time interval (ms)
    uint8_t sidebar_height;             // sidebar height in rows, 0 turns off sidebars leaving only level indicator arrows
    uint8_t telemetry; 				    // use telemetry on displayed pixel line 0
=======
    uint16_t system_msg_display_time;   // system message display time for multiple messages (ms)
    uint8_t sidebar_height;             // sidebar height in rows, 0 turns off sidebars leaving only level indicator arrows
    uint8_t telemetry; 				    // use telemetry on displayed pixel line 0
    uint8_t esc_rpm_precision;          // Number of characters used for the RPM numbers.

>>>>>>> bd9bb984
} osdConfig_t;

PG_DECLARE(osdConfig_t, osdConfig);

typedef struct displayPort_s displayPort_t;
typedef struct displayCanvas_s displayCanvas_t;

void osdInit(displayPort_t *osdDisplayPort);
bool osdDisplayIsPAL(void);
void osdUpdate(timeUs_t currentTimeUs);
void osdStartFullRedraw(void);
// Sets a fixed OSD layout ignoring the RC input. Set it
// to -1 to disable the override. If layout is >= 0 and
// duration is > 0, the override is automatically cleared by
// the OSD after the given duration. Otherwise, the caller must
// explicitely remove it.
void osdOverrideLayout(int layout, timeMs_t duration);
// Returns the current current layout as well as wether its
// set by the user configuration (modes, etc..) or by overriding it.
int osdGetActiveLayout(bool *overridden);
bool osdItemIsFixed(osd_items_e item);

displayPort_t *osdGetDisplayPort(void);
displayCanvas_t *osdGetDisplayPortCanvas(void);

int16_t osdGetHeading(void);
int32_t osdGetAltitude(void);

void osdCrosshairPosition(uint8_t *x, uint8_t *y);
bool osdFormatCentiNumber(char *buff, int32_t centivalue, uint32_t scale, int maxDecimals, int maxScaledDecimals, int length);
void osdFormatAltitudeSymbol(char *buff, int32_t alt);
void osdFormatVelocityStr(char* buff, int32_t vel, bool _3D, bool _max);
// Returns a heading angle in degrees normalized to [0, 360).
int osdGetHeadingAngle(int angle);

/**
 * @brief Get the OSD system message
 * @param buff pointer to the message buffer
 * @param buff_size size of the buffer array
 * @param isCenteredText if true, centered text based on buff_size
 * @return osd text attributes (Blink, Inverted, Solid)
 */
textAttributes_t osdGetSystemMessage(char *buff, size_t buff_size, bool isCenteredText);<|MERGE_RESOLUTION|>--- conflicted
+++ resolved
@@ -29,7 +29,6 @@
 #endif
 #define OSD_LAYOUT_COUNT (OSD_ALTERNATE_LAYOUT_COUNT + 1)
 
-<<<<<<< HEAD
 // 0ivb yyyy yyxx xxxx
 // (infocycle)(visible)(blink)(yCoord)(xCoord)
 
@@ -37,16 +36,6 @@
 #define OSD_INFOCYCLE_FLAG  0x4000
 #define OSD_VISIBLE(x)      ((x) & OSD_VISIBLE_FLAG)
 #define OSD_INFOCYCLE(x)    ((x) & OSD_INFOCYCLE_FLAG)
-#define OSD_POS(x,y)        ((x) | ((y) << 5))
-#define OSD_X(x)            ((x) & 0x001F)
-#define OSD_Y(x)            (((x) >> 5) & 0x001F)
-#define OSD_POS_MAX         0x3FF
-=======
-// 00vb yyyy yyxx xxxx
-// (visible)(blink)(yCoord)(xCoord)
-
-#define OSD_VISIBLE_FLAG    0x2000
-#define OSD_VISIBLE(x)      ((x) & OSD_VISIBLE_FLAG)
 
 #define OSD_POS(x,y)        (((x) & 0x3F) | (((y) & 0x3F) << 6))
 #define OSD_X(x)            ((x) & 0x3F)
@@ -57,7 +46,6 @@
 #define OSD_VISIBLE_FLAG_SD 0x0800
 #define OSD_POS_SD(x,y)     (((x) & 0x1F) | (((y) & 0x1F) << 5))
 
->>>>>>> bd9bb984
 #define OSD_POS_MAX_CLI     (OSD_POS_MAX | OSD_VISIBLE_FLAG)
 
 #define OSD_HOMING_LIM_H1 6
@@ -416,17 +404,12 @@
     uint8_t pan_servo_index;            // Index of the pan servo used for home direction offset
     int8_t pan_servo_pwm2centideg;      // Centidegrees of servo rotation per us pwm
     uint8_t crsf_lq_format;
-<<<<<<< HEAD
-    uint16_t infocycle_interval_time;   // Info Cycle item display time interval (ms)
-    uint8_t sidebar_height;             // sidebar height in rows, 0 turns off sidebars leaving only level indicator arrows
-    uint8_t telemetry; 				    // use telemetry on displayed pixel line 0
-=======
     uint16_t system_msg_display_time;   // system message display time for multiple messages (ms)
     uint8_t sidebar_height;             // sidebar height in rows, 0 turns off sidebars leaving only level indicator arrows
     uint8_t telemetry; 				    // use telemetry on displayed pixel line 0
     uint8_t esc_rpm_precision;          // Number of characters used for the RPM numbers.
-
->>>>>>> bd9bb984
+    uint16_t infocycle_interval_time;   // Info Cycle item display time interval (ms)
+
 } osdConfig_t;
 
 PG_DECLARE(osdConfig_t, osdConfig);
