/*
 * This file is part of Cleanflight.
 *
 * Cleanflight is free software: you can redistribute it and/or modify
 * it under the terms of the GNU General Public License as published by
 * the Free Software Foundation, either version 3 of the License, or
 * (at your option) any later version.
 *
 * Cleanflight is distributed in the hope that it will be useful,
 * but WITHOUT ANY WARRANTY; without even the implied warranty of
 * MERCHANTABILITY or FITNESS FOR A PARTICULAR PURPOSE.  See the
 * GNU General Public License for more details.
 *
 * You should have received a copy of the GNU General Public License
 * along with Cleanflight.  If not, see <http://www.gnu.org/licenses/>.
 */

#pragma once

#include "common/time.h"

#include "config/parameter_group.h"

#include "drivers/osd.h"
#include "drivers/display.h"

#ifndef OSD_ALTERNATE_LAYOUT_COUNT
#define OSD_ALTERNATE_LAYOUT_COUNT 3
#endif
#define OSD_LAYOUT_COUNT (OSD_ALTERNATE_LAYOUT_COUNT + 1)

#define OSD_VISIBLE_FLAG    0x0800
#define OSD_VISIBLE(x)      ((x) & OSD_VISIBLE_FLAG)
#define OSD_POS(x,y)        ((x) | ((y) << 5))
#define OSD_X(x)            ((x) & 0x001F)
#define OSD_Y(x)            (((x) >> 5) & 0x001F)
#define OSD_POS_MAX         0x3FF
#define OSD_POS_MAX_CLI     (OSD_POS_MAX | OSD_VISIBLE_FLAG)

#define OSD_HOMING_LIM_H1 6
#define OSD_HOMING_LIM_H2 16
#define OSD_HOMING_LIM_H3 38
#define OSD_HOMING_LIM_V1 5
#define OSD_HOMING_LIM_V2 10
#define OSD_HOMING_LIM_V3 15

// Message defines to be use in OSD and/or telemetry exports
#define OSD_MSG_RC_RX_LINK_LOST     "!RC RX LINK LOST!"
#define OSD_MSG_TURN_ARM_SW_OFF     "TURN ARM SWITCH OFF"
#define OSD_MSG_DISABLED_BY_FS      "DISABLED BY FAILSAFE"
#define OSD_MSG_AIRCRAFT_UNLEVEL    "AIRCRAFT IS NOT LEVEL"
#define OSD_MSG_SENSORS_CAL         "SENSORS CALIBRATING"
#define OSD_MSG_SYS_OVERLOADED      "SYSTEM OVERLOADED"
#define OSD_MSG_WAITING_GPS_FIX     "WAITING FOR GPS FIX"
#define OSD_MSG_DISABLE_NAV_FIRST   "DISABLE NAVIGATION FIRST"
#define OSD_MSG_1ST_WP_TOO_FAR      "FIRST WAYPOINT IS TOO FAR"
#define OSD_MSG_JUMP_WP_MISCONFIG   "JUMP WAYPOINT MISCONFIGURED"
#define OSD_MSG_MAG_NOT_CAL         "COMPASS NOT CALIBRATED"
#define OSD_MSG_ACC_NOT_CAL         "ACCELEROMETER NOT CALIBRATED"
#define OSD_MSG_DISARM_1ST          "DISABLE ARM SWITCH FIRST"
#define OSD_MSG_GYRO_FAILURE        "GYRO FAILURE"
#define OSD_MSG_ACC_FAIL            "ACCELEROMETER FAILURE"
#define OSD_MSG_MAG_FAIL            "COMPASS FAILURE"
#define OSD_MSG_BARO_FAIL           "BAROMETER FAILURE"
#define OSD_MSG_GPS_FAIL            "GPS FAILURE"
#define OSD_MSG_RANGEFINDER_FAIL    "RANGE FINDER FAILURE"
#define OSD_MSG_PITOT_FAIL          "PITOT METER FAILURE"
#define OSD_MSG_HW_FAIL             "HARDWARE FAILURE"
#define OSD_MSG_FS_EN               "FAILSAFE MODE ENABLED"
#define OSD_MSG_KILL_SW_EN          "KILLSWITCH MODE ENABLED"
#define OSD_MSG_NO_RC_LINK          "NO RC LINK"
#define OSD_MSG_THROTTLE_NOT_LOW    "THROTTLE IS NOT LOW"
#define OSD_MSG_ROLLPITCH_OFFCENTER "ROLLPITCH NOT CENTERED"
#define OSD_MSG_AUTOTRIM_ACTIVE     "AUTOTRIM IS ACTIVE"
#define OSD_MSG_NOT_ENOUGH_MEMORY   "NOT ENOUGH MEMORY"
#define OSD_MSG_INVALID_SETTING     "INVALID SETTING"
#define OSD_MSG_CLI_ACTIVE          "CLI IS ACTIVE"
#define OSD_MSG_PWM_INIT_ERROR      "PWM INIT ERROR"
#define OSD_MSG_NO_PREARM           "NO PREARM"
#define OSD_MSG_DSHOT_BEEPER        "MOTOR BEEPER ACTIVE"
#define OSD_MSG_RTH_FS              "(RTH)"
#define OSD_MSG_EMERG_LANDING_FS    "(EMERGENCY LANDING)"
#define OSD_MSG_MOVE_EXIT_FS        "!MOVE STICKS TO EXIT FS!"
#define OSD_MSG_STARTING_RTH        "STARTING RTH"
#define OSD_MSG_RTH_CLIMB           "ADJUSTING RTH ALTITUDE"
#define OSD_MSG_HEADING_HOME        "EN ROUTE TO HOME"
#define OSD_MSG_HOLDING_WAYPOINT    "HOLDING WAYPOINT"
#define OSD_MSG_TO_WP               "TO WP"
#define OSD_MSG_PREPARE_NEXT_WP     "PREPARING FOR NEXT WAYPOINT"
#define OSD_MSG_WP_RTH_CANCEL       "CANCEL WP MODE TO EXIT RTH"
#define OSD_MSG_EMERG_LANDING       "EMERGENCY LANDING"
#define OSD_MSG_LANDING             "LANDING"
#define OSD_MSG_LOITERING_HOME      "LOITERING AROUND HOME"
#define OSD_MSG_HOVERING            "HOVERING"
#define OSD_MSG_LANDED              "LANDED"
#define OSD_MSG_PREPARING_LAND      "PREPARING TO LAND"
#define OSD_MSG_AUTOLAUNCH          "AUTOLAUNCH"
#define OSD_MSG_ALTITUDE_HOLD       "(ALTITUDE HOLD)"
#define OSD_MSG_AUTOTRIM            "(AUTOTRIM)"
#define OSD_MSG_AUTOTUNE            "(AUTOTUNE)"
#define OSD_MSG_HEADFREE            "(HEADFREE)"
#define OSD_MSG_UNABLE_ARM          "UNABLE TO ARM"

#if defined(USE_SAFE_HOME)
#define OSD_MSG_DIVERT_SAFEHOME     "DIVERTING TO SAFEHOME"
#define OSD_MSG_LOITERING_SAFEHOME  "LOITERING AROUND SAFEHOME"
#endif

typedef enum {
    OSD_RSSI_VALUE,
    OSD_MAIN_BATT_VOLTAGE,
    OSD_CROSSHAIRS,
    OSD_ARTIFICIAL_HORIZON,
    OSD_HORIZON_SIDEBARS,
    OSD_ONTIME,
    OSD_FLYTIME,
    OSD_FLYMODE,
    OSD_CRAFT_NAME,
    OSD_THROTTLE_POS,
    OSD_VTX_CHANNEL,
    OSD_CURRENT_DRAW,
    OSD_MAH_DRAWN,
    OSD_GPS_SPEED,
    OSD_GPS_SATS,
    OSD_ALTITUDE,
    OSD_ROLL_PIDS,
    OSD_PITCH_PIDS,
    OSD_YAW_PIDS,
    OSD_POWER,
    OSD_GPS_LON,
    OSD_GPS_LAT,
    OSD_HOME_DIR,
    OSD_HOME_DIST,
    OSD_HEADING,
    OSD_VARIO,
    OSD_VARIO_NUM,
    OSD_AIR_SPEED,
    OSD_ONTIME_FLYTIME,
    OSD_RTC_TIME,
    OSD_MESSAGES,
    OSD_GPS_HDOP,
    OSD_MAIN_BATT_CELL_VOLTAGE,
    OSD_THROTTLE_POS_AUTO_THR,
    OSD_HEADING_GRAPH,
    OSD_EFFICIENCY_MAH_PER_KM,
    OSD_WH_DRAWN,
    OSD_BATTERY_REMAINING_CAPACITY,
    OSD_BATTERY_REMAINING_PERCENT,
    OSD_EFFICIENCY_WH_PER_KM,
    OSD_TRIP_DIST,
    OSD_ATTITUDE_PITCH,
    OSD_ATTITUDE_ROLL,
    OSD_MAP_NORTH,
    OSD_MAP_TAKEOFF,
    OSD_RADAR,
    OSD_WIND_SPEED_HORIZONTAL,
    OSD_WIND_SPEED_VERTICAL,
    OSD_REMAINING_FLIGHT_TIME_BEFORE_RTH,
    OSD_REMAINING_DISTANCE_BEFORE_RTH,
    OSD_HOME_HEADING_ERROR,
    OSD_COURSE_HOLD_ERROR,
    OSD_COURSE_HOLD_ADJUSTMENT,
    OSD_SAG_COMPENSATED_MAIN_BATT_VOLTAGE,
    OSD_MAIN_BATT_SAG_COMPENSATED_CELL_VOLTAGE,
    OSD_POWER_SUPPLY_IMPEDANCE,
    OSD_LEVEL_PIDS,
    OSD_POS_XY_PIDS,
    OSD_POS_Z_PIDS,
    OSD_VEL_XY_PIDS,
    OSD_VEL_Z_PIDS,
    OSD_HEADING_P,
    OSD_BOARD_ALIGN_ROLL,
    OSD_BOARD_ALIGN_PITCH,
    OSD_RC_EXPO,
    OSD_RC_YAW_EXPO,
    OSD_THROTTLE_EXPO,
    OSD_PITCH_RATE,
    OSD_ROLL_RATE,
    OSD_YAW_RATE,
    OSD_MANUAL_RC_EXPO,
    OSD_MANUAL_RC_YAW_EXPO,
    OSD_MANUAL_PITCH_RATE,
    OSD_MANUAL_ROLL_RATE,
    OSD_MANUAL_YAW_RATE,
    OSD_NAV_FW_CRUISE_THR,
    OSD_NAV_FW_PITCH2THR,
    OSD_FW_MIN_THROTTLE_DOWN_PITCH_ANGLE,
    OSD_DEBUG, // Intentionally absent from configurator and CMS. Set it from CLI.
    OSD_FW_ALT_PID_OUTPUTS,
    OSD_FW_POS_PID_OUTPUTS,
    OSD_MC_VEL_X_PID_OUTPUTS,
    OSD_MC_VEL_Y_PID_OUTPUTS,
    OSD_MC_VEL_Z_PID_OUTPUTS,
    OSD_MC_POS_XYZ_P_OUTPUTS,
    OSD_3D_SPEED,
    OSD_IMU_TEMPERATURE,
    OSD_BARO_TEMPERATURE,
    OSD_TEMP_SENSOR_0_TEMPERATURE,
    OSD_TEMP_SENSOR_1_TEMPERATURE,
    OSD_TEMP_SENSOR_2_TEMPERATURE,
    OSD_TEMP_SENSOR_3_TEMPERATURE,
    OSD_TEMP_SENSOR_4_TEMPERATURE,
    OSD_TEMP_SENSOR_5_TEMPERATURE,
    OSD_TEMP_SENSOR_6_TEMPERATURE,
    OSD_TEMP_SENSOR_7_TEMPERATURE,
    OSD_ALTITUDE_MSL,
    OSD_PLUS_CODE,
    OSD_MAP_SCALE,
    OSD_MAP_REFERENCE,
    OSD_GFORCE,
    OSD_GFORCE_X,
    OSD_GFORCE_Y,
    OSD_GFORCE_Z,
    OSD_RC_SOURCE,
    OSD_VTX_POWER,
    OSD_ESC_RPM,
    OSD_ESC_TEMPERATURE,
    OSD_AZIMUTH,
    OSD_CRSF_RSSI_DBM,
    OSD_CRSF_LQ,
    OSD_CRSF_SNR_DB,
    OSD_CRSF_TX_POWER,
    OSD_GVAR_0,
    OSD_GVAR_1,
    OSD_GVAR_2,
    OSD_GVAR_3,
    OSD_TPA,
    OSD_NAV_FW_CONTROL_SMOOTHNESS,
    OSD_VERSION,
    OSD_RANGEFINDER,
<<<<<<< HEAD
    OSD_ADSB,    
=======
    OSD_PLIMIT_REMAINING_BURST_TIME,
    OSD_PLIMIT_ACTIVE_CURRENT_LIMIT,
    OSD_PLIMIT_ACTIVE_POWER_LIMIT,
>>>>>>> a3c6924d
    OSD_ITEM_COUNT // MUST BE LAST
} osd_items_e;

typedef enum {
    OSD_UNIT_IMPERIAL,
    OSD_UNIT_METRIC,
    OSD_UNIT_UK, // Show speed in mp/h, other values in metric

    OSD_UNIT_MAX = OSD_UNIT_UK,
} osd_unit_e;

typedef enum {
    OSD_STATS_ENERGY_UNIT_MAH,
    OSD_STATS_ENERGY_UNIT_WH,
} osd_stats_energy_unit_e;

typedef enum {
    OSD_STATS_MIN_VOLTAGE_UNIT_BATTERY,
    OSD_STATS_MIN_VOLTAGE_UNIT_CELL,
} osd_stats_min_voltage_unit_e;

typedef enum {
    OSD_CROSSHAIRS_STYLE_DEFAULT,
    OSD_CROSSHAIRS_STYLE_AIRCRAFT,
    OSD_CROSSHAIRS_STYLE_TYPE3,
    OSD_CROSSHAIRS_STYLE_TYPE4,
    OSD_CROSSHAIRS_STYLE_TYPE5,
    OSD_CROSSHAIRS_STYLE_TYPE6,
    OSD_CROSSHAIRS_STYLE_TYPE7,
} osd_crosshairs_style_e;

typedef enum {
    OSD_SIDEBAR_SCROLL_NONE,
    OSD_SIDEBAR_SCROLL_ALTITUDE,
    OSD_SIDEBAR_SCROLL_SPEED,
    OSD_SIDEBAR_SCROLL_HOME_DISTANCE,

    OSD_SIDEBAR_SCROLL_MAX = OSD_SIDEBAR_SCROLL_HOME_DISTANCE,
} osd_sidebar_scroll_e;

typedef enum {
    OSD_ALIGN_LEFT,
    OSD_ALIGN_RIGHT
} osd_alignment_e;

typedef enum {
    OSD_AHI_STYLE_DEFAULT,
    OSD_AHI_STYLE_LINE,
} osd_ahi_style_e;

typedef enum {
    OSD_CRSF_LQ_TYPE1,
    OSD_CRSF_LQ_TYPE2,
    OSD_CRSF_LQ_TYPE3
} osd_crsf_lq_format_e;

typedef struct osdLayoutsConfig_s {
    // Layouts
    uint16_t item_pos[OSD_LAYOUT_COUNT][OSD_ITEM_COUNT];
} osdLayoutsConfig_t;

PG_DECLARE(osdLayoutsConfig_t, osdLayoutsConfig);

typedef struct osdConfig_s {
    // Alarms
    uint8_t rssi_alarm; // rssi %
    uint16_t time_alarm; // fly minutes
    uint16_t alt_alarm; // positive altitude in m
    uint16_t dist_alarm; // home distance in m
    uint16_t neg_alt_alarm; // abs(negative altitude) in m
    uint8_t current_alarm; // current consumption in A
    uint16_t adsb_alarm; 
    int16_t imu_temp_alarm_min;
    int16_t imu_temp_alarm_max;
    int16_t esc_temp_alarm_min;
    int16_t esc_temp_alarm_max;
    float gforce_alarm;
    float gforce_axis_alarm_min;
    float gforce_axis_alarm_max;
#ifdef USE_SERIALRX_CRSF
    int8_t snr_alarm; //CRSF SNR alarm in dB
    int8_t link_quality_alarm;
#endif
#ifdef USE_BARO
    int16_t baro_temp_alarm_min;
    int16_t baro_temp_alarm_max;
#endif
#ifdef USE_TEMPERATURE_SENSOR
    osd_alignment_e temp_label_align;
#endif

    videoSystem_e video_system;
    uint8_t row_shiftdown;

    // Preferences
    uint8_t main_voltage_decimals;
    uint8_t ahi_reverse_roll;
    uint8_t ahi_max_pitch;
    uint8_t crosshairs_style; // from osd_crosshairs_style_e
    int8_t horizon_offset;
    int8_t camera_uptilt;
    uint8_t camera_fov_h;
    uint8_t camera_fov_v;
    uint8_t hud_margin_h;
    uint8_t hud_margin_v;
    bool hud_homing;
    bool hud_homepoint;
    uint8_t hud_radar_disp;
    uint16_t hud_radar_range_min;
    uint16_t hud_radar_range_max;
    uint16_t hud_radar_nearest;
    uint8_t hud_wp_disp;
    uint16_t adsb_range;
    uint8_t left_sidebar_scroll; // from osd_sidebar_scroll_e
    uint8_t right_sidebar_scroll; // from osd_sidebar_scroll_e
    uint8_t sidebar_scroll_arrows;

    uint8_t units; // from osd_unit_e
    uint8_t stats_energy_unit; // from osd_stats_energy_unit_e
    uint8_t stats_min_voltage_unit; // from osd_stats_min_voltage_unit_e

#ifdef USE_WIND_ESTIMATOR
    bool    estimations_wind_compensation; // use wind compensation for estimated remaining flight/distance
#endif

    uint8_t coordinate_digits;

    bool osd_failsafe_switch_layout;
    uint8_t plus_code_digits; // Number of digits to use in OSD_PLUS_CODE
    uint8_t plus_code_short;
    uint8_t ahi_style;
    uint8_t force_grid;                 // Force a pixel based OSD to use grid mode.
    uint8_t ahi_bordered;               // Only used by the AHI widget
    uint8_t ahi_width;                  // In pixels, only used by the AHI widget
    uint8_t ahi_height;                 // In pixels, only used by the AHI widget
    int8_t  ahi_vertical_offset;        // Offset from center in pixels. Positive moves the AHI down. Widget only.
    int8_t sidebar_horizontal_offset;   // Horizontal offset from default position. Units are grid slots for grid OSDs, pixels for pixel based OSDs. Positive values move sidebars closer to the edges.
    uint8_t left_sidebar_scroll_step;   // How many units each sidebar step represents. 0 means the default value for the scroll type.
    uint8_t right_sidebar_scroll_step;  // Same as left_sidebar_scroll_step, but for the right sidebar.
    bool osd_home_position_arm_screen;
    uint8_t pan_servo_index;            // Index of the pan servo used for home direction offset
    int8_t pan_servo_pwm2centideg;      // Centidegrees of servo rotation per us pwm
    uint8_t crsf_lq_format;
    uint8_t sidebar_height;             // sidebar height in rows, 0 turns off sidebars leaving only level indicator arrows
    uint8_t telemetry; 				    // use telemetry on displayed pixel line 0

} osdConfig_t;

PG_DECLARE(osdConfig_t, osdConfig);

typedef struct displayPort_s displayPort_t;
typedef struct displayCanvas_s displayCanvas_t;

void osdInit(displayPort_t *osdDisplayPort);
bool osdDisplayIsPAL(void);
void osdUpdate(timeUs_t currentTimeUs);
void osdStartFullRedraw(void);
// Sets a fixed OSD layout ignoring the RC input. Set it
// to -1 to disable the override. If layout is >= 0 and
// duration is > 0, the override is automatically cleared by
// the OSD after the given duration. Otherwise, the caller must
// explicitely remove it.
void osdOverrideLayout(int layout, timeMs_t duration);
// Returns the current current layout as well as wether its
// set by the user configuration (modes, etc..) or by overriding it.
int osdGetActiveLayout(bool *overridden);
bool osdItemIsFixed(osd_items_e item);

displayPort_t *osdGetDisplayPort(void);
displayCanvas_t *osdGetDisplayPortCanvas(void);

int16_t osdGetHeading(void);
int32_t osdGetAltitude(void);

void osdCrosshairPosition(uint8_t *x, uint8_t *y);
bool osdFormatCentiNumber(char *buff, int32_t centivalue, uint32_t scale, int maxDecimals, int maxScaledDecimals, int length);
void osdFormatAltitudeSymbol(char *buff, int32_t alt);
void osdFormatVelocityStr(char* buff, int32_t vel, bool _3D);
// Returns a heading angle in degrees normalized to [0, 360).
int osdGetHeadingAngle(int angle);

/**
 * @brief Get the OSD system message
 * @param buff pointer to the message buffer
 * @param buff_size size of the buffer array
 * @param isCenteredText if true, centered text based on buff_size
 * @return osd text attributes (Blink, Inverted, Solid)
 */
textAttributes_t osdGetSystemMessage(char *buff, size_t buff_size, bool isCenteredText);<|MERGE_RESOLUTION|>--- conflicted
+++ resolved
@@ -228,13 +228,9 @@
     OSD_NAV_FW_CONTROL_SMOOTHNESS,
     OSD_VERSION,
     OSD_RANGEFINDER,
-<<<<<<< HEAD
-    OSD_ADSB,    
-=======
     OSD_PLIMIT_REMAINING_BURST_TIME,
     OSD_PLIMIT_ACTIVE_CURRENT_LIMIT,
     OSD_PLIMIT_ACTIVE_POWER_LIMIT,
->>>>>>> a3c6924d
     OSD_ITEM_COUNT // MUST BE LAST
 } osd_items_e;
 
@@ -306,7 +302,6 @@
     uint16_t dist_alarm; // home distance in m
     uint16_t neg_alt_alarm; // abs(negative altitude) in m
     uint8_t current_alarm; // current consumption in A
-    uint16_t adsb_alarm; 
     int16_t imu_temp_alarm_min;
     int16_t imu_temp_alarm_max;
     int16_t esc_temp_alarm_min;
@@ -347,7 +342,7 @@
     uint16_t hud_radar_range_max;
     uint16_t hud_radar_nearest;
     uint8_t hud_wp_disp;
-    uint16_t adsb_range;
+
     uint8_t left_sidebar_scroll; // from osd_sidebar_scroll_e
     uint8_t right_sidebar_scroll; // from osd_sidebar_scroll_e
     uint8_t sidebar_scroll_arrows;
