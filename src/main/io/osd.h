--- conflicted
+++ resolved
@@ -230,13 +230,10 @@
     OSD_NAV_FW_CONTROL_SMOOTHNESS,
     OSD_VERSION,
     OSD_RANGEFINDER,
-<<<<<<< HEAD
     OSD_INFO_CYCLE,
-=======
     OSD_PLIMIT_REMAINING_BURST_TIME,
     OSD_PLIMIT_ACTIVE_CURRENT_LIMIT,
     OSD_PLIMIT_ACTIVE_POWER_LIMIT,
->>>>>>> 7ccf7a65
     OSD_ITEM_COUNT // MUST BE LAST
 } osd_items_e;
 
@@ -379,14 +376,9 @@
     uint8_t pan_servo_index;            // Index of the pan servo used for home direction offset
     int8_t pan_servo_pwm2centideg;      // Centidegrees of servo rotation per us pwm
     uint8_t crsf_lq_format;
-<<<<<<< HEAD
     uint16_t infocycle_interval_time;   // Info Cycle item display time interval (ms)
-    uint8_t telemetry; 				        // use telemetry on displayed pixel line 0
-=======
     uint8_t sidebar_height;             // sidebar height in rows, 0 turns off sidebars leaving only level indicator arrows
     uint8_t telemetry; 				    // use telemetry on displayed pixel line 0
->>>>>>> 7ccf7a65
-
 } osdConfig_t;
 
 PG_DECLARE(osdConfig_t, osdConfig);
