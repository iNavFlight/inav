--- conflicted
+++ resolved
@@ -71,13 +71,16 @@
   .weak  Reset_Handler
   .type  Reset_Handler, %function
 
-<<<<<<< HEAD
-
-Reset_Handler: 
-=======
 Reset_Handler:
->>>>>>> f2cf315a
   ldr   sp, =_estack      /* set stack pointer */
+
+  // Enable CCM
+  // RCC->AHB1ENR |= RCC_AHB1ENR_CCMDATARAMEN;
+  ldr     r0, =0x40023800       // RCC_BASE
+  ldr     r1, [r0, #0x30]       // AHB1ENR
+  orr     r1, r1, 0x00100000    // RCC_AHB1ENR_CCMDATARAMEN
+  str     r1, [r0, #0x30]
+  dsb
 
   // Check for bootloader reboot
   ldr r0, =0x2001FFFC         // mj666
@@ -105,12 +108,7 @@
   bcc  CopyDataInit
   ldr  r2, =_sbss
   b  LoopFillZerobss
-<<<<<<< HEAD
-
-/* Zero fill the bss segment. */ 
-=======
 /* Zero fill the bss segment. */
->>>>>>> f2cf315a
 FillZerobss:
   movs  r3, #0
   str  r3, [r2], #4
@@ -120,8 +118,6 @@
   cmp  r2, r3
   bcc  FillZerobss
 
-<<<<<<< HEAD
-=======
 /* Zero fill FASTRAM */
   ldr  r2, =__fastram_bss_start__
   b  LoopFillZeroFASTRAM
@@ -135,7 +131,6 @@
   cmp  r2, r3
   bcc  FillZeroFASTRAM
 
->>>>>>> f2cf315a
 /* Mark the heap and stack */
     ldr	r2, =_heap_stack_begin
     b	LoopMarkHeapStack
@@ -157,7 +152,6 @@
 
 /* Call the clock system intitialization function.*/
   bl  SystemInit
-
 
 /* Call the application entry point.*/
   bl  main
@@ -311,19 +305,11 @@
   .word     0                                 /* Reserved                     */
   .word     0                                 /* Reserved                     */
   .word     SAI2_IRQHandler                   /* SAI2                         */
-<<<<<<< HEAD
-  .word     QuadSPI_IRQHandler                /* QuadSPI                      */
-  .word     CEC_IRQHandler                    /* CEC                          */
-  .word     SPDIF_RX_IRQHandler               /* SPDIF RX                     */
-  .word     FMPI2C1_Event_IRQHandler          /* I2C 4 Event                  */
-  .word     FMPI2C1_Error_IRQHandler          /* I2C 4 Error                  */
-=======
   .word     QUADSPI_IRQHandler                /* QuadSPI                      */
   .word     CEC_IRQHandler                    /* CEC                          */
   .word     SPDIF_RX_IRQHandler               /* SPDIF RX                     */
   .word     FMPI2C1_Event_IRQHandler          /* FMPI2C 1 Event               */
   .word     FMPI2C1_Error_IRQHandler          /* FMPI2C 1 Error               */
->>>>>>> f2cf315a
 
 /*******************************************************************************
 *
@@ -428,11 +414,7 @@
    .weak      CAN1_SCE_IRQHandler
    .thumb_set CAN1_SCE_IRQHandler,Default_Handler
 
-<<<<<<< HEAD
-   .weak      EXTI9_5_IRQHandler   
-=======
    .weak      EXTI9_5_IRQHandler
->>>>>>> f2cf315a
    .thumb_set EXTI9_5_IRQHandler,Default_Handler
 
    .weak      TIM1_BRK_TIM9_IRQHandler
@@ -441,11 +423,7 @@
    .weak      TIM1_UP_TIM10_IRQHandler
    .thumb_set TIM1_UP_TIM10_IRQHandler,Default_Handler
 
-<<<<<<< HEAD
-   .weak      TIM1_TRG_COM_TIM11_IRQHandler      
-=======
    .weak      TIM1_TRG_COM_TIM11_IRQHandler
->>>>>>> f2cf315a
    .thumb_set TIM1_TRG_COM_TIM11_IRQHandler,Default_Handler
 
    .weak      TIM1_CC_IRQHandler
@@ -487,11 +465,7 @@
    .weak      USART3_IRQHandler
    .thumb_set USART3_IRQHandler,Default_Handler
 
-<<<<<<< HEAD
-   .weak      EXTI15_10_IRQHandler               
-=======
    .weak      EXTI15_10_IRQHandler
->>>>>>> f2cf315a
    .thumb_set EXTI15_10_IRQHandler,Default_Handler
 
    .weak      RTC_Alarm_IRQHandler
@@ -512,21 +486,13 @@
    .weak      TIM8_CC_IRQHandler
    .thumb_set TIM8_CC_IRQHandler,Default_Handler
 
-<<<<<<< HEAD
-   .weak      DMA1_Stream7_IRQHandler               
-=======
    .weak      DMA1_Stream7_IRQHandler
->>>>>>> f2cf315a
    .thumb_set DMA1_Stream7_IRQHandler,Default_Handler
 
    .weak      FMC_IRQHandler
    .thumb_set FMC_IRQHandler,Default_Handler
 
-<<<<<<< HEAD
-   .weak      SDIO_IRQHandler            
-=======
    .weak      SDIO_IRQHandler
->>>>>>> f2cf315a
    .thumb_set SDIO_IRQHandler,Default_Handler
 
    .weak      TIM5_IRQHandler
@@ -547,11 +513,7 @@
    .weak      TIM7_IRQHandler
    .thumb_set TIM7_IRQHandler,Default_Handler
 
-<<<<<<< HEAD
-   .weak      DMA2_Stream0_IRQHandler               
-=======
    .weak      DMA2_Stream0_IRQHandler
->>>>>>> f2cf315a
    .thumb_set DMA2_Stream0_IRQHandler,Default_Handler
 
    .weak      DMA2_Stream1_IRQHandler
@@ -578,11 +540,7 @@
    .weak      CAN2_SCE_IRQHandler
    .thumb_set CAN2_SCE_IRQHandler,Default_Handler
 
-<<<<<<< HEAD
-   .weak      OTG_FS_IRQHandler      
-=======
    .weak      OTG_FS_IRQHandler
->>>>>>> f2cf315a
    .thumb_set OTG_FS_IRQHandler,Default_Handler
 
    .weak      DMA2_Stream5_IRQHandler
@@ -618,13 +576,8 @@
    .weak      DCMI_IRQHandler
    .thumb_set DCMI_IRQHandler,Default_Handler
 
-<<<<<<< HEAD
-   .weak      FPU_IRQHandler                  
-   .thumb_set FPU_IRQHandler,Default_Handler  
-=======
    .weak      FPU_IRQHandler
    .thumb_set FPU_IRQHandler,Default_Handler
->>>>>>> f2cf315a
 
    .weak      SPI4_IRQHandler
    .thumb_set SPI4_IRQHandler,Default_Handler
@@ -635,13 +588,8 @@
    .weak      SAI2_IRQHandler
    .thumb_set SAI2_IRQHandler,Default_Handler
 
-<<<<<<< HEAD
-   .weak      QuadSPI_IRQHandler
-   .thumb_set QuadSPI_IRQHandler,Default_Handler
-=======
    .weak      QUADSPI_IRQHandler
    .thumb_set QUADSPI_IRQHandler,Default_Handler
->>>>>>> f2cf315a
 
    .weak      CEC_IRQHandler
    .thumb_set CEC_IRQHandler,Default_Handler
