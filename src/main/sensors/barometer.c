--- conflicted
+++ resolved
@@ -277,22 +277,7 @@
             if (baro.dev.start_ut) {
                 baro.dev.start_ut(&baro.dev);
             }
-<<<<<<< HEAD
-
-            baro.dev.calculate(&baro.dev, &baro.baroPressure, &baro.baroTemperature);
-
-            const timeMs_t now = millis();
-
-            // Check for changes in data values
-            if ((baro.baroLastPressure != baro.baroPressure) || (baro.baroLastTemperature != baro.baroTemperature)) {
-                baro.lastChangeMs = now;
-            }
-
-            baro.baroLastPressure = baro.baroPressure;
-            baro.baroLastTemperature = baro.baroTemperature;
-            baro.lastUpdateMs = now;
-
-=======
+
 #ifdef USE_SIMULATOR
             if (!ARMING_FLAG(SIMULATOR_MODE)) {
                 //output: baro.baroPressure, baro.baroTemperature
@@ -301,7 +286,17 @@
 #else
             baro.dev.calculate(&baro.dev, &baro.baroPressure, &baro.baroTemperature);
 #endif
->>>>>>> 3aaa9644
+
+            const timeMs_t now = millis();
+
+            // Check for changes in data values
+            if ((baro.baroLastPressure != baro.baroPressure) || (baro.baroLastTemperature != baro.baroTemperature)) {
+                baro.lastChangeMs = now;
+            }
+
+            baro.baroLastPressure = baro.baroPressure;
+            baro.baroLastTemperature = baro.baroTemperature;
+            baro.lastUpdateMs = now;
             state = BAROMETER_NEEDS_SAMPLES;
             return baro.dev.ut_delay;
         break;
