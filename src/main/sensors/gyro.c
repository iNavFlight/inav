--- conflicted
+++ resolved
@@ -465,27 +465,10 @@
 
         DEBUG_SET(DEBUG_GYRO, axis, lrintf(gyroADCf));
 
-<<<<<<< HEAD
-#ifdef USE_DYNAMIC_FILTERS
-        if (isDynamicFilterActive()) {
-            if (axis == FD_ROLL) {
-                DEBUG_SET(DEBUG_FFT, 0, lrintf(gyroADCf));
-                DEBUG_SET(DEBUG_FFT_FREQ, 3, lrintf(gyroADCf));
-            }
-        }
-#endif
-
-        if (axis < 2) {
-            DEBUG_SET(DEBUG_STAGE2, axis, lrintf(gyroADCf));
-        }
-
 #ifdef USE_RPM_FILTER
         gyroADCf = rpmFilterGyroApply(axis, gyroADCf);
 #endif
 
-#ifdef USE_GYRO_BIQUAD_RC_FIR2
-=======
->>>>>>> ca46d7ab
         gyroADCf = gyroFilterStage2ApplyFn(stage2Filter[axis], gyroADCf);
         gyroADCf = softLpfFilterApplyFn(softLpfFilter[axis], gyroADCf);
         gyroADCf = notchFilter1ApplyFn(notchFilter1[axis], gyroADCf);
