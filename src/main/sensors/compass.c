--- conflicted
+++ resolved
@@ -70,13 +70,7 @@
 
 static sensorCalibrationState_t calState;
 
-<<<<<<< HEAD
-#define COMPASS_UPDATE_FREQUENCY_10HZ   (1000 * 100)
-
 void updateCompass(flightDynamicsTrims_t *magZero, flightDynamicsTrims_t *magZeroHover)
-=======
-void updateCompass(flightDynamicsTrims_t *magZero)
->>>>>>> a43d7362
 {
     static uint32_t calStartedAt = 0;
     static int16_t magPrev[XYZ_AXIS_COUNT];
