--- conflicted
+++ resolved
@@ -216,13 +216,8 @@
         pitot.dev.calculate(&pitot.dev, &pitotPressureTmp, NULL);
 #ifdef USE_SIMULATOR
     	if (SIMULATOR_HAS_OPTION(HITL_AIRSPEED)) {
-<<<<<<< HEAD
             pitotPressureTmp = sq(simulatorData.airSpeed) * SSL_AIR_DENSITY / 20000.0f + SSL_AIR_PRESSURE;     
         }
-=======
-        	pitotPressureTmp = sq(simulatorData.airSpeed) * SSL_AIR_DENSITY / 20000.0f + SSL_AIR_PRESSURE;
-    	}
->>>>>>> fd59159f
 #endif
 #if defined(USE_PITOT_FAKE)
         if (pitotmeterConfig()->pitot_hardware == PITOT_FAKE) { 
@@ -255,16 +250,12 @@
 #ifdef USE_SIMULATOR
     	if (SIMULATOR_HAS_OPTION(HITL_AIRSPEED)) {
             pitot.airSpeed = simulatorData.airSpeed;
-    	}
+        }
 #endif
 #if defined(USE_PITOT_FAKE)
         if (pitotmeterConfig()->pitot_hardware == PITOT_FAKE) { 
             pitot.airSpeed = fakePitotGetAirspeed();
-<<<<<<< HEAD
-    	}
-=======
-    }
->>>>>>> fd59159f
+    }
 #endif
     }
 
