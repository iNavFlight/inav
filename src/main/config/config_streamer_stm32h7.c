--- conflicted
+++ resolved
@@ -46,47 +46,6 @@
         sector = (address - (FLASH_BASE + FLASH_BANK_SIZE)) / FLASH_SECTOR_SIZE;
     }
 
-<<<<<<< HEAD
-static uint32_t getFLASHBankForEEPROM(uint32_t address)
-{
-  if (address < (FLASH_BASE + FLASH_BANK_SIZE))
-  {
-    return FLASH_BANK_1;
-  }
-
-  return FLASH_BANK_2;
-}
-
-#if defined(STM32H7A3xx)
-#if defined STM32H7A3xxQ
-#define MAX_FLASH_SECTORS 64
-#else
-#define MAX_FLASH_SECTORS 128
-#endif
-
-static uint32_t getFLASHSectorForEEPROM(uint32_t address)
-{
-  uint32_t sector = 0;
-
-  if (address < (FLASH_BASE + FLASH_BANK_SIZE))
-  {
-    sector = (address - FLASH_BASE) / FLASH_SECTOR_SIZE;
-  }
-  else
-  {
-    sector = (address - (FLASH_BASE + FLASH_BANK_SIZE)) / FLASH_SECTOR_SIZE;
-  }
-
-  if(sector > MAX_FLASH_SECTORS)  {
-    failureMode(FAILURE_FLASH_WRITE_FAILED);
-  }
-
-  return sector;
-}
-
-#elif defined(STM32H743xx)
-
-=======
     if (sector > FLASH_SECTOR_TOTAL) {
         failureMode(FAILURE_FLASH_WRITE_FAILED);
     }
@@ -95,7 +54,6 @@
 }
 #elif defined(STM32H743xx)
 /* Sectors 0-7 of 128K each */
->>>>>>> fba00db8
 static uint32_t getFLASHSectorForEEPROM(uint32_t address)
 {
     if (address <= 0x0801FFFF)
@@ -141,30 +99,6 @@
         return c->err;
     }
 
-<<<<<<< HEAD
-    FLASH_EraseInitTypeDef EraseInitStruct = {
-        .TypeErase = FLASH_TYPEERASE_SECTORS,
-#ifndef STM32H7A3xx
-        .VoltageRange = FLASH_VOLTAGE_RANGE_3,  // 2.7-3.6V
-#endif
-        .NbSectors = 1,
-    };
-    EraseInitStruct.Sector = getFLASHSectorForEEPROM(c->address);
-    EraseInitStruct.Banks = getFLASHBankForEEPROM(c->address);
-
-    uint32_t SECTORError;
-    HAL_StatusTypeDef status =
-        HAL_FLASHEx_Erase(&EraseInitStruct, &SECTORError);
-    if (status != HAL_OK) {
-        return -1;
-    }
-
-    // On H7 HAL_FLASH_Program takes data address, not the raw word value
-    status = HAL_FLASH_Program(FLASH_TYPEPROGRAM_FLASHWORD, c->address, (uint32_t)buffer);
-    if (status != HAL_OK) {
-        return -2;
-    }
-=======
     if (c->address % FLASH_SECTOR_SIZE == 0) {
         FLASH_EraseInitTypeDef EraseInitStruct = {
             .TypeErase = FLASH_TYPEERASE_SECTORS,
@@ -181,7 +115,6 @@
              return -1;
          }
      }
->>>>>>> fba00db8
 
      // On H7 HAL_FLASH_Program takes data address, not the raw word value
      const HAL_StatusTypeDef status = HAL_FLASH_Program(FLASH_TYPEPROGRAM_FLASHWORD, c->address, (uint32_t)buffer);
