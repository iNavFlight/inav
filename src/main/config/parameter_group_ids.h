/*
 * This file is part of Cleanflight.
 *
 * Cleanflight is free software: you can redistribute it and/or modify
 * it under the terms of the GNU General Public License as published by
 * the Free Software Foundation, either version 3 of the License, or
 * (at your option) any later version.
 *
 * Cleanflight is distributed in the hope that it will be useful,
 * but WITHOUT ANY WARRANTY; without even the implied warranty of
 * MERCHANTABILITY or FITNESS FOR A PARTICULAR PURPOSE.  See the
 * GNU General Public License for more details.
 *
 * You should have received a copy of the GNU General Public License
 * along with Cleanflight.  If not, see <http://www.gnu.org/licenses/>.
 */

// FC configuration
#define PG_CF_START 1
#define PG_FAILSAFE_CONFIG 1
#define PG_BOARD_ALIGNMENT 2
// #define PG_GIMBAL_CONFIG 3 Not used since 2.0
#define PG_MOTOR_MIXER 4
#define PG_BLACKBOX_CONFIG 5
#define PG_MOTOR_CONFIG 6
//#define PG_SENSOR_SELECTION_CONFIG 7 -- NOT USED in iNav
//#define PG_SENSOR_ALIGNMENT_CONFIG 8 -- NOT USED in iNav
//#define PG_SENSOR_TRIMS 9 -- NOT USED in iNav
#define PG_GYRO_CONFIG 10
#define PG_BATTERY_PROFILES 11
#define PG_CONTROL_RATE_PROFILES 12
#define PG_SERIAL_CONFIG 13
#define PG_PID_PROFILE 14
//#define PG_GTUNE_CONFIG 15
#define PG_ARMING_CONFIG 16
//#define PG_TRANSPONDER_CONFIG 17
#define PG_SYSTEM_CONFIG 18
#define PG_FEATURE_CONFIG 19
#define PG_MIXER_CONFIG 20
#define PG_SERVO_MIXER 21
#define PG_IMU_CONFIG 22
//#define PG_PROFILE_SELECTION 23
#define PG_RX_CONFIG 24
#define PG_RC_CONTROLS_CONFIG 25
#define PG_MOTOR_3D_CONFIG 26
#define PG_LED_STRIP_CONFIG 27
//#define PG_COLOR_CONFIG 28
//#define PG_AIRPLANE_ALT_HOLD_CONFIG 29
#define PG_GPS_CONFIG 30
#define PG_TELEMETRY_CONFIG 31
//#define PG_FRSKY_TELEMETRY_CONFIG 32
//#define PG_HOTT_TELEMETRY_CONFIG 33
//#define PG_NAVIGATION_CONFIG 34
#define PG_ACCELEROMETER_CONFIG 35
//#define PG_RATE_PROFILE_SELECTION 36
//#define PG_ADJUSTMENT_PROFILE 37
#define PG_ADJUSTMENT_RANGE_CONFIG 37
#define PG_BAROMETER_CONFIG 38
//#define PG_THROTTLE_CORRECTION_CONFIG 39
#define PG_COMPASS_CONFIG 40
#define PG_MODE_ACTIVATION_PROFILE 41
//#define PG_SERVO_PROFILE 42
#define PG_SERVO_PARAMS 42
//#define PG_RX_FAILSAFE_CHANNEL_CONFIG 43
#define PG_RX_CHANNEL_RANGE_CONFIG 44
#define PG_BATTERY_METERS_CONFIG 45
//#define PG_MODE_COLOR_CONFIG 45
//#define PG_SPECIAL_COLOR_CONFIG 46
//#define PG_PILOT_CONFIG 47
//#define PG_MSP_SERVER_CONFIG 48
//#define PG_VOLTAGE_METER_CONFIG 49
//#define PG_AMPERAGE_METER_CONFIG 50
//#define PG_DEBUG_CONFIG 51
#define PG_SERVO_CONFIG 52
//#define PG_IBUS_TELEMETRY_CONFIG 53
#define PG_VTX_CONFIG 54
#define PG_ELERES_CONFIG 55
#define PG_TEMP_SENSOR_CONFIG 56
#define PG_CF_END 56

// Driver configuration
//#define PG_DRIVER_PWM_RX_CONFIG 100
//#define PG_DRIVER_FLASHCHIP_CONFIG 101

// cleanflight v2 specific parameter group ids start at 256
#define PG_VTX_SETTINGS_CONFIG 259

// iNav specific parameter group ids start at 1000
#define PG_INAV_START 1000
#define PG_PITOTMETER_CONFIG 1000
#define PG_POSITION_ESTIMATION_CONFIG 1001
#define PG_NAV_CONFIG 1002
#define PG_MODE_ACTIVATION_OPERATOR_CONFIG 1003
#define PG_OSD_CONFIG 1004
#define PG_BEEPER_CONFIG 1005
#define PG_RANGEFINDER_CONFIG 1006
#define PG_WAYPOINT_MISSION_STORAGE 1007
#define PG_PID_AUTOTUNE_CONFIG 1008
#define PG_STATS_CONFIG 1009
#define PG_ADC_CHANNEL_CONFIG 1010
#define PG_TIME_CONFIG 1011
#define PG_OPFLOW_CONFIG 1012
#define PG_DISPLAY_CONFIG 1013
#define PG_LIGHTS_CONFIG 1014
#define PG_PINIOBOX_CONFIG 1015
#define PG_LOGIC_CONDITIONS 1016
#define PG_LOG_CONFIG 1017
#define PG_RCDEVICE_CONFIG 1018
<<<<<<< HEAD
#define PG_HELI_CURVES_CONFIG 1019
#define PG_INAV_END 1019
=======
#define PG_GENERAL_SETTINGS 1019
#define PG_GLOBAL_FUNCTIONS 1020
#define PG_ESC_SENSOR_CONFIG 1021
#define PG_RPM_FILTER_CONFIG 1022
#define PG_INAV_END 1022
>>>>>>> 5079cbd4

// OSD configuration (subject to change)
//#define PG_OSD_FONT_CONFIG 2047
//#define PG_OSD_VIDEO_CONFIG 2046
//#define PG_OSD_ELEMENT_CONFIG 2045

// 4095 is currently the highest number that can be used for a PGN due to the top 4 bits of the 16 bit value being reserved for the version when the PG is stored in an EEPROM.
#define PG_RESERVED_FOR_TESTING_1 4095
#define PG_RESERVED_FOR_TESTING_2 4094
#define PG_RESERVED_FOR_TESTING_3 4093

#define PG_ID_INVALID   0
#define PG_ID_FIRST     PG_CF_START
#define PG_ID_LAST      PG_INAV_END
<|MERGE_RESOLUTION|>--- conflicted
+++ resolved
@@ -106,16 +106,12 @@
 #define PG_LOGIC_CONDITIONS 1016
 #define PG_LOG_CONFIG 1017
 #define PG_RCDEVICE_CONFIG 1018
-<<<<<<< HEAD
-#define PG_HELI_CURVES_CONFIG 1019
-#define PG_INAV_END 1019
-=======
 #define PG_GENERAL_SETTINGS 1019
 #define PG_GLOBAL_FUNCTIONS 1020
 #define PG_ESC_SENSOR_CONFIG 1021
 #define PG_RPM_FILTER_CONFIG 1022
-#define PG_INAV_END 1022
->>>>>>> 5079cbd4
+#define PG_HELI_CURVES_CONFIG 1023
+#define PG_INAV_END 1023
 
 // OSD configuration (subject to change)
 //#define PG_OSD_FONT_CONFIG 2047
