/*
 * This file is part of INAV.
 *
 * INAV is free software: you can redistribute it and/or modify
 * it under the terms of the GNU General Public License as published by
 * the Free Software Foundation, either version 3 of the License, or
 * (at your option) any later version.
 *
 * INAV is distributed in the hope that it will be useful,
 * but WITHOUT ANY WARRANTY; without even the implied warranty of
 * MERCHANTABILITY or FITNESS FOR A PARTICULAR PURPOSE.  See the
 * GNU General Public License for more details.
 *
 * You should have received a copy of the GNU General Public License
 * along with INAV.  If not, see <http://www.gnu.org/licenses/>.
 */

#include <stdint.h>

#include "platform.h"

#include "drivers/bus.h"
#include "drivers/io.h"
#include "drivers/pwm_mapping.h"
#include "drivers/timer.h"
#include "drivers/pinio.h"
#include "drivers/sensor.h"

<<<<<<< HEAD
BUSDEV_REGISTER_SPI_TAG(busdev_mpu6000,     DEVHW_MPU6000,      MPU6000_SPI_BUS,    MPU6000_CS_PIN,     MPU6000_EXTI_PIN, 0,   DEVFLAGS_NONE,  IMU_MPU6000_ALIGN);
BUSDEV_REGISTER_SPI_TAG(busdev_bmi270,      DEVHW_BMI270,       BMI270_SPI_BUS,     BMI270_CS_PIN,      BMI270_EXTI_PIN,  0,   DEVFLAGS_NONE,  IMU_BMI270_ALIGN);
=======
BUSDEV_REGISTER_SPI_TAG(busdev_mpu6000,     DEVHW_MPU6000,      MPU6000_SPI_BUS,    MPU6000_CS_PIN,     NONE, 0,   DEVFLAGS_NONE,  IMU_MPU6000_ALIGN);
BUSDEV_REGISTER_SPI_TAG(busdev_mpu6500,     DEVHW_MPU6500,      MPU6000_SPI_BUS,    MPU6500_CS_PIN,     NONE, 0,   DEVFLAGS_NONE,  IMU_MPU6500_ALIGN);
BUSDEV_REGISTER_SPI_TAG(busdev_bmi270,      DEVHW_BMI270,       BMI270_SPI_BUS,     BMI270_CS_PIN,      NONE,  1,   DEVFLAGS_NONE,  IMU_BMI270_ALIGN);
>>>>>>> 3aaa9644


timerHardware_t timerHardware[] = {
    DEF_TIM(TIM1, CH3, PA10, TIM_USE_PPM, 0, 0),    //PPM

    DEF_TIM(TIM8, CH1, PC6, TIM_USE_MC_MOTOR | TIM_USE_FW_MOTOR, 0, 1),        // S1   D(2, 2, 7) 
    DEF_TIM(TIM8, CH2, PC7, TIM_USE_MC_MOTOR | TIM_USE_FW_MOTOR, 0, 1),        // S2   D(2, 3, 7) 
    DEF_TIM(TIM8, CH3, PC8, TIM_USE_MC_MOTOR | TIM_USE_FW_MOTOR, 0, 1),        // S3   D(2, 4, 7) 
    DEF_TIM(TIM8, CH4, PC9, TIM_USE_MC_MOTOR | TIM_USE_FW_MOTOR, 0, 0),        // S4   D(2, 7, 7) 
    
    DEF_TIM(TIM3, CH3, PB0, TIM_USE_MC_MOTOR  |TIM_USE_FW_SERVO, 0, 0),        // S5   D(1, 7, 5)
    DEF_TIM(TIM3, CH4, PB1, TIM_USE_MC_MOTOR  |TIM_USE_FW_SERVO, 0, 0),        // S6   D(1, 2, 5)  
    DEF_TIM(TIM4, CH1, PB6, TIM_USE_MC_MOTOR  |TIM_USE_FW_SERVO, 0, 0),        // S7   D(1, 0, 2)  
    DEF_TIM(TIM4, CH2, PB7, TIM_USE_MC_MOTOR  |TIM_USE_FW_SERVO, 0, 0),        // S8   D(1, 3, 2)

    DEF_TIM(TIM2, CH1, PA0, TIM_USE_LED, 0, 0),    // LED_TRIP                   
};

const int timerHardwareCount = sizeof(timerHardware) / sizeof(timerHardware[0]);<|MERGE_RESOLUTION|>--- conflicted
+++ resolved
@@ -26,26 +26,20 @@
 #include "drivers/pinio.h"
 #include "drivers/sensor.h"
 
-<<<<<<< HEAD
+
 BUSDEV_REGISTER_SPI_TAG(busdev_mpu6000,     DEVHW_MPU6000,      MPU6000_SPI_BUS,    MPU6000_CS_PIN,     MPU6000_EXTI_PIN, 0,   DEVFLAGS_NONE,  IMU_MPU6000_ALIGN);
 BUSDEV_REGISTER_SPI_TAG(busdev_bmi270,      DEVHW_BMI270,       BMI270_SPI_BUS,     BMI270_CS_PIN,      BMI270_EXTI_PIN,  0,   DEVFLAGS_NONE,  IMU_BMI270_ALIGN);
-=======
-BUSDEV_REGISTER_SPI_TAG(busdev_mpu6000,     DEVHW_MPU6000,      MPU6000_SPI_BUS,    MPU6000_CS_PIN,     NONE, 0,   DEVFLAGS_NONE,  IMU_MPU6000_ALIGN);
-BUSDEV_REGISTER_SPI_TAG(busdev_mpu6500,     DEVHW_MPU6500,      MPU6000_SPI_BUS,    MPU6500_CS_PIN,     NONE, 0,   DEVFLAGS_NONE,  IMU_MPU6500_ALIGN);
-BUSDEV_REGISTER_SPI_TAG(busdev_bmi270,      DEVHW_BMI270,       BMI270_SPI_BUS,     BMI270_CS_PIN,      NONE,  1,   DEVFLAGS_NONE,  IMU_BMI270_ALIGN);
->>>>>>> 3aaa9644
-
 
 timerHardware_t timerHardware[] = {
     DEF_TIM(TIM1, CH3, PA10, TIM_USE_PPM, 0, 0),    //PPM
 
-    DEF_TIM(TIM8, CH1, PC6, TIM_USE_MC_MOTOR | TIM_USE_FW_MOTOR, 0, 1),        // S1   D(2, 2, 7) 
-    DEF_TIM(TIM8, CH2, PC7, TIM_USE_MC_MOTOR | TIM_USE_FW_MOTOR, 0, 1),        // S2   D(2, 3, 7) 
-    DEF_TIM(TIM8, CH3, PC8, TIM_USE_MC_MOTOR | TIM_USE_FW_MOTOR, 0, 1),        // S3   D(2, 4, 7) 
-    DEF_TIM(TIM8, CH4, PC9, TIM_USE_MC_MOTOR | TIM_USE_FW_MOTOR, 0, 0),        // S4   D(2, 7, 7) 
+    DEF_TIM(TIM3, CH1, PC6, TIM_USE_MC_MOTOR | TIM_USE_FW_MOTOR, 0, 0),        // S1   D(2, 2, 7) 
+    DEF_TIM(TIM3, CH2, PC7, TIM_USE_MC_MOTOR | TIM_USE_FW_MOTOR, 0, 0),        // S2   D(2, 3, 7) 
+    DEF_TIM(TIM3, CH3, PC8, TIM_USE_MC_MOTOR | TIM_USE_FW_MOTOR, 0, 0),        // S3   D(2, 4, 7) 
+    DEF_TIM(TIM3, CH4, PC9, TIM_USE_MC_MOTOR | TIM_USE_FW_MOTOR, 0, 0),        // S4   D(2, 7, 7) 
     
-    DEF_TIM(TIM3, CH3, PB0, TIM_USE_MC_MOTOR  |TIM_USE_FW_SERVO, 0, 0),        // S5   D(1, 7, 5)
-    DEF_TIM(TIM3, CH4, PB1, TIM_USE_MC_MOTOR  |TIM_USE_FW_SERVO, 0, 0),        // S6   D(1, 2, 5)  
+    DEF_TIM(TIM8, CH2N, PB0, TIM_USE_MC_MOTOR  |TIM_USE_FW_SERVO, 0, 0),        // S5   D(1, 7, 5)
+    DEF_TIM(TIM8, CH3N, PB1, TIM_USE_MC_MOTOR  |TIM_USE_FW_SERVO, 0, 0),        // S6   D(1, 2, 5)  
     DEF_TIM(TIM4, CH1, PB6, TIM_USE_MC_MOTOR  |TIM_USE_FW_SERVO, 0, 0),        // S7   D(1, 0, 2)  
     DEF_TIM(TIM4, CH2, PB7, TIM_USE_MC_MOTOR  |TIM_USE_FW_SERVO, 0, 0),        // S8   D(1, 3, 2)
 
