/*
 * This file is part of Cleanflight.
 *
 * Cleanflight is free software: you can redistribute it and/or modify
 * it under the terms of the GNU General Public License as published by
 * the Free Software Foundation, either version 3 of the License, or
 * (at your option) any later version.
 *
 * Cleanflight is distributed in the hope that it will be useful,
 * but WITHOUT ANY WARRANTY; without even the implied warranty of
 * MERCHANTABILITY or FITNESS FOR A PARTICULAR PURPOSE.  See the
 * GNU General Public License for more details.
 *
 * You should have received a copy of the GNU General Public License
 * along with Cleanflight.  If not, see <http://www.gnu.org/licenses/>.
 */

#pragma once

#if defined(STM32F7) || defined(STM32H7)
#define USE_ITCM_RAM
#endif

#ifdef USE_ITCM_RAM
#define FAST_CODE                   __attribute__((section(".tcm_code")))
#define NOINLINE                    __attribute__((noinline))
#else
#define FAST_CODE
#define NOINLINE
#endif

#if defined(STM32F3)
#define DYNAMIC_HEAP_SIZE   1024
#else
#define DYNAMIC_HEAP_SIZE   2048
#endif

#define I2C1_OVERCLOCK false
#define I2C2_OVERCLOCK false
#define USE_I2C_PULLUP          // Enable built-in pullups on all boards in case external ones are too week

#define USE_RX_PPM
#define USE_SERIAL_RX
#define USE_SERIALRX_SPEKTRUM   // Cheap and fairly common protocol
#define USE_SERIALRX_SBUS       // Very common protocol
#define USE_SERIALRX_IBUS       // Cheap FlySky & Turnigy receivers
#define USE_SERIALRX_FPORT
#define USE_SERIALRX_FPORT2

#define COMMON_DEFAULT_FEATURES (FEATURE_TX_PROF_SEL)

#if defined(STM32F3)
#define USE_UNDERCLOCK
//save flash for F3 targets
#define CLI_MINIMAL_VERBOSITY
#define SKIP_CLI_COMMAND_HELP
#define SKIP_CLI_RESOURCES
#endif

#if defined(STM32F4) || defined(STM32F7)
#define USE_SERVO_SBUS
#endif

#define USE_ADC_AVERAGING
#define USE_64BIT_TIME
#define USE_BLACKBOX
#define USE_GPS
#define USE_GPS_PROTO_UBLOX
#define USE_GPS_PROTO_MSP
#define USE_NAV
#define USE_TELEMETRY
#define USE_TELEMETRY_LTM
#define USE_TELEMETRY_FRSKY

#if defined(STM_FAST_TARGET)
#define SCHEDULER_DELAY_LIMIT           10
#else
#define SCHEDULER_DELAY_LIMIT           100
#endif

#if (MCU_FLASH_SIZE > 256)
#define USE_MR_BRAKING_MODE
#define USE_PITOT
#define USE_PITOT_ADC
#define USE_PITOT_VIRTUAL

#define USE_DYNAMIC_FILTERS
#define USE_GYRO_KALMAN
#define USE_EXTENDED_CMS_MENUS
#define USE_UAV_INTERCONNECT
#define USE_RX_UIB
#define USE_HOTT_TEXTMODE

// NAZA GPS support for F4+ only
#define USE_GPS_PROTO_NAZA

// Allow default rangefinders
#define USE_RANGEFINDER
#define USE_RANGEFINDER_MSP
#define USE_RANGEFINDER_BENEWAKE
#define USE_RANGEFINDER_VL53L0X
#define USE_RANGEFINDER_HCSR04_I2C

// Allow default optic flow boards
#define USE_OPFLOW
#define USE_OPFLOW_CXOF
#define USE_OPFLOW_MSP

// Allow default airspeed sensors
#define USE_PITOT
#define USE_PITOT_MS4525
#define USE_PITOT_MSP

#define USE_1WIRE
#define USE_1WIRE_DS2482

#define USE_TEMPERATURE_SENSOR
#define USE_TEMPERATURE_LM75
#define USE_TEMPERATURE_DS18B20

#define USE_MSP_DISPLAYPORT
#define USE_DASHBOARD
#define DASHBOARD_ARMED_BITMAP
#define USE_OLED_UG2864

#define USE_PWM_DRIVER_PCA9685

#define USE_TELEMETRY_SIM
#define USE_FRSKYOSD
#define USE_DJI_HD_OSD
#define USE_SMARTPORT_MASTER

#define NAV_NON_VOLATILE_WAYPOINT_CLI

#define NAV_AUTO_MAG_DECLINATION_PRECISE

#define USE_D_BOOST
#define USE_ANTIGRAVITY

#define USE_I2C_IO_EXPANDER

#define USE_SERIALRX_SRXL2     // Spektrum SRXL2 protocol
#define USE_TELEMETRY_SRXL
#define USE_SPEKTRUM_CMS_TELEMETRY
//#define USE_SPEKTRUM_VTX_CONTROL //Some functions from betaflight still not implemented
#define USE_SPEKTRUM_VTX_TELEMETRY

#define USE_VTX_COMMON

<<<<<<< HEAD
#define USE_SERIALRX_GHST
#define USE_TELEMETRY_GHST

#else // FLASH_SIZE < 256
=======
#else // MCU_FLASH_SIZE < 256
>>>>>>> 6bc50a5a
#define LOG_LEVEL_MAXIMUM LOG_LEVEL_ERROR
#endif

#if (MCU_FLASH_SIZE > 128)
#define NAV_FIXED_WING_LANDING
#define USE_SAFE_HOME
#define USE_AUTOTUNE_FIXED_WING
#define USE_LOG
#define USE_STATS
#define USE_CMS
#define CMS_MENU_OSD
#define USE_GPS_PROTO_NMEA
#define USE_GPS_PROTO_MTK
#define NAV_GPS_GLITCH_DETECTION
#define NAV_NON_VOLATILE_WAYPOINT_STORAGE
#define USE_TELEMETRY_HOTT
#define USE_TELEMETRY_IBUS
#define USE_TELEMETRY_MAVLINK
#define USE_TELEMETRY_SMARTPORT
#define USE_TELEMETRY_CRSF
#define USE_MSP_OVER_TELEMETRY
// These are rather exotic serial protocols
#define USE_RX_MSP
//#define USE_MSP_RC_OVERRIDE
#define USE_SERIALRX_SUMD
#define USE_SERIALRX_SUMH
#define USE_SERIALRX_XBUS
#define USE_SERIALRX_JETIEXBUS
#define USE_SERIALRX_CRSF
#define USE_PWM_SERVO_DRIVER
#define USE_SERIAL_PASSTHROUGH
#define NAV_MAX_WAYPOINTS       60
#define USE_RCDEVICE

//Enable VTX control
#define USE_VTX_CONTROL
#define USE_VTX_SMARTAUDIO
#define USE_VTX_TRAMP
#define USE_VTX_FFPV

#ifndef STM32F3 //F3 series does not have enoug RAM to support logic conditions
#define USE_PROGRAMMING_FRAMEWORK
#define USE_CLI_BATCH
#endif

//Enable DST calculations
#define RTC_AUTOMATIC_DST
// Wind estimator
#define USE_WIND_ESTIMATOR

#else // MCU_FLASH_SIZE < 128

#define SKIP_TASK_STATISTICS

#endif<|MERGE_RESOLUTION|>--- conflicted
+++ resolved
@@ -147,14 +147,10 @@
 
 #define USE_VTX_COMMON
 
-<<<<<<< HEAD
 #define USE_SERIALRX_GHST
 #define USE_TELEMETRY_GHST
 
-#else // FLASH_SIZE < 256
-=======
 #else // MCU_FLASH_SIZE < 256
->>>>>>> 6bc50a5a
 #define LOG_LEVEL_MAXIMUM LOG_LEVEL_ERROR
 #endif
 
