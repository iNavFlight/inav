/*
 * This file is part of Cleanflight.
 *
 * Cleanflight is free software: you can redistribute it and/or modify
 * it under the terms of the GNU General Public License as published by
 * the Free Software Foundation, either version 3 of the License, or
 * (at your option) any later version.
 *
 * Cleanflight is distributed in the hope that it will be useful,
 * but WITHOUT ANY WARRANTY; without even the implied warranty of
 * MERCHANTABILITY or FITNESS FOR A PARTICULAR PURPOSE.  See the
 * GNU General Public License for more details.
 *
 * You should have received a copy of the GNU General Public License
 * along with Cleanflight.  If not, see <http://www.gnu.org/licenses/>.
 */

#pragma once

#if defined(STM32F7) || defined(STM32H7)
#define USE_ITCM_RAM
#endif

#ifdef USE_ITCM_RAM
#define FAST_CODE                   __attribute__((section(".tcm_code")))
#define NOINLINE                    __attribute__((noinline))
#else
#define FAST_CODE
#define NOINLINE
#endif

#define DYNAMIC_HEAP_SIZE   2048

#define I2C1_OVERCLOCK false
#define I2C2_OVERCLOCK false
#define USE_I2C_PULLUP          // Enable built-in pullups on all boards in case external ones are too week

#define USE_SERIAL_RX
#define USE_SERIALRX_SPEKTRUM   // Cheap and fairly common protocol
#define USE_SERIALRX_SBUS       // Very common protocol
#define USE_SERIALRX_IBUS       // Cheap FlySky & Turnigy receivers
#define USE_SERIALRX_FPORT
#define USE_SERIALRX_FPORT2

//#define USE_DEV_TOOLS           // tools for dev use only. Undefine for release builds.

#define COMMON_DEFAULT_FEATURES (FEATURE_TX_PROF_SEL)

#define USE_SERVO_SBUS

#define USE_ADC_AVERAGING
#define USE_64BIT_TIME
#define USE_BLACKBOX
#define USE_GPS
#define USE_GPS_PROTO_UBLOX
#define USE_GPS_PROTO_MSP
#define USE_TELEMETRY
#define USE_TELEMETRY_LTM
#define USE_GPS_FIX_ESTIMATION

// This is the shortest period in microseconds that the scheduler will allow
#define SCHEDULER_DELAY_LIMIT           10

#if defined(MAG_I2C_BUS) || defined(VCM5883_I2C_BUS)
#define USE_MAG_VCM5883
#endif

#define USE_MR_BRAKING_MODE
#define USE_PITOT
#define USE_PITOT_ADC

#define USE_DYNAMIC_FILTERS
#define USE_GYRO_KALMAN
#define USE_SMITH_PREDICTOR
#define USE_RATE_DYNAMICS
#define USE_EXTENDED_CMS_MENUS

// Allow default rangefinders
#define USE_RANGEFINDER
#define USE_RANGEFINDER_MSP
#define USE_RANGEFINDER_BENEWAKE
#define USE_RANGEFINDER_VL53L0X
#define USE_RANGEFINDER_VL53L1X
#define USE_RANGEFINDER_US42
#define USE_RANGEFINDER_TOF10120_I2C
#define USE_RANGEFINDER_TERARANGER_EVO_I2C

// Allow default optic flow boards
#define USE_OPFLOW
#define USE_OPFLOW_CXOF
#define USE_OPFLOW_MSP

// Allow default airspeed sensors
#define USE_PITOT
#define USE_PITOT_MS4525
#define USE_PITOT_MSP
#define USE_PITOT_DLVR

#define USE_1WIRE
#define USE_1WIRE_DS2482

#define USE_TEMPERATURE_SENSOR
#define USE_TEMPERATURE_LM75
#define USE_TEMPERATURE_DS18B20

#define USE_MSP_DISPLAYPORT
#define USE_DASHBOARD
#define DASHBOARD_ARMED_BITMAP
#define USE_OLED_UG2864

#define USE_OSD
#define USE_FRSKYOSD
#define USE_DJI_HD_OSD
#define USE_MSP_OSD

#define NAV_NON_VOLATILE_WAYPOINT_CLI

#define NAV_AUTO_MAG_DECLINATION_PRECISE

#define USE_D_BOOST
#define USE_ANTIGRAVITY

#define USE_I2C_IO_EXPANDER

#define USE_TELEMETRY_SIM
#define USE_TELEMETRY_MAVLINK
#define USE_MSP_OVER_TELEMETRY

#define USE_SERIALRX_SRXL2     // Spektrum SRXL2 protocol
#define USE_SERIALRX_JETIEXBUS
#define USE_SERIALRX_MAVLINK
#define USE_TELEMETRY_SRXL
#define USE_SPEKTRUM_CMS_TELEMETRY
//#define USE_SPEKTRUM_VTX_CONTROL //Some functions from betaflight still not implemented
#define USE_SPEKTRUM_VTX_TELEMETRY

#define USE_VTX_COMMON

#define USE_SERIALRX_GHST
#define USE_TELEMETRY_GHST

#define USE_POWER_LIMITS

#define USE_SAFE_HOME
#define USE_FW_AUTOLAND
#define USE_AUTOTUNE_FIXED_WING
#define USE_LOG
#define USE_STATS
#define USE_CMS
#define CMS_MENU_OSD
#define NAV_NON_VOLATILE_WAYPOINT_STORAGE
#define USE_TELEMETRY_IBUS
#define USE_TELEMETRY_SMARTPORT
#define USE_TELEMETRY_CRSF
#define USE_TELEMETRY_JETIEXBUS
// These are rather exotic serial protocols
#define USE_RX_MSP
//#define USE_MSP_RC_OVERRIDE
#define USE_SERIALRX_CRSF
#define USE_SERIAL_PASSTHROUGH
#define NAV_MAX_WAYPOINTS       120
#define USE_RCDEVICE
#define USE_MULTI_MISSION
#define USE_MULTI_FUNCTIONS  // defines functions only, warnings always defined

//Enable VTX control
#define USE_VTX_CONTROL
#define USE_VTX_SMARTAUDIO
#define USE_VTX_TRAMP
#define USE_VTX_MSP

#define USE_PROGRAMMING_FRAMEWORK
#define USE_CLI_BATCH

//Enable DST calculations
#define RTC_AUTOMATIC_DST
// Wind estimator
#define USE_WIND_ESTIMATOR

#define USE_SIMULATOR
#define USE_PITOT_VIRTUAL
#define USE_FAKE_BATT_SENSOR

#define USE_CMS_FONT_PREVIEW

//ADSB RECEIVER
#ifdef USE_GPS
#define USE_ADSB
#define MAX_ADSB_VEHICLES               5
#define ADSB_LIMIT_CM                   6400000
#endif


//Designed to free space of F722 and F411 MCUs
#if (MCU_FLASH_SIZE > 512)
#define USE_VTX_FFPV
#define USE_SERIALRX_SUMD
#define USE_TELEMETRY_HOTT
#define USE_HOTT_TEXTMODE
#define USE_24CHANNELS
#define MAX_MIXER_PROFILE_COUNT 2
#define USE_SMARTPORT_MASTER
#elif !defined(STM32F7)
#define MAX_MIXER_PROFILE_COUNT 1
#endif
<<<<<<< HEAD
#define USE_EZ_TUNE

#ifdef STM32H7

#define USE_ADAPTIVE_FILTER

#endif
=======

#if (MCU_FLASH_SIZE <= 512)
    #define SKIP_CLI_COMMAND_HELP
    #undef USE_SERIALRX_SPEKTRUM
    #undef USE_TELEMETRY_SRXL
#endif

#define USE_EZ_TUNE
>>>>>>> d1a8469c
<|MERGE_RESOLUTION|>--- conflicted
+++ resolved
@@ -203,15 +203,6 @@
 #elif !defined(STM32F7)
 #define MAX_MIXER_PROFILE_COUNT 1
 #endif
-<<<<<<< HEAD
-#define USE_EZ_TUNE
-
-#ifdef STM32H7
-
-#define USE_ADAPTIVE_FILTER
-
-#endif
-=======
 
 #if (MCU_FLASH_SIZE <= 512)
     #define SKIP_CLI_COMMAND_HELP
@@ -220,4 +211,9 @@
 #endif
 
 #define USE_EZ_TUNE
->>>>>>> d1a8469c
+
+#ifdef STM32H7
+
+#define USE_ADAPTIVE_FILTER
+
+#endif