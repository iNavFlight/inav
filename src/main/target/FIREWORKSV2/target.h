/*
 * This file is part of INAV.
 *
 * This Source Code Form is subject to the terms of the Mozilla Public
 * License, v. 2.0. If a copy of the MPL was not distributed with this file,
 * You can obtain one at http://mozilla.org/MPL/2.0/.
 *
 * Alternatively, the contents of this file may be used under the terms
 * of the GNU General Public License Version 3, as described below:
 *
 * This file is free software: you may copy, redistribute and/or modify
 * it under the terms of the GNU General Public License as published by the
 * Free Software Foundation, either version 3 of the License, or (at your
 * option) any later version.
 *
 * This file is distributed in the hope that it will be useful, but
 * WITHOUT ANY WARRANTY; without even the implied warranty of
 * MERCHANTABILITY or FITNESS FOR A PARTICULAR PURPOSE. See the GNU General
 * Public License for more details.
 *
 * You should have received a copy of the GNU General Public License
 * along with this program. If not, see http://www.gnu.org/licenses/.
 */

#pragma once

#if defined(OMNIBUSF4V6)
#define TARGET_BOARD_IDENTIFIER "OBV6"
#else 
#define TARGET_BOARD_IDENTIFIER "FWX2"
#endif

<<<<<<< HEAD
#if defined(OMNIBUSF4V6)
#define USBD_PRODUCT_STRING "OmnibusF4 V6"
#else
#define USBD_PRODUCT_STRING "OmnibusF4 Fireworks V2"
#endif
=======
#define USBD_PRODUCT_STRING     "OMNIBUS F4 FWX V2"

#define USE_DSHOT

>>>>>>> db874aa4
// Status LED
#define LED0                    PA8

// Beeper
#define BEEPER                  PB4
#define BEEPER_INVERTED

// I2C
#define USE_I2C
#if defined(OMNIBUSF4V6)
#define USE_I2C_DEVICE_1
#define I2C1_SCL                PB8 // SCL PIN,alt MST8
#define I2C1_SDA                PB9 // SDA PIN,alt MST7
#define I2C_DEVICE              (I2CDEV_1)
#else
#define USE_I2C_DEVICE_2
#define I2C_DEVICE_2_SHARES_UART3
#endif

#define USE_EXTI
#define GYRO_INT_EXTI            PC8
// #define USE_MPU_DATA_READY_SIGNAL        // Not connected on FireworksV2

#define USE_GYRO
#define USE_ACC

#define USE_GYRO_MPU6500
#define USE_ACC_MPU6500

#if defined(OMNIBUSF4V6)
#define MPU6500_CS_PIN          PC14
#define MPU6500_SPI_BUS         BUS_SPI1
#define GYRO_MPU6500_ALIGN      CW0_DEG
#define ACC_MPU6500_ALIGN       CW0_DEG
#else
#define MPU6500_CS_PIN          PD2
#define MPU6500_SPI_BUS         BUS_SPI3
#define GYRO_MPU6500_ALIGN      CW180_DEG
#define ACC_MPU6500_ALIGN       CW180_DEG
#endif

// OmnibusF4 Nano v6 and OmnibusF4 V6 has a MPU6000
#define USE_GYRO_MPU6000
#define USE_ACC_MPU6000
#define MPU6000_CS_PIN          PA4
#define MPU6000_SPI_BUS         BUS_SPI1
#define GYRO_MPU6000_ALIGN      CW180_DEG
#define ACC_MPU6000_ALIGN       CW180_DEG

#define USE_MAG
#define MAG_I2C_BUS             BUS_I2C2
#define USE_MAG_HMC5883
#define USE_MAG_QMC5883
#define USE_MAG_IST8310
#define USE_MAG_MAG3110
#define USE_MAG_LIS3MDL

#define TEMPERATURE_I2C_BUS     BUS_I2C2

#define USE_BARO

#define USE_BARO_BMP280
#define BMP280_SPI_BUS        BUS_SPI3
#define BMP280_CS_PIN         PB3

#define PITOT_I2C_BUS           BUS_I2C2

#define USE_RANGEFINDER
#define RANGEFINDER_I2C_BUS     BUS_I2C2
#define USE_RANGEFINDER_HCSR04_I2C

#define USE_VCP
#define VBUS_SENSING_PIN        PC5
#define VBUS_SENSING_ENABLED

#define USE_UART1
#define UART1_RX_PIN            PA10
#define UART1_TX_PIN            PA9

#define USE_UART2
#define UART2_RX_PIN            NONE
#define UART2_TX_PIN            PA2

#define USE_UART3
#define UART3_RX_PIN            PB11
#define UART3_TX_PIN            PB10

#define USE_UART4
#define UART4_RX_PIN            PA1
#define UART4_TX_PIN            NONE

#define USE_UART6
#define UART6_RX_PIN            PC7
#define UART6_TX_PIN            PC6

#define USE_SOFTSERIAL1
#define SOFTSERIAL_1_RX_PIN     NONE
#define SOFTSERIAL_1_TX_PIN     PA9     // Clash with UART1_TX, needed for S.Port

#define SERIAL_PORT_COUNT       7       // VCP, USART1, USART2, USART3, USART4, USART6, SOFTSERIAL1

#define USE_SPI

#define USE_SPI_DEVICE_1
#define SPI1_NSS_PIN            PA4
#define SPI1_SCK_PIN            PA5
#define SPI1_MISO_PIN           PA6
#define SPI1_MOSI_PIN           PA7

#define USE_SPI_DEVICE_2
#define SPI2_NSS_PIN            PB12
#define SPI2_SCK_PIN            PB13
#define SPI2_MISO_PIN           PB14
#define SPI2_MOSI_PIN           PB15

#define USE_SPI_DEVICE_3
#define SPI3_NSS_PIN            PA15
#define SPI3_SCK_PIN            PC10
#define SPI3_MISO_PIN           PC11
#define SPI3_MOSI_PIN           PC12

#define USE_OSD
#define USE_MAX7456
#define MAX7456_SPI_BUS         BUS_SPI3
#define MAX7456_CS_PIN          PA15

#define ENABLE_BLACKBOX_LOGGING_ON_SPIFLASH_BY_DEFAULT
#define M25P16_CS_PIN           PB12
#define M25P16_SPI_BUS          BUS_SPI2
#define USE_FLASHFS
#define USE_FLASH_M25P16

#define USE_ADC
#define ADC_CHANNEL_1_PIN               PC1
#define ADC_CHANNEL_2_PIN               PC2
#define ADC_CHANNEL_3_PIN               PA0

#define CURRENT_METER_ADC_CHANNEL       ADC_CHN_1
#define VBAT_ADC_CHANNEL                ADC_CHN_2
#define RSSI_ADC_CHANNEL                ADC_CHN_3

#define SENSORS_SET (SENSOR_ACC | SENSOR_BARO)

#define USE_LED_STRIP
#define WS2811_PIN                      PB6
#define WS2811_DMA_HANDLER_IDENTIFER    DMA1_ST0_HANDLER
#define WS2811_DMA_STREAM               DMA1_Stream0
#define WS2811_DMA_CHANNEL              DMA_Channel_2

#define DEFAULT_FEATURES                (FEATURE_TX_PROF_SEL | FEATURE_BLACKBOX | FEATURE_VBAT | FEATURE_OSD | FEATURE_CURRENT_METER | FEATURE_SOFTSERIAL | FEATURE_TELEMETRY)
#define DEFAULT_RX_TYPE                 RX_TYPE_SERIAL
#define SERIALRX_PROVIDER               SERIALRX_SBUS
#define DISABLE_RX_PWM_FEATURE

#define TELEMETRY_UART                  SERIAL_PORT_SOFTSERIAL1
#define SERIALRX_UART                   SERIAL_PORT_USART1
#define SMARTAUDIO_UART                 SERIAL_PORT_USART4

<<<<<<< HEAD
#define TARGET_CONFIG
#if !defined(OMNIBUSF4V6)
=======
>>>>>>> db874aa4
#define CURRENT_METER_SCALE             175
#define CURRENT_METER_OFFSET            326
#endif

#define USE_SERIAL_4WAY_BLHELI_INTERFACE

// Number of available PWM outputs
#define MAX_PWM_OUTPUT_PORTS    4
#define TARGET_MOTOR_COUNT      4

#define TARGET_IO_PORTA         0xffff
#define TARGET_IO_PORTB         0xffff
#define TARGET_IO_PORTC         0xffff
#define TARGET_IO_PORTD         0xffff

#define PCA9685_I2C_BUS         BUS_I2C2<|MERGE_RESOLUTION|>--- conflicted
+++ resolved
@@ -30,18 +30,14 @@
 #define TARGET_BOARD_IDENTIFIER "FWX2"
 #endif
 
-<<<<<<< HEAD
 #if defined(OMNIBUSF4V6)
 #define USBD_PRODUCT_STRING "OmnibusF4 V6"
 #else
-#define USBD_PRODUCT_STRING "OmnibusF4 Fireworks V2"
-#endif
-=======
-#define USBD_PRODUCT_STRING     "OMNIBUS F4 FWX V2"
+#define USBD_PRODUCT_STRING "OMNIBUS F4 FWX V2"
+#endif
 
 #define USE_DSHOT
 
->>>>>>> db874aa4
 // Status LED
 #define LED0                    PA8
 
@@ -200,11 +196,10 @@
 #define SERIALRX_UART                   SERIAL_PORT_USART1
 #define SMARTAUDIO_UART                 SERIAL_PORT_USART4
 
-<<<<<<< HEAD
 #define TARGET_CONFIG
+
+//Default values for OmnibusF4V6,calib values for FireworksV2
 #if !defined(OMNIBUSF4V6)
-=======
->>>>>>> db874aa4
 #define CURRENT_METER_SCALE             175
 #define CURRENT_METER_OFFSET            326
 #endif
