--- conflicted
+++ resolved
@@ -119,14 +119,8 @@
 #define USE_MAG_LIS3MDL
 #define USE_MAG_VCM5883
 
-<<<<<<< HEAD
-#define TEMPERATURE_I2C_BUS BUS_I2C1
-#define BNO055_I2C_BUS BUS_I2C1
-#define PITOT_I2C_BUS BUS_I2C1
-=======
 #define TEMPERATURE_I2C_BUS     BUS_I2C1
 #define PITOT_I2C_BUS           BUS_I2C1
->>>>>>> d436e458
 
 #define USE_RANGEFINDER
 #define RANGEFINDER_I2C_BUS BUS_I2C1
