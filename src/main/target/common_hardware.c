--- conflicted
+++ resolved
@@ -228,8 +228,6 @@
     BUSDEV_REGISTER_I2C(busdev_ug2864,      DEVHW_UG2864,       UG2864_I2C_BUS,     0x3C,               NONE,           DEVFLAGS_NONE);
 #endif
 
-<<<<<<< HEAD
-=======
 #if defined(USE_PMW_SERVO_DRIVER)
     #if defined(USE_PWM_DRIVER_PCA9685) && defined(USE_I2C)
         #if !defined(PCA9685_I2C_BUS)
@@ -238,6 +236,5 @@
         BUSDEV_REGISTER_I2C(busdev_pca9685,      DEVHW_PCA9685,       PCA9685_I2C_BUS,     0x40,               NONE,           DEVFLAGS_NONE);
     #endif
 #endif
->>>>>>> f2cf315a
 
 #endif  // USE_TARGET_HARDWARE_DESCRIPTORS