/*
* This file is part of Cleanflight.
*
* Cleanflight is free software: you can redistribute it and/or modify
* it under the terms of the GNU General Public License as published by
* the Free Software Foundation, either version 3 of the License, or
* (at your option) any later version.
*
* Cleanflight is distributed in the hope that it will be useful,
* but WITHOUT ANY WARRANTY; without even the implied warranty of
* MERCHANTABILITY or FITNESS FOR A PARTICULAR PURPOSE.  See the
* GNU General Public License for more details.
*
* You should have received a copy of the GNU General Public License
* along with Cleanflight.  If not, see <http://www.gnu.org/licenses/>.
*/

#include <stdint.h>

#include "platform.h"

#include "drivers/bus.h"
#include "drivers/io.h"
#include "drivers/pwm_mapping.h"
#include "drivers/timer.h"

const timerHardware_t timerHardware[] = {
<<<<<<< HEAD
    DEF_TIM(TIM5, CH4, PA3, TIM_USE_PPM,                         0, 0),   // PPM

    DEF_TIM(TIM3, CH1, PC6, TIM_USE_MC_MOTOR | TIM_USE_FW_MOTOR, 0, 0),   // S1 DMA1_ST4
    DEF_TIM(TIM8, CH2, PC7, TIM_USE_MC_MOTOR | TIM_USE_FW_SERVO, 0, 0),   // S2 DMA2_ST3
    DEF_TIM(TIM8, CH3, PC8, TIM_USE_MC_MOTOR | TIM_USE_FW_SERVO, 0, 1),   // S3 DMA2_ST2
    DEF_TIM(TIM8, CH4, PC9, TIM_USE_MC_MOTOR | TIM_USE_FW_SERVO, 0, 0),   // S4 DMA2_ST7

    DEF_TIM(TIM3, CH4, PB1, TIM_USE_MC_MOTOR | TIM_USE_FW_MOTOR, 0, 0),   // S5 DMA1_ST2
#ifdef MATEKF722_HEXSERVO
    DEF_TIM(TIM1, CH1, PA8, TIM_USE_MC_MOTOR | TIM_USE_FW_SERVO, 0, 0),  // S6 DMA2_ST6
#else
    DEF_TIM(TIM1, CH1, PA8, TIM_USE_MC_MOTOR | TIM_USE_MC_SERVO | TIM_USE_FW_SERVO, 0, 0),  // S6 DMA2_ST6
#endif
    DEF_TIM(TIM4, CH3, PB8, TIM_USE_MC_SERVO | TIM_USE_FW_SERVO, 0, 0),  // S7 DMA1_ST7

    // DEF_TIM(TIM5, CH3, PA2, TIM_USE_ANY, 0, 0),  // TX2/S8  DMA1_ST0

    DEF_TIM(TIM2, CH1, PA15, TIM_USE_LED, 0, 0),  // LED STRIP  DMA1_ST5
=======
    DEF_TIM(TIM5, CH4, PA3, TIM_USE_PPM,                         0, 0),                     // PPM

    DEF_TIM(TIM3, CH1, PC6, TIM_USE_MC_MOTOR | TIM_USE_FW_MOTOR, 0, 0),                     // S1 D(1, 4, 5)
    DEF_TIM(TIM8, CH2, PC7, TIM_USE_MC_MOTOR | TIM_USE_FW_SERVO, 0, 0),                     // S2 D(2, 3, 7)
    DEF_TIM(TIM8, CH3, PC8, TIM_USE_MC_MOTOR | TIM_USE_FW_SERVO, 0, 0),                     // S3 D(2, 4, 7)
    DEF_TIM(TIM8, CH4, PC9, TIM_USE_MC_MOTOR | TIM_USE_FW_SERVO, 0, 0),                     // S4 D(2, 7, 7)

    DEF_TIM(TIM3, CH4, PB1, TIM_USE_MC_MOTOR | TIM_USE_FW_MOTOR, 0, 0),                     // S5 DMA1_ST2
#ifdef MATEKF722_HEXSERVO
    DEF_TIM(TIM1, CH1, PA8, TIM_USE_MC_MOTOR | TIM_USE_FW_SERVO, 0, 0),                     // S6 DMA2_ST6
#else
    DEF_TIM(TIM1, CH1, PA8, TIM_USE_MC_MOTOR | TIM_USE_MC_SERVO | TIM_USE_FW_SERVO, 0, 0),  // S6 DMA2_ST6
#endif
    DEF_TIM(TIM4, CH3, PB8, TIM_USE_MC_SERVO | TIM_USE_FW_SERVO, 0, 0),                     // S7 DMA1_ST7

    // DEF_TIM(TIM5, CH3, PA2, TIM_USE_ANY, 0, 0),                                           // TX2/S8  DMA1_ST0

    DEF_TIM(TIM2, CH1, PA15, TIM_USE_LED, 0, 0),                                            // LED STRIP  D(1, 5, 3)
>>>>>>> ede4a790
};

const int timerHardwareCount = sizeof(timerHardware) / sizeof(timerHardware[0]);<|MERGE_RESOLUTION|>--- conflicted
+++ resolved
@@ -25,26 +25,6 @@
 #include "drivers/timer.h"
 
 const timerHardware_t timerHardware[] = {
-<<<<<<< HEAD
-    DEF_TIM(TIM5, CH4, PA3, TIM_USE_PPM,                         0, 0),   // PPM
-
-    DEF_TIM(TIM3, CH1, PC6, TIM_USE_MC_MOTOR | TIM_USE_FW_MOTOR, 0, 0),   // S1 DMA1_ST4
-    DEF_TIM(TIM8, CH2, PC7, TIM_USE_MC_MOTOR | TIM_USE_FW_SERVO, 0, 0),   // S2 DMA2_ST3
-    DEF_TIM(TIM8, CH3, PC8, TIM_USE_MC_MOTOR | TIM_USE_FW_SERVO, 0, 1),   // S3 DMA2_ST2
-    DEF_TIM(TIM8, CH4, PC9, TIM_USE_MC_MOTOR | TIM_USE_FW_SERVO, 0, 0),   // S4 DMA2_ST7
-
-    DEF_TIM(TIM3, CH4, PB1, TIM_USE_MC_MOTOR | TIM_USE_FW_MOTOR, 0, 0),   // S5 DMA1_ST2
-#ifdef MATEKF722_HEXSERVO
-    DEF_TIM(TIM1, CH1, PA8, TIM_USE_MC_MOTOR | TIM_USE_FW_SERVO, 0, 0),  // S6 DMA2_ST6
-#else
-    DEF_TIM(TIM1, CH1, PA8, TIM_USE_MC_MOTOR | TIM_USE_MC_SERVO | TIM_USE_FW_SERVO, 0, 0),  // S6 DMA2_ST6
-#endif
-    DEF_TIM(TIM4, CH3, PB8, TIM_USE_MC_SERVO | TIM_USE_FW_SERVO, 0, 0),  // S7 DMA1_ST7
-
-    // DEF_TIM(TIM5, CH3, PA2, TIM_USE_ANY, 0, 0),  // TX2/S8  DMA1_ST0
-
-    DEF_TIM(TIM2, CH1, PA15, TIM_USE_LED, 0, 0),  // LED STRIP  DMA1_ST5
-=======
     DEF_TIM(TIM5, CH4, PA3, TIM_USE_PPM,                         0, 0),                     // PPM
 
     DEF_TIM(TIM3, CH1, PC6, TIM_USE_MC_MOTOR | TIM_USE_FW_MOTOR, 0, 0),                     // S1 D(1, 4, 5)
@@ -63,7 +43,6 @@
     // DEF_TIM(TIM5, CH3, PA2, TIM_USE_ANY, 0, 0),                                           // TX2/S8  DMA1_ST0
 
     DEF_TIM(TIM2, CH1, PA15, TIM_USE_LED, 0, 0),                                            // LED STRIP  D(1, 5, 3)
->>>>>>> ede4a790
 };
 
 const int timerHardwareCount = sizeof(timerHardware) / sizeof(timerHardware[0]);