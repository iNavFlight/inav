/*
 * This file is part of Cleanflight.
 *
 * Cleanflight is free software: you can redistribute it and/or modify
 * it under the terms of the GNU General Public License as published by
 * the Free Software Foundation, either version 3 of the License, or
 * (at your option) any later version.
 *
 * Cleanflight is distributed in the hope that it will be useful,
 * but WITHOUT ANY WARRANTY; without even the implied warranty of
 * MERCHANTABILITY or FITNESS FOR A PARTICULAR PURPOSE.  See the
 * GNU General Public License for more details.
 *
 * You should have received a copy of the GNU General Public License
 * along with Cleanflight.  If not, see <http://www.gnu.org/licenses/>.
 */

#include <stdint.h>

#include <platform.h>
#include "drivers/io.h"

#include "drivers/timer.h"
#include "drivers/dma.h"

const timerHardware_t timerHardware[USABLE_TIMER_CHANNEL_COUNT] = {

<<<<<<< HEAD
    { TIM2,  IO_TAG(PB3),  TIM_Channel_2, TIM2_IRQn,    TIM_USE_PPM,   0, GPIO_AF_1, NULL, 0 }, // PPM IN
    { TIM3,  IO_TAG(PB0),  TIM_Channel_3, TIM3_IRQn,    TIM_USE_PWM,   0, GPIO_AF_2, NULL, 0 }, // SS1 - PB0  - *TIM3_CH3, TIM1_CH2N, TIM8_CH2N
    { TIM1,  IO_TAG(PB1),  TIM_Channel_3, TIM1_CC_IRQn, TIM_USE_PWM,   0, GPIO_AF_6, NULL, 0 }, // SS1 - PB1  - *TIM3_CH4, TIM1_CH3N, TIM8_CH3N
    { TIM3,  IO_TAG(PB7),  TIM_Channel_4, TIM3_IRQn,    TIM_USE_MOTOR, 1, GPIO_AF_10, DMA1_Channel3, DMA1_CH3_HANDLER }, // PWM4 - S1
    { TIM8,  IO_TAG(PB6),  TIM_Channel_1, TIM8_CC_IRQn, TIM_USE_MOTOR, 1, GPIO_AF_5,  DMA2_Channel3, DMA2_CH3_HANDLER }, // PWM5 - S2
    { TIM8,  IO_TAG(PB5),  TIM_Channel_3, TIM8_CC_IRQn, TIM_USE_MOTOR, (1 | TIMER_OUTPUT_N_CHANNEL), GPIO_AF_3, DMA2_Channel1, DMA2_CH1_HANDLER }, // PWM6 - S3
    { TIM3,  IO_TAG(PB4),  TIM_Channel_1, TIM3_IRQn,    TIM_USE_MOTOR, 1, GPIO_AF_2,  DMA1_Channel6, DMA1_CH6_HANDLER }, // PWM7 - S4
    { TIM1,  IO_TAG(PA8),  TIM_Channel_1, TIM1_CC_IRQn, TIM_USE_LED,   1, GPIO_AF_6,  NULL, 0 }, // GPIO TIMER - LED_STRIP
};
=======
    { TIM2,   IO_TAG(PB3),  TIM_Channel_2, TIM_USE_PPM,   0, GPIO_AF_1,  NULL, 0 }, // PPM IN
    { TIM3,   IO_TAG(PB0),  TIM_Channel_3, TIM_USE_PWM,   0, GPIO_AF_2,  NULL, 0 }, // SS1 - PB0  - *TIM3_CH3, TIM1_CH2N, TIM8_CH2N
    { TIM3,   IO_TAG(PB1),  TIM_Channel_4, TIM_USE_PWM,   0, GPIO_AF_2,  NULL, 0 }, // SS1 - PB1  - *TIM3_CH4, TIM1_CH3N, TIM8_CH3N

    { TIM4,   IO_TAG(PB7),  TIM_Channel_2, TIM_USE_MOTOR, 1, GPIO_AF_2,  DMA1_Channel4, DMA1_CH4_HANDLER }, // PWM4 - S1
    { TIM8,   IO_TAG(PB6),  TIM_Channel_1, TIM_USE_MOTOR, 1, GPIO_AF_5,  DMA2_Channel3, DMA2_CH3_HANDLER }, // PWM5 - S2
    { TIM17,  IO_TAG(PB5),  TIM_Channel_1, TIM_USE_MOTOR, 1, GPIO_AF_10, DMA1_Channel7, DMA1_CH7_HANDLER }, // PWM6 - S3
    { TIM16,  IO_TAG(PB4),  TIM_Channel_1, TIM_USE_MOTOR, 1, GPIO_AF_1,  DMA1_Channel3, DMA1_CH3_HANDLER }, // PWM7 - S4

    { TIM1,   IO_TAG(PA8),  TIM_Channel_1, TIM_USE_LED,   1, GPIO_AF_6,  DMA1_Channel2, DMA1_CH2_HANDLER }, // GPIO TIMER - LED_STRIP

};
>>>>>>> 071b14f9
<|MERGE_RESOLUTION|>--- conflicted
+++ resolved
@@ -25,17 +25,6 @@
 
 const timerHardware_t timerHardware[USABLE_TIMER_CHANNEL_COUNT] = {
 
-<<<<<<< HEAD
-    { TIM2,  IO_TAG(PB3),  TIM_Channel_2, TIM2_IRQn,    TIM_USE_PPM,   0, GPIO_AF_1, NULL, 0 }, // PPM IN
-    { TIM3,  IO_TAG(PB0),  TIM_Channel_3, TIM3_IRQn,    TIM_USE_PWM,   0, GPIO_AF_2, NULL, 0 }, // SS1 - PB0  - *TIM3_CH3, TIM1_CH2N, TIM8_CH2N
-    { TIM1,  IO_TAG(PB1),  TIM_Channel_3, TIM1_CC_IRQn, TIM_USE_PWM,   0, GPIO_AF_6, NULL, 0 }, // SS1 - PB1  - *TIM3_CH4, TIM1_CH3N, TIM8_CH3N
-    { TIM3,  IO_TAG(PB7),  TIM_Channel_4, TIM3_IRQn,    TIM_USE_MOTOR, 1, GPIO_AF_10, DMA1_Channel3, DMA1_CH3_HANDLER }, // PWM4 - S1
-    { TIM8,  IO_TAG(PB6),  TIM_Channel_1, TIM8_CC_IRQn, TIM_USE_MOTOR, 1, GPIO_AF_5,  DMA2_Channel3, DMA2_CH3_HANDLER }, // PWM5 - S2
-    { TIM8,  IO_TAG(PB5),  TIM_Channel_3, TIM8_CC_IRQn, TIM_USE_MOTOR, (1 | TIMER_OUTPUT_N_CHANNEL), GPIO_AF_3, DMA2_Channel1, DMA2_CH1_HANDLER }, // PWM6 - S3
-    { TIM3,  IO_TAG(PB4),  TIM_Channel_1, TIM3_IRQn,    TIM_USE_MOTOR, 1, GPIO_AF_2,  DMA1_Channel6, DMA1_CH6_HANDLER }, // PWM7 - S4
-    { TIM1,  IO_TAG(PA8),  TIM_Channel_1, TIM1_CC_IRQn, TIM_USE_LED,   1, GPIO_AF_6,  NULL, 0 }, // GPIO TIMER - LED_STRIP
-};
-=======
     { TIM2,   IO_TAG(PB3),  TIM_Channel_2, TIM_USE_PPM,   0, GPIO_AF_1,  NULL, 0 }, // PPM IN
     { TIM3,   IO_TAG(PB0),  TIM_Channel_3, TIM_USE_PWM,   0, GPIO_AF_2,  NULL, 0 }, // SS1 - PB0  - *TIM3_CH3, TIM1_CH2N, TIM8_CH2N
     { TIM3,   IO_TAG(PB1),  TIM_Channel_4, TIM_USE_PWM,   0, GPIO_AF_2,  NULL, 0 }, // SS1 - PB1  - *TIM3_CH4, TIM1_CH3N, TIM8_CH3N
@@ -47,5 +36,4 @@
 
     { TIM1,   IO_TAG(PA8),  TIM_Channel_1, TIM_USE_LED,   1, GPIO_AF_6,  DMA1_Channel2, DMA1_CH2_HANDLER }, // GPIO TIMER - LED_STRIP
 
-};
->>>>>>> 071b14f9
+};