/*
 * This file is part of Cleanflight.
 *
 * Cleanflight is free software: you can redistribute it and/or modify
 * it under the terms of the GNU General Public License as published by
 * the Free Software Foundation, either version 3 of the License, or
 * (at your option) any later version.
 *
 * Cleanflight is distributed in the hope that it will be useful,
 * but WITHOUT ANY WARRANTY; without even the implied warranty of
 * MERCHANTABILITY or FITNESS FOR A PARTICULAR PURPOSE.  See the
 * GNU General Public License for more details.
 *
 * You should have received a copy of the GNU General Public License
 * along with Cleanflight.  If not, see <http://www.gnu.org/licenses/>.
 */

#include <stdint.h>

#include <platform.h>
#include "drivers/io.h"
#include "drivers/pwm_mapping.h"
#include "drivers/timer.h"
#include "drivers/bus.h"

const timerHardware_t timerHardware[] = {
#if defined(OMNIBUSF4PRO) || defined(OMNIBUSF4V3)
    { TIM10, IO_TAG(PB8),  TIM_Channel_1, 0, IOCFG_AF_PP_PD, GPIO_AF_TIM10, TIM_USE_PPM }, // PPM
    { TIM4,  IO_TAG(PB9),  TIM_Channel_4, 0, IOCFG_AF_PP_PD, GPIO_AF_TIM4,  TIM_USE_ANY }, // S2_IN
#else
    { TIM12, IO_TAG(PB14), TIM_Channel_1, 0, IOCFG_AF_PP_PD, GPIO_AF_TIM12, TIM_USE_PPM }, // PPM / S.BUS input, above MOTOR1
    { TIM12, IO_TAG(PB15), TIM_Channel_2, 0, IOCFG_AF_PP_PD, GPIO_AF_TIM12, TIM_USE_ANY }, // Connected: small CH2 pad, not used as PWM, definition inherited from REVO target - GPIO_PartialRemap_TIM3
#endif
    { TIM8,  IO_TAG(PC6),  TIM_Channel_1, 0, IOCFG_AF_PP_PD, GPIO_AF_TIM8, TIM_USE_ANY }, // Connected: UART6 TX, not used as PWM, definition inherited from REVO target
    { TIM8,  IO_TAG(PC7),  TIM_Channel_2, 0, IOCFG_AF_PP_PD, GPIO_AF_TIM8, TIM_USE_ANY }, // Connected: UART6 RX, not used as PWM, definition inherited from REVO target
    { TIM8,  IO_TAG(PC8),  TIM_Channel_3, 0, IOCFG_AF_PP_PD, GPIO_AF_TIM8, TIM_USE_ANY }, // Connected: small CH5 pad, not used as PWM, definition inherited from REVO target
    { TIM8,  IO_TAG(PC9),  TIM_Channel_4, 0, IOCFG_AF_PP_PD, GPIO_AF_TIM8, TIM_USE_ANY }, // Connected: small CH6 pad, not used as PWM, definition inherited from REVO target
    { TIM3,  IO_TAG(PB0),  TIM_Channel_3, 1, IOCFG_AF_PP_PD, GPIO_AF_TIM3, TIM_USE_MC_MOTOR                    | TIM_USE_FW_MOTOR }, // MOTOR_1
    { TIM3,  IO_TAG(PB1),  TIM_Channel_4, 1, IOCFG_AF_PP_PD, GPIO_AF_TIM3, TIM_USE_MC_MOTOR                    | TIM_USE_FW_MOTOR }, // MOTOR_2
    { TIM9,  IO_TAG(PA3),  TIM_Channel_2, 1, IOCFG_AF_PP_PD, GPIO_AF_TIM9, TIM_USE_MC_MOTOR                    | TIM_USE_FW_SERVO }, // MOTOR_3
    { TIM2,  IO_TAG(PA2),  TIM_Channel_3, 1, IOCFG_AF_PP_PD, GPIO_AF_TIM2, TIM_USE_MC_MOTOR                    | TIM_USE_FW_SERVO }, // MOTOR_4
    { TIM1,  IO_TAG(PA8),  TIM_Channel_1, 1, IOCFG_AF_PP_PD, GPIO_AF_TIM1, TIM_USE_MC_MOTOR | TIM_USE_MC_SERVO | TIM_USE_FW_SERVO }, // MOTOR_6
    { TIM5,  IO_TAG(PA1),  TIM_Channel_2, 1, IOCFG_AF_PP_PD, GPIO_AF_TIM5, TIM_USE_MC_MOTOR | TIM_USE_MC_SERVO | TIM_USE_FW_SERVO }, // MOTOR_5
#if (defined(OMNIBUSF4PRO) || defined(OMNIBUSF4V3)) && !defined(OMNIBUSF4PRO_LEDSTRIPM5)
    { TIM4,  IO_TAG(PB6),  TIM_Channel_1, 1, IOCFG_AF_PP_PD, GPIO_AF_TIM4, TIM_USE_LED                                            }, // LED strip for F4 V2 / F4-Pro-0X and later
#endif
<<<<<<< HEAD
    { TIM1,  IO_TAG(PA8),  TIM_Channel_1, 1, IOCFG_AF_PP_PD, GPIO_AF_TIM1, TIM_USE_MC_MOTOR | TIM_USE_MC_SERVO | TIM_USE_FW_SERVO }, // MOTOR_6
};

const int timerHardwareCount = sizeof(timerHardware) / sizeof(timerHardware[0]);
=======
};
>>>>>>> 62a5ab93
<|MERGE_RESOLUTION|>--- conflicted
+++ resolved
@@ -44,11 +44,6 @@
 #if (defined(OMNIBUSF4PRO) || defined(OMNIBUSF4V3)) && !defined(OMNIBUSF4PRO_LEDSTRIPM5)
     { TIM4,  IO_TAG(PB6),  TIM_Channel_1, 1, IOCFG_AF_PP_PD, GPIO_AF_TIM4, TIM_USE_LED                                            }, // LED strip for F4 V2 / F4-Pro-0X and later
 #endif
-<<<<<<< HEAD
-    { TIM1,  IO_TAG(PA8),  TIM_Channel_1, 1, IOCFG_AF_PP_PD, GPIO_AF_TIM1, TIM_USE_MC_MOTOR | TIM_USE_MC_SERVO | TIM_USE_FW_SERVO }, // MOTOR_6
 };
 
-const int timerHardwareCount = sizeof(timerHardware) / sizeof(timerHardware[0]);
-=======
-};
->>>>>>> 62a5ab93
+const int timerHardwareCount = sizeof(timerHardware) / sizeof(timerHardware[0]);