/*
 * This file is part of Cleanflight.
 *
 * Cleanflight is free software: you can redistribute it and/or modify
 * it under the terms of the GNU General Public License as published by
 * the Free Software Foundation, either version 3 of the License, or
 * (at your option) any later version.
 *
 * Cleanflight is distributed in the hope that it will be useful,
 * but WITHOUT ANY WARRANTY; without even the implied warranty of
 * MERCHANTABILITY or FITNESS FOR A PARTICULAR PURPOSE.  See the
 * GNU General Public License for more details.
 *
 * You should have received a copy of the GNU General Public License
 * along with Cleanflight.  If not, see <http://www.gnu.org/licenses/>.
 */

#pragma once

#define TARGET_BOARD_IDENTIFIER "AFNA" // AFroNAze - NAZE might be considered misleading on Naze clones like the flip32.
#define USE_HARDWARE_REVISION_DETECTION

#define BOARD_HAS_VOLTAGE_DIVIDER

#define LED0
#define LED0_GPIO   GPIOB
#define LED0_PIN    Pin_3 // PB3 (LED)
#define LED0_PERIPHERAL RCC_APB2Periph_GPIOB

#define LED1
#define LED1_GPIO   GPIOB
#define LED1_PIN    Pin_4 // PB4 (LED)
#define LED1_PERIPHERAL RCC_APB2Periph_GPIOB

#define BEEPER
#define BEEP_GPIO   GPIOA
#define BEEP_PIN    Pin_12 // PA12 (Beeper)
#define BEEP_PERIPHERAL RCC_APB2Periph_GPIOA

#define INVERTER
#define INVERTER_PIN Pin_2 // PB2 (BOOT1) abused as inverter select GPIO
#define INVERTER_GPIO GPIOB
#define INVERTER_PERIPHERAL RCC_APB2Periph_GPIOB
#define INVERTER_USART USART2

#define BARO_XCLR_GPIO   GPIOC
#define BARO_XCLR_PIN    Pin_13
#define BARO_EOC_GPIO    GPIOC
#define BARO_EOC_PIN     Pin_14
#define BARO_APB2_PERIPHERALS RCC_APB2Periph_GPIOC


// SPI2
// PB15 28 SPI2_MOSI
// PB14 27 SPI2_MISO
// PB13 26 SPI2_SCK
// PB12 25 SPI2_NSS
#define USE_SPI
#define USE_SPI_DEVICE_2

#define NAZE_SPI_INSTANCE     SPI2
#define NAZE_SPI_CS_GPIO      GPIOB
#define NAZE_SPI_CS_PIN       GPIO_Pin_12
#define NAZE_CS_GPIO_CLK_PERIPHERAL RCC_APB2Periph_GPIOB

// We either have this 16mbit flash chip on SPI or the MPU6500 acc/gyro depending on board revision:
#define M25P16_CS_GPIO        NAZE_SPI_CS_GPIO
#define M25P16_CS_PIN         NAZE_SPI_CS_PIN
#define M25P16_SPI_INSTANCE   NAZE_SPI_INSTANCE

#define MPU6500_CS_GPIO_CLK_PERIPHERAL   NAZE_CS_GPIO_CLK_PERIPHERAL
#define MPU6500_CS_GPIO                  NAZE_SPI_CS_GPIO
#define MPU6500_CS_PIN                   NAZE_SPI_CS_PIN
#define MPU6500_SPI_INSTANCE             NAZE_SPI_INSTANCE


#define USE_FLASHFS

#define USE_FLASH_M25P16

#define EXTI_CALLBACK_HANDLER_COUNT 3 // MPU data ready, MAG data ready, BMP085 EOC

//#define DEBUG_MPU_DATA_READY_INTERRUPT
#define USE_MPU_DATA_READY_SIGNAL

//#define DEBUG_MAG_DATA_READY_INTERRUPT
#define USE_MAG_DATA_READY_SIGNAL

#define GYRO
#define USE_GYRO_MPU3050
#define MPU3050_BUS I2C_DEVICE_INT
#define USE_GYRO_MPU6050
#define USE_GYRO_MPU6500
#define USE_GYRO_SPI_MPU6500


#define GYRO_MPU3050_ALIGN CW0_DEG
#define GYRO_MPU6050_ALIGN CW0_DEG
#define GYRO_MPU6500_ALIGN CW0_DEG

#define ACC
//#define USE_ACC_ADXL345
#define ADXL345_BUS I2C_DEVICE_INT
//#define USE_ACC_BMA280
#define BMA280_BUS I2C_DEVICE_INT
//#define USE_ACC_MMA8452
#define MMA8452_BUS I2C_DEVICE_INT
#define USE_ACC_MPU6050
#define USE_ACC_MPU6500
#define USE_ACC_SPI_MPU6500
#define MPU6050_BUS I2C_DEVICE_INT
#define L3G4200D_BUS I2C_DEVICE_INT

#define ACC_ADXL345_ALIGN CW270_DEG
#define ACC_MPU6050_ALIGN CW0_DEG
#define ACC_MMA8452_ALIGN CW90_DEG
#define ACC_BMA280_ALIGN CW0_DEG
#define ACC_MPU6500_ALIGN CW0_DEG

#define BARO
#define USE_BARO_MS5611
#define MS5611_BUS I2C_DEVICE_INT
#define USE_BARO_BMP085
#define BMP085_BUS I2C_DEVICE_INT
#define USE_BARO_BMP280
#define BMP280_BUS I2C_DEVICE_INT

#define MAG
#define USE_MAG_HMC5883
#define HMC5883_BUS I2C_DEVICE_INT
#define USE_MAG_AK8975
#define USE_MAG_MAG3110

#define MAG_HMC5883_ALIGN CW180_DEG

#define SONAR
#define USE_SONAR_SRF10
#define SONAR_PWM_TRIGGER_PIN       Pin_8   // PWM5 (PB8) - 5v tolerant
#define SONAR_PWM_TRIGGER_GPIO      GPIOB
#define SONAR_PWM_ECHO_PIN          Pin_9   // PWM6 (PB9) - 5v tolerant
#define SONAR_PWM_ECHO_GPIO         GPIOB
#define SONAR_PWM_EXTI_LINE         EXTI_Line9
#define SONAR_PWM_EXTI_PIN_SOURCE   GPIO_PinSource9
#define SONAR_PWM_EXTI_IRQN         EXTI9_5_IRQn
#define SONAR_TRIGGER_PIN           Pin_0   // RX7 (PB0) - only 3.3v ( add a 1K Ohms resistor )
#define SONAR_TRIGGER_GPIO          GPIOB
#define SONAR_ECHO_PIN              Pin_1   // RX8 (PB1) - only 3.3v ( add a 1K Ohms resistor )
#define SONAR_ECHO_GPIO             GPIOB
#define SONAR_EXTI_LINE             EXTI_Line1
#define SONAR_EXTI_PIN_SOURCE       GPIO_PinSource1
#define SONAR_EXTI_IRQN             EXTI1_IRQn
#define UG2864_BUS I2C_DEVICE_INT

#define USE_USART1
#define USE_USART2
#define USE_USART3
#define USE_SOFTSERIAL1
#define USE_SOFTSERIAL2
#define SERIAL_PORT_COUNT 5

#define SOFTSERIAL_1_TIMER TIM3
#define SOFTSERIAL_1_TIMER_RX_HARDWARE 4 // PWM 5
#define SOFTSERIAL_1_TIMER_TX_HARDWARE 5 // PWM 6
#define SOFTSERIAL_2_TIMER TIM3
#define SOFTSERIAL_2_TIMER_RX_HARDWARE 6 // PWM 7
#define SOFTSERIAL_2_TIMER_TX_HARDWARE 7 // PWM 8

// USART3 only on NAZE32_SP - Flex Port
#define USART3_RX_PIN Pin_11
#define USART3_TX_PIN Pin_10
#define USART3_GPIO GPIOB
#define USART3_APB1_PERIPHERALS RCC_APB1Periph_USART3
#define USART3_APB2_PERIPHERALS RCC_APB2Periph_GPIOB

#define USE_I2C
#define I2C_DEVICE (I2CDEV_2)
#define I2C_DEVICE_INT (I2CDEV_2)

//#define USE_RX_NRF24
#ifdef USE_RX_NRF24

#define USE_RX_SYMA
//#define USE_RX_V202
#define NRF24_DEFAULT_PROTOCOL NRF24RX_SYMA_X5C

#define USE_SOFTSPI
#define USE_NRF24_SOFTSPI
// #define SOFT_I2C // enable to test software i2c
// #define SOFT_I2C_PB1011 // If SOFT_I2C is enabled above, need to define pinout as well (I2C1 = PB67, I2C2 = PB1011)
// #define SOFT_I2C_PB67
// RC pinouts
// RC3              RX_PPM
// RC4  PA1         CE / RSSI_ADC
// RC5  PA2         USART2 TX
// RC6  PA3         USART2 RX
// RC7  PA6/TIM3    CSN / softserial1 RX / LED_STRIP
// RC8  PA7         SCK / softserial1 TX
// RC9  PB0         MISO / softserial2 RX / sonar trigger
// RC10 PB1         MOSI /softserial2 TX / sonar echo / current

// Nordic Semiconductor uses 'CSN', STM uses 'NSS'
#define NRF24_CE_GPIO                   GPIOA
#define NRF24_CE_PIN                    GPIO_Pin_1
#define NRF24_CE_GPIO_CLK_PERIPHERAL    RCC_APB2Periph_GPIOA
#define NRF24_CSN_GPIO                  GPIOA
#define NRF24_CSN_PIN                   GPIO_Pin_6
#define NRF24_CSN_GPIO_CLK_PERIPHERAL   RCC_APB2Periph_GPIOA
#define NRF24_SCK_GPIO                  GPIOA
#define NRF24_SCK_PIN                   GPIO_Pin_7
#define NRF24_MOSI_GPIO                 GPIOB
#define NRF24_MOSI_PIN                  GPIO_Pin_1
#define NRF24_MISO_GPIO                 GPIOB
#define NRF24_MISO_PIN                  GPIO_Pin_0
#endif // USE_NRF24

#define USE_ADC

#define CURRENT_METER_ADC_GPIO      GPIOB
#define CURRENT_METER_ADC_GPIO_PIN  GPIO_Pin_1
#define CURRENT_METER_ADC_CHANNEL   ADC_Channel_9

#define VBAT_ADC_GPIO               GPIOA
#define VBAT_ADC_GPIO_PIN           GPIO_Pin_4
#define VBAT_ADC_CHANNEL            ADC_Channel_4

#define RSSI_ADC_GPIO               GPIOA
#define RSSI_ADC_GPIO_PIN           GPIO_Pin_1
#define RSSI_ADC_CHANNEL            ADC_Channel_1

#define EXTERNAL1_ADC_GPIO          GPIOA
#define EXTERNAL1_ADC_GPIO_PIN      GPIO_Pin_5
#define EXTERNAL1_ADC_CHANNEL       ADC_Channel_5

#define NAV
//#define NAV_AUTO_MAG_DECLINATION
#define NAV_GPS_GLITCH_DETECTION

#define LED_STRIP
#define LED_STRIP_TIMER TIM3

<<<<<<< HEAD
//#define TELEMETRY_FRSKY
=======
>>>>>>> 19887ef2
#define SPEKTRUM_BIND
// USART2, PA3
#define BIND_PORT  GPIOA
#define BIND_PIN   Pin_3

//#define USE_SERIAL_4WAY_BLHELI_INTERFACE

#define TARGET_MOTOR_COUNT 8
// alternative defaults for AlienWii32 F1 target
// alternative defaults for AlienWii32 F1 target
#ifdef ALIENFLIGHTF1
#undef TARGET_BOARD_IDENTIFIER
#define TARGET_BOARD_IDENTIFIER "AFF1" // ALIENFLIGHTF1
#undef BOARD_HAS_VOLTAGE_DIVIDER

#define DEFAULT_RX_FEATURE FEATURE_RX_SERIAL
#define DEFAULT_FEATURES FEATURE_MOTOR_STOP

#define HARDWARE_BIND_PLUG

#define BINDPLUG_PORT  GPIOB
#define BINDPLUG_PIN   Pin_5
#endif // ALIENWII32

#ifdef MICROSCISKY
#undef TARGET_BOARD_IDENTIFIER
#define TARGET_BOARD_IDENTIFIER "MSKY" // Micro sciSKY
#define BRUSHED_MOTORS
#define USE_QUAD_MIXER_ONLY
#undef USE_SERVOS
#undef BEEPER
#define DEFAULT_RX_FEATURE FEATURE_RX_SERIAL

#endif

#undef TELEMETRY_FRSKY
#undef TELEMETRY_HOTT
#undef TELEMETRY_SMARTPORT


// IO - assuming all IOs on 48pin package
#define TARGET_IO_PORTA 0xffff
#define TARGET_IO_PORTB 0xffff
#define TARGET_IO_PORTC (BIT(13)|BIT(14)|BIT(15))


#define USED_TIMERS         (TIM_N(1) | TIM_N(2) | TIM_N(3) | TIM_N(4))

#define TIMER_APB1_PERIPHERALS (RCC_APB1Periph_TIM2 | RCC_APB1Periph_TIM3 | RCC_APB1Periph_TIM4)
#define TIMER_APB2_PERIPHERALS (RCC_APB2Periph_TIM1 | RCC_APB2Periph_GPIOA | RCC_APB2Periph_GPIOB)
<|MERGE_RESOLUTION|>--- conflicted
+++ resolved
@@ -176,11 +176,11 @@
 #define I2C_DEVICE (I2CDEV_2)
 #define I2C_DEVICE_INT (I2CDEV_2)
 
-//#define USE_RX_NRF24
+// #define SOFT_I2C // enable to test software i2c
 #ifdef USE_RX_NRF24
-
+// #define SOFT_I2C_PB1011 // If SOFT_I2C is enabled above, need to define pinout as well (I2C1 = PB67, I2C2 = PB1011)
 #define USE_RX_SYMA
-//#define USE_RX_V202
+// #define SOFT_I2C_PB67
 #define NRF24_DEFAULT_PROTOCOL NRF24RX_SYMA_X5C
 
 #define USE_SOFTSPI
@@ -238,10 +238,6 @@
 #define LED_STRIP
 #define LED_STRIP_TIMER TIM3
 
-<<<<<<< HEAD
-//#define TELEMETRY_FRSKY
-=======
->>>>>>> 19887ef2
 #define SPEKTRUM_BIND
 // USART2, PA3
 #define BIND_PORT  GPIOA
@@ -268,7 +264,7 @@
 
 #ifdef MICROSCISKY
 #undef TARGET_BOARD_IDENTIFIER
-#define TARGET_BOARD_IDENTIFIER "MSKY" // Micro sciSKY
+#define TARGET_BOARD_IDENTIFIER "MSKY" // Micro SKYsci
 #define BRUSHED_MOTORS
 #define USE_QUAD_MIXER_ONLY
 #undef USE_SERVOS
