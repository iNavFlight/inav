--- conflicted
+++ resolved
@@ -20,34 +20,14 @@
 
 #include <platform.h>
 
-<<<<<<< HEAD
 #ifdef TARGET_CONFIG
-#include "common/utils.h"
-
-#include "drivers/io.h"
-
-#include "fc/rc_controls.h"
-
-#include "flight/failsafe.h"
-#include "flight/mixer.h"
-#include "flight/pid.h"
-
-#include "rx/rx.h"
-
-#include "config/config_profile.h"
-=======
->>>>>>> 79b4badf
 #include "config/config_master.h"
 #include "config/feature.h"
 
 void targetConfiguration(master_t *config)
 {
-<<<<<<< HEAD
     UNUSED(config);
 
     batteryConfig->currentMeterScale = 220;
-=======
-    config->batteryConfig.currentMeterScale = 235;
->>>>>>> 79b4badf
 }
 #endif