--- conflicted
+++ resolved
@@ -33,16 +33,6 @@
 const timerHardware_t timerHardware[] = {
     // DEF_TIM(TIM1,  CH1, PA8, TIM_USE_PPM,        0, 0), // PPM  - timer clash with SS1_TX
 
-<<<<<<< HEAD
-    DEF_TIM(TIM8,  CH3, PC8, TIM_USE_MC_MOTOR,   1, 0), // M1
-    DEF_TIM(TIM3,  CH3, PB0, TIM_USE_MC_MOTOR,   1, 0), // M2
-    DEF_TIM(TIM3,  CH4, PB1, TIM_USE_MC_MOTOR,   1, 0), // M3
-    DEF_TIM(TIM4,  CH2, PB7, TIM_USE_MC_MOTOR,   1, 0), // M4
-
-    // DEF_TIM(TIM4,  CH1, PB6, TIM_USE_LED,        0), // LED strip - timer clash with M4 output
-
-    DEF_TIM(TIM1,  CH2, PA9, TIM_USE_ANY,        0, 0), // SS1
-=======
     DEF_TIM(TIM8,  CH3, PC8, TIM_USE_MC_MOTOR,   1, 1), // M1 - D(2, 4, 7)
     DEF_TIM(TIM3,  CH3, PB0, TIM_USE_MC_MOTOR,   1, 0), // M2 - D(1, 7, 5)
     DEF_TIM(TIM3,  CH4, PB1, TIM_USE_MC_MOTOR,   1, 0), // M3 - D(1, 2, 5)
@@ -51,7 +41,6 @@
     // DEF_TIM(TIM4,  CH1, PB6, TIM_USE_LED,        0), // LED strip - timer clash with M4 output
 
     DEF_TIM(TIM1,  CH2, PA9, TIM_USE_ANY,        0, 0), // SS1 - D(2, 6, 0)
->>>>>>> ede4a790
 };
 
 const int timerHardwareCount = sizeof(timerHardware) / sizeof(timerHardware[0]);