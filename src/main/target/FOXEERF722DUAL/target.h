/*
 * This file is part of INAV.
 *
 * INAV is free software: you can redistribute it and/or modify
 * it under the terms of the GNU General Public License as published by
 * the Free Software Foundation, either version 3 of the License, or
 * (at your option) any later version.
 *
 * INAV is distributed in the hope that it will be useful,
 * but WITHOUT ANY WARRANTY; without even the implied warranty of
 * MERCHANTABILITY or FITNESS FOR A PARTICULAR PURPOSE.  See the
 * GNU General Public License for more details.
 *
 * You should have received a copy of the GNU General Public License
 * along with INAV.  If not, see <http://www.gnu.org/licenses/>.
 */

#pragma once

#define TARGET_BOARD_IDENTIFIER "FXF7"
#define USBD_PRODUCT_STRING     "FOXEER722DUAL"

/*** Indicators ***/
#define LED0                    PC15
#define BEEPER                  PA4
#define BEEPER_INVERTED

// We use dual IMU sensors, they have to be described in the target file
#define USE_TARGET_IMU_HARDWARE_DESCRIPTORS

#ifdef FOXEERF722DUAL
#define USE_DUAL_GYRO
#endif

#if defined(FOXEERF722V2) || defined(FOXEERF722DUAL)
// MPU6000
#define USE_IMU_MPU6000
#define IMU_MPU6000_ALIGN       CW270_DEG
#define MPU6000_CS_PIN          PB2
#define MPU6000_SPI_BUS         BUS_SPI1
<<<<<<< HEAD
#define MPU6000_EXTI_PIN        PC4
#endif

#ifdef FOXEERF722V3
// BMI270
#define USE_IMU_BMI270
#define IMU_BMI270_ALIGN        CW180_DEG
#define BMI270_SPI_BUS          BUS_SPI1
#define BMI270_CS_PIN           PB2
#define BMI270_EXTI_PIN         PC4
#endif
=======
>>>>>>> fe377910

// ICM20602 - handled by MPU6500 driver
#ifdef FOXEERF722DUAL
#define USE_IMU_MPU6500
#define IMU_MPU6500_ALIGN       CW180_DEG
#define MPU6500_CS_PIN          PB1
#define MPU6500_SPI_BUS         BUS_SPI1
#endif

/*** SPI/I2C bus ***/
#define USE_SPI
#define USE_SPI_DEVICE_1
#define SPI1_SCK_PIN            PA5
#define SPI1_MISO_PIN           PA6
#define SPI1_MOSI_PIN           PA7

#define USE_SPI_DEVICE_2
#define SPI2_SCK_PIN            PB13
#define SPI2_MISO_PIN           PB14
#define SPI2_MOSI_PIN           PB15

#define USE_SPI_DEVICE_3
#define SPI3_SCK_PIN            PC10
#define SPI3_MISO_PIN           PC11 
#define SPI3_MOSI_PIN           PB5

#define USE_I2C
#define USE_I2C_DEVICE_1
#define I2C1_SCL                PB8      
#define I2C1_SDA                PB9 

/*** Onboard flash ***/
#define USE_FLASHFS
#define USE_FLASH_M25P16
#define M25P16_CS_PIN           PB12
#define M25P16_SPI_BUS          BUS_SPI2

/*** OSD ***/
#define USE_MAX7456
#define MAX7456_SPI_BUS         BUS_SPI3
#define MAX7456_CS_PIN          PC3

/*** Serial ports ***/
#define USE_VCP

#define USE_UART1
#define UART1_TX_PIN            PB6
#define UART1_RX_PIN            PB7

#define USE_UART2
#define UART2_TX_PIN            PA2
#define UART2_RX_PIN            PA3

#define USE_UART3
#define UART3_TX_PIN            PB10
#define UART3_RX_PIN            PB11

#define USE_UART4
#define UART4_TX_PIN            PA0
#define UART4_RX_PIN            PA1

#define USE_UART5   
#define UART5_TX_PIN            PC12  
#define UART5_RX_PIN            PD2  

#define SERIAL_PORT_COUNT       6


/*** BARO & MAG ***/
#define USE_BARO
#define BARO_I2C_BUS            BUS_I2C1
#define USE_BARO_BMP280
#define USE_BARO_MS5611

#define USE_MAG
#define MAG_I2C_BUS             BUS_I2C1
#define USE_MAG_HMC5883
#define USE_MAG_QMC5883
#define USE_MAG_IST8310
#define USE_MAG_MAG3110
#define USE_MAG_LIS3MDL

/*** ADC ***/
#define USE_ADC
#define ADC_CHANNEL_1_PIN               PC0
#define ADC_CHANNEL_2_PIN               PC2
#define ADC_CHANNEL_3_PIN               PA0

#define VBAT_ADC_CHANNEL                ADC_CHN_1
#define CURRENT_METER_ADC_CHANNEL       ADC_CHN_2
#define RSSI_ADC_CHANNEL                ADC_CHN_3

/*** LED STRIP ***/
#define USE_LED_STRIP
#define WS2811_PIN                      PA15
 
/*** Default settings ***/
#define ENABLE_BLACKBOX_LOGGING_ON_SPIFLASH_BY_DEFAULT
#define SERIALRX_UART                   SERIAL_PORT_USART1
#define DEFAULT_RX_TYPE                 RX_TYPE_SERIAL
#define SERIALRX_PROVIDER               SERIALRX_SBUS
//#define CURRENT_METER_SCALE             166

/*** Timer/PWM output ***/
#define USE_SERIAL_4WAY_BLHELI_INTERFACE
#define MAX_PWM_OUTPUT_PORTS            6
#define USE_DSHOT
#define USE_ESC_SENSOR

/*** Used pins ***/
#define TARGET_IO_PORTA         0xffff
#define TARGET_IO_PORTB         0xffff
#define TARGET_IO_PORTC         0xffff
#define TARGET_IO_PORTD         (BIT(2))
<|MERGE_RESOLUTION|>--- conflicted
+++ resolved
@@ -38,8 +38,6 @@
 #define IMU_MPU6000_ALIGN       CW270_DEG
 #define MPU6000_CS_PIN          PB2
 #define MPU6000_SPI_BUS         BUS_SPI1
-<<<<<<< HEAD
-#define MPU6000_EXTI_PIN        PC4
 #endif
 
 #ifdef FOXEERF722V3
@@ -48,10 +46,7 @@
 #define IMU_BMI270_ALIGN        CW180_DEG
 #define BMI270_SPI_BUS          BUS_SPI1
 #define BMI270_CS_PIN           PB2
-#define BMI270_EXTI_PIN         PC4
 #endif
-=======
->>>>>>> fe377910
 
 // ICM20602 - handled by MPU6500 driver
 #ifdef FOXEERF722DUAL
