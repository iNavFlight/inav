/*
 * This file is part of INAV.
 *
 * INAV is free software: you can redistribute it and/or modify
 * it under the terms of the GNU General Public License as published by
 * the Free Software Foundation, either version 3 of the License, or
 * (at your option) any later version.
 *
 * INAV is distributed in the hope that it will be useful,
 * but WITHOUT ANY WARRANTY; without even the implied warranty of
 * MERCHANTABILITY or FITNESS FOR A PARTICULAR PURPOSE.  See the
 * GNU General Public License for more details.
 *
 * You should have received a copy of the GNU General Public License
 * along with INAV.  If not, see <http://www.gnu.org/licenses/>.
 */

#include <stdbool.h>
#include <platform.h>
#include "drivers/io.h"
#include "drivers/bus.h"
#include "drivers/timer.h"
#include "drivers/sensor.h"
#include "drivers/pwm_mapping.h"

<<<<<<< HEAD
#if defined(FOXEERF722V2) || defined(FOXEERF722DUAL)
BUSDEV_REGISTER_SPI_TAG(busdev_mpu6000,     DEVHW_MPU6000,      MPU6000_SPI_BUS,    MPU6000_CS_PIN,     MPU6000_EXTI_PIN,       0,  DEVFLAGS_NONE,  IMU_MPU6000_ALIGN);
#endif
#if defined(FOXEERF722V3)
BUSDEV_REGISTER_SPI_TAG(busdev_bmi270,      DEVHW_BMI270,       BMI270_SPI_BUS,     BMI270_CS_PIN,      BMI270_EXTI_PIN,        0,  DEVFLAGS_NONE,  IMU_BMI270_ALIGN);
#endif
=======
BUSDEV_REGISTER_SPI_TAG(busdev_mpu6000,     DEVHW_MPU6000,      MPU6000_SPI_BUS,    MPU6000_CS_PIN,     NONE,       0,  DEVFLAGS_NONE,  IMU_MPU6000_ALIGN);
>>>>>>> fe377910
#if defined(FOXEERF722DUAL)
BUSDEV_REGISTER_SPI_TAG(busdev_mpu6500,     DEVHW_MPU6500,      MPU6500_SPI_BUS,    MPU6500_CS_PIN,     NONE,       1,  DEVFLAGS_NONE,  IMU_MPU6500_ALIGN);
#endif

timerHardware_t timerHardware[] = {
    DEF_TIM(TIM4,  CH2, PB7,  TIM_USE_PPM,                          0, 0),  // PPM & SBUS

    DEF_TIM(TIM1,  CH2, PA9,  TIM_USE_MC_MOTOR  | TIM_USE_FW_MOTOR, 0, 1),  // S1 - D(2, 1, 6)
#if defined(FOXEERF722V2) || defined(FOXEERF722V3)
    DEF_TIM(TIM1,  CH1, PA8,  TIM_USE_MC_MOTOR  | TIM_USE_FW_MOTOR, 0, 1),  // S2 - D(2, 1, 6)
#else
    DEF_TIM(TIM1,  CH1, PA8,  TIM_USE_MC_MOTOR  | TIM_USE_FW_MOTOR, 0, 0),  // S2 - D(2, 6, 0)
#endif
    DEF_TIM(TIM8,  CH4, PC9,  TIM_USE_MC_MOTOR  | TIM_USE_FW_SERVO, 0, 0),  // S3 - D(2, 7, 7)
    DEF_TIM(TIM8,  CH3, PC8,  TIM_USE_MC_MOTOR  | TIM_USE_FW_SERVO, 0, 0),  // S4 - D(2, 4, 7)
    DEF_TIM(TIM3,  CH1, PC6,  TIM_USE_MC_MOTOR  | TIM_USE_FW_SERVO, 0, 0),  // S5 - D(1, 4, 5)
    DEF_TIM(TIM3,  CH2, PC7,  TIM_USE_MC_MOTOR  | TIM_USE_FW_SERVO, 0, 0),  // S6 - D(1, 5, 5)

    DEF_TIM(TIM2,  CH1, PA15, TIM_USE_LED,                          0, 0),  // LED STRIP(1,5)

    //DEF_TIM(TIM2, CH2, PB3,  TIM_USE_CAMERA_CONTROL,                   0, 0),   // Reserved (Cam Control for BF)
};

const int timerHardwareCount = sizeof(timerHardware) / sizeof(timerHardware[0]);<|MERGE_RESOLUTION|>--- conflicted
+++ resolved
@@ -23,16 +23,12 @@
 #include "drivers/sensor.h"
 #include "drivers/pwm_mapping.h"
 
-<<<<<<< HEAD
 #if defined(FOXEERF722V2) || defined(FOXEERF722DUAL)
 BUSDEV_REGISTER_SPI_TAG(busdev_mpu6000,     DEVHW_MPU6000,      MPU6000_SPI_BUS,    MPU6000_CS_PIN,     MPU6000_EXTI_PIN,       0,  DEVFLAGS_NONE,  IMU_MPU6000_ALIGN);
 #endif
 #if defined(FOXEERF722V3)
 BUSDEV_REGISTER_SPI_TAG(busdev_bmi270,      DEVHW_BMI270,       BMI270_SPI_BUS,     BMI270_CS_PIN,      BMI270_EXTI_PIN,        0,  DEVFLAGS_NONE,  IMU_BMI270_ALIGN);
 #endif
-=======
-BUSDEV_REGISTER_SPI_TAG(busdev_mpu6000,     DEVHW_MPU6000,      MPU6000_SPI_BUS,    MPU6000_CS_PIN,     NONE,       0,  DEVFLAGS_NONE,  IMU_MPU6000_ALIGN);
->>>>>>> fe377910
 #if defined(FOXEERF722DUAL)
 BUSDEV_REGISTER_SPI_TAG(busdev_mpu6500,     DEVHW_MPU6500,      MPU6500_SPI_BUS,    MPU6500_CS_PIN,     NONE,       1,  DEVFLAGS_NONE,  IMU_MPU6500_ALIGN);
 #endif
