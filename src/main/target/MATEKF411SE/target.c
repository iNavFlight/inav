--- conflicted
+++ resolved
@@ -35,13 +35,9 @@
     DEF_TIM(TIM5,  CH3, PA2,  TIM_USE_ANY,   0, 0), //TX2 pad -softserial_tx2
 
     DEF_TIM(TIM9, CH2, PA3,   TIM_USE_PPM,   0, 0), //RX2 Pad -PPM
-<<<<<<< HEAD
 #ifndef MATEKF411SE_PINIO
-    DEF_TIM(TIM2, CH3, PB10,  TIM_USE_LED,   0, 0), //LED 2812   D(1,1,3)
+    DEF_TIM(TIM2, CH3, PB10,  TIM_USE_ANY,   0, 0), // softserial_rx1 - LED 2812   D(1,1,3)
 #endif
-=======
-    DEF_TIM(TIM2, CH3, PB10,  TIM_USE_ANY,   0, 0), // softserial_rx1 - LED 2812   D(1,1,3)
->>>>>>> 251e9f11
 
 };
 
