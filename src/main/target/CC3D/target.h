/*
 * This file is part of Cleanflight.
 *
 * Cleanflight is free software: you can redistribute it and/or modify
 * it under the terms of the GNU General Public License as published by
 * the Free Software Foundation, either version 3 of the License, or
 * (at your option) any later version.
 *
 * Cleanflight is distributed in the hope that it will be useful,
 * but WITHOUT ANY WARRANTY; without even the implied warranty of
 * MERCHANTABILITY or FITNESS FOR A PARTICULAR PURPOSE.  See the
 * GNU General Public License for more details.
 *
 * You should have received a copy of the GNU General Public License
 * along with Cleanflight.  If not, see <http://www.gnu.org/licenses/>.
 */

#define TARGET_BOARD_IDENTIFIER "CC3D" // CopterControl 3D

#define LED0
#define LED0_GPIO   GPIOB
#define LED0_PIN    Pin_3 // PB3 (LED)
#define LED0_PERIPHERAL RCC_APB2Periph_GPIOB

#define BEEPER
#define BEEP_GPIO GPIOA
#define BEEP_PIN Pin_15 // PA15 (Beeper)
#define BEEP_PERIPHERAL RCC_APB2Periph_GPIOA

#define INVERTER
#define INVERTER_PIN Pin_2 // PB2 (BOOT1) used as inverter select GPIO
#define INVERTER_GPIO GPIOB
#define INVERTER_PERIPHERAL RCC_APB2Periph_GPIOB
#define INVERTER_USART USART1

#define MPU6000_CS_GPIO       GPIOA
#define MPU6000_CS_PIN        GPIO_Pin_4
#define MPU6000_SPI_INSTANCE  SPI1

#define M25P16_CS_GPIO        GPIOB
#define M25P16_CS_PIN         GPIO_Pin_12
#define M25P16_SPI_INSTANCE   SPI2

#define USE_FLASHFS
#define USE_FLASH_M25P16

#define USABLE_TIMER_CHANNEL_COUNT 12

//#define DEBUG_MPU_DATA_READY_INTERRUPT
#define USE_MPU_DATA_READY_SIGNAL

#define GYRO
#define USE_GYRO_SPI_MPU6000

#define GYRO_MPU6000_ALIGN CW270_DEG

#define ACC
#define USE_ACC_SPI_MPU6000

#define ACC_MPU6000_ALIGN CW270_DEG

// External I2C BARO
#define BARO
#define USE_BARO_MS5611
#define MS5611_BUS I2C_DEVICE_EXT
#define USE_BARO_BMP085
#define BMP085_BUS I2C_DEVICE_EXT

// External I2C MAG
#define MAG
#define USE_MAG_HMC5883
#define HMC5883_BUS I2C_DEVICE_EXT
#define USE_MAG_AK8975
#define USE_MAG_MAG3110

#define UG2864_BUS I2C_DEVICE_EXT

#define USE_VCP
#define USE_USART1
#define USE_USART3

#define USART3_RX_PIN Pin_11
#define USART3_TX_PIN Pin_10
#define USART3_GPIO GPIOB
#define USART3_APB1_PERIPHERALS RCC_APB1Periph_USART3
#define USART3_APB2_PERIPHERALS RCC_APB2Periph_GPIOB

#define USE_SPI
#define USE_SPI_DEVICE_1
#define USE_SPI_DEVICE_2

#define USE_I2C
#define I2C_DEVICE (I2CDEV_2) // Flex port - SCL/PB10, SDA/PB11
#define I2C_DEVICE_EXT (I2CDEV_2)

#if defined(CC3D_NRF24) || defined(CC3D_NRF24_OPBL)
#define USE_RX_NRF24
#endif

#ifdef USE_RX_NRF24
#define DEFAULT_RX_FEATURE FEATURE_RX_NRF24
#define DEFAULT_FEATURES FEATURE_SOFTSPI
#define USE_RX_SYMA
#define USE_RX_V202
#define USE_RX_CX10
//#define USE_RX_H8_3D
#define USE_RX_REF
#define NRF24_DEFAULT_PROTOCOL NRF24RX_SYMA_X5C
//#define NRF24_DEFAULT_PROTOCOL NRF24RX_V202_1M
//#define NRF24_DEFAULT_PROTOCOL NRF24RX_H8_3D

#define USE_SOFTSPI
#define USE_NRF24_SOFTSPI

// RC pinouts
// RC3  PB6/TIM4    unused
// RC4  PB5/TIM3    SCK / softserial1 TX / sonar trigger
// RC5  PB0/TIM3    MISO / softserial1 RX / sonar echo / RSSI ADC
// RC6  PB1/TIM3    MOSI / current
// RC7  PA0/TIM2    CSN / battery voltage
// RC8  PA1/TIM2    CE / RX_PPM

// Nordic Semiconductor uses 'CSN', STM uses 'NSS'
#define NRF24_CE_GPIO                   GPIOA
#define NRF24_CE_PIN                    GPIO_Pin_1
#define NRF24_CE_GPIO_CLK_PERIPHERAL    RCC_APB2Periph_GPIOA
#define NRF24_CSN_GPIO                  GPIOA
#define NRF24_CSN_PIN                   GPIO_Pin_0
#define NRF24_CSN_GPIO_CLK_PERIPHERAL   RCC_APB2Periph_GPIOA
#define NRF24_SCK_GPIO                  GPIOB
#define NRF24_SCK_PIN                   GPIO_Pin_5
#define NRF24_MOSI_GPIO                 GPIOB
#define NRF24_MOSI_PIN                  GPIO_Pin_1
#define NRF24_MISO_GPIO                 GPIOB
#define NRF24_MISO_PIN                  GPIO_Pin_0

#define SERIAL_PORT_COUNT 3

#else

#define USE_SOFTSERIAL1
#define SERIAL_PORT_COUNT 4

#define SOFTSERIAL_1_TIMER TIM3
#define SOFTSERIAL_1_TIMER_TX_HARDWARE 1 // PWM 2
#define SOFTSERIAL_1_TIMER_RX_HARDWARE 2 // PWM 3

#define DEFAULT_RX_FEATURE FEATURE_RX_PPM

#endif // USE_RX_NRF24


#define USE_ADC

#define CURRENT_METER_ADC_GPIO      GPIOB
#define CURRENT_METER_ADC_GPIO_PIN  GPIO_Pin_1
#define CURRENT_METER_ADC_CHANNEL   ADC_Channel_9

#define VBAT_ADC_GPIO               GPIOA
#define VBAT_ADC_GPIO_PIN           GPIO_Pin_0
#define VBAT_ADC_CHANNEL            ADC_Channel_0

#ifdef CC3D_PPM1
#define RSSI_ADC_GPIO               GPIOA
#define RSSI_ADC_GPIO_PIN           GPIO_Pin_1
#define RSSI_ADC_CHANNEL            ADC_Channel_1
#else
#define RSSI_ADC_GPIO               GPIOB
#define RSSI_ADC_GPIO_PIN           GPIO_Pin_0
#define RSSI_ADC_CHANNEL            ADC_Channel_8
#endif

#define SONAR
#define USE_SONAR_SRF10
#define SONAR_TRIGGER_PIN           Pin_5   // (PB5)
#define SONAR_TRIGGER_GPIO          GPIOB
#define SONAR_ECHO_PIN              Pin_0   // (PB0) - only 3.3v ( add a 1K Ohms resistor )
#define SONAR_ECHO_GPIO             GPIOB
#define SONAR_EXTI_LINE             EXTI_Line0
#define SONAR_EXTI_PIN_SOURCE       GPIO_PinSource0
#define SONAR_EXTI_IRQN             EXTI0_IRQn

// LED strip is on PWM5 output pin
//#define LED_STRIP
#define LED_STRIP_TIMER TIM3

#define SPEKTRUM_BIND
// USART3, PB11 (Flexport)
#define BIND_PORT  GPIOB
#define BIND_PIN   Pin_11

<<<<<<< HEAD
#define TARGET_MOTOR_COUNT 6
//Disables uncommon predefined mixer settings like BiCopter, H6 and similar exotics
=======
//#define USE_SERIAL_4WAY_BLHELI_INTERFACE

#define NAV
//#define NAV_AUTO_MAG_DECLINATION
#define NAV_GPS_GLITCH_DETECTION

#define ENABLE_BLACKBOX_LOGGING_ON_SPIFLASH_BY_DEFAULT

>>>>>>> 19887ef2
#undef TELEMETRY_FRSKY
#undef TELEMETRY_HOTT
#undef TELEMETRY_SMARTPORT

#ifdef OPBL
#ifdef USE_RX_NRF24
#undef USE_SERVOS
#define TARGET_MOTOR_COUNT 6
#else
#define TARGET_MOTOR_COUNT 4
#endif
#undef BLACKBOX
#undef TELEMETRY
#undef TELEMETRY_LTM
#endif
<<<<<<< HEAD
=======

#ifdef USE_RX_NRF24
#define SKIP_RX_PWM_PPM
#define SKIP_RX_MSP
#undef SERIAL_RX
#undef SPEKTRUM_BIND
#undef TELEMETRY
#undef TELEMETRY_LTM
#ifndef CC3D_OPBL
#define LED_STRIP
#endif
#endif


>>>>>>> 19887ef2
// DEBUG
//#define HIL
//#define USE_FAKE_MAG
//#define USE_FAKE_BARO
//#define USE_FAKE_GPS
//#define USE_FAKE_GPS

// IO - from schematics
#define TARGET_IO_PORTA 0xffff
#define TARGET_IO_PORTB 0xffff
#define TARGET_IO_PORTC (BIT(14))

#define USED_TIMERS         (TIM_N(1) | TIM_N(2) | TIM_N(3) | TIM_N(4))

#define TIMER_APB1_PERIPHERALS (RCC_APB1Periph_TIM2 | RCC_APB1Periph_TIM3 | RCC_APB1Periph_TIM4)
#define TIMER_APB2_PERIPHERALS (RCC_APB2Periph_TIM1 | RCC_APB2Periph_GPIOA | RCC_APB2Periph_GPIOB)
<|MERGE_RESOLUTION|>--- conflicted
+++ resolved
@@ -62,18 +62,13 @@
 // External I2C BARO
 #define BARO
 #define USE_BARO_MS5611
-#define MS5611_BUS I2C_DEVICE_EXT
 #define USE_BARO_BMP085
-#define BMP085_BUS I2C_DEVICE_EXT
 
 // External I2C MAG
 #define MAG
 #define USE_MAG_HMC5883
-#define HMC5883_BUS I2C_DEVICE_EXT
 #define USE_MAG_AK8975
 #define USE_MAG_MAG3110
-
-#define UG2864_BUS I2C_DEVICE_EXT
 
 #define USE_VCP
 #define USE_USART1
@@ -91,7 +86,6 @@
 
 #define USE_I2C
 #define I2C_DEVICE (I2CDEV_2) // Flex port - SCL/PB10, SDA/PB11
-#define I2C_DEVICE_EXT (I2CDEV_2)
 
 #if defined(CC3D_NRF24) || defined(CC3D_NRF24_OPBL)
 #define USE_RX_NRF24
@@ -189,10 +183,6 @@
 #define BIND_PORT  GPIOB
 #define BIND_PIN   Pin_11
 
-<<<<<<< HEAD
-#define TARGET_MOTOR_COUNT 6
-//Disables uncommon predefined mixer settings like BiCopter, H6 and similar exotics
-=======
 //#define USE_SERIAL_4WAY_BLHELI_INTERFACE
 
 #define NAV
@@ -201,7 +191,6 @@
 
 #define ENABLE_BLACKBOX_LOGGING_ON_SPIFLASH_BY_DEFAULT
 
->>>>>>> 19887ef2
 #undef TELEMETRY_FRSKY
 #undef TELEMETRY_HOTT
 #undef TELEMETRY_SMARTPORT
@@ -217,8 +206,6 @@
 #undef TELEMETRY
 #undef TELEMETRY_LTM
 #endif
-<<<<<<< HEAD
-=======
 
 #ifdef USE_RX_NRF24
 #define SKIP_RX_PWM_PPM
@@ -233,13 +220,11 @@
 #endif
 
 
->>>>>>> 19887ef2
 // DEBUG
 //#define HIL
 //#define USE_FAKE_MAG
 //#define USE_FAKE_BARO
 //#define USE_FAKE_GPS
-//#define USE_FAKE_GPS
 
 // IO - from schematics
 #define TARGET_IO_PORTA 0xffff
