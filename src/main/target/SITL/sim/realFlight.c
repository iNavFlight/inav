--- conflicted
+++ resolved
@@ -57,20 +57,11 @@
 #include "rx/sim.h"
 
 #define RF_PORT 18083
-#define RF_MAX_CHANNEL_COUNT 12
-<<<<<<< HEAD
+#define RF_MAX_CHA
 // "RealFlight Ranch" is located in Sierra Nevada, southern Spain
 // This is not the Position of the Ranch, it's the Point of 0,0 in the Map (bottom left corner)
 #define FAKE_LAT  36.910610f
 #define FAKE_LON  -2.876605f
-=======
-// RealFlight scenerys doesn't represent real landscapes, so fake some nice coords: Area 51 ;)
-//#define FAKE_LAT 37.277127f
-//#define FAKE_LON -115.799669f
-
-#define FAKE_LAT 0
-#define FAKE_LON 0
->>>>>>> 4695d6a9
 
 static uint8_t pwmMapping[RF_MAX_PWM_OUTS];
 static uint8_t mappingCount;
