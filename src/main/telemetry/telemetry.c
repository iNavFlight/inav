--- conflicted
+++ resolved
@@ -94,11 +94,8 @@
         .extra2_rate = SETTING_MAVLINK_EXTRA2_RATE_DEFAULT,
         .extra3_rate = SETTING_MAVLINK_EXTRA3_RATE_DEFAULT,
         .version = SETTING_MAVLINK_VERSION_DEFAULT,
-<<<<<<< HEAD
-=======
         .min_txbuff = SETTING_MAVLINK_MIN_TXBUFFER_DEFAULT,
         .radio_type = SETTING_MAVLINK_RADIO_TYPE_DEFAULT
->>>>>>> 88044f65
     }
 );
 
