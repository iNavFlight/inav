/*
 * This file is part of Cleanflight.
 *
 * Cleanflight is free software: you can redistribute it and/or modify
 * it under the terms of the GNU General Public License as published by
 * the Free Software Foundation, either version 3 of the License, or
 * (at your option) any later version.
 *
 * Cleanflight is distributed in the hope that it will be useful,
 * but WITHOUT ANY WARRANTY; without even the implied warranty of
 * MERCHANTABILITY or FITNESS FOR A PARTICULAR PURPOSE.  See the
 * GNU General Public License for more details.
 *
 * You should have received a copy of the GNU General Public License
 * along with Cleanflight.  If not, see <http://www.gnu.org/licenses/>.
 */

/*
 * telemetry_mavlink.c
 *
 * Author: Konstantin Sharlaimov
 */
#include <stdbool.h>
#include <stdint.h>
#include <string.h>
#include <math.h>

#include "platform.h"

#if defined(USE_TELEMETRY) && defined(USE_TELEMETRY_MAVLINK)

#include "build/build_config.h"
#include "build/debug.h"

#include "common/axis.h"
#include "common/color.h"
#include "common/maths.h"
#include "common/utils.h"
#include "common/string_light.h"

#include "config/feature.h"

#include "drivers/serial.h"
#include "drivers/time.h"
#include "drivers/display.h"
#include "drivers/osd_symbols.h"

#include "fc/config.h"
#include "fc/fc_core.h"
#include "fc/rc_controls.h"
#include "fc/rc_modes.h"
#include "fc/runtime_config.h"
#include "fc/settings.h"

#include "flight/failsafe.h"
#include "flight/imu.h"
#include "flight/mixer_profile.h"
#include "flight/pid.h"
#include "flight/servos.h"

#include "io/adsb.h"
#include "io/gps.h"
#include "io/ledstrip.h"
#include "io/serial.h"
#include "io/osd.h"

#include "navigation/navigation.h"
#include "navigation/navigation_private.h"

#include "rx/rx.h"
#include "rx/mavlink.h"

#include "sensors/acceleration.h"
#include "sensors/barometer.h"
#include "sensors/battery.h"
#include "sensors/boardalignment.h"
#include "sensors/gyro.h"
#include "sensors/pitotmeter.h"
#include "sensors/diagnostics.h"
#include "sensors/sensors.h"
#include "sensors/temperature.h"
#include "sensors/esc_sensor.h"

#include "telemetry/mavlink.h"
#include "telemetry/telemetry.h"

#include "blackbox/blackbox_io.h"

#include "scheduler/scheduler.h"

#pragma GCC diagnostic push
#pragma GCC diagnostic ignored "-Wunused-function"
#define MAVLINK_COMM_NUM_BUFFERS 1
#include "common/mavlink.h"
#pragma GCC diagnostic pop

#define TELEMETRY_MAVLINK_PORT_MODE     MODE_RXTX
#define TELEMETRY_MAVLINK_MAXRATE       50
#define TELEMETRY_MAVLINK_DELAY         ((1000 * 1000) / TELEMETRY_MAVLINK_MAXRATE)

/**
 * MAVLink requires angles to be in the range -Pi..Pi.
 * This converts angles from a range of 0..Pi to -Pi..Pi
 */
#define RADIANS_TO_MAVLINK_RANGE(angle) (angle > M_PIf) ? angle - (2 * M_PIf) : angle

/** @brief A mapping of plane flight modes for custom_mode field of heartbeat. */
typedef enum APM_PLANE_MODE
{
   PLANE_MODE_MANUAL=0,
   PLANE_MODE_CIRCLE=1,
   PLANE_MODE_STABILIZE=2,
   PLANE_MODE_TRAINING=3,
   PLANE_MODE_ACRO=4,
   PLANE_MODE_FLY_BY_WIRE_A=5,
   PLANE_MODE_FLY_BY_WIRE_B=6,
   PLANE_MODE_CRUISE=7,
   PLANE_MODE_AUTOTUNE=8,
   PLANE_MODE_AUTO=10,
   PLANE_MODE_RTL=11,
   PLANE_MODE_LOITER=12,
   PLANE_MODE_TAKEOFF=13,
   PLANE_MODE_AVOID_ADSB=14,
   PLANE_MODE_GUIDED=15,
   PLANE_MODE_INITIALIZING=16,
   PLANE_MODE_QSTABILIZE=17,
   PLANE_MODE_QHOVER=18,
   PLANE_MODE_QLOITER=19,
   PLANE_MODE_QLAND=20,
   PLANE_MODE_QRTL=21,
   PLANE_MODE_QAUTOTUNE=22,
   PLANE_MODE_ENUM_END=23,
} APM_PLANE_MODE;

/** @brief A mapping of copter flight modes for custom_mode field of heartbeat. */
typedef enum APM_COPTER_MODE
{
   COPTER_MODE_STABILIZE=0,
   COPTER_MODE_ACRO=1,
   COPTER_MODE_ALT_HOLD=2,
   COPTER_MODE_AUTO=3,
   COPTER_MODE_GUIDED=4,
   COPTER_MODE_LOITER=5,
   COPTER_MODE_RTL=6,
   COPTER_MODE_CIRCLE=7,
   COPTER_MODE_LAND=9,
   COPTER_MODE_DRIFT=11,
   COPTER_MODE_SPORT=13,
   COPTER_MODE_FLIP=14,
   COPTER_MODE_AUTOTUNE=15,
   COPTER_MODE_POSHOLD=16,
   COPTER_MODE_BRAKE=17,
   COPTER_MODE_THROW=18,
   COPTER_MODE_AVOID_ADSB=19,
   COPTER_MODE_GUIDED_NOGPS=20,
   COPTER_MODE_SMART_RTL=21,
   COPTER_MODE_ENUM_END=22,
} APM_COPTER_MODE;

static serialPort_t *mavlinkPort = NULL;
static serialPortConfig_t *portConfig;

static bool mavlinkTelemetryEnabled =  false;
static portSharing_e mavlinkPortSharing;
static uint8_t txbuff_free = 100;
static bool txbuff_valid = false;

/* MAVLink datastream rates in Hz */
static uint8_t mavRates[] = {
    [MAV_DATA_STREAM_EXTENDED_STATUS] = 2,      // 2Hz
    [MAV_DATA_STREAM_RC_CHANNELS] = 1,          // 1Hz
    [MAV_DATA_STREAM_POSITION] = 2,             // 2Hz
    [MAV_DATA_STREAM_EXTRA1] = 3,               // 3Hz
    [MAV_DATA_STREAM_EXTRA2] = 2,               // 2Hz, HEARTBEATs are important
    [MAV_DATA_STREAM_EXTRA3] = 1                // 1Hz
};

#define MAXSTREAMS (sizeof(mavRates) / sizeof(mavRates[0]))

static timeUs_t lastMavlinkMessage = 0;
static uint8_t mavTicks[MAXSTREAMS];
static mavlink_message_t mavSendMsg;
static mavlink_message_t mavRecvMsg;
static mavlink_status_t mavRecvStatus;

// Set mavSystemId from telemetryConfig()->mavlink.sysid
static uint8_t mavSystemId = 1;
static uint8_t mavAutopilotType;
static uint8_t mavComponentId = MAV_COMP_ID_AUTOPILOT1;

static APM_COPTER_MODE inavToArduCopterMap(flightModeForTelemetry_e flightMode)
{
    switch (flightMode)
    {
        case FLM_ACRO:          return COPTER_MODE_ACRO;
        case FLM_ACRO_AIR:      return COPTER_MODE_ACRO;
        case FLM_ANGLE:         return COPTER_MODE_STABILIZE;
        case FLM_HORIZON:       return COPTER_MODE_STABILIZE;
        case FLM_ANGLEHOLD:     return COPTER_MODE_STABILIZE;
        case FLM_ALTITUDE_HOLD: return COPTER_MODE_ALT_HOLD;
        case FLM_POSITION_HOLD: 
            {
                if (isGCSValid()) {
                    return COPTER_MODE_GUIDED;
                } else {
                    return COPTER_MODE_POSHOLD;
                }
            }
        case FLM_RTH:           return COPTER_MODE_RTL;
        case FLM_MISSION:       return COPTER_MODE_AUTO;
        case FLM_LAUNCH:        return COPTER_MODE_THROW;
        case FLM_FAILSAFE:
            {
                if (failsafePhase() == FAILSAFE_RETURN_TO_HOME) {
                    return COPTER_MODE_RTL;
                } else if (failsafePhase() == FAILSAFE_LANDING) {
                    return COPTER_MODE_LAND;
                } else {
                    // There is no valid mapping to ArduCopter
                    return COPTER_MODE_ENUM_END;
                }
            }
        default:                return COPTER_MODE_ENUM_END;
    }
}

static APM_PLANE_MODE inavToArduPlaneMap(flightModeForTelemetry_e flightMode)
{
    switch (flightMode)
    {
        case FLM_MANUAL:        return PLANE_MODE_MANUAL;
        case FLM_ACRO:          return PLANE_MODE_ACRO;
        case FLM_ACRO_AIR:      return PLANE_MODE_ACRO;
        case FLM_ANGLE:         return PLANE_MODE_FLY_BY_WIRE_A;
        case FLM_HORIZON:       return PLANE_MODE_STABILIZE;
        case FLM_ANGLEHOLD:     return PLANE_MODE_STABILIZE;
        case FLM_ALTITUDE_HOLD: return PLANE_MODE_FLY_BY_WIRE_B;
        case FLM_POSITION_HOLD: 
            {
                if (isGCSValid()) {
                    return PLANE_MODE_GUIDED;
                } else {
                    return PLANE_MODE_LOITER;
                }
            }
        case FLM_RTH:           return PLANE_MODE_RTL;
        case FLM_MISSION:       return PLANE_MODE_AUTO;
        case FLM_CRUISE:        return PLANE_MODE_CRUISE;
        case FLM_LAUNCH:        return PLANE_MODE_TAKEOFF;
        case FLM_FAILSAFE:
            {
                if (failsafePhase() == FAILSAFE_RETURN_TO_HOME) {
                    return PLANE_MODE_RTL;
                }
                else if (failsafePhase() == FAILSAFE_LANDING) {
                    return PLANE_MODE_AUTO;
                }
                else {
                    // There is no valid mapping to ArduPlane
                    return PLANE_MODE_ENUM_END;
                }
            }
        default:                return PLANE_MODE_ENUM_END;
    }
}

static int mavlinkStreamTrigger(enum MAV_DATA_STREAM streamNum)
{
    uint8_t rate = (uint8_t) mavRates[streamNum];
    if (rate == 0) {
        return 0;
    }

    if (mavTicks[streamNum] == 0) {
        // we're triggering now, setup the next trigger point
        if (rate > TELEMETRY_MAVLINK_MAXRATE) {
            rate = TELEMETRY_MAVLINK_MAXRATE;
        }

        mavTicks[streamNum] = (TELEMETRY_MAVLINK_MAXRATE / rate);
        return 1;
    }

    // count down at TASK_RATE_HZ
    mavTicks[streamNum]--;
    return 0;
}

void freeMAVLinkTelemetryPort(void)
{
    closeSerialPort(mavlinkPort);
    mavlinkPort = NULL;
    mavlinkTelemetryEnabled = false;
}

void initMAVLinkTelemetry(void)
{
    portConfig = findSerialPortConfig(FUNCTION_TELEMETRY_MAVLINK);
    mavlinkPortSharing = determinePortSharing(portConfig, FUNCTION_TELEMETRY_MAVLINK);
}

void configureMAVLinkTelemetryPort(void)
{
    if (!portConfig) {
        return;
    }

    baudRate_e baudRateIndex = portConfig->telemetry_baudrateIndex;
    if (baudRateIndex == BAUD_AUTO) {
        // default rate for minimOSD
        baudRateIndex = BAUD_57600;
    }

    mavlinkPort = openSerialPort(portConfig->identifier, FUNCTION_TELEMETRY_MAVLINK, NULL, NULL, baudRates[baudRateIndex], TELEMETRY_MAVLINK_PORT_MODE, SERIAL_NOT_INVERTED);
<<<<<<< HEAD
    mavAutopilotType = telemetryConfig()->mavlink.autopilot_type;
=======
    mavSystemId = telemetryConfig()->mavlink.sysid;
>>>>>>> 6c484a19

    if (!mavlinkPort) {
        return;
    }

    mavlinkTelemetryEnabled = true;
}

static void configureMAVLinkStreamRates(void)
{
    mavRates[MAV_DATA_STREAM_EXTENDED_STATUS] = telemetryConfig()->mavlink.extended_status_rate;
    mavRates[MAV_DATA_STREAM_RC_CHANNELS] = telemetryConfig()->mavlink.rc_channels_rate;
    mavRates[MAV_DATA_STREAM_POSITION] = telemetryConfig()->mavlink.position_rate;
    mavRates[MAV_DATA_STREAM_EXTRA1] = telemetryConfig()->mavlink.extra1_rate;
    mavRates[MAV_DATA_STREAM_EXTRA2] = telemetryConfig()->mavlink.extra2_rate;
    mavRates[MAV_DATA_STREAM_EXTRA3] = telemetryConfig()->mavlink.extra3_rate;
}

void checkMAVLinkTelemetryState(void)
{
    bool newTelemetryEnabledValue = telemetryDetermineEnabledState(mavlinkPortSharing);

    if (newTelemetryEnabledValue == mavlinkTelemetryEnabled) {
        return;
    }

    if (newTelemetryEnabledValue) {
        configureMAVLinkTelemetryPort();
        configureMAVLinkStreamRates();
    } else
        freeMAVLinkTelemetryPort();
}

static void mavlinkSendMessage(void)
{
    uint8_t mavBuffer[MAVLINK_MAX_PACKET_LEN];

    mavlink_status_t* chan_state = mavlink_get_channel_status(MAVLINK_COMM_0);
    if (telemetryConfig()->mavlink.version == 1) {
        chan_state->flags |= MAVLINK_STATUS_FLAG_OUT_MAVLINK1;
    } else {
        chan_state->flags &= ~MAVLINK_STATUS_FLAG_OUT_MAVLINK1;
    }

    int msgLength = mavlink_msg_to_send_buffer(mavBuffer, &mavSendMsg);

    for (int i = 0; i < msgLength; i++) {
        serialWrite(mavlinkPort, mavBuffer[i]);
    }
}

void mavlinkSendSystemStatus(void)
{
    // Receiver is assumed to be always present
    uint32_t onboard_control_sensors_present    = (MAV_SYS_STATUS_SENSOR_RC_RECEIVER);
    // GYRO and RC are assumed as minimum requirements
    uint32_t onboard_control_sensors_enabled    = (MAV_SYS_STATUS_SENSOR_3D_GYRO | MAV_SYS_STATUS_SENSOR_RC_RECEIVER);
    uint32_t onboard_control_sensors_health     = 0;

    if (getHwGyroStatus() == HW_SENSOR_OK) {
        onboard_control_sensors_present |= MAV_SYS_STATUS_SENSOR_3D_GYRO;
        // Missing presence will report as sensor unhealthy
        onboard_control_sensors_health |= MAV_SYS_STATUS_SENSOR_3D_GYRO;
    }

    hardwareSensorStatus_e accStatus = getHwAccelerometerStatus();
    if (accStatus == HW_SENSOR_OK) {
        onboard_control_sensors_present |= MAV_SYS_STATUS_SENSOR_3D_ACCEL;
        onboard_control_sensors_enabled |= MAV_SYS_STATUS_SENSOR_3D_ACCEL;
        onboard_control_sensors_health |= MAV_SYS_STATUS_SENSOR_3D_ACCEL;
    } else if (accStatus == HW_SENSOR_UNHEALTHY) {
        onboard_control_sensors_present |= MAV_SYS_STATUS_SENSOR_3D_ACCEL;
        onboard_control_sensors_enabled |= MAV_SYS_STATUS_SENSOR_3D_ACCEL;
    } else if (accStatus == HW_SENSOR_UNAVAILABLE) {
        onboard_control_sensors_enabled |= MAV_SYS_STATUS_SENSOR_3D_ACCEL;
    }

    hardwareSensorStatus_e compassStatus = getHwCompassStatus();
    if (compassStatus == HW_SENSOR_OK) {
        onboard_control_sensors_present |= MAV_SYS_STATUS_SENSOR_3D_MAG;
        onboard_control_sensors_enabled |= MAV_SYS_STATUS_SENSOR_3D_MAG;
        onboard_control_sensors_health |= MAV_SYS_STATUS_SENSOR_3D_MAG;
    } else if (compassStatus == HW_SENSOR_UNHEALTHY) {
        onboard_control_sensors_present |= MAV_SYS_STATUS_SENSOR_3D_MAG;
        onboard_control_sensors_enabled |= MAV_SYS_STATUS_SENSOR_3D_MAG;
    } else if (compassStatus == HW_SENSOR_UNAVAILABLE) {
        onboard_control_sensors_enabled |= MAV_SYS_STATUS_SENSOR_3D_MAG;
    }

    hardwareSensorStatus_e baroStatus = getHwBarometerStatus();
    if (baroStatus == HW_SENSOR_OK) {
        onboard_control_sensors_present |= MAV_SYS_STATUS_SENSOR_ABSOLUTE_PRESSURE;
        onboard_control_sensors_enabled |= MAV_SYS_STATUS_SENSOR_ABSOLUTE_PRESSURE;
        onboard_control_sensors_health |= MAV_SYS_STATUS_SENSOR_ABSOLUTE_PRESSURE;
    } else if (baroStatus == HW_SENSOR_UNHEALTHY) {
        onboard_control_sensors_present |= MAV_SYS_STATUS_SENSOR_ABSOLUTE_PRESSURE;
        onboard_control_sensors_enabled |= MAV_SYS_STATUS_SENSOR_ABSOLUTE_PRESSURE;
    } else if (baroStatus == HW_SENSOR_UNAVAILABLE) {
        onboard_control_sensors_enabled |= MAV_SYS_STATUS_SENSOR_ABSOLUTE_PRESSURE;
    }

    hardwareSensorStatus_e pitotStatus = getHwPitotmeterStatus();
    if (pitotStatus == HW_SENSOR_OK) {
        onboard_control_sensors_present |= MAV_SYS_STATUS_SENSOR_DIFFERENTIAL_PRESSURE;
        onboard_control_sensors_enabled |= MAV_SYS_STATUS_SENSOR_DIFFERENTIAL_PRESSURE;
        onboard_control_sensors_health |= MAV_SYS_STATUS_SENSOR_DIFFERENTIAL_PRESSURE;
    } else if (pitotStatus == HW_SENSOR_UNHEALTHY) {
        onboard_control_sensors_present |= MAV_SYS_STATUS_SENSOR_DIFFERENTIAL_PRESSURE;
        onboard_control_sensors_enabled |= MAV_SYS_STATUS_SENSOR_DIFFERENTIAL_PRESSURE;
    } else if (pitotStatus == HW_SENSOR_UNAVAILABLE) {
        onboard_control_sensors_enabled |= MAV_SYS_STATUS_SENSOR_DIFFERENTIAL_PRESSURE;
    }

    hardwareSensorStatus_e gpsStatus = getHwGPSStatus();
    if (gpsStatus == HW_SENSOR_OK) {
        onboard_control_sensors_present |= MAV_SYS_STATUS_SENSOR_GPS;
        onboard_control_sensors_enabled |= MAV_SYS_STATUS_SENSOR_GPS;
        onboard_control_sensors_health |= MAV_SYS_STATUS_SENSOR_GPS;
    } else if (gpsStatus == HW_SENSOR_UNHEALTHY) {
        onboard_control_sensors_present |= MAV_SYS_STATUS_SENSOR_GPS;
        onboard_control_sensors_enabled |= MAV_SYS_STATUS_SENSOR_GPS;
    } else if (gpsStatus == HW_SENSOR_UNAVAILABLE) {
        onboard_control_sensors_enabled |= MAV_SYS_STATUS_SENSOR_GPS;
    }

    hardwareSensorStatus_e opFlowStatus = getHwOpticalFlowStatus();
    if (opFlowStatus == HW_SENSOR_OK) {
        onboard_control_sensors_present |= MAV_SYS_STATUS_SENSOR_OPTICAL_FLOW;
        onboard_control_sensors_enabled |= MAV_SYS_STATUS_SENSOR_OPTICAL_FLOW;
        onboard_control_sensors_health |= MAV_SYS_STATUS_SENSOR_OPTICAL_FLOW;
    } else if (opFlowStatus == HW_SENSOR_UNHEALTHY) {
        onboard_control_sensors_present |= MAV_SYS_STATUS_SENSOR_OPTICAL_FLOW;
        onboard_control_sensors_enabled |= MAV_SYS_STATUS_SENSOR_OPTICAL_FLOW;
    } else if (opFlowStatus == HW_SENSOR_UNAVAILABLE) {
        onboard_control_sensors_enabled |= MAV_SYS_STATUS_SENSOR_OPTICAL_FLOW;
    }

    hardwareSensorStatus_e rangefinderStatus = getHwRangefinderStatus();
    if (rangefinderStatus == HW_SENSOR_OK) {
        onboard_control_sensors_present |= MAV_SYS_STATUS_SENSOR_LASER_POSITION;
        onboard_control_sensors_enabled |= MAV_SYS_STATUS_SENSOR_LASER_POSITION;
        onboard_control_sensors_health |= MAV_SYS_STATUS_SENSOR_LASER_POSITION;
    } else if (rangefinderStatus == HW_SENSOR_UNHEALTHY) {
        onboard_control_sensors_present |= MAV_SYS_STATUS_SENSOR_LASER_POSITION;
        onboard_control_sensors_enabled |= MAV_SYS_STATUS_SENSOR_LASER_POSITION;
    } else if (rangefinderStatus == HW_SENSOR_UNAVAILABLE) {
        onboard_control_sensors_enabled |= MAV_SYS_STATUS_SENSOR_LASER_POSITION;
    }

    if (rxIsReceivingSignal() && rxAreFlightChannelsValid()) {
        onboard_control_sensors_health |= MAV_SYS_STATUS_SENSOR_RC_RECEIVER;
    }

#ifdef USE_BLACKBOX
    // BLACKBOX is assumed enabled and present for boards with capability
    onboard_control_sensors_present |= MAV_SYS_STATUS_LOGGING;
    onboard_control_sensors_enabled |= MAV_SYS_STATUS_LOGGING;
    // Unhealthy only for cases with not enough space to record
    if (!isBlackboxDeviceFull()) {
        onboard_control_sensors_health |= MAV_SYS_STATUS_LOGGING;
    }
#endif

    mavlink_msg_sys_status_pack(mavSystemId, mavComponentId, &mavSendMsg,
        // onboard_control_sensors_present Bitmask showing which onboard controllers and sensors are present.
        //Value of 0: not present. Value of 1: present. Indices according MAV_SYS_STATUS_SENSOR
        onboard_control_sensors_present,
        // onboard_control_sensors_enabled Bitmask showing which onboard controllers and sensors are enabled
        onboard_control_sensors_enabled,
        // onboard_control_sensors_health Bitmask showing which onboard controllers and sensors are operational or have an error.
        onboard_control_sensors_health,
        // load Maximum usage in percent of the mainloop time, (0%: 0, 100%: 1000) should be always below 1000
        constrain(averageSystemLoadPercent*10, 0, 1000),
        // voltage_battery Battery voltage, in millivolts (1 = 1 millivolt)
        feature(FEATURE_VBAT) ? getBatteryVoltage() * 10 : 0,
        // current_battery Battery current, in 10*milliamperes (1 = 10 milliampere), -1: autopilot does not measure the current
        isAmperageConfigured() ? getAmperage() : -1,
        // battery_remaining Remaining battery energy: (0%: 0, 100%: 100), -1: autopilot estimate the remaining battery
        feature(FEATURE_VBAT) ? calculateBatteryPercentage() : 100,
        // drop_rate_comm Communication drops in percent, (0%: 0, 100%: 10'000), (UART, I2C, SPI, CAN), dropped packets on all links (packets that were corrupted on reception on the MAV)
        0,
        // errors_comm Communication errors (UART, I2C, SPI, CAN), dropped packets on all links (packets that were corrupted on reception on the MAV)
        0,
        // errors_count1 Autopilot-specific errors
        0,
        // errors_count2 Autopilot-specific errors
        0,
        // errors_count3 Autopilot-specific errors
        0,
        // errors_count4 Autopilot-specific errors
        0, 0, 0, 0);

    mavlinkSendMessage();
}

void mavlinkSendRCChannelsAndRSSI(void)
{
#define GET_CHANNEL_VALUE(x) ((rxRuntimeConfig.channelCount >= (x + 1)) ? rxGetChannelValue(x) : 0)
    if (telemetryConfig()->mavlink.version == 1) {
        mavlink_msg_rc_channels_raw_pack(mavSystemId, mavComponentId, &mavSendMsg,
            // time_boot_ms Timestamp (milliseconds since system boot)
            millis(),
            // port Servo output port (set of 8 outputs = 1 port). Most MAVs will just use one, but this allows to encode more than 8 servos.
            0,
            // chan1_raw RC channel 1 value, in microseconds
            GET_CHANNEL_VALUE(0),
            // chan2_raw RC channel 2 value, in microseconds
            GET_CHANNEL_VALUE(1),
            // chan3_raw RC channel 3 value, in microseconds
            GET_CHANNEL_VALUE(2),
            // chan4_raw RC channel 4 value, in microseconds
            GET_CHANNEL_VALUE(3),
            // chan5_raw RC channel 5 value, in microseconds
            GET_CHANNEL_VALUE(4),
            // chan6_raw RC channel 6 value, in microseconds
            GET_CHANNEL_VALUE(5),
            // chan7_raw RC channel 7 value, in microseconds
            GET_CHANNEL_VALUE(6),
            // chan8_raw RC channel 8 value, in microseconds
            GET_CHANNEL_VALUE(7),
            // rssi Receive signal strength indicator, 0: 0%, 254: 100%
    		//https://github.com/mavlink/mavlink/issues/1027
            scaleRange(getRSSI(), 0, 1023, 0, 254));
	} 
    else {
        mavlink_msg_rc_channels_pack(mavSystemId, mavComponentId, &mavSendMsg,
            // time_boot_ms Timestamp (milliseconds since system boot)
            millis(),
            // Total number of RC channels being received. 
            rxRuntimeConfig.channelCount,
            // chan1_raw RC channel 1 value, in microseconds
            GET_CHANNEL_VALUE(0),
            // chan2_raw RC channel 2 value, in microseconds
            GET_CHANNEL_VALUE(1),
            // chan3_raw RC channel 3 value, in microseconds
            GET_CHANNEL_VALUE(2),
            // chan4_raw RC channel 4 value, in microseconds
            GET_CHANNEL_VALUE(3),
            // chan5_raw RC channel 5 value, in microseconds
            GET_CHANNEL_VALUE(4),
            // chan6_raw RC channel 6 value, in microseconds
            GET_CHANNEL_VALUE(5),
            // chan7_raw RC channel 7 value, in microseconds
            GET_CHANNEL_VALUE(6),
            // chan8_raw RC channel 8 value, in microseconds
            GET_CHANNEL_VALUE(7),
            // chan9_raw RC channel 9 value, in microseconds
            GET_CHANNEL_VALUE(8),
            // chan10_raw RC channel 10 value, in microseconds
            GET_CHANNEL_VALUE(9),
            // chan11_raw RC channel 11 value, in microseconds
            GET_CHANNEL_VALUE(10),
            // chan12_raw RC channel 12 value, in microseconds
            GET_CHANNEL_VALUE(11),
            // chan13_raw RC channel 13 value, in microseconds
            GET_CHANNEL_VALUE(12),
            // chan14_raw RC channel 14 value, in microseconds
            GET_CHANNEL_VALUE(13),
            // chan15_raw RC channel 15 value, in microseconds
            GET_CHANNEL_VALUE(14),
            // chan16_raw RC channel 16 value, in microseconds
            GET_CHANNEL_VALUE(15),
            // chan17_raw RC channel 17 value, in microseconds
            GET_CHANNEL_VALUE(16),
            // chan18_raw RC channel 18 value, in microseconds
            GET_CHANNEL_VALUE(17),
            // rssi Receive signal strength indicator, 0: 0%, 254: 100%
    		//https://github.com/mavlink/mavlink/issues/1027
            scaleRange(getRSSI(), 0, 1023, 0, 254));
    }
#undef GET_CHANNEL_VALUE

    mavlinkSendMessage();
}

#if defined(USE_GPS)
void mavlinkSendPosition(timeUs_t currentTimeUs)
{
    uint8_t gpsFixType = 0;

    if (!(sensors(SENSOR_GPS)
#ifdef USE_GPS_FIX_ESTIMATION
            || STATE(GPS_ESTIMATED_FIX)
#endif
        ))
        return;

    if (gpsSol.fixType == GPS_NO_FIX)
        gpsFixType = 1;
    else if (gpsSol.fixType == GPS_FIX_2D)
            gpsFixType = 2;
    else if (gpsSol.fixType == GPS_FIX_3D)
            gpsFixType = 3;

    mavlink_msg_gps_raw_int_pack(mavSystemId, mavComponentId, &mavSendMsg,
        // time_usec Timestamp (microseconds since UNIX epoch or microseconds since system boot)
        currentTimeUs,
        // fix_type 0-1: no fix, 2: 2D fix, 3: 3D fix. Some applications will not use the value of this field unless it is at least two, so always correctly fill in the fix.
        gpsFixType,
        // lat Latitude in 1E7 degrees
        gpsSol.llh.lat,
        // lon Longitude in 1E7 degrees
        gpsSol.llh.lon,
        // alt Altitude in 1E3 meters (millimeters) above MSL
        gpsSol.llh.alt * 10,
        // eph GPS HDOP horizontal dilution of position in cm (m*100). If unknown, set to: 65535
        gpsSol.eph,
        // epv GPS VDOP horizontal dilution of position in cm (m*100). If unknown, set to: 65535
        gpsSol.epv,
        // vel GPS ground speed (m/s * 100). If unknown, set to: 65535
        gpsSol.groundSpeed,
        // cog Course over ground (NOT heading, but direction of movement) in degrees * 100, 0.0..359.99 degrees. If unknown, set to: 65535
        gpsSol.groundCourse * 10,
        // satellites_visible Number of satellites visible. If unknown, set to 255
        gpsSol.numSat,
        // alt_ellipsoid Altitude (above WGS84, EGM96 ellipsoid). Positive for up
        0,
        // h_acc Position uncertainty in mm,
        gpsSol.eph * 10,
        // v_acc Altitude uncertainty in mm,
        gpsSol.epv * 10,
        // vel_acc Speed uncertainty in mm (??)
        0,
        // hdg_acc Heading uncertainty in degE5
        0,
        // yaw Yaw in earth frame from north. Use 0 if this GPS does not provide yaw. Use 65535 if this GPS is configured to provide yaw and is currently unable to provide it. Use 36000 for north.
        0);

    mavlinkSendMessage();

    // Global position
    mavlink_msg_global_position_int_pack(mavSystemId, mavComponentId, &mavSendMsg,
        // time_usec Timestamp (microseconds since UNIX epoch or microseconds since system boot)
        currentTimeUs,
        // lat Latitude in 1E7 degrees
        gpsSol.llh.lat,
        // lon Longitude in 1E7 degrees
        gpsSol.llh.lon,
        // alt Altitude in 1E3 meters (millimeters) above MSL
        gpsSol.llh.alt * 10,
        // relative_alt Altitude above ground in meters, expressed as * 1000 (millimeters)
        getEstimatedActualPosition(Z) * 10,
        // [cm/s] Ground X Speed (Latitude, positive north)
        getEstimatedActualVelocity(X),
        // [cm/s] Ground Y Speed (Longitude, positive east)
        getEstimatedActualVelocity(Y),
        // [cm/s] Ground Z Speed (Altitude, positive down)
        getEstimatedActualVelocity(Z),
        // [cdeg] Vehicle heading (yaw angle) (0.0..359.99 degrees, 0=north)
        DECIDEGREES_TO_CENTIDEGREES(attitude.values.yaw)
    );

    mavlinkSendMessage();

    mavlink_msg_gps_global_origin_pack(mavSystemId, mavComponentId, &mavSendMsg,
        // latitude Latitude (WGS84), expressed as * 1E7
        GPS_home.lat,
        // longitude Longitude (WGS84), expressed as * 1E7
        GPS_home.lon,
        // altitude Altitude(WGS84), expressed as * 1000
        GPS_home.alt * 10, // FIXME
        // time_usec Timestamp (microseconds since system boot)
        // Use millis() * 1000 as micros() will overflow after 1.19 hours.
        ((uint64_t) millis()) * 1000);

    mavlinkSendMessage();
}
#endif

void mavlinkSendAttitude(void)
{
    mavlink_msg_attitude_pack(mavSystemId, mavComponentId, &mavSendMsg,
        // time_boot_ms Timestamp (milliseconds since system boot)
        millis(),
        // roll Roll angle (rad)
        RADIANS_TO_MAVLINK_RANGE(DECIDEGREES_TO_RADIANS(attitude.values.roll)),
        // pitch Pitch angle (rad)
        RADIANS_TO_MAVLINK_RANGE(DECIDEGREES_TO_RADIANS(-attitude.values.pitch)),
        // yaw Yaw angle (rad)
        RADIANS_TO_MAVLINK_RANGE(DECIDEGREES_TO_RADIANS(attitude.values.yaw)),
        // rollspeed Roll angular speed (rad/s)
        gyro.gyroADCf[FD_ROLL],
        // pitchspeed Pitch angular speed (rad/s)
        gyro.gyroADCf[FD_PITCH],
        // yawspeed Yaw angular speed (rad/s)
        gyro.gyroADCf[FD_YAW]);

    mavlinkSendMessage();
}

void mavlinkSendHUDAndHeartbeat(void)
{
    float mavAltitude = 0;
    float mavGroundSpeed = 0;
    float mavAirSpeed = 0;
    float mavClimbRate = 0;

#if defined(USE_GPS)
    // use ground speed if source available
    if (sensors(SENSOR_GPS)
#ifdef USE_GPS_FIX_ESTIMATION
            || STATE(GPS_ESTIMATED_FIX)
#endif
        ) {
        mavGroundSpeed = gpsSol.groundSpeed / 100.0f;
    }
#endif

#if defined(USE_PITOT)
    if (sensors(SENSOR_PITOT) && pitotIsHealthy()) {
        mavAirSpeed = getAirspeedEstimate() / 100.0f;
    }
#endif

    // select best source for altitude
    mavAltitude = getEstimatedActualPosition(Z) / 100.0f;
    mavClimbRate = getEstimatedActualVelocity(Z) / 100.0f;

    int16_t thr = getThrottlePercent(osdUsingScaledThrottle());
    mavlink_msg_vfr_hud_pack(mavSystemId, mavComponentId, &mavSendMsg,
        // airspeed Current airspeed in m/s
        mavAirSpeed,
        // groundspeed Current ground speed in m/s
        mavGroundSpeed,
        // heading Current heading in degrees, in compass units (0..360, 0=north)
        DECIDEGREES_TO_DEGREES(attitude.values.yaw),
        // throttle Current throttle setting in integer percent, 0 to 100
        thr,
        // alt Current altitude (MSL), in meters, if we have surface or baro use them, otherwise use GPS (less accurate)
        mavAltitude,
        // climb Current climb rate in meters/second
        mavClimbRate);

    mavlinkSendMessage();


    uint8_t mavModes = MAV_MODE_FLAG_MANUAL_INPUT_ENABLED | MAV_MODE_FLAG_CUSTOM_MODE_ENABLED;
    if (ARMING_FLAG(ARMED))
        mavModes |= MAV_MODE_FLAG_SAFETY_ARMED;

    uint8_t mavSystemType;
    switch (mixerConfig()->platformType)
    {
        case PLATFORM_MULTIROTOR:
            mavSystemType = MAV_TYPE_QUADROTOR;
            break;
        case PLATFORM_TRICOPTER:
            mavSystemType = MAV_TYPE_TRICOPTER;
            break;
        case PLATFORM_AIRPLANE:
            mavSystemType = MAV_TYPE_FIXED_WING;
            break;
        case PLATFORM_ROVER:
            mavSystemType = MAV_TYPE_GROUND_ROVER;
            break;
        case PLATFORM_BOAT:
            mavSystemType = MAV_TYPE_SURFACE_BOAT;
            break;
        case PLATFORM_HELICOPTER:
            mavSystemType = MAV_TYPE_HELICOPTER;
            break;
        default:
            mavSystemType = MAV_TYPE_GENERIC;
            break;
    }

    flightModeForTelemetry_e flm = getFlightModeForTelemetry();
    uint8_t mavCustomMode;

    if (STATE(FIXED_WING_LEGACY)) {
        mavCustomMode = (uint8_t)inavToArduPlaneMap(flm);
    }
    else {
        mavCustomMode = (uint8_t)inavToArduCopterMap(flm);
    }

    if (flm != FLM_MANUAL) {
        mavModes |= MAV_MODE_FLAG_STABILIZE_ENABLED;
    }
    if (flm == FLM_POSITION_HOLD || flm == FLM_RTH || flm == FLM_MISSION) {
        mavModes |= MAV_MODE_FLAG_GUIDED_ENABLED;
    }

    uint8_t mavSystemState = 0;
    if (ARMING_FLAG(ARMED)) {
        if (failsafeIsActive()) {
            mavSystemState = MAV_STATE_CRITICAL;
        }
        else {
            mavSystemState = MAV_STATE_ACTIVE;
        }
    }
    else if (areSensorsCalibrating()) {
        mavSystemState = MAV_STATE_CALIBRATING;
    }
    else {
        mavSystemState = MAV_STATE_STANDBY;
    }

    uint8_t mavType;
    if (mavAutopilotType == MAVLINK_AUTOPILOT_ARDUPILOT) {
        mavType = MAV_AUTOPILOT_ARDUPILOTMEGA;
    } else {
        mavType = MAV_AUTOPILOT_GENERIC;
    }

    mavlink_msg_heartbeat_pack(mavSystemId, mavComponentId, &mavSendMsg,
        // type Type of the MAV (quadrotor, helicopter, etc., up to 15 types, defined in MAV_TYPE ENUM)
        mavSystemType,
        // autopilot Autopilot type / class. defined in MAV_AUTOPILOT ENUM
        mavType,
        // base_mode System mode bitfield, see MAV_MODE_FLAGS ENUM in mavlink/include/mavlink_types.h
        mavModes,
        // custom_mode A bitfield for use for autopilot-specific flags.
        mavCustomMode,
        // system_status System status flag, see MAV_STATE ENUM
        mavSystemState);

    mavlinkSendMessage();
}

void mavlinkSendBatteryTemperatureStatusText(void)
{
    uint16_t batteryVoltages[MAVLINK_MSG_BATTERY_STATUS_FIELD_VOLTAGES_LEN];
    uint16_t batteryVoltagesExt[MAVLINK_MSG_BATTERY_STATUS_FIELD_VOLTAGES_EXT_LEN];
    memset(batteryVoltages, UINT16_MAX, sizeof(batteryVoltages));
    memset(batteryVoltagesExt, 0, sizeof(batteryVoltagesExt));
    if (feature(FEATURE_VBAT)) {
        uint8_t batteryCellCount = getBatteryCellCount();
        if (batteryCellCount > 0) {
            for (int cell=0; cell < batteryCellCount && cell < MAVLINK_MSG_BATTERY_STATUS_FIELD_VOLTAGES_LEN + MAVLINK_MSG_BATTERY_STATUS_FIELD_VOLTAGES_EXT_LEN; cell++) {
                if (cell < MAVLINK_MSG_BATTERY_STATUS_FIELD_VOLTAGES_LEN) {
                    batteryVoltages[cell] = getBatteryAverageCellVoltage() * 10;
                } else {
                    batteryVoltagesExt[cell-MAVLINK_MSG_BATTERY_STATUS_FIELD_VOLTAGES_LEN] = getBatteryAverageCellVoltage() * 10;
                }
            }
        }
        else {
            batteryVoltages[0] = getBatteryVoltage() * 10;
        }
    }
    else {
        batteryVoltages[0] = 0;
    }

    mavlink_msg_battery_status_pack(mavSystemId, mavComponentId, &mavSendMsg,
        // id Battery ID
        0,
        // battery_function Function of the battery
        MAV_BATTERY_FUNCTION_UNKNOWN,
        // type Type (chemistry) of the battery
        MAV_BATTERY_TYPE_UNKNOWN,
        // temperature Temperature of the battery in centi-degrees celsius. INT16_MAX for unknown temperature
        INT16_MAX,
        // voltages Battery voltage of cells, in millivolts (1 = 1 millivolt). Cells above the valid cell count for this battery should have the UINT16_MAX value.
        batteryVoltages,
        // current_battery Battery current, in 10*milliamperes (1 = 10 milliampere), -1: autopilot does not measure the current
        isAmperageConfigured() ? getAmperage() : -1,
        // current_consumed Consumed charge, in milliampere hours (1 = 1 mAh), -1: autopilot does not provide mAh consumption estimate
        isAmperageConfigured() ? getMAhDrawn() : -1,
        // energy_consumed Consumed energy, in 100*Joules (intergrated U*I*dt)  (1 = 100 Joule), -1: autopilot does not provide energy consumption estimate
        isAmperageConfigured() ? getMWhDrawn()*36 : -1,
        // battery_remaining Remaining battery energy: (0%: 0, 100%: 100), -1: autopilot does not estimate the remaining battery);
        feature(FEATURE_VBAT) ? calculateBatteryPercentage() : -1,
        // time_remaining Remaining battery time, 0: autopilot does not provide remaining battery time estimate
        0, // TODO this could easily be implemented
        // charge_state State for extent of discharge, provided by autopilot for warning or external reactions
        0,
        // voltages_ext Battery voltages for cells 11 to 14. Cells above the valid cell count for this battery should have a value of 0, where zero indicates not supported (note, this is different than for the voltages field and allows empty byte truncation). If the measured value is 0 then 1 should be sent instead.
        batteryVoltagesExt,
        // mode Battery mode. Default (0) is that battery mode reporting is not supported or battery is in normal-use mode.
        0,
        // fault_bitmask Fault/health indications. These should be set when charge_state is MAV_BATTERY_CHARGE_STATE_FAILED or MAV_BATTERY_CHARGE_STATE_UNHEALTHY (if not, fault reporting is not supported).
        0);

    mavlinkSendMessage();


    int16_t temperature;
    sensors(SENSOR_BARO) ? getBaroTemperature(&temperature) : getIMUTemperature(&temperature);
    mavlink_msg_scaled_pressure_pack(mavSystemId, mavComponentId, &mavSendMsg,
        millis(),
        0,
        0,
        temperature * 10,
        0);

    mavlinkSendMessage();


// FIXME - Status text is limited to boards with USE_OSD
#ifdef USE_OSD
    char buff[MAVLINK_MSG_STATUSTEXT_FIELD_TEXT_LEN] = {" "};
    textAttributes_t elemAttr = osdGetSystemMessage(buff, sizeof(buff), false);
    if (buff[0] != SYM_BLANK) {
        MAV_SEVERITY severity = MAV_SEVERITY_NOTICE;
        if (TEXT_ATTRIBUTES_HAVE_BLINK(elemAttr)) {
            severity = MAV_SEVERITY_CRITICAL;
        } else if TEXT_ATTRIBUTES_HAVE_INVERTED(elemAttr) {
            severity = MAV_SEVERITY_WARNING;
        }

        mavlink_msg_statustext_pack(mavSystemId, mavComponentId, &mavSendMsg,
            (uint8_t)severity,
            buff,
            0,
            0);

        mavlinkSendMessage();
    }
#endif


}

void processMAVLinkTelemetry(timeUs_t currentTimeUs)
{
    // is executed @ TELEMETRY_MAVLINK_MAXRATE rate
    if (mavlinkStreamTrigger(MAV_DATA_STREAM_EXTENDED_STATUS)) {
        mavlinkSendSystemStatus();
    }

    if (mavlinkStreamTrigger(MAV_DATA_STREAM_RC_CHANNELS)) {
        mavlinkSendRCChannelsAndRSSI();
    }

#ifdef USE_GPS
    if (mavlinkStreamTrigger(MAV_DATA_STREAM_POSITION)) {
        mavlinkSendPosition(currentTimeUs);
    }
#endif

    if (mavlinkStreamTrigger(MAV_DATA_STREAM_EXTRA1)) {
        mavlinkSendAttitude();
    }

    if (mavlinkStreamTrigger(MAV_DATA_STREAM_EXTRA2)) {
        mavlinkSendHUDAndHeartbeat();
    }

    if (mavlinkStreamTrigger(MAV_DATA_STREAM_EXTRA3)) {
        mavlinkSendBatteryTemperatureStatusText();
    }

}

static bool handleIncoming_MISSION_CLEAR_ALL(void)
{
    mavlink_mission_clear_all_t msg;
    mavlink_msg_mission_clear_all_decode(&mavRecvMsg, &msg);

    // Check if this message is for us
    if (msg.target_system == mavSystemId) {
        resetWaypointList();
        mavlink_msg_mission_ack_pack(mavSystemId, mavComponentId, &mavSendMsg, mavRecvMsg.sysid, mavRecvMsg.compid, MAV_MISSION_ACCEPTED, MAV_MISSION_TYPE_MISSION, 0);
        mavlinkSendMessage();
        return true;
    }

    return false;
}

// Static state for MISSION UPLOAD transaction (starting with MISSION_COUNT)
static int incomingMissionWpCount = 0;
static int incomingMissionWpSequence = 0;

static bool handleIncoming_MISSION_COUNT(void)
{
    mavlink_mission_count_t msg;
    mavlink_msg_mission_count_decode(&mavRecvMsg, &msg);

    // Check if this message is for us
    if (msg.target_system == mavSystemId) {
        if (msg.count <= NAV_MAX_WAYPOINTS) {
            incomingMissionWpCount = msg.count; // We need to know how many items to request
            incomingMissionWpSequence = 0;
            mavlink_msg_mission_request_pack(mavSystemId, mavComponentId, &mavSendMsg, mavRecvMsg.sysid, mavRecvMsg.compid, incomingMissionWpSequence, MAV_MISSION_TYPE_MISSION);
            mavlinkSendMessage();
            return true;
        }
        else if (ARMING_FLAG(ARMED)) {
            mavlink_msg_mission_ack_pack(mavSystemId, mavComponentId, &mavSendMsg, mavRecvMsg.sysid, mavRecvMsg.compid, MAV_MISSION_ERROR, MAV_MISSION_TYPE_MISSION, 0);
            mavlinkSendMessage();
            return true;
        }
        else {
            mavlink_msg_mission_ack_pack(mavSystemId, mavComponentId, &mavSendMsg, mavRecvMsg.sysid, mavRecvMsg.compid, MAV_MISSION_NO_SPACE, MAV_MISSION_TYPE_MISSION, 0);
            mavlinkSendMessage();
            return true;
        }
    }

    return false;
}

static bool handleIncoming_MISSION_ITEM(void)
{
    mavlink_mission_item_t msg;
    mavlink_msg_mission_item_decode(&mavRecvMsg, &msg);

    // Check if this message is for us
    if (msg.target_system == mavSystemId) {
        // Check supported values first
        if (ARMING_FLAG(ARMED)) {
<<<<<<< HEAD
            // Legacy Mission Planner BS for GUIDED
            if (isGCSValid() && (msg.command == MAV_CMD_NAV_WAYPOINT) && (msg.current == 2)) {
                if (!(msg.frame == MAV_FRAME_GLOBAL)) {
                    mavlink_msg_mission_ack_pack(mavSystemId, mavComponentId, &mavSendMsg,
                        mavRecvMsg.sysid, mavRecvMsg.compid,
                        MAV_MISSION_UNSUPPORTED_FRAME, MAV_MISSION_TYPE_MISSION);
                    mavlinkSendMessage();
                    return true;
                }

                navWaypoint_t wp;
                wp.action = NAV_WP_ACTION_WAYPOINT;
                wp.lat = (int32_t)(msg.x * 1e7f); 
                wp.lon = (int32_t)(msg.y * 1e7f);
                wp.alt = (int32_t)(msg.z * 100.0f);
                wp.p1 = 0;
                wp.p2 = 0;
                wp.p3 = 0;
                setWaypoint(255, &wp);

                mavlink_msg_mission_ack_pack(mavSystemId, mavComponentId, &mavSendMsg,
                    mavRecvMsg.sysid, mavRecvMsg.compid,
                    MAV_MISSION_ACCEPTED, MAV_MISSION_TYPE_MISSION);
                mavlinkSendMessage();
                return true;
            } else {
                mavlink_msg_mission_ack_pack(mavSystemId, mavComponentId, &mavSendMsg, mavRecvMsg.sysid, mavRecvMsg.compid, MAV_MISSION_ERROR, MAV_MISSION_TYPE_MISSION);
                mavlinkSendMessage();
                return true;
            }
=======
            mavlink_msg_mission_ack_pack(mavSystemId, mavComponentId, &mavSendMsg, mavRecvMsg.sysid, mavRecvMsg.compid, MAV_MISSION_ERROR, MAV_MISSION_TYPE_MISSION, 0);
            mavlinkSendMessage();
            return true;
>>>>>>> 6c484a19
        }

        if ((msg.autocontinue == 0) || (msg.command != MAV_CMD_NAV_WAYPOINT && msg.command != MAV_CMD_NAV_RETURN_TO_LAUNCH)) {
            mavlink_msg_mission_ack_pack(mavSystemId, mavComponentId, &mavSendMsg, mavRecvMsg.sysid, mavRecvMsg.compid, MAV_MISSION_UNSUPPORTED, MAV_MISSION_TYPE_MISSION, 0);
            mavlinkSendMessage();
            return true;
        }

        if ((msg.frame != MAV_FRAME_GLOBAL_RELATIVE_ALT) && !(msg.frame == MAV_FRAME_MISSION && msg.command == MAV_CMD_NAV_RETURN_TO_LAUNCH)) {
            mavlink_msg_mission_ack_pack(mavSystemId, mavComponentId, &mavSendMsg, mavRecvMsg.sysid, mavRecvMsg.compid, MAV_MISSION_UNSUPPORTED_FRAME, MAV_MISSION_TYPE_MISSION, 0);
            mavlinkSendMessage();
            return true;
        }

        if (msg.seq == incomingMissionWpSequence) {
            incomingMissionWpSequence++;

            navWaypoint_t wp;
            wp.action = (msg.command == MAV_CMD_NAV_RETURN_TO_LAUNCH) ? NAV_WP_ACTION_RTH : NAV_WP_ACTION_WAYPOINT;
            wp.lat = (int32_t)(msg.x * 1e7f);
            wp.lon = (int32_t)(msg.y * 1e7f);
            wp.alt = msg.z * 100.0f;
            wp.p1 = 0;
            wp.p2 = 0;
            wp.p3 = 0;
            wp.flag = (incomingMissionWpSequence >= incomingMissionWpCount) ? NAV_WP_FLAG_LAST : 0;

            setWaypoint(incomingMissionWpSequence, &wp);

            if (incomingMissionWpSequence >= incomingMissionWpCount) {
                if (isWaypointListValid()) {
                    mavlink_msg_mission_ack_pack(mavSystemId, mavComponentId, &mavSendMsg, mavRecvMsg.sysid, mavRecvMsg.compid, MAV_MISSION_ACCEPTED, MAV_MISSION_TYPE_MISSION, 0);
                    mavlinkSendMessage();
                }
                else {
                    mavlink_msg_mission_ack_pack(mavSystemId, mavComponentId, &mavSendMsg, mavRecvMsg.sysid, mavRecvMsg.compid, MAV_MISSION_INVALID, MAV_MISSION_TYPE_MISSION, 0);
                    mavlinkSendMessage();
                }
            }
            else {
                mavlink_msg_mission_request_pack(mavSystemId, mavComponentId, &mavSendMsg, mavRecvMsg.sysid, mavRecvMsg.compid, incomingMissionWpSequence, MAV_MISSION_TYPE_MISSION);
                mavlinkSendMessage();
            }
        }
        else {
            // Wrong sequence number received
            mavlink_msg_mission_ack_pack(mavSystemId, mavComponentId, &mavSendMsg, mavRecvMsg.sysid, mavRecvMsg.compid, MAV_MISSION_INVALID_SEQUENCE, MAV_MISSION_TYPE_MISSION, 0);
            mavlinkSendMessage();
        }

        return true;
    }

    return false;
}

static bool handleIncoming_MISSION_REQUEST_LIST(void)
{
    mavlink_mission_request_list_t msg;
    mavlink_msg_mission_request_list_decode(&mavRecvMsg, &msg);

    // Check if this message is for us
    if (msg.target_system == mavSystemId) {
        mavlink_msg_mission_count_pack(mavSystemId, mavComponentId, &mavSendMsg, mavRecvMsg.sysid, mavRecvMsg.compid, getWaypointCount(), MAV_MISSION_TYPE_MISSION, 0);
        mavlinkSendMessage();
        return true;
    }

    return false;
}

static bool handleIncoming_MISSION_REQUEST(void)
{
    mavlink_mission_request_t msg;
    mavlink_msg_mission_request_decode(&mavRecvMsg, &msg);

    // Check if this message is for us
    if (msg.target_system == mavSystemId) {
        int wpCount = getWaypointCount();

        if (msg.seq < wpCount) {
            navWaypoint_t wp;
            getWaypoint(msg.seq + 1, &wp);

            mavlink_msg_mission_item_pack(mavSystemId, mavComponentId, &mavSendMsg, mavRecvMsg.sysid, mavRecvMsg.compid,
                        msg.seq,
                        wp.action == NAV_WP_ACTION_RTH ? MAV_FRAME_MISSION : MAV_FRAME_GLOBAL_RELATIVE_ALT,
                        wp.action == NAV_WP_ACTION_RTH ? MAV_CMD_NAV_RETURN_TO_LAUNCH : MAV_CMD_NAV_WAYPOINT,
                        0,
                        1,
                        0, 0, 0, 0,
                        wp.lat / 1e7f,
                        wp.lon / 1e7f,
                        wp.alt / 100.0f,
                        MAV_MISSION_TYPE_MISSION);
            mavlinkSendMessage();
        }
        else {
            mavlink_msg_mission_ack_pack(mavSystemId, mavComponentId, &mavSendMsg, mavRecvMsg.sysid, mavRecvMsg.compid, MAV_MISSION_INVALID_SEQUENCE, MAV_MISSION_TYPE_MISSION, 0);
            mavlinkSendMessage();
        }

        return true;
    }

    return false;
}


static bool handleIncoming_COMMAND_INT(void)
{
    mavlink_command_int_t msg;
    mavlink_msg_command_int_decode(&mavRecvMsg, &msg);

    if (msg.target_system == mavSystemId) {

        if (msg.command == MAV_CMD_DO_REPOSITION) {
            
            if (!(msg.frame == MAV_FRAME_GLOBAL)) { //|| msg.frame == MAV_FRAME_GLOBAL_RELATIVE_ALT || msg.frame == MAV_FRAME_GLOBAL_TERRAIN_ALT)) {

                    mavlink_msg_command_ack_pack(mavSystemId, mavComponentId, &mavSendMsg,
                                                msg.command,
                                                MAV_RESULT_UNSUPPORTED,
                                                0,  // progress
                                                0,  // result_param2
                                                mavRecvMsg.sysid,
                                                mavRecvMsg.compid);
                    mavlinkSendMessage();
                    return true;
                }

            if (isGCSValid()) {
                navWaypoint_t wp;
                wp.action = NAV_WP_ACTION_WAYPOINT;
                wp.lat = (int32_t)msg.x;
                wp.lon = (int32_t)msg.y;
                wp.alt = msg.z * 100.0f;
                if (!isnan(msg.param4) && msg.param4 >= 0.0f && msg.param4 < 360.0f) {
                    wp.p1 = (int16_t)msg.param4;
                } else {
                    wp.p1 = 0;
                }
                wp.p2 = 0; // TODO: Alt modes 
                wp.p3 = 0;
                wp.flag = 0;

                setWaypoint(255, &wp);

                mavlink_msg_command_ack_pack(mavSystemId, mavComponentId, &mavSendMsg,
                                            msg.command,
                                            MAV_RESULT_ACCEPTED,
                                            0,  // progress
                                            0,  // result_param2
                                            mavRecvMsg.sysid,
                                            mavRecvMsg.compid);
                mavlinkSendMessage();
            } else {
                mavlink_msg_command_ack_pack(mavSystemId, mavComponentId, &mavSendMsg,
                                            msg.command,
                                            MAV_RESULT_DENIED,
                                            0,
                                            0,
                                            mavRecvMsg.sysid,
                                            mavRecvMsg.compid);
                mavlinkSendMessage();
            }
        } else {
            mavlink_msg_command_ack_pack(mavSystemId, mavComponentId, &mavSendMsg,
                                        msg.command,
                                        MAV_RESULT_UNSUPPORTED,
                                        0,
                                        0,
                                        mavRecvMsg.sysid,
                                        mavRecvMsg.compid);
            mavlinkSendMessage();
        }
        return true;
    }
    return false;
}


static bool handleIncoming_RC_CHANNELS_OVERRIDE(void) {
    mavlink_rc_channels_override_t msg;
    mavlink_msg_rc_channels_override_decode(&mavRecvMsg, &msg);
    // Don't check system ID because it's not configurable with systems like Crossfire
    mavlinkRxHandleMessage(&msg);
    return true;
}

static bool handleIncoming_PARAM_REQUEST_LIST(void) {
    mavlink_param_request_list_t msg;
    mavlink_msg_param_request_list_decode(&mavRecvMsg, &msg);

    // Respond that we don't have any parameters to force Mission Planner to give up quickly
    if (msg.target_system == mavSystemId) {
        // mavlink_msg_param_value_pack(system_id, component_id, msg, param_value->param_id, param_value->param_value, param_value->param_type, param_value->param_count, param_value->param_index);
        mavlink_msg_param_value_pack(mavSystemId, mavComponentId, &mavSendMsg, 0, 0, 0, 0, 0);
        mavlinkSendMessage();
    }
    return true;
}

static void mavlinkParseRxStats(const mavlink_radio_status_t *msg) {
    switch(telemetryConfig()->mavlink.radio_type) {
        case MAVLINK_RADIO_SIK:
            // rssi scaling info from: https://ardupilot.org/rover/docs/common-3dr-radio-advanced-configuration-and-technical-information.html
            rxLinkStatistics.uplinkRSSI = (msg->rssi / 1.9) - 127;
            rxLinkStatistics.uplinkSNR = msg->noise / 1.9;
            rxLinkStatistics.uplinkLQ = msg->rssi != 255 ? scaleRange(msg->rssi, 0, 254, 0, 100) : 0;
            break;
        case MAVLINK_RADIO_ELRS:
            rxLinkStatistics.uplinkRSSI = -msg->remrssi;
            rxLinkStatistics.uplinkSNR = msg->noise;
            rxLinkStatistics.uplinkLQ = scaleRange(msg->rssi, 0, 255, 0, 100);
            break;
        case MAVLINK_RADIO_GENERIC:
        default:
            rxLinkStatistics.uplinkRSSI = msg->rssi;
            rxLinkStatistics.uplinkSNR = msg->noise;
            rxLinkStatistics.uplinkLQ = msg->rssi != 255 ? scaleRange(msg->rssi, 0, 254, 0, 100) : 0;
            break;
    }
}

static bool handleIncoming_RADIO_STATUS(void) {
    mavlink_radio_status_t msg;
    mavlink_msg_radio_status_decode(&mavRecvMsg, &msg);
    txbuff_valid = true;
    txbuff_free = msg.txbuf;
       
    if (rxConfig()->receiverType == RX_TYPE_SERIAL &&
        rxConfig()->serialrx_provider == SERIALRX_MAVLINK) {
        mavlinkParseRxStats(&msg);
    }

    return true;
}

static bool handleIncoming_HEARTBEAT(void) {
    mavlink_heartbeat_t msg;
    mavlink_msg_heartbeat_decode(&mavRecvMsg, &msg);

    switch (msg.type) {
#ifdef USE_ADSB
        case MAV_TYPE_ADSB:
            return adsbHeartbeat();
#endif
        default:
            break;
    }
    
    return false;
}

#ifdef USE_ADSB
static bool handleIncoming_ADSB_VEHICLE(void) {
    mavlink_adsb_vehicle_t msg;
    mavlink_msg_adsb_vehicle_decode(&mavRecvMsg, &msg);

    adsbVehicleValues_t* vehicle = getVehicleForFill();
    if(vehicle != NULL){
        vehicle->icao = msg.ICAO_address;
        vehicle->gps.lat = msg.lat;
        vehicle->gps.lon = msg.lon;
        vehicle->alt = (int32_t)(msg.altitude / 10);
        vehicle->horVelocity = msg.hor_velocity;
        vehicle->heading = msg.heading;
        vehicle->flags = msg.flags;
        vehicle->altitudeType = msg.altitude_type;
        memcpy(&(vehicle->callsign), msg.callsign, sizeof(vehicle->callsign));
        vehicle->emitterType = msg.emitter_type;
        vehicle->tslc = msg.tslc;

        adsbNewVehicle(vehicle);
    }

    return true;
}
#endif

// Returns whether a message was processed
static bool processMAVLinkIncomingTelemetry(void)
{
    while (serialRxBytesWaiting(mavlinkPort) > 0) {
        // Limit handling to one message per cycle
        char c = serialRead(mavlinkPort);
        uint8_t result = mavlink_parse_char(0, c, &mavRecvMsg, &mavRecvStatus);
        if (result == MAVLINK_FRAMING_OK) {
            switch (mavRecvMsg.msgid) {
                case MAVLINK_MSG_ID_HEARTBEAT:
                   return handleIncoming_HEARTBEAT();
                case MAVLINK_MSG_ID_PARAM_REQUEST_LIST:
                    return handleIncoming_PARAM_REQUEST_LIST();
                case MAVLINK_MSG_ID_MISSION_CLEAR_ALL:
                    return handleIncoming_MISSION_CLEAR_ALL();
                case MAVLINK_MSG_ID_MISSION_COUNT:
                    return handleIncoming_MISSION_COUNT();
                case MAVLINK_MSG_ID_MISSION_ITEM:
                    return handleIncoming_MISSION_ITEM();
                case MAVLINK_MSG_ID_MISSION_REQUEST_LIST:
                    return handleIncoming_MISSION_REQUEST_LIST();

                //TODO:
                //case MAVLINK_MSG_ID_COMMAND_LONG; //up to 7 float parameters
                    //return handleIncoming_COMMAND_LONG();
                
                case MAVLINK_MSG_ID_COMMAND_INT: //7 parameters: parameters 1-4, 7 are floats, and parameters 5,6 are scaled integers
                    return handleIncoming_COMMAND_INT();
                case MAVLINK_MSG_ID_MISSION_REQUEST:
                    return handleIncoming_MISSION_REQUEST();
                case MAVLINK_MSG_ID_RC_CHANNELS_OVERRIDE:
                    handleIncoming_RC_CHANNELS_OVERRIDE();
                    // Don't set that we handled a message, otherwise RC channel packets will block telemetry messages
                    return false;
#ifdef USE_ADSB
                case MAVLINK_MSG_ID_ADSB_VEHICLE:
                    return handleIncoming_ADSB_VEHICLE();
#endif
                case MAVLINK_MSG_ID_RADIO_STATUS:
                    handleIncoming_RADIO_STATUS();
                    // Don't set that we handled a message, otherwise radio status packets will block telemetry messages.
                    return false;
                default:
                    return false;
            }
        }
    }

    return false;
}

static bool isMAVLinkTelemetryHalfDuplex(void) {
    return telemetryConfig()->halfDuplex ||
            (rxConfig()->receiverType == RX_TYPE_SERIAL && rxConfig()->serialrx_provider == SERIALRX_MAVLINK && tristateWithDefaultOffIsActive(rxConfig()->halfDuplex));
}

void handleMAVLinkTelemetry(timeUs_t currentTimeUs)
{
    if (!mavlinkTelemetryEnabled) {
        return;
    }

    if (!mavlinkPort) {
        return;
    }

    // Process incoming MAVLink
    bool receivedMessage = processMAVLinkIncomingTelemetry();
    bool shouldSendTelemetry = false;

    // Determine whether to send telemetry back based on flow control / pacing
    if (txbuff_valid) {
        // Use flow control if available
        shouldSendTelemetry = txbuff_free >= telemetryConfig()->mavlink.min_txbuff;
    } else {
        // If not, use blind frame pacing - and back off for collision avoidance if half-duplex
        bool halfDuplexBackoff = (isMAVLinkTelemetryHalfDuplex() && receivedMessage);
        shouldSendTelemetry = ((currentTimeUs - lastMavlinkMessage) >= TELEMETRY_MAVLINK_DELAY) && !halfDuplexBackoff;
    }

    if (shouldSendTelemetry) {
        processMAVLinkTelemetry(currentTimeUs);
        lastMavlinkMessage = currentTimeUs;
    }
}

#endif<|MERGE_RESOLUTION|>--- conflicted
+++ resolved
@@ -312,11 +312,8 @@
     }
 
     mavlinkPort = openSerialPort(portConfig->identifier, FUNCTION_TELEMETRY_MAVLINK, NULL, NULL, baudRates[baudRateIndex], TELEMETRY_MAVLINK_PORT_MODE, SERIAL_NOT_INVERTED);
-<<<<<<< HEAD
     mavAutopilotType = telemetryConfig()->mavlink.autopilot_type;
-=======
     mavSystemId = telemetryConfig()->mavlink.sysid;
->>>>>>> 6c484a19
 
     if (!mavlinkPort) {
         return;
@@ -1022,13 +1019,12 @@
     if (msg.target_system == mavSystemId) {
         // Check supported values first
         if (ARMING_FLAG(ARMED)) {
-<<<<<<< HEAD
             // Legacy Mission Planner BS for GUIDED
             if (isGCSValid() && (msg.command == MAV_CMD_NAV_WAYPOINT) && (msg.current == 2)) {
                 if (!(msg.frame == MAV_FRAME_GLOBAL)) {
                     mavlink_msg_mission_ack_pack(mavSystemId, mavComponentId, &mavSendMsg,
                         mavRecvMsg.sysid, mavRecvMsg.compid,
-                        MAV_MISSION_UNSUPPORTED_FRAME, MAV_MISSION_TYPE_MISSION);
+                        MAV_MISSION_UNSUPPORTED_FRAME, MAV_MISSION_TYPE_MISSION, 0);
                     mavlinkSendMessage();
                     return true;
                 }
@@ -1045,19 +1041,14 @@
 
                 mavlink_msg_mission_ack_pack(mavSystemId, mavComponentId, &mavSendMsg,
                     mavRecvMsg.sysid, mavRecvMsg.compid,
-                    MAV_MISSION_ACCEPTED, MAV_MISSION_TYPE_MISSION);
+                    MAV_MISSION_ACCEPTED, MAV_MISSION_TYPE_MISSION, 0);
                 mavlinkSendMessage();
                 return true;
             } else {
-                mavlink_msg_mission_ack_pack(mavSystemId, mavComponentId, &mavSendMsg, mavRecvMsg.sysid, mavRecvMsg.compid, MAV_MISSION_ERROR, MAV_MISSION_TYPE_MISSION);
+                mavlink_msg_mission_ack_pack(mavSystemId, mavComponentId, &mavSendMsg, mavRecvMsg.sysid, mavRecvMsg.compid, MAV_MISSION_ERROR, MAV_MISSION_TYPE_MISSION, 0);
                 mavlinkSendMessage();
                 return true;
             }
-=======
-            mavlink_msg_mission_ack_pack(mavSystemId, mavComponentId, &mavSendMsg, mavRecvMsg.sysid, mavRecvMsg.compid, MAV_MISSION_ERROR, MAV_MISSION_TYPE_MISSION, 0);
-            mavlinkSendMessage();
-            return true;
->>>>>>> 6c484a19
         }
 
         if ((msg.autocontinue == 0) || (msg.command != MAV_CMD_NAV_WAYPOINT && msg.command != MAV_CMD_NAV_RETURN_TO_LAUNCH)) {
