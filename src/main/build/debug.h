/*
 * This file is part of Cleanflight.
 *
 * Cleanflight is free software: you can redistribute it and/or modify
 * it under the terms of the GNU General Public License as published by
 * the Free Software Foundation, either version 3 of the License, or
 * (at your option) any later version.
 *
 * Cleanflight is distributed in the hope that it will be useful,
 * but WITHOUT ANY WARRANTY; without even the implied warranty of
 * MERCHANTABILITY or FITNESS FOR A PARTICULAR PURPOSE.  See the
 * GNU General Public License for more details.
 *
 * You should have received a copy of the GNU General Public License
 * along with Cleanflight.  If not, see <http://www.gnu.org/licenses/>.
 */

#pragma once

#include <stddef.h>
#include <stdint.h>
#include <stdbool.h>

#define DEBUG32_VALUE_COUNT 8
extern int32_t debug[DEBUG32_VALUE_COUNT];
extern uint8_t debugMode;

#define DEBUG_SET(mode, index, value) {if (debugMode == (mode)) {debug[(index)] = (value);}}

#define DEBUG_SECTION_TIMES

#ifdef DEBUG_SECTION_TIMES
#include "common/time.h"
extern timeUs_t sectionTimes[2][4];

#define TIME_SECTION_BEGIN(index) { \
    extern timeUs_t sectionTimes[2][4]; \
    sectionTimes[0][index] = micros(); \
}

#define TIME_SECTION_END(index) { \
    extern timeUs_t sectionTimes[2][4]; \
    sectionTimes[1][index] = micros(); \
    debug[index] = sectionTimes[1][index] - sectionTimes[0][index]; \
}
#else

#define TIME_SECTION_BEGIN(index) {}
#define TIME_SECTION_END(index) {}

#endif

typedef enum {
    DEBUG_NONE,
    DEBUG_GYRO,
    DEBUG_AGL,
    DEBUG_FLOW_RAW,
    DEBUG_FLOW,
    DEBUG_SBUS,
    DEBUG_FPORT,
    DEBUG_ALWAYS,
    DEBUG_SAG_COMP_VOLTAGE,
    DEBUG_VIBE,
    DEBUG_CRUISE,
    DEBUG_REM_FLIGHT_TIME,
    DEBUG_SMARTAUDIO,
    DEBUG_ACC,
    DEBUG_ERPM,
    DEBUG_RPM_FILTER,
    DEBUG_RPM_FREQ,
    DEBUG_NAV_YAW,
    DEBUG_DYNAMIC_FILTER,
    DEBUG_DYNAMIC_FILTER_FREQUENCY,
    DEBUG_IRLOCK,
    DEBUG_CD,
    DEBUG_KALMAN_GAIN,
    DEBUG_PID_MEASUREMENT,
    DEBUG_SPM_CELLS,    // Smartport master FLVSS
    DEBUG_SPM_VS600,    // Smartport master VS600 VTX
    DEBUG_SPM_VARIO,    // Smartport master variometer
    DEBUG_PCF8574,
    DEBUG_DYNAMIC_GYRO_LPF,
<<<<<<< HEAD
    DEBUG_AUTOLEVEL,
=======
    DEBUG_FW_D,
>>>>>>> ad3dfacb
    DEBUG_COUNT
} debugType_e;<|MERGE_RESOLUTION|>--- conflicted
+++ resolved
@@ -80,10 +80,7 @@
     DEBUG_SPM_VARIO,    // Smartport master variometer
     DEBUG_PCF8574,
     DEBUG_DYNAMIC_GYRO_LPF,
-<<<<<<< HEAD
     DEBUG_AUTOLEVEL,
-=======
     DEBUG_FW_D,
->>>>>>> ad3dfacb
     DEBUG_COUNT
 } debugType_e;