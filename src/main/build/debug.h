/*
 * This file is part of Cleanflight.
 *
 * Cleanflight is free software: you can redistribute it and/or modify
 * it under the terms of the GNU General Public License as published by
 * the Free Software Foundation, either version 3 of the License, or
 * (at your option) any later version.
 *
 * Cleanflight is distributed in the hope that it will be useful,
 * but WITHOUT ANY WARRANTY; without even the implied warranty of
 * MERCHANTABILITY or FITNESS FOR A PARTICULAR PURPOSE.  See the
 * GNU General Public License for more details.
 *
 * You should have received a copy of the GNU General Public License
 * along with Cleanflight.  If not, see <http://www.gnu.org/licenses/>.
 */

#pragma once

#include <stddef.h>
#include <stdint.h>
#include <stdbool.h>

#include "platform.h"

#define DEBUG32_VALUE_COUNT 8
extern int32_t debug[DEBUG32_VALUE_COUNT];
extern uint8_t debugMode;

#define DEBUG_SET(mode, index, value) {if (debugMode == (mode)) {debug[(index)] = (value);}}

#define DEBUG_SECTION_TIMES

#ifdef DEBUG_SECTION_TIMES
#include "common/time.h"
extern timeUs_t sectionTimes[2][4];

#define TIME_SECTION_BEGIN(index) { \
    extern timeUs_t sectionTimes[2][4]; \
    sectionTimes[0][index] = micros(); \
}

#define TIME_SECTION_END(index) { \
    extern timeUs_t sectionTimes[2][4]; \
    sectionTimes[1][index] = micros(); \
    debug[index] = sectionTimes[1][index] - sectionTimes[0][index]; \
}
#else

#define TIME_SECTION_BEGIN(index) {}
#define TIME_SECTION_END(index) {}

#endif

typedef enum {
    DEBUG_NONE,
    DEBUG_AGL,
    DEBUG_FLOW_RAW,
    DEBUG_FLOW,
    DEBUG_ALWAYS,
    DEBUG_SAG_COMP_VOLTAGE,
    DEBUG_VIBE,
    DEBUG_CRUISE,
    DEBUG_REM_FLIGHT_TIME,
    DEBUG_SMARTAUDIO,
    DEBUG_ACC,
    DEBUG_NAV_YAW,
    DEBUG_PCF8574,
    DEBUG_DYNAMIC_GYRO_LPF,
    DEBUG_AUTOLEVEL,
    DEBUG_ALTITUDE,
    DEBUG_AUTOTRIM,
    DEBUG_AUTOTUNE,
    DEBUG_RATE_DYNAMICS,
    DEBUG_LANDING,
    DEBUG_POS_EST,
    DEBUG_ADAPTIVE_FILTER,
    DEBUG_HEADTRACKING,
<<<<<<< HEAD
    DEBUG_LULU,
    DEBUG_COUNT
=======
    DEBUG_GPS,
    DEBUG_COUNT // also update debugModeNames in cli.c
>>>>>>> 928b9730
} debugType_e;

#ifdef SITL_BUILD
#define SD(X) (X)
#else
#define SD(X)
#endif<|MERGE_RESOLUTION|>--- conflicted
+++ resolved
@@ -76,13 +76,9 @@
     DEBUG_POS_EST,
     DEBUG_ADAPTIVE_FILTER,
     DEBUG_HEADTRACKING,
-<<<<<<< HEAD
+    DEBUG_GPS,
     DEBUG_LULU,
-    DEBUG_COUNT
-=======
-    DEBUG_GPS,
     DEBUG_COUNT // also update debugModeNames in cli.c
->>>>>>> 928b9730
 } debugType_e;
 
 #ifdef SITL_BUILD
