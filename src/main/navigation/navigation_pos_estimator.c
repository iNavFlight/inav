/*
 * This file is part of Cleanflight.
 *
 * Cleanflight is free software: you can redistribute it and/or modify
 * it under the terms of the GNU General Public License as published by
 * the Free Software Foundation, either version 3 of the License, or
 * (at your option) any later version.
 *
 * Cleanflight is distributed in the hope that it will be useful,
 * but WITHOUT ANY WARRANTY; without even the implied warranty of
 * MERCHANTABILITY or FITNESS FOR A PARTICULAR PURPOSE.  See the
 * GNU General Public License for more details.
 *
 * You should have received a copy of the GNU General Public License
 * along with Cleanflight.  If not, see <http://www.gnu.org/licenses/>.
 */

#include <stdbool.h>
#include <stdint.h>
#include <math.h>
#include <string.h>

#include "platform.h"

#include "build/build_config.h"
#include "build/debug.h"

#include "common/axis.h"
#include "common/log.h"
#include "common/maths.h"

#include "config/parameter_group.h"
#include "config/parameter_group_ids.h"

#include "drivers/time.h"

#include "fc/config.h"
#include "fc/settings.h"
#include "fc/rc_modes.h"

#include "flight/imu.h"

#include "io/gps.h"

#include "navigation/navigation.h"
#include "navigation/navigation_private.h"
#include "navigation/navigation_pos_estimator_private.h"

#include "sensors/acceleration.h"
#include "sensors/barometer.h"
#include "sensors/compass.h"
#include "sensors/gyro.h"
#include "sensors/pitotmeter.h"
#include "sensors/opflow.h"

navigationPosEstimator_t posEstimator;
static float initialBaroAltitudeOffset = 0.0f;

PG_REGISTER_WITH_RESET_TEMPLATE(positionEstimationConfig_t, positionEstimationConfig, PG_POSITION_ESTIMATION_CONFIG, 5);

PG_RESET_TEMPLATE(positionEstimationConfig_t, positionEstimationConfig,
        // Inertial position estimator parameters
        .automatic_mag_declination = SETTING_INAV_AUTO_MAG_DECL_DEFAULT,
        .reset_altitude_type = SETTING_INAV_RESET_ALTITUDE_DEFAULT,
        .reset_home_type = SETTING_INAV_RESET_HOME_DEFAULT,
        .gravity_calibration_tolerance = SETTING_INAV_GRAVITY_CAL_TOLERANCE_DEFAULT,  // 5 cm/s/s calibration error accepted (0.5% of gravity)
        .use_gps_velned = SETTING_INAV_USE_GPS_VELNED_DEFAULT,                        // "Disabled" is mandatory with gps_dyn_model = Pedestrian
        .use_gps_no_baro = SETTING_INAV_USE_GPS_NO_BARO_DEFAULT,                      // Use GPS altitude if no baro is available on all aircrafts
        .allow_dead_reckoning = SETTING_INAV_ALLOW_DEAD_RECKONING_DEFAULT,

        .max_surface_altitude = SETTING_INAV_MAX_SURFACE_ALTITUDE_DEFAULT,

        .w_z_baro_p = SETTING_INAV_W_Z_BARO_P_DEFAULT,

        .w_z_surface_p = SETTING_INAV_W_Z_SURFACE_P_DEFAULT,
        .w_z_surface_v = SETTING_INAV_W_Z_SURFACE_V_DEFAULT,

        .w_z_gps_p = SETTING_INAV_W_Z_GPS_P_DEFAULT,
        .w_z_gps_v = SETTING_INAV_W_Z_GPS_V_DEFAULT,

        .w_xy_gps_p = SETTING_INAV_W_XY_GPS_P_DEFAULT,
        .w_xy_gps_v = SETTING_INAV_W_XY_GPS_V_DEFAULT,

        .w_xy_flow_p = SETTING_INAV_W_XY_FLOW_P_DEFAULT,
        .w_xy_flow_v = SETTING_INAV_W_XY_FLOW_V_DEFAULT,

        .w_z_res_v = SETTING_INAV_W_Z_RES_V_DEFAULT,
        .w_xy_res_v = SETTING_INAV_W_XY_RES_V_DEFAULT,

        .w_acc_bias = SETTING_INAV_W_ACC_BIAS_DEFAULT,

        .max_eph_epv = SETTING_INAV_MAX_EPH_EPV_DEFAULT,
        .baro_epv = SETTING_INAV_BARO_EPV_DEFAULT,
#ifdef USE_GPS_FIX_ESTIMATION
        .allow_gps_fix_estimation = SETTING_INAV_ALLOW_GPS_FIX_ESTIMATION_DEFAULT
#endif
);

#define resetTimer(tim, currentTimeUs) { (tim)->deltaTime = 0; (tim)->lastTriggeredTime = currentTimeUs; }
#define getTimerDeltaMicros(tim) ((tim)->deltaTime)
static bool updateTimer(navigationTimer_t * tim, timeUs_t interval, timeUs_t currentTimeUs)
{
    if ((currentTimeUs - tim->lastTriggeredTime) >= interval) {
        tim->deltaTime = currentTimeUs - tim->lastTriggeredTime;
        tim->lastTriggeredTime = currentTimeUs;
        return true;
    }
    else {
        return false;
    }
}

static bool shouldResetReferenceAltitude(void)
{
    /* Reference altitudes reset constantly when disarmed.
     * On arming ref altitudes saved as backup in case of emerg in flight rearm
     * If emerg in flight rearm active ref altitudes reset to backup values to avoid unwanted altitude reset */

    static float backupInitialBaroAltitudeOffset = 0.0f;
    static int32_t backupGpsOriginAltitude = 0;
    static bool emergRearmResetCheck = false;

    if (ARMING_FLAG(ARMED) && emergRearmResetCheck) {
        if (STATE(IN_FLIGHT_EMERG_REARM)) {
            initialBaroAltitudeOffset = backupInitialBaroAltitudeOffset;
            posControl.gpsOrigin.alt = backupGpsOriginAltitude;
        } else {
            backupInitialBaroAltitudeOffset = initialBaroAltitudeOffset;
            backupGpsOriginAltitude = posControl.gpsOrigin.alt;
        }
    }
    emergRearmResetCheck = !ARMING_FLAG(ARMED);

    switch ((nav_reset_type_e)positionEstimationConfig()->reset_altitude_type) {
        case NAV_RESET_NEVER:
            return false;
        case NAV_RESET_ON_FIRST_ARM:
            return !ARMING_FLAG(ARMED) && !ARMING_FLAG(WAS_EVER_ARMED);
        case NAV_RESET_ON_EACH_ARM:
            return !ARMING_FLAG(ARMED);
    }

    return false;
}

#if defined(USE_GPS)
/* Why is this here: Because GPS will be sending at quiet a nailed rate (if not overloaded by junk tasks at the brink of its specs)
 * but we might read out with timejitter because Irq might be off by a few us so we do a +-10% margin around the time between GPS
 * datasets representing the most common Hz-rates today. You might want to extend the list or find a smarter way.
 * Don't overload your GPS in its config with trash, choose a Hz rate that it can deliver at a sustained rate.
 * (c) CrashPilot1000
 */
static timeUs_t getGPSDeltaTimeFilter(timeUs_t dTus)
{
    if (dTus >= 225000 && dTus <= 275000) return HZ2US(4);       //  4Hz Data 250ms
    if (dTus >= 180000 && dTus <= 220000) return HZ2US(5);       //  5Hz Data 200ms
    if (dTus >=  90000 && dTus <= 110000) return HZ2US(10);      // 10Hz Data 100ms
    if (dTus >=  45000 && dTus <=  55000) return HZ2US(20);      // 20Hz Data  50ms
    if (dTus >=  30000 && dTus <=  36000) return HZ2US(30);      // 30Hz Data  33ms
    if (dTus >=  23000 && dTus <=  27000) return HZ2US(40);      // 40Hz Data  25ms
    if (dTus >=  18000 && dTus <=  22000) return HZ2US(50);      // 50Hz Data  20ms
    return dTus;                                                 // Filter failed. Set GPS Hz by measurement
}

#if defined(NAV_GPS_GLITCH_DETECTION)
static bool detectGPSGlitch(timeUs_t currentTimeUs)
{
    static timeUs_t previousTime = 0;
    static fpVector3_t lastKnownGoodPosition;
    static fpVector3_t lastKnownGoodVelocity;

    bool isGlitching = false;

#ifdef USE_GPS_FIX_ESTIMATION
    if (STATE(GPS_ESTIMATED_FIX)) {
        //disable sanity checks in GPS estimation mode
        //when estimated GPS fix is replaced with real fix, coordinates may jump 
        previousTime = 0;
        return true;
    }
#endif

    if (previousTime == 0) {
        isGlitching = false;
    }
    else {
        fpVector3_t predictedGpsPosition;
        float gpsDistance;
        float dT = US2S(currentTimeUs - previousTime);

        /* We predict new position based on previous GPS velocity and position */
        predictedGpsPosition.x = lastKnownGoodPosition.x + lastKnownGoodVelocity.x * dT;
        predictedGpsPosition.y = lastKnownGoodPosition.y + lastKnownGoodVelocity.y * dT;

        /* New pos is within predefined radius of predicted pos, radius is expanded exponentially */
        gpsDistance = calc_length_pythagorean_2D(predictedGpsPosition.x - lastKnownGoodPosition.x, predictedGpsPosition.y - lastKnownGoodPosition.y);
        if (gpsDistance <= (INAV_GPS_GLITCH_RADIUS + 0.5f * INAV_GPS_GLITCH_ACCEL * dT * dT)) {
            isGlitching = false;
        }
        else {
            isGlitching = true;
        }
    }

    if (!isGlitching) {
        previousTime = currentTimeUs;
        lastKnownGoodPosition = posEstimator.gps.pos;
        lastKnownGoodVelocity = posEstimator.gps.vel;
    }

    return isGlitching;
}
#endif

/**
 * Update GPS topic
 *  Function is called on each GPS update
 */
void onNewGPSData(void)
{
    static timeUs_t lastGPSNewDataTime;
    static int32_t previousLat;
    static int32_t previousLon;
    static int32_t previousAlt;
    static bool isFirstGPSUpdate = true;

    gpsLocation_t newLLH;
    const timeUs_t currentTimeUs = micros();

    newLLH.lat = gpsSol.llh.lat;
    newLLH.lon = gpsSol.llh.lon;
    newLLH.alt = gpsSol.llh.alt;

    if (sensors(SENSOR_GPS) 
#ifdef USE_GPS_FIX_ESTIMATION
            || STATE(GPS_ESTIMATED_FIX)
#endif
        ) {
        if (!(STATE(GPS_FIX) 
#ifdef USE_GPS_FIX_ESTIMATION
                || STATE(GPS_ESTIMATED_FIX)
#endif
            )) {
            isFirstGPSUpdate = true;
            return;
        }

        if ((currentTimeUs - lastGPSNewDataTime) > MS2US(INAV_GPS_TIMEOUT_MS)) {
            isFirstGPSUpdate = true;
        }

        /* Automatic magnetic declination calculation - do this once */
        if(STATE(GPS_FIX_HOME)){
            static bool magDeclinationSet = false;
            if (positionEstimationConfig()->automatic_mag_declination && !magDeclinationSet) {
                const float declination = geoCalculateMagDeclination(&newLLH);
                imuSetMagneticDeclination(declination);
                magDeclinationSet = true;
            }
        }
        /* Process position update if GPS origin is already set, or precision is good enough */
        // FIXME: Add HDOP check for acquisition of GPS origin
        /* Set GPS origin or reset the origin altitude - keep initial pre-arming altitude at zero */
        if (!posControl.gpsOrigin.valid) {
            geoSetOrigin(&posControl.gpsOrigin, &newLLH, GEO_ORIGIN_SET);
        }
        else if (shouldResetReferenceAltitude()) {
            /* If we were never armed - keep altitude at zero */
            geoSetOrigin(&posControl.gpsOrigin, &newLLH, GEO_ORIGIN_RESET_ALTITUDE);
        }

        if (posControl.gpsOrigin.valid) {
            /* Convert LLH position to local coordinates */
            geoConvertGeodeticToLocal(&posEstimator.gps.pos, &posControl.gpsOrigin, &newLLH, GEO_ALT_ABSOLUTE);

            /* If not the first update - calculate velocities */
            if (!isFirstGPSUpdate) {
                float dT = US2S(getGPSDeltaTimeFilter(currentTimeUs - lastGPSNewDataTime));

                /* Use VELNED provided by GPS if available, calculate from coordinates otherwise */
                float gpsScaleLonDown = constrainf(cos_approx((ABS(gpsSol.llh.lat) / 10000000.0f) * 0.0174532925f), 0.01f, 1.0f);
                if (!ARMING_FLAG(SIMULATOR_MODE_SITL) && positionEstimationConfig()->use_gps_velned && gpsSol.flags.validVelNE) {
                    posEstimator.gps.vel.x = gpsSol.velNED[X];
                    posEstimator.gps.vel.y = gpsSol.velNED[Y];
                }
                else {
                    posEstimator.gps.vel.x = (posEstimator.gps.vel.x + (DISTANCE_BETWEEN_TWO_LONGITUDE_POINTS_AT_EQUATOR * (gpsSol.llh.lat - previousLat) / dT)) / 2.0f;
                    posEstimator.gps.vel.y = (posEstimator.gps.vel.y + (gpsScaleLonDown * DISTANCE_BETWEEN_TWO_LONGITUDE_POINTS_AT_EQUATOR * (gpsSol.llh.lon - previousLon) / dT)) / 2.0f;
                }

                if (positionEstimationConfig()->use_gps_velned && gpsSol.flags.validVelD) {
                    posEstimator.gps.vel.z = -gpsSol.velNED[Z];   // NEU
                }
                else {
                    posEstimator.gps.vel.z = (posEstimator.gps.vel.z + (gpsSol.llh.alt - previousAlt) / dT) / 2.0f;
                }

#if defined(NAV_GPS_GLITCH_DETECTION)
                /* GPS glitch protection. We have local coordinates and local velocity for current GPS update. Check if they are sane */
                if (detectGPSGlitch(currentTimeUs)) {
                    posEstimator.gps.glitchRecovery = false;
                    posEstimator.gps.glitchDetected = true;
                }
                else {
                    /* Store previous glitch flag in glitchRecovery to indicate a valid reading after a glitch */
                    posEstimator.gps.glitchRecovery = posEstimator.gps.glitchDetected;
                    posEstimator.gps.glitchDetected = false;
                }
#endif

                /* FIXME: use HDOP/VDOP */
                if (gpsSol.flags.validEPE) {
                    posEstimator.gps.eph = gpsSol.eph;
                    posEstimator.gps.epv = gpsSol.epv;
                }
                else {
                    posEstimator.gps.eph = INAV_GPS_DEFAULT_EPH;
                    posEstimator.gps.epv = INAV_GPS_DEFAULT_EPV;
                }

                /* Indicate a last valid reading of Pos/Vel */
                posEstimator.gps.lastUpdateTime = currentTimeUs;
            }

            previousLat = gpsSol.llh.lat;
            previousLon = gpsSol.llh.lon;
            previousAlt = gpsSol.llh.alt;
            isFirstGPSUpdate = false;

            lastGPSNewDataTime = currentTimeUs;
        }
    }
    else {
        posEstimator.gps.lastUpdateTime = 0;
    }
}
#endif

#if defined(USE_BARO)
/**
 * Read BARO and update alt/vel topic
 *  Function is called from TASK_BARO
 */
void updatePositionEstimator_BaroTopic(timeUs_t currentTimeUs)
{
    float newBaroAlt = baroCalculateAltitude();

    /* If we are required - keep altitude at zero */
    if (shouldResetReferenceAltitude()) {
        initialBaroAltitudeOffset = newBaroAlt;
    }

    if (sensors(SENSOR_BARO) && baroIsCalibrationComplete()) {
        const timeUs_t baroDtUs = currentTimeUs - posEstimator.baro.lastUpdateTime;

        posEstimator.baro.alt = newBaroAlt - initialBaroAltitudeOffset;
        posEstimator.baro.epv = positionEstimationConfig()->baro_epv;
        posEstimator.baro.lastUpdateTime = currentTimeUs;

        if (baroDtUs <= MS2US(INAV_BARO_TIMEOUT_MS)) {
            posEstimator.baro.alt = pt1FilterApply3(&posEstimator.baro.avgFilter, posEstimator.baro.alt, US2S(baroDtUs));

            // baro altitude rate
            static float baroAltPrevious = 0;
            posEstimator.baro.baroAltRate = (posEstimator.baro.alt - baroAltPrevious) / US2S(baroDtUs);
            baroAltPrevious = posEstimator.baro.alt;
            updateBaroAltitudeRate(posEstimator.baro.baroAltRate, true);
        }
    }
    else {
        posEstimator.baro.alt = 0;
        posEstimator.baro.lastUpdateTime = 0;
    }
}
#endif

#if defined(USE_PITOT)
/**
 * Read Pitot and update airspeed topic
 *  Function is called at main loop rate, updates happen at reduced rate
 */
void updatePositionEstimator_PitotTopic(timeUs_t currentTimeUs)
{
    posEstimator.pitot.airspeed = getAirspeedEstimate();
    posEstimator.pitot.lastUpdateTime = currentTimeUs;
}
#endif

/**
 * Update IMU topic
 *  Function is called at main loop rate
 */
static void restartGravityCalibration(void)
{
    if (!gyroConfig()->init_gyro_cal_enabled) {
        return;
    }

    zeroCalibrationStartS(&posEstimator.imu.gravityCalibration, CALIBRATING_GRAVITY_TIME_MS, positionEstimationConfig()->gravity_calibration_tolerance, false);
}

static bool gravityCalibrationComplete(void)
{
    if (!gyroConfig()->init_gyro_cal_enabled) {
        return true;
    }

    return zeroCalibrationIsCompleteS(&posEstimator.imu.gravityCalibration);
}
#define ACC_VIB_FACTOR_S 1.0f
#define ACC_VIB_FACTOR_E 3.0f
static void updateIMUEstimationWeight(const float dt)
{
    static float acc_clip_factor = 1.0f;
    // If accelerometer measurement is clipped - drop the acc weight to 0.3
    // and gradually restore weight back to 1.0 over time
    if (accIsClipped()) {
        acc_clip_factor = 0.5f;
    }
    else {
        const float relAlpha = dt / (dt + INAV_ACC_CLIPPING_RC_CONSTANT);
        acc_clip_factor = acc_clip_factor * (1.0f - relAlpha) + 1.0f * relAlpha;
    }
    // Update accelerometer weight based on vibration levels and clipping
    float acc_vibration_factor = scaleRangef(constrainf(accGetVibrationLevel(),ACC_VIB_FACTOR_S,ACC_VIB_FACTOR_E),ACC_VIB_FACTOR_S,ACC_VIB_FACTOR_E,1.0f,0.3f); // g/s
    posEstimator.imu.accWeightFactor = acc_vibration_factor * acc_clip_factor;
    // DEBUG_VIBE[0-3] are used in IMU
    DEBUG_SET(DEBUG_VIBE, 4, posEstimator.imu.accWeightFactor * 1000);
}

float navGetAccelerometerWeight(void)
{
    const float accWeightScaled = posEstimator.imu.accWeightFactor;
    DEBUG_SET(DEBUG_VIBE, 5, accWeightScaled * 1000);

    return accWeightScaled;
}

static void updateIMUTopic(timeUs_t currentTimeUs)
{
    const float dt = US2S(currentTimeUs - posEstimator.imu.lastUpdateTime);
    posEstimator.imu.lastUpdateTime = currentTimeUs;

    if (!isImuReady()) {
        posEstimator.imu.accelNEU.x = 0.0f;
        posEstimator.imu.accelNEU.y = 0.0f;
        posEstimator.imu.accelNEU.z = 0.0f;

        restartGravityCalibration();
    }
    else {
        /* Update acceleration weight based on vibration levels and clipping */
        updateIMUEstimationWeight(dt);

        fpVector3_t accelBF;

        /* Read acceleration data in body frame */
        accelBF.x = imuMeasuredAccelBF.x;
        accelBF.y = imuMeasuredAccelBF.y;
        accelBF.z = imuMeasuredAccelBF.z;

        /* Correct accelerometer bias */
        accelBF.x -= posEstimator.imu.accelBias.x;
        accelBF.y -= posEstimator.imu.accelBias.y;
        accelBF.z -= posEstimator.imu.accelBias.z;

        /* Rotate vector to Earth frame - from Forward-Right-Down to North-East-Up*/
        imuTransformVectorBodyToEarth(&accelBF);

        /* Read acceleration data in NEU frame from IMU */
        posEstimator.imu.accelNEU.x = accelBF.x;
        posEstimator.imu.accelNEU.y = accelBF.y;
        posEstimator.imu.accelNEU.z = accelBF.z;

        /* When unarmed, assume that accelerometer should measure 1G. Use that to correct accelerometer gain */
        if (gyroConfig()->init_gyro_cal_enabled) {
            if (!ARMING_FLAG(ARMED) && !gravityCalibrationComplete()) {
                zeroCalibrationAddValueS(&posEstimator.imu.gravityCalibration, posEstimator.imu.accelNEU.z);

                if (gravityCalibrationComplete()) {
                    zeroCalibrationGetZeroS(&posEstimator.imu.gravityCalibration, &posEstimator.imu.calibratedGravityCMSS);
                    setGravityCalibration(posEstimator.imu.calibratedGravityCMSS);
                    LOG_DEBUG(POS_ESTIMATOR, "Gravity calibration complete (%d)", (int)lrintf(posEstimator.imu.calibratedGravityCMSS));
                }
            }
        } else {
            posEstimator.imu.gravityCalibration.params.state = ZERO_CALIBRATION_DONE;
            posEstimator.imu.calibratedGravityCMSS = gyroConfig()->gravity_cmss_cal;
        }

        /* If calibration is incomplete - report zero acceleration */
        if (gravityCalibrationComplete()) {
#ifdef USE_SIMULATOR
            if (ARMING_FLAG(SIMULATOR_MODE_HITL) || ARMING_FLAG(SIMULATOR_MODE_SITL)) {
                posEstimator.imu.calibratedGravityCMSS = GRAVITY_CMSS;
            }
#endif
            posEstimator.imu.accelNEU.z -= posEstimator.imu.calibratedGravityCMSS;
        }
        else {
            posEstimator.imu.accelNEU.x = 0.0f;
            posEstimator.imu.accelNEU.y = 0.0f;
            posEstimator.imu.accelNEU.z = 0.0f;
        }

        /* Update blackbox values */
        navAccNEU[X] = posEstimator.imu.accelNEU.x;
        navAccNEU[Y] = posEstimator.imu.accelNEU.y;
        navAccNEU[Z] = posEstimator.imu.accelNEU.z;
    }
}

float updateEPE(const float oldEPE, const float dt, const float newEPE, const float w)
{
    return oldEPE + (newEPE - oldEPE) * w * dt;
}

static bool navIsAccelerationUsable(void)
{
    return true;
}

static bool navIsHeadingUsable(void)
{
    if (sensors(SENSOR_GPS)
#ifdef USE_GPS_FIX_ESTIMATION
        || STATE(GPS_ESTIMATED_FIX)
#endif
        ) {
        // If we have GPS - we need true IMU north (valid heading)
        return isImuHeadingValid();
    }
    else {
        // If we don't have GPS - we may use whatever we have, other sensors are operating in body frame
        return isImuHeadingValid() || positionEstimationConfig()->allow_dead_reckoning;
    }
}

static uint32_t calculateCurrentValidityFlags(timeUs_t currentTimeUs)
{
    /* Figure out if we have valid position data from our data sources */
    uint32_t newFlags = 0;

    if ((sensors(SENSOR_GPS)
#ifdef USE_GPS_FIX_ESTIMATION
            || STATE(GPS_ESTIMATED_FIX)
#endif
        ) && posControl.gpsOrigin.valid &&
        ((currentTimeUs - posEstimator.gps.lastUpdateTime) <= MS2US(INAV_GPS_TIMEOUT_MS)) &&
        (posEstimator.gps.eph < positionEstimationConfig()->max_eph_epv)) {
        if (posEstimator.gps.epv < positionEstimationConfig()->max_eph_epv) {
            newFlags |= EST_GPS_XY_VALID | EST_GPS_Z_VALID;
        }
        else {
            newFlags |= EST_GPS_XY_VALID;
        }
    }

    if (sensors(SENSOR_BARO) && ((currentTimeUs - posEstimator.baro.lastUpdateTime) <= MS2US(INAV_BARO_TIMEOUT_MS))) {
        newFlags |= EST_BARO_VALID;
    }

    if (sensors(SENSOR_RANGEFINDER) && ((currentTimeUs - posEstimator.surface.lastUpdateTime) <= MS2US(INAV_SURFACE_TIMEOUT_MS))) {
        newFlags |= EST_SURFACE_VALID;
    }

    if (sensors(SENSOR_OPFLOW) && posEstimator.flow.isValid && ((currentTimeUs - posEstimator.flow.lastUpdateTime) <= MS2US(INAV_FLOW_TIMEOUT_MS))) {
        newFlags |= EST_FLOW_VALID;
    }

    if (posEstimator.est.eph < positionEstimationConfig()->max_eph_epv) {
        newFlags |= EST_XY_VALID;
    }

    if (posEstimator.est.epv < positionEstimationConfig()->max_eph_epv) {
        newFlags |= EST_Z_VALID;
    }

    return newFlags;
}

static void estimationPredict(estimationContext_t * ctx)
{

    /* Prediction step: Z-axis */
    if ((ctx->newFlags & EST_Z_VALID)) {
        posEstimator.est.pos.z += posEstimator.est.vel.z * ctx->dt;
        posEstimator.est.pos.z += posEstimator.imu.accelNEU.z * sq(ctx->dt) / 2.0f;
        posEstimator.est.vel.z += posEstimator.imu.accelNEU.z * ctx->dt;
    }

    /* Prediction step: XY-axis */
    if ((ctx->newFlags & EST_XY_VALID)) {
        // Predict based on known velocity
        posEstimator.est.pos.x += posEstimator.est.vel.x * ctx->dt;
        posEstimator.est.pos.y += posEstimator.est.vel.y * ctx->dt;

        // If heading is valid, accelNEU is valid as well. Account for acceleration
        if (navIsHeadingUsable() && navIsAccelerationUsable()) {
            posEstimator.est.pos.x += posEstimator.imu.accelNEU.x * sq(ctx->dt) / 2.0f;
            posEstimator.est.pos.y += posEstimator.imu.accelNEU.y * sq(ctx->dt) / 2.0f;
            posEstimator.est.vel.x += posEstimator.imu.accelNEU.x * ctx->dt;
            posEstimator.est.vel.y += posEstimator.imu.accelNEU.y * ctx->dt;
        }
    }
}

static bool estimationCalculateCorrection_Z(estimationContext_t * ctx)
{
    DEBUG_SET(DEBUG_ALTITUDE, 0, posEstimator.est.pos.z);       // Position estimate
    DEBUG_SET(DEBUG_ALTITUDE, 2, posEstimator.baro.alt);        // Baro altitude
    DEBUG_SET(DEBUG_ALTITUDE, 4, posEstimator.gps.pos.z);       // GPS altitude
    DEBUG_SET(DEBUG_ALTITUDE, 6, accGetVibrationLevel());       // Vibration level
    DEBUG_SET(DEBUG_ALTITUDE, 1, posEstimator.est.vel.z);       // Vertical speed estimate
    DEBUG_SET(DEBUG_ALTITUDE, 3, posEstimator.imu.accelNEU.z);  // Vertical acceleration on earth frame
    DEBUG_SET(DEBUG_ALTITUDE, 5, posEstimator.gps.vel.z);       // GPS vertical speed
    DEBUG_SET(DEBUG_ALTITUDE, 7, accGetClipCount());            // Clip count

    bool correctOK = false;
    
    //ignore baro if difference is too big, baro is probably wrong
    const float gpsBaroResidual = ctx->newFlags & EST_GPS_Z_VALID ? fabsf(posEstimator.gps.pos.z - posEstimator.baro.alt) : 0.0f;
    //fade out the baro to prevent sudden jump
    const float start_epv = positionEstimationConfig()->max_eph_epv;
    const float end_epv = positionEstimationConfig()->max_eph_epv * 2.0f;
    const float wBaro = scaleRangef(constrainf(gpsBaroResidual, start_epv, end_epv), start_epv, end_epv, 1.0f, 0.0f);
    //use both baro and gps
    if ((ctx->newFlags & EST_BARO_VALID) && (!positionEstimationConfig()->use_gps_no_baro) && (wBaro > 0.01f)) {
        timeUs_t currentTimeUs = micros();

        if (!ARMING_FLAG(ARMED)) {
            posEstimator.state.baroGroundAlt = posEstimator.est.pos.z;
            posEstimator.state.isBaroGroundValid = true;
            posEstimator.state.baroGroundTimeout = currentTimeUs + 250000;   // 0.25 sec
        }
        else {
            if (posEstimator.est.vel.z > 15) {
                posEstimator.state.isBaroGroundValid = currentTimeUs > posEstimator.state.baroGroundTimeout ? false: true;
            }
            else {
                posEstimator.state.baroGroundTimeout = currentTimeUs + 250000;   // 0.25 sec
            }
        }

        // We might be experiencing air cushion effect during takeoff - use sonar or baro ground altitude to detect it
        bool isAirCushionEffectDetected = ARMING_FLAG(ARMED) &&
                                            (((ctx->newFlags & EST_SURFACE_VALID) && posEstimator.surface.alt < 20.0f && posEstimator.state.isBaroGroundValid) ||
                                             ((ctx->newFlags & EST_BARO_VALID) && posEstimator.state.isBaroGroundValid && posEstimator.baro.alt < posEstimator.state.baroGroundAlt));

        // Altitude
        const float baroAltResidual = (isAirCushionEffectDetected ? posEstimator.state.baroGroundAlt : posEstimator.baro.alt) - posEstimator.est.pos.z;
        ctx->estPosCorr.z += wBaro * baroAltResidual * positionEstimationConfig()->w_z_baro_p * ctx->dt;
        ctx->estVelCorr.z += wBaro * baroAltResidual * sq(positionEstimationConfig()->w_z_baro_p) * ctx->dt;

        ctx->newEPV = updateEPE(posEstimator.est.epv, ctx->dt, posEstimator.baro.epv, positionEstimationConfig()->w_z_baro_p);

        // Accelerometer bias
        if (!isAirCushionEffectDetected) {
            ctx->accBiasCorr.z -= wBaro * baroAltResidual * sq(positionEstimationConfig()->w_z_baro_p);
        }

        correctOK = true;
    }
    if (ctx->newFlags & EST_GPS_Z_VALID) {
        // Reset current estimate to GPS altitude if estimate not valid
        if (!(ctx->newFlags & EST_Z_VALID)) {
            ctx->estPosCorr.z += posEstimator.gps.pos.z - posEstimator.est.pos.z;
            ctx->estVelCorr.z += posEstimator.gps.vel.z - posEstimator.est.vel.z;
            ctx->newEPV = posEstimator.gps.epv;
        }
        else {
            // Altitude
            const float gpsAltResudual = posEstimator.gps.pos.z - posEstimator.est.pos.z;
            const float gpsVelZResudual = posEstimator.gps.vel.z - posEstimator.est.vel.z;

            ctx->estPosCorr.z += gpsAltResudual * positionEstimationConfig()->w_z_gps_p * ctx->dt;
            ctx->estVelCorr.z += gpsAltResudual * sq(positionEstimationConfig()->w_z_gps_p) * ctx->dt;
            ctx->estVelCorr.z += gpsVelZResudual * positionEstimationConfig()->w_z_gps_v * ctx->dt;
            ctx->newEPV = updateEPE(posEstimator.est.epv, ctx->dt, MAX(posEstimator.gps.epv, gpsAltResudual), positionEstimationConfig()->w_z_gps_p);

            // Accelerometer bias
            ctx->accBiasCorr.z -= gpsAltResudual * sq(positionEstimationConfig()->w_z_gps_p);
        }

        correctOK = true;
    }

    return correctOK;
}

static bool estimationCalculateCorrection_XY_GPS(estimationContext_t * ctx)
{
    if (ctx->newFlags & EST_GPS_XY_VALID) {
        /* If GPS is valid and our estimate is NOT valid - reset it to GPS coordinates and velocity */
        if (!(ctx->newFlags & EST_XY_VALID)) {
            ctx->estPosCorr.x += posEstimator.gps.pos.x - posEstimator.est.pos.x;
            ctx->estPosCorr.y += posEstimator.gps.pos.y - posEstimator.est.pos.y;
            ctx->estVelCorr.x += posEstimator.gps.vel.x - posEstimator.est.vel.x;
            ctx->estVelCorr.y += posEstimator.gps.vel.y - posEstimator.est.vel.y;
            ctx->newEPH = posEstimator.gps.eph;
        }
        else {
            const float gpsPosXResidual = posEstimator.gps.pos.x - posEstimator.est.pos.x;
            const float gpsPosYResidual = posEstimator.gps.pos.y - posEstimator.est.pos.y;
            const float gpsVelXResidual = posEstimator.gps.vel.x - posEstimator.est.vel.x;
            const float gpsVelYResidual = posEstimator.gps.vel.y - posEstimator.est.vel.y;
            const float gpsPosResidualMag = calc_length_pythagorean_2D(gpsPosXResidual, gpsPosYResidual);

            //const float gpsWeightScaler = scaleRangef(bellCurve(gpsPosResidualMag, INAV_GPS_ACCEPTANCE_EPE), 0.0f, 1.0f, 0.1f, 1.0f);
            const float gpsWeightScaler = 1.0f;

            const float w_xy_gps_p = positionEstimationConfig()->w_xy_gps_p * gpsWeightScaler;
            const float w_xy_gps_v = positionEstimationConfig()->w_xy_gps_v * sq(gpsWeightScaler);

            // Coordinates
            ctx->estPosCorr.x += gpsPosXResidual * w_xy_gps_p * ctx->dt;
            ctx->estPosCorr.y += gpsPosYResidual * w_xy_gps_p * ctx->dt;

            // Velocity from coordinates
            ctx->estVelCorr.x += gpsPosXResidual * sq(w_xy_gps_p) * ctx->dt;
            ctx->estVelCorr.y += gpsPosYResidual * sq(w_xy_gps_p) * ctx->dt;

            // Velocity from direct measurement
            ctx->estVelCorr.x += gpsVelXResidual * w_xy_gps_v * ctx->dt;
            ctx->estVelCorr.y += gpsVelYResidual * w_xy_gps_v * ctx->dt;

            // Accelerometer bias
            ctx->accBiasCorr.x -= gpsPosXResidual * sq(w_xy_gps_p);
            ctx->accBiasCorr.y -= gpsPosYResidual * sq(w_xy_gps_p);

            /* Adjust EPH */
            ctx->newEPH = updateEPE(posEstimator.est.eph, ctx->dt, MAX(posEstimator.gps.eph, gpsPosResidualMag), w_xy_gps_p);
        }

        return true;
    }

    return false;
}

static void estimationCalculateGroundCourse(timeUs_t currentTimeUs)
{
<<<<<<< HEAD
    UNUSED(currentTimeUs);
    if (STATE(GPS_FIX) && navIsHeadingUsable()) {
        uint32_t groundCourse = wrap_36000(RADIANS_TO_CENTIDEGREES(atan2_approx(posEstimator.est.vel.y, posEstimator.est.vel.x)));
        posEstimator.est.cog = CENTIDEGREES_TO_DECIDEGREES(groundCourse);
=======
    if ((STATE(GPS_FIX)
#ifdef USE_GPS_FIX_ESTIMATION
            || STATE(GPS_ESTIMATED_FIX)
#endif
        ) && navIsHeadingUsable()) {
        static timeUs_t lastUpdateTimeUs = 0;

        if (currentTimeUs - lastUpdateTimeUs >= HZ2US(INAV_COG_UPDATE_RATE_HZ)) {   // limit update rate
            const float dt = US2S(currentTimeUs - lastUpdateTimeUs);
            uint32_t groundCourse = wrap_36000(RADIANS_TO_CENTIDEGREES(atan2_approx(posEstimator.est.vel.y * dt, posEstimator.est.vel.x * dt)));
            posEstimator.est.cog = CENTIDEGREES_TO_DECIDEGREES(groundCourse);
            lastUpdateTimeUs = currentTimeUs;
        }
>>>>>>> cb1964b8
    }
}

/**
 * Calculate next estimate using IMU and apply corrections from reference sensors (GPS, BARO etc)
 *  Function is called at main loop rate
 */
static void updateEstimatedTopic(timeUs_t currentTimeUs)
{
    estimationContext_t ctx;

    /* Calculate dT */
    ctx.dt = US2S(currentTimeUs - posEstimator.est.lastUpdateTime);
    posEstimator.est.lastUpdateTime = currentTimeUs;

    /* If IMU is not ready we can't estimate anything */
    if (!isImuReady()) {
        posEstimator.est.eph = positionEstimationConfig()->max_eph_epv + 0.001f;
        posEstimator.est.epv = positionEstimationConfig()->max_eph_epv + 0.001f;
        posEstimator.flags = 0;
        return;
    }

    /* Calculate new EPH and EPV for the case we didn't update postion */
    ctx.newEPH = posEstimator.est.eph * ((posEstimator.est.eph <= positionEstimationConfig()->max_eph_epv) ? 1.0f + ctx.dt : 1.0f);
    ctx.newEPV = posEstimator.est.epv * ((posEstimator.est.epv <= positionEstimationConfig()->max_eph_epv) ? 1.0f + ctx.dt : 1.0f);
    ctx.newFlags = calculateCurrentValidityFlags(currentTimeUs);
    vectorZero(&ctx.estPosCorr);
    vectorZero(&ctx.estVelCorr);
    vectorZero(&ctx.accBiasCorr);

    /* AGL estimation - separate process, decouples from Z coordinate */
    estimationCalculateAGL(&ctx);

    /* Prediction stage: X,Y,Z */
    estimationPredict(&ctx);

    /* Correction stage: Z */
    const bool estZCorrectOk =
        estimationCalculateCorrection_Z(&ctx);

    /* Correction stage: XY: GPS, FLOW */
    // FIXME: Handle transition from FLOW to GPS and back - seamlessly fly indoor/outdoor
    const bool estXYCorrectOk =
        estimationCalculateCorrection_XY_GPS(&ctx) ||
        estimationCalculateCorrection_XY_FLOW(&ctx);

    // If we can't apply correction or accuracy is off the charts - decay velocity to zero
    if (!estXYCorrectOk || ctx.newEPH > positionEstimationConfig()->max_eph_epv) {
        ctx.estVelCorr.x = (0.0f - posEstimator.est.vel.x) * positionEstimationConfig()->w_xy_res_v * ctx.dt;
        ctx.estVelCorr.y = (0.0f - posEstimator.est.vel.y) * positionEstimationConfig()->w_xy_res_v * ctx.dt;
    }

    if (!estZCorrectOk || ctx.newEPV > positionEstimationConfig()->max_eph_epv) {
        ctx.estVelCorr.z = (0.0f - posEstimator.est.vel.z) * positionEstimationConfig()->w_z_res_v * ctx.dt;
    }
    // Boost the corrections based on accWeight
    const float accWeight = navGetAccelerometerWeight();
    vectorScale(&ctx.estPosCorr, &ctx.estPosCorr, 1.0f/accWeight);
    vectorScale(&ctx.estVelCorr, &ctx.estVelCorr, 1.0f/accWeight);
    // Apply corrections
    vectorAdd(&posEstimator.est.pos, &posEstimator.est.pos, &ctx.estPosCorr);
    vectorAdd(&posEstimator.est.vel, &posEstimator.est.vel, &ctx.estVelCorr);

    /* Correct accelerometer bias */
    if (positionEstimationConfig()->w_acc_bias > 0.0f) {
        const float accelBiasCorrMagnitudeSq = sq(ctx.accBiasCorr.x) + sq(ctx.accBiasCorr.y) + sq(ctx.accBiasCorr.z);
        if (accelBiasCorrMagnitudeSq < sq(INAV_ACC_BIAS_ACCEPTANCE_VALUE)) {
            /* transform error vector from NEU frame to body frame */
            imuTransformVectorEarthToBody(&ctx.accBiasCorr);

            /* Correct accel bias */
            posEstimator.imu.accelBias.x += ctx.accBiasCorr.x * positionEstimationConfig()->w_acc_bias * ctx.dt;
            posEstimator.imu.accelBias.y += ctx.accBiasCorr.y * positionEstimationConfig()->w_acc_bias * ctx.dt;
            posEstimator.imu.accelBias.z += ctx.accBiasCorr.z * positionEstimationConfig()->w_acc_bias * ctx.dt;
        }
    }

    /* Update ground course */
    estimationCalculateGroundCourse(currentTimeUs);

    /* Update uncertainty */
    posEstimator.est.eph = ctx.newEPH;
    posEstimator.est.epv = ctx.newEPV;

    // Keep flags for further usage
    posEstimator.flags = ctx.newFlags;
}

/**
 * Examine estimation error and update navigation system if estimate is good enough
 *  Function is called at main loop rate, but updates happen less frequently - at a fixed rate
 */
static void publishEstimatedTopic(timeUs_t currentTimeUs)
{
    static navigationTimer_t posPublishTimer;

    /* Position and velocity are published with INAV_POSITION_PUBLISH_RATE_HZ */
    if (updateTimer(&posPublishTimer, HZ2US(INAV_POSITION_PUBLISH_RATE_HZ), currentTimeUs)) {
        /* Publish heading update */
        /* IMU operates in decidegrees while INAV operates in deg*100
        * Use course over ground when GPS heading valid */
        int16_t cogValue = isGPSHeadingValid() ? posEstimator.est.cog : attitude.values.yaw;
        updateActualHeading(navIsHeadingUsable(), DECIDEGREES_TO_CENTIDEGREES(attitude.values.yaw), DECIDEGREES_TO_CENTIDEGREES(cogValue));

        /* Publish position update */
        if (posEstimator.est.eph < positionEstimationConfig()->max_eph_epv) {
            // FIXME!!!!!
            updateActualHorizontalPositionAndVelocity(true, true, posEstimator.est.pos.x, posEstimator.est.pos.y, posEstimator.est.vel.x, posEstimator.est.vel.y);
        }
        else {
            updateActualHorizontalPositionAndVelocity(false, false, posEstimator.est.pos.x, posEstimator.est.pos.y, 0, 0);
        }

        /* Publish altitude update and set altitude validity */
        if (posEstimator.est.epv < positionEstimationConfig()->max_eph_epv) {
            const float gpsCfEstimatedAltitudeError = STATE(GPS_FIX) ? posEstimator.gps.pos.z - posEstimator.est.pos.z : 0;
            navigationEstimateStatus_e aglStatus = (posEstimator.est.aglQual == SURFACE_QUAL_LOW) ? EST_USABLE : EST_TRUSTED;
            updateActualAltitudeAndClimbRate(true, posEstimator.est.pos.z, posEstimator.est.vel.z, posEstimator.est.aglAlt, posEstimator.est.aglVel, aglStatus, gpsCfEstimatedAltitudeError);
        }
        else {
            updateActualAltitudeAndClimbRate(false, posEstimator.est.pos.z, 0, posEstimator.est.aglAlt, 0, EST_NONE, 0);
        }

        //Update Blackbox states
        navEPH = posEstimator.est.eph;
        navEPV = posEstimator.est.epv;

        DEBUG_SET(DEBUG_POS_EST, 0, (int32_t) posEstimator.est.pos.x*1000.0F);                // Position estimate X
        DEBUG_SET(DEBUG_POS_EST, 1, (int32_t) posEstimator.est.pos.y*1000.0F);                // Position estimate Y
        if (IS_RC_MODE_ACTIVE(BOXSURFACE) && posEstimator.est.aglQual!=SURFACE_QUAL_LOW){
            // SURFACE (following) MODE
            DEBUG_SET(DEBUG_POS_EST, 2, (int32_t) posControl.actualState.agl.pos.z*1000.0F);  // Position estimate Z
            DEBUG_SET(DEBUG_POS_EST, 5, (int32_t) posControl.actualState.agl.vel.z*1000.0F);  // Speed estimate VZ
        } else {
            DEBUG_SET(DEBUG_POS_EST, 2, (int32_t) posEstimator.est.pos.z*1000.0F);            // Position estimate Z
            DEBUG_SET(DEBUG_POS_EST, 5, (int32_t) posEstimator.est.vel.z*1000.0F);            // Speed estimate VZ
        }
        DEBUG_SET(DEBUG_POS_EST, 3, (int32_t) posEstimator.est.vel.x*1000.0F);                // Speed estimate VX
        DEBUG_SET(DEBUG_POS_EST, 4, (int32_t) posEstimator.est.vel.y*1000.0F);                // Speed estimate VY
        DEBUG_SET(DEBUG_POS_EST, 6, (int32_t) attitude.values.yaw);                           // Yaw estimate (4 bytes still available here)
        DEBUG_SET(DEBUG_POS_EST, 7, (int32_t) (posEstimator.flags & 0b1111111)<<20 |          // navPositionEstimationFlags fit into 8bits
                                              (MIN(navEPH, 1000) & 0x3FF)<<10 |
                                              (MIN(navEPV, 1000) & 0x3FF));                   // Horizontal and vertical uncertainties (max value = 1000, fit into 20bits)
    }
}

#if defined(NAV_GPS_GLITCH_DETECTION)
bool isGPSGlitchDetected(void)
{
    return posEstimator.gps.glitchDetected;
}
#endif

float getEstimatedAglPosition(void) {
    return posEstimator.est.aglAlt;
}

bool isEstimatedAglTrusted(void) {
    return (posEstimator.est.aglQual == SURFACE_QUAL_HIGH) ? true : false;
}

/**
 * Initialize position estimator
 *  Should be called once before any update occurs
 */
void initializePositionEstimator(void)
{
    int axis;

    posEstimator.est.eph = positionEstimationConfig()->max_eph_epv + 0.001f;
    posEstimator.est.epv = positionEstimationConfig()->max_eph_epv + 0.001f;

    posEstimator.imu.lastUpdateTime = 0;
    posEstimator.gps.lastUpdateTime = 0;
    posEstimator.baro.lastUpdateTime = 0;
    posEstimator.surface.lastUpdateTime = 0;

    posEstimator.est.aglAlt = 0;
    posEstimator.est.aglVel = 0;

    posEstimator.est.flowCoordinates[X] = 0;
    posEstimator.est.flowCoordinates[Y] = 0;

    posEstimator.imu.accWeightFactor = 0;

    restartGravityCalibration();

    for (axis = 0; axis < 3; axis++) {
        posEstimator.imu.accelBias.v[axis] = 0;
        posEstimator.est.pos.v[axis] = 0;
        posEstimator.est.vel.v[axis] = 0;
    }

    pt1FilterInit(&posEstimator.baro.avgFilter, INAV_BARO_AVERAGE_HZ, 0.0f);
    pt1FilterInit(&posEstimator.surface.avgFilter, INAV_SURFACE_AVERAGE_HZ, 0.0f);
}

/**
 * Update estimator
 *  Update rate: loop rate (>100Hz)
 */
void updatePositionEstimator(void)
{
    static bool isInitialized = false;

    if (!isInitialized) {
        initializePositionEstimator();
        isInitialized = true;
    }

    const timeUs_t currentTimeUs = micros();

    /* Read updates from IMU, preprocess */
    updateIMUTopic(currentTimeUs);

    /* Update estimate */
    updateEstimatedTopic(currentTimeUs);

    /* Publish estimate */
    publishEstimatedTopic(currentTimeUs);
}

bool navIsCalibrationComplete(void)
{
    return gravityCalibrationComplete();
}<|MERGE_RESOLUTION|>--- conflicted
+++ resolved
@@ -740,26 +740,14 @@
 
 static void estimationCalculateGroundCourse(timeUs_t currentTimeUs)
 {
-<<<<<<< HEAD
     UNUSED(currentTimeUs);
-    if (STATE(GPS_FIX) && navIsHeadingUsable()) {
-        uint32_t groundCourse = wrap_36000(RADIANS_TO_CENTIDEGREES(atan2_approx(posEstimator.est.vel.y, posEstimator.est.vel.x)));
-        posEstimator.est.cog = CENTIDEGREES_TO_DECIDEGREES(groundCourse);
-=======
     if ((STATE(GPS_FIX)
 #ifdef USE_GPS_FIX_ESTIMATION
             || STATE(GPS_ESTIMATED_FIX)
 #endif
-        ) && navIsHeadingUsable()) {
-        static timeUs_t lastUpdateTimeUs = 0;
-
-        if (currentTimeUs - lastUpdateTimeUs >= HZ2US(INAV_COG_UPDATE_RATE_HZ)) {   // limit update rate
-            const float dt = US2S(currentTimeUs - lastUpdateTimeUs);
-            uint32_t groundCourse = wrap_36000(RADIANS_TO_CENTIDEGREES(atan2_approx(posEstimator.est.vel.y * dt, posEstimator.est.vel.x * dt)));
-            posEstimator.est.cog = CENTIDEGREES_TO_DECIDEGREES(groundCourse);
-            lastUpdateTimeUs = currentTimeUs;
-        }
->>>>>>> cb1964b8
+    ) && navIsHeadingUsable()) {
+        uint32_t groundCourse = wrap_36000(RADIANS_TO_CENTIDEGREES(atan2_approx(posEstimator.est.vel.y, posEstimator.est.vel.x)));
+        posEstimator.est.cog = CENTIDEGREES_TO_DECIDEGREES(groundCourse);
     }
 }
 
