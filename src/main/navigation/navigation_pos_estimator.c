/*
 * This file is part of Cleanflight.
 *
 * Cleanflight is free software: you can redistribute it and/or modify
 * it under the terms of the GNU General Public License as published by
 * the Free Software Foundation, either version 3 of the License, or
 * (at your option) any later version.
 *
 * Cleanflight is distributed in the hope that it will be useful,
 * but WITHOUT ANY WARRANTY; without even the implied warranty of
 * MERCHANTABILITY or FITNESS FOR A PARTICULAR PURPOSE.  See the
 * GNU General Public License for more details.
 *
 * You should have received a copy of the GNU General Public License
 * along with Cleanflight.  If not, see <http://www.gnu.org/licenses/>.
 */

#include <stdbool.h>
#include <stdint.h>
#include <math.h>
#include <string.h>

#include "platform.h"

#include "build/build_config.h"
#include "build/debug.h"

#include "common/axis.h"
#include "common/log.h"
#include "common/maths.h"

#include "config/parameter_group.h"
#include "config/parameter_group_ids.h"

#include "drivers/time.h"

#include "fc/config.h"
#include "fc/settings.h"
#include "fc/rc_modes.h"

#include "flight/imu.h"

#include "io/gps.h"

#include "navigation/navigation.h"
#include "navigation/navigation_private.h"
#include "navigation/navigation_pos_estimator_private.h"

#include "sensors/acceleration.h"
#include "sensors/barometer.h"
#include "sensors/compass.h"
#include "sensors/gyro.h"
#include "sensors/pitotmeter.h"
#include "sensors/opflow.h"

navigationPosEstimator_t posEstimator;
static float initialBaroAltitudeOffset = 0.0f;

PG_REGISTER_WITH_RESET_TEMPLATE(positionEstimationConfig_t, positionEstimationConfig, PG_POSITION_ESTIMATION_CONFIG, 8);

PG_RESET_TEMPLATE(positionEstimationConfig_t, positionEstimationConfig,
        // Inertial position estimator parameters
        .automatic_mag_declination = SETTING_INAV_AUTO_MAG_DECL_DEFAULT,
        .reset_altitude_type = SETTING_INAV_RESET_ALTITUDE_DEFAULT,
        .reset_home_type = SETTING_INAV_RESET_HOME_DEFAULT,
        .gravity_calibration_tolerance = SETTING_INAV_GRAVITY_CAL_TOLERANCE_DEFAULT,  // 5 cm/s/s calibration error accepted (0.5% of gravity)
        .allow_dead_reckoning = SETTING_INAV_ALLOW_DEAD_RECKONING_DEFAULT,

        .max_surface_altitude = SETTING_INAV_MAX_SURFACE_ALTITUDE_DEFAULT,

        .w_z_baro_p = SETTING_INAV_W_Z_BARO_P_DEFAULT,
        .w_z_baro_v = SETTING_INAV_W_Z_BARO_V_DEFAULT,

        .w_z_surface_p = SETTING_INAV_W_Z_SURFACE_P_DEFAULT,
        .w_z_surface_v = SETTING_INAV_W_Z_SURFACE_V_DEFAULT,

        .w_z_gps_p = SETTING_INAV_W_Z_GPS_P_DEFAULT,
        .w_z_gps_v = SETTING_INAV_W_Z_GPS_V_DEFAULT,

        .w_xy_gps_p = SETTING_INAV_W_XY_GPS_P_DEFAULT,
        .w_xy_gps_v = SETTING_INAV_W_XY_GPS_V_DEFAULT,

        .w_xy_flow_p = SETTING_INAV_W_XY_FLOW_P_DEFAULT,
        .w_xy_flow_v = SETTING_INAV_W_XY_FLOW_V_DEFAULT,

        .w_z_res_v = SETTING_INAV_W_Z_RES_V_DEFAULT,
        .w_xy_res_v = SETTING_INAV_W_XY_RES_V_DEFAULT,

        .w_acc_bias = SETTING_INAV_W_ACC_BIAS_DEFAULT,

        .max_eph_epv = SETTING_INAV_MAX_EPH_EPV_DEFAULT,
        .baro_epv = SETTING_INAV_BARO_EPV_DEFAULT,

        .default_alt_sensor = SETTING_INAV_DEFAULT_ALT_SENSOR_DEFAULT,
#ifdef USE_GPS_FIX_ESTIMATION
        .allow_gps_fix_estimation = SETTING_INAV_ALLOW_GPS_FIX_ESTIMATION_DEFAULT
#endif
);

#define resetTimer(tim, currentTimeUs) { (tim)->deltaTime = 0; (tim)->lastTriggeredTime = currentTimeUs; }
#define getTimerDeltaMicros(tim) ((tim)->deltaTime)
static bool updateTimer(navigationTimer_t * tim, timeUs_t interval, timeUs_t currentTimeUs)
{
    if ((currentTimeUs - tim->lastTriggeredTime) >= interval) {
        tim->deltaTime = currentTimeUs - tim->lastTriggeredTime;
        tim->lastTriggeredTime = currentTimeUs;
        return true;
    }
    else {
        return false;
    }
}

static bool shouldResetReferenceAltitude(void)
{
    /* Reference altitudes reset constantly when disarmed.
     * On arming ref altitudes saved as backup in case of emerg in flight rearm
     * If emerg in flight rearm active ref altitudes reset to backup values to avoid unwanted altitude reset */

    static float backupInitialBaroAltitudeOffset = 0.0f;
    static int32_t backupGpsOriginAltitude = 0;
    static bool emergRearmResetCheck = false;

    if (ARMING_FLAG(ARMED) && emergRearmResetCheck) {
        if (STATE(IN_FLIGHT_EMERG_REARM)) {
            initialBaroAltitudeOffset = backupInitialBaroAltitudeOffset;
            posControl.gpsOrigin.alt = backupGpsOriginAltitude;
        } else {
            backupInitialBaroAltitudeOffset = initialBaroAltitudeOffset;
            backupGpsOriginAltitude = posControl.gpsOrigin.alt;
        }
    }
    emergRearmResetCheck = !ARMING_FLAG(ARMED);

    switch ((nav_reset_type_e)positionEstimationConfig()->reset_altitude_type) {
        case NAV_RESET_NEVER:
            return false;
        case NAV_RESET_ON_FIRST_ARM:
            return !ARMING_FLAG(ARMED) && !ARMING_FLAG(WAS_EVER_ARMED);
        case NAV_RESET_ON_EACH_ARM:
            return !ARMING_FLAG(ARMED);
    }

    return false;
}

#if defined(USE_GPS)
/* Why is this here: Because GPS will be sending at quiet a nailed rate (if not overloaded by junk tasks at the brink of its specs)
 * but we might read out with timejitter because Irq might be off by a few us so we do a +-10% margin around the time between GPS
 * datasets representing the most common Hz-rates today. You might want to extend the list or find a smarter way.
 * Don't overload your GPS in its config with trash, choose a Hz rate that it can deliver at a sustained rate.
 * (c) CrashPilot1000
 */
static timeUs_t getGPSDeltaTimeFilter(timeUs_t dTus)
{
    if (dTus >= 225000 && dTus <= 275000) return HZ2US(4);       //  4Hz Data 250ms
    if (dTus >= 180000 && dTus <= 220000) return HZ2US(5);       //  5Hz Data 200ms
    if (dTus >=  90000 && dTus <= 110000) return HZ2US(10);      // 10Hz Data 100ms
    if (dTus >=  45000 && dTus <=  55000) return HZ2US(20);      // 20Hz Data  50ms
    if (dTus >=  30000 && dTus <=  36000) return HZ2US(30);      // 30Hz Data  33ms
    if (dTus >=  23000 && dTus <=  27000) return HZ2US(40);      // 40Hz Data  25ms
    if (dTus >=  18000 && dTus <=  22000) return HZ2US(50);      // 50Hz Data  20ms
    return dTus;                                                 // Filter failed. Set GPS Hz by measurement
}

/**
 * Update GPS topic
 *  Function is called on each GPS update
 */
void onNewGPSData(void)
{
    static timeUs_t lastGPSNewDataTime;
    static int32_t previousLat;
    static int32_t previousLon;
    static int32_t previousAlt;
    static bool isFirstGPSUpdate = true;

    gpsLocation_t newLLH;
    const timeUs_t currentTimeUs = micros();

    newLLH.lat = gpsSol.llh.lat;
    newLLH.lon = gpsSol.llh.lon;
    newLLH.alt = gpsSol.llh.alt;

    if (sensors(SENSOR_GPS)
#ifdef USE_GPS_FIX_ESTIMATION
            || STATE(GPS_ESTIMATED_FIX)
#endif
        ) {
        if (!(STATE(GPS_FIX)
#ifdef USE_GPS_FIX_ESTIMATION
                || STATE(GPS_ESTIMATED_FIX)
#endif
            )) {
            isFirstGPSUpdate = true;
            return;
        }

        if ((currentTimeUs - lastGPSNewDataTime) > MS2US(INAV_GPS_TIMEOUT_MS)) {
            isFirstGPSUpdate = true;
        }

        /* Automatic magnetic declination calculation - do this once */
        if(STATE(GPS_FIX_HOME)){
            static bool magDeclinationSet = false;
            if (positionEstimationConfig()->automatic_mag_declination && !magDeclinationSet) {
                const float declination = geoCalculateMagDeclination(&newLLH);
                imuSetMagneticDeclination(declination);
                magDeclinationSet = true;
            }
        }
        /* Process position update if GPS origin is already set, or precision is good enough */
        // FIXME: Add HDOP check for acquisition of GPS origin
        /* Set GPS origin or reset the origin altitude - keep initial pre-arming altitude at zero */
        if (!posControl.gpsOrigin.valid) {
            geoSetOrigin(&posControl.gpsOrigin, &newLLH, GEO_ORIGIN_SET);
        }
        else if (shouldResetReferenceAltitude()) {
            /* If we were never armed - keep altitude at zero */
            geoSetOrigin(&posControl.gpsOrigin, &newLLH, GEO_ORIGIN_RESET_ALTITUDE);
        }

        if (posControl.gpsOrigin.valid) {
            /* Convert LLH position to local coordinates */
            geoConvertGeodeticToLocal(&posEstimator.gps.pos, &posControl.gpsOrigin, &newLLH, GEO_ALT_ABSOLUTE);

            /* If not the first update - calculate velocities */
            if (!isFirstGPSUpdate) {
                float dT = US2S(getGPSDeltaTimeFilter(currentTimeUs - lastGPSNewDataTime));

                /* Use VELNED provided by GPS if available, calculate from coordinates otherwise */
                float gpsScaleLonDown = constrainf(cos_approx((ABS(gpsSol.llh.lat) / 10000000.0f) * 0.0174532925f), 0.01f, 1.0f);
                if (!ARMING_FLAG(SIMULATOR_MODE_SITL) && gpsSol.flags.validVelNE) {
                    posEstimator.gps.vel.x = gpsSol.velNED[X];
                    posEstimator.gps.vel.y = gpsSol.velNED[Y];
                }
                else {
                    posEstimator.gps.vel.x = (posEstimator.gps.vel.x + (DISTANCE_BETWEEN_TWO_LONGITUDE_POINTS_AT_EQUATOR * (gpsSol.llh.lat - previousLat) / dT)) / 2.0f;
                    posEstimator.gps.vel.y = (posEstimator.gps.vel.y + (gpsScaleLonDown * DISTANCE_BETWEEN_TWO_LONGITUDE_POINTS_AT_EQUATOR * (gpsSol.llh.lon - previousLon) / dT)) / 2.0f;
                }

                if (gpsSol.flags.validVelD) {
                    posEstimator.gps.vel.z = -gpsSol.velNED[Z];   // NEU
                }
                else {
                    posEstimator.gps.vel.z = (posEstimator.gps.vel.z + (gpsSol.llh.alt - previousAlt) / dT) / 2.0f;
                }

                /* FIXME: use HDOP/VDOP */
                if (gpsSol.flags.validEPE) {
                    posEstimator.gps.eph = gpsSol.eph;
                    posEstimator.gps.epv = gpsSol.epv;
                }
                else {
                    posEstimator.gps.eph = INAV_GPS_DEFAULT_EPH;
                    posEstimator.gps.epv = INAV_GPS_DEFAULT_EPV;
                }

                /* Indicate a last valid reading of Pos/Vel */
                posEstimator.gps.lastUpdateTime = currentTimeUs;
            }

            previousLat = gpsSol.llh.lat;
            previousLon = gpsSol.llh.lon;
            previousAlt = gpsSol.llh.alt;
            isFirstGPSUpdate = false;

            lastGPSNewDataTime = currentTimeUs;
        }
    }
    else {
        posEstimator.gps.lastUpdateTime = 0;
    }
}
#endif

#if defined(USE_BARO)
/**
 * Read BARO and update alt/vel topic
 *  Function is called from TASK_BARO
 */
void updatePositionEstimator_BaroTopic(timeUs_t currentTimeUs)
{
    float newBaroAlt = baroCalculateAltitude();

    /* If we are required - keep altitude at zero */
    if (shouldResetReferenceAltitude()) {
        initialBaroAltitudeOffset = newBaroAlt;
    }

    if (sensors(SENSOR_BARO) && baroIsCalibrationComplete()) {
        const timeUs_t baroDtUs = currentTimeUs - posEstimator.baro.lastUpdateTime;

        posEstimator.baro.alt = newBaroAlt - initialBaroAltitudeOffset;
        posEstimator.baro.epv = positionEstimationConfig()->baro_epv;
        posEstimator.baro.lastUpdateTime = currentTimeUs;

        if (baroDtUs <= MS2US(INAV_BARO_TIMEOUT_MS)) {
            posEstimator.baro.alt = pt1FilterApply3(&posEstimator.baro.avgFilter, posEstimator.baro.alt, US2S(baroDtUs));

            // baro altitude rate
            static float baroAltPrevious = 0;
            posEstimator.baro.baroAltRate = (posEstimator.baro.alt - baroAltPrevious) / US2S(baroDtUs);
            baroAltPrevious = posEstimator.baro.alt;
            updateBaroAltitudeRate(posEstimator.baro.baroAltRate);
        }
    }
    else {
        posEstimator.baro.alt = 0;
        posEstimator.baro.lastUpdateTime = 0;
    }
}
#endif

#if defined(USE_PITOT)
/**
 * Read Pitot and update airspeed topic
 *  Function is called at main loop rate, updates happen at reduced rate
 */
void updatePositionEstimator_PitotTopic(timeUs_t currentTimeUs)
{
    posEstimator.pitot.airspeed = getAirspeedEstimate();
    posEstimator.pitot.lastUpdateTime = currentTimeUs;
}
#endif

/**
 * Update IMU topic
 *  Function is called at main loop rate
 */
static void restartGravityCalibration(void)
{
    if (!gyroConfig()->init_gyro_cal_enabled) {
        return;
    }

    zeroCalibrationStartS(&posEstimator.imu.gravityCalibration, CALIBRATING_GRAVITY_TIME_MS, positionEstimationConfig()->gravity_calibration_tolerance, false);
}

static bool gravityCalibrationComplete(void)
{
    if (!gyroConfig()->init_gyro_cal_enabled) {
        return true;
    }

    return zeroCalibrationIsCompleteS(&posEstimator.imu.gravityCalibration);
}

#define ACC_VIB_FACTOR_S 1.0f
#define ACC_VIB_FACTOR_E 3.0f
static void updateIMUEstimationWeight(const float dt)
{
    static float acc_clip_factor = 1.0f;
    // If accelerometer measurement is clipped - drop the acc weight to 0.3
    // and gradually restore weight back to 1.0 over time
    if (accIsClipped()) {
        acc_clip_factor = 0.5f;
    }
    else {
        const float relAlpha = dt / (dt + INAV_ACC_CLIPPING_RC_CONSTANT);
        acc_clip_factor = acc_clip_factor * (1.0f - relAlpha) + 1.0f * relAlpha;
    }
    // Update accelerometer weight based on vibration levels and clipping
    float acc_vibration_factor = scaleRangef(constrainf(accGetVibrationLevel(),ACC_VIB_FACTOR_S,ACC_VIB_FACTOR_E),ACC_VIB_FACTOR_S,ACC_VIB_FACTOR_E,1.0f,0.3f); // g/s
    posEstimator.imu.accWeightFactor = acc_vibration_factor * acc_clip_factor;
    // DEBUG_VIBE[0-3] are used in IMU
    DEBUG_SET(DEBUG_VIBE, 4, posEstimator.imu.accWeightFactor * 1000);
}

float navGetAccelerometerWeight(void)
{
    const float accWeightScaled = posEstimator.imu.accWeightFactor;
    DEBUG_SET(DEBUG_VIBE, 5, accWeightScaled * 1000);

    return accWeightScaled;
}

static void updateIMUTopic(timeUs_t currentTimeUs)
{
    const float dt = US2S(currentTimeUs - posEstimator.imu.lastUpdateTime);
    posEstimator.imu.lastUpdateTime = currentTimeUs;

    if (!isImuReady()) {
        posEstimator.imu.accelNEU.x = 0.0f;
        posEstimator.imu.accelNEU.y = 0.0f;
        posEstimator.imu.accelNEU.z = 0.0f;

        restartGravityCalibration();
    }
    else {
        /* Update acceleration weight based on vibration levels and clipping */
        updateIMUEstimationWeight(dt);

        fpVector3_t accelBF;

        /* Read acceleration data in body frame */
        accelBF.x = imuMeasuredAccelBF.x;
        accelBF.y = imuMeasuredAccelBF.y;
        accelBF.z = imuMeasuredAccelBF.z;

        /* Correct accelerometer bias */
        accelBF.x -= posEstimator.imu.accelBias.x;
        accelBF.y -= posEstimator.imu.accelBias.y;
        accelBF.z -= posEstimator.imu.accelBias.z;

        /* Rotate vector to Earth frame - from Forward-Right-Down to North-East-Up*/
        imuTransformVectorBodyToEarth(&accelBF);

        /* Read acceleration data in NEU frame from IMU */
        posEstimator.imu.accelNEU.x = accelBF.x;
        posEstimator.imu.accelNEU.y = accelBF.y;
        posEstimator.imu.accelNEU.z = accelBF.z;

        /* When unarmed, assume that accelerometer should measure 1G. Use that to correct accelerometer gain */
        if (gyroConfig()->init_gyro_cal_enabled) {
            if (!ARMING_FLAG(ARMED) && !gravityCalibrationComplete()) {
                zeroCalibrationAddValueS(&posEstimator.imu.gravityCalibration, posEstimator.imu.accelNEU.z);

                if (gravityCalibrationComplete()) {
                    zeroCalibrationGetZeroS(&posEstimator.imu.gravityCalibration, &posEstimator.imu.calibratedGravityCMSS);
                    setGravityCalibration(posEstimator.imu.calibratedGravityCMSS);
                    LOG_DEBUG(POS_ESTIMATOR, "Gravity calibration complete (%d)", (int)lrintf(posEstimator.imu.calibratedGravityCMSS));
                }
            }
        } else {
            posEstimator.imu.gravityCalibration.params.state = ZERO_CALIBRATION_DONE;
            posEstimator.imu.calibratedGravityCMSS = gyroConfig()->gravity_cmss_cal;
        }

        if (gravityCalibrationComplete()) {
#ifdef USE_SIMULATOR
            if (ARMING_FLAG(SIMULATOR_MODE_HITL) || ARMING_FLAG(SIMULATOR_MODE_SITL)) {
                posEstimator.imu.calibratedGravityCMSS = GRAVITY_CMSS;
            }
#endif
            posEstimator.imu.accelNEU.z -= posEstimator.imu.calibratedGravityCMSS;
        }
        else {      // If calibration is incomplete - report zero acceleration
            posEstimator.imu.accelNEU.x = 0.0f;
            posEstimator.imu.accelNEU.y = 0.0f;
            posEstimator.imu.accelNEU.z = 0.0f;
        }

        /* Update blackbox values */
        navAccNEU[X] = posEstimator.imu.accelNEU.x;
        navAccNEU[Y] = posEstimator.imu.accelNEU.y;
        navAccNEU[Z] = posEstimator.imu.accelNEU.z;
    }
}

float updateEPE(const float oldEPE, const float dt, const float newEPE, const float w)
{
    return oldEPE + (newEPE - oldEPE) * w * dt;
}

static bool navIsAccelerationUsable(void)
{
    return true;
}

static bool navIsHeadingUsable(void)
{
    if (sensors(SENSOR_GPS)
#ifdef USE_GPS_FIX_ESTIMATION
        || STATE(GPS_ESTIMATED_FIX)
#endif
        ) {
        // If we have GPS - we need true IMU north (valid heading)
        return isImuHeadingValid();
    }
    else {
        // If we don't have GPS - we may use whatever we have, other sensors are operating in body frame
        return isImuHeadingValid() || positionEstimationConfig()->allow_dead_reckoning;
    }
}

static uint32_t calculateCurrentValidityFlags(timeUs_t currentTimeUs)
{
    /* Figure out if we have valid position data from our data sources */
    uint32_t newFlags = 0;

    const float max_eph_epv = positionEstimationConfig()->max_eph_epv;

    if ((sensors(SENSOR_GPS)
#ifdef USE_GPS_FIX_ESTIMATION
            || STATE(GPS_ESTIMATED_FIX)
#endif
        ) && posControl.gpsOrigin.valid &&
        ((currentTimeUs - posEstimator.gps.lastUpdateTime) <= MS2US(INAV_GPS_TIMEOUT_MS)) &&
        (posEstimator.gps.eph < max_eph_epv)) {
        if (posEstimator.gps.epv < max_eph_epv) {
            newFlags |= EST_GPS_XY_VALID | EST_GPS_Z_VALID;
        }
        else {
            newFlags |= EST_GPS_XY_VALID;
        }
    }

    if (sensors(SENSOR_BARO) && ((currentTimeUs - posEstimator.baro.lastUpdateTime) <= MS2US(INAV_BARO_TIMEOUT_MS))) {
        newFlags |= EST_BARO_VALID;
    }

    if (sensors(SENSOR_RANGEFINDER) && ((currentTimeUs - posEstimator.surface.lastUpdateTime) <= MS2US(INAV_SURFACE_TIMEOUT_MS))) {
        newFlags |= EST_SURFACE_VALID;
    }

    if (sensors(SENSOR_OPFLOW) && posEstimator.flow.isValid && ((currentTimeUs - posEstimator.flow.lastUpdateTime) <= MS2US(INAV_FLOW_TIMEOUT_MS))) {
        newFlags |= EST_FLOW_VALID;
    }

    if (posEstimator.est.eph < max_eph_epv) {
        newFlags |= EST_XY_VALID;
    }

    if (posEstimator.est.epv < max_eph_epv) {
        newFlags |= EST_Z_VALID;
    }

    return newFlags;
}

static void estimationPredict(estimationContext_t * ctx)
{

    /* Prediction step: Z-axis */
    if ((ctx->newFlags & EST_Z_VALID)) {
        posEstimator.est.pos.z += posEstimator.est.vel.z * ctx->dt;
        posEstimator.est.pos.z += posEstimator.imu.accelNEU.z * sq(ctx->dt) / 2.0f;
        if (ARMING_FLAG(WAS_EVER_ARMED)) {   // Hold at zero until first armed
            posEstimator.est.vel.z += posEstimator.imu.accelNEU.z * ctx->dt;
        }
    }

    /* Prediction step: XY-axis */
    if ((ctx->newFlags & EST_XY_VALID)) {
        // Predict based on known velocity
        posEstimator.est.pos.x += posEstimator.est.vel.x * ctx->dt;
        posEstimator.est.pos.y += posEstimator.est.vel.y * ctx->dt;

        // If heading is valid, accelNEU is valid as well. Account for acceleration
        if (navIsHeadingUsable() && navIsAccelerationUsable()) {
            posEstimator.est.pos.x += posEstimator.imu.accelNEU.x * sq(ctx->dt) / 2.0f;
            posEstimator.est.pos.y += posEstimator.imu.accelNEU.y * sq(ctx->dt) / 2.0f;
            posEstimator.est.vel.x += posEstimator.imu.accelNEU.x * ctx->dt;
            posEstimator.est.vel.y += posEstimator.imu.accelNEU.y * ctx->dt;
        }
    }
}

static bool estimationCalculateCorrection_Z(estimationContext_t * ctx)
{
    DEBUG_SET(DEBUG_ALTITUDE, 0, posEstimator.est.pos.z);       // Position estimate
    DEBUG_SET(DEBUG_ALTITUDE, 2, posEstimator.baro.alt);        // Baro altitude
    DEBUG_SET(DEBUG_ALTITUDE, 4, posEstimator.gps.pos.z);       // GPS altitude
    DEBUG_SET(DEBUG_ALTITUDE, 6, accGetVibrationLevel());       // Vibration level
    DEBUG_SET(DEBUG_ALTITUDE, 1, posEstimator.est.vel.z);       // Vertical speed estimate
    DEBUG_SET(DEBUG_ALTITUDE, 3, posEstimator.imu.accelNEU.z);  // Vertical acceleration on earth frame
    DEBUG_SET(DEBUG_ALTITUDE, 5, posEstimator.gps.vel.z);       // GPS vertical speed
    DEBUG_SET(DEBUG_ALTITUDE, 7, accGetClipCount());            // Clip count

    bool correctOK = false;
    const uint8_t defaultAltitudeSource = positionEstimationConfig()->default_alt_sensor;
    float wGps = defaultAltitudeSource == ALTITUDE_SOURCE_BARO_ONLY && ctx->newFlags & EST_BARO_VALID ? 0.0f : 1.0f;
    float wBaro = defaultAltitudeSource == ALTITUDE_SOURCE_GPS_ONLY && ctx->newFlags & EST_GPS_Z_VALID ? 0.0f : 1.0f;

    if (wBaro && ctx->newFlags & EST_BARO_VALID && wGps && ctx->newFlags & EST_GPS_Z_VALID) {
        const float gpsBaroResidual = fabsf(posEstimator.gps.pos.z - posEstimator.baro.alt);

        // Fade out the non default sensor to prevent sudden jump
        uint16_t residualErrorEpvLimit = defaultAltitudeSource == ALTITUDE_SOURCE_BARO ? 2 * positionEstimationConfig()->baro_epv : positionEstimationConfig()->max_eph_epv;
        const float start_epv = residualErrorEpvLimit;
        const float end_epv = residualErrorEpvLimit * 2.0f;

        // Calculate residual gps/baro sensor weighting based on assumed default altitude source = GPS
        wBaro = scaleRangef(constrainf(gpsBaroResidual, start_epv, end_epv), start_epv, end_epv, 1.0f, 0.0f);

        if (defaultAltitudeSource == ALTITUDE_SOURCE_BARO) {    // flip residual sensor weighting if default = BARO
            wGps = wBaro;
            wBaro = 1.0f;
        }
    }

    if (ctx->newFlags & EST_BARO_VALID && wBaro) {
        timeUs_t currentTimeUs = micros();

        if (!ARMING_FLAG(ARMED)) {
            posEstimator.state.baroGroundAlt = posEstimator.est.pos.z;
            posEstimator.state.isBaroGroundValid = true;
            posEstimator.state.baroGroundTimeout = currentTimeUs + 250000;   // 0.25 sec
        }
        else {
            if (posEstimator.est.vel.z > 15) {
                posEstimator.state.isBaroGroundValid = currentTimeUs > posEstimator.state.baroGroundTimeout ? false: true;
            }
            else {
                posEstimator.state.baroGroundTimeout = currentTimeUs + 250000;   // 0.25 sec
            }
        }

        // We might be experiencing air cushion effect during takeoff - use sonar or baro ground altitude to detect it
        bool isAirCushionEffectDetected = ARMING_FLAG(ARMED) &&
                                            (((ctx->newFlags & EST_SURFACE_VALID) && posEstimator.surface.alt < 20.0f && posEstimator.state.isBaroGroundValid) ||
                                             ((ctx->newFlags & EST_BARO_VALID) && posEstimator.state.isBaroGroundValid && posEstimator.baro.alt < posEstimator.state.baroGroundAlt));

        // Altitude
        const float baroAltResidual = wBaro * ((isAirCushionEffectDetected ? posEstimator.state.baroGroundAlt : posEstimator.baro.alt) - posEstimator.est.pos.z);
        const float baroVelZResidual = isAirCushionEffectDetected ? 0.0f : wBaro * (posEstimator.baro.baroAltRate - posEstimator.est.vel.z);
        const float w_z_baro_p = positionEstimationConfig()->w_z_baro_p;

        ctx->estPosCorr.z += baroAltResidual * w_z_baro_p * ctx->dt;
        ctx->estVelCorr.z += baroAltResidual * sq(w_z_baro_p) * ctx->dt;
        ctx->estVelCorr.z += baroVelZResidual * positionEstimationConfig()->w_z_baro_v * ctx->dt;

        ctx->newEPV = updateEPE(posEstimator.est.epv, ctx->dt, posEstimator.baro.epv, w_z_baro_p);

        // Accelerometer bias
        if (!isAirCushionEffectDetected) {
            ctx->accBiasCorr.z -= baroAltResidual * sq(w_z_baro_p);
        }

        correctOK = ARMING_FLAG(WAS_EVER_ARMED);    // No correction until first armed
    }

    if (ctx->newFlags & EST_GPS_Z_VALID && wGps) {
        // Reset current estimate to GPS altitude if estimate not valid
        if (!(ctx->newFlags & EST_Z_VALID)) {
            ctx->estPosCorr.z += posEstimator.gps.pos.z - posEstimator.est.pos.z;
            ctx->estVelCorr.z += posEstimator.gps.vel.z - posEstimator.est.vel.z;
            ctx->newEPV = posEstimator.gps.epv;
        }
        else {
            // Altitude
            const float gpsAltResidual = wGps * (posEstimator.gps.pos.z - posEstimator.est.pos.z);
            const float gpsVelZResidual = wGps * (posEstimator.gps.vel.z - posEstimator.est.vel.z);
            const float w_z_gps_p = positionEstimationConfig()->w_z_gps_p;

<<<<<<< HEAD
            ctx->estPosCorr.z += gpsAltResidual * w_z_gps_p * ctx->dt;
            ctx->estVelCorr.z += gpsAltResidual * sq(w_z_gps_p) * ctx->dt;
            ctx->estVelCorr.z += gpsVelZResidual * positionEstimationConfig()->w_z_gps_v * ctx->dt;

            ctx->newEPV = updateEPE(posEstimator.est.epv, ctx->dt, MAX(posEstimator.gps.epv, gpsAltResidual), w_z_gps_p);
=======
            ctx->estPosCorr.z += gpsAltResudual * positionEstimationConfig()->w_z_gps_p * ctx->dt;
            ctx->estVelCorr.z += gpsAltResudual * sq(positionEstimationConfig()->w_z_gps_p) * ctx->dt;
            ctx->estVelCorr.z += gpsVelZResudual * positionEstimationConfig()->w_z_gps_v * ctx->dt;
            ctx->newEPV = updateEPE(posEstimator.est.epv, ctx->dt, MAX(posEstimator.gps.epv, fabsf(gpsAltResudual)), positionEstimationConfig()->w_z_gps_p);
>>>>>>> 9540a46d

            // Accelerometer bias
            ctx->accBiasCorr.z -= gpsAltResidual * sq(w_z_gps_p);
        }

        correctOK = ARMING_FLAG(WAS_EVER_ARMED);    // No correction until first armed
    }

    return correctOK;
}

static bool estimationCalculateCorrection_XY_GPS(estimationContext_t * ctx)
{
    if (ctx->newFlags & EST_GPS_XY_VALID) {
        /* If GPS is valid and our estimate is NOT valid - reset it to GPS coordinates and velocity */
        if (!(ctx->newFlags & EST_XY_VALID)) {
            ctx->estPosCorr.x += posEstimator.gps.pos.x - posEstimator.est.pos.x;
            ctx->estPosCorr.y += posEstimator.gps.pos.y - posEstimator.est.pos.y;
            ctx->estVelCorr.x += posEstimator.gps.vel.x - posEstimator.est.vel.x;
            ctx->estVelCorr.y += posEstimator.gps.vel.y - posEstimator.est.vel.y;
            ctx->newEPH = posEstimator.gps.eph;
        }
        else {
            const float gpsPosXResidual = posEstimator.gps.pos.x - posEstimator.est.pos.x;
            const float gpsPosYResidual = posEstimator.gps.pos.y - posEstimator.est.pos.y;
            const float gpsVelXResidual = posEstimator.gps.vel.x - posEstimator.est.vel.x;
            const float gpsVelYResidual = posEstimator.gps.vel.y - posEstimator.est.vel.y;
            const float gpsPosResidualMag = calc_length_pythagorean_2D(gpsPosXResidual, gpsPosYResidual);

            //const float gpsWeightScaler = scaleRangef(bellCurve(gpsPosResidualMag, INAV_GPS_ACCEPTANCE_EPE), 0.0f, 1.0f, 0.1f, 1.0f);
            const float gpsWeightScaler = 1.0f;

            const float w_xy_gps_p = positionEstimationConfig()->w_xy_gps_p * gpsWeightScaler;
            const float w_xy_gps_v = positionEstimationConfig()->w_xy_gps_v * sq(gpsWeightScaler);

            // Coordinates
            ctx->estPosCorr.x += gpsPosXResidual * w_xy_gps_p * ctx->dt;
            ctx->estPosCorr.y += gpsPosYResidual * w_xy_gps_p * ctx->dt;

            // Velocity from coordinates
            ctx->estVelCorr.x += gpsPosXResidual * sq(w_xy_gps_p) * ctx->dt;
            ctx->estVelCorr.y += gpsPosYResidual * sq(w_xy_gps_p) * ctx->dt;

            // Velocity from direct measurement
            ctx->estVelCorr.x += gpsVelXResidual * w_xy_gps_v * ctx->dt;
            ctx->estVelCorr.y += gpsVelYResidual * w_xy_gps_v * ctx->dt;

            // Accelerometer bias
            ctx->accBiasCorr.x -= gpsPosXResidual * sq(w_xy_gps_p);
            ctx->accBiasCorr.y -= gpsPosYResidual * sq(w_xy_gps_p);

            /* Adjust EPH */
            ctx->newEPH = updateEPE(posEstimator.est.eph, ctx->dt, MAX(posEstimator.gps.eph, gpsPosResidualMag), w_xy_gps_p);
        }

        return true;
    }

    return false;
}

static void estimationCalculateGroundCourse(timeUs_t currentTimeUs)
{
    UNUSED(currentTimeUs);
    if ((STATE(GPS_FIX)
#ifdef USE_GPS_FIX_ESTIMATION
            || STATE(GPS_ESTIMATED_FIX)
#endif
    ) && navIsHeadingUsable()) {
        uint32_t groundCourse = wrap_36000(RADIANS_TO_CENTIDEGREES(atan2_approx(posEstimator.est.vel.y, posEstimator.est.vel.x)));
        posEstimator.est.cog = CENTIDEGREES_TO_DECIDEGREES(groundCourse);
    }
}

/**
 * Calculate next estimate using IMU and apply corrections from reference sensors (GPS, BARO etc)
 *  Function is called at main loop rate
 */
static void updateEstimatedTopic(timeUs_t currentTimeUs)
{
    estimationContext_t ctx;

    const float max_eph_epv = positionEstimationConfig()->max_eph_epv;

    /* Calculate dT */
    ctx.dt = US2S(currentTimeUs - posEstimator.est.lastUpdateTime);
    posEstimator.est.lastUpdateTime = currentTimeUs;

    /* If IMU is not ready we can't estimate anything */
    if (!isImuReady()) {
        posEstimator.est.eph = max_eph_epv + 0.001f;
        posEstimator.est.epv = max_eph_epv + 0.001f;
        posEstimator.flags = 0;
        return;
    }

    /* Calculate new EPH and EPV for the case we didn't update postion */
    ctx.newEPH = posEstimator.est.eph * ((posEstimator.est.eph <= max_eph_epv) ? 1.0f + ctx.dt : 1.0f);
    ctx.newEPV = posEstimator.est.epv * ((posEstimator.est.epv <= max_eph_epv) ? 1.0f + ctx.dt : 1.0f);
    ctx.newFlags = calculateCurrentValidityFlags(currentTimeUs);
    vectorZero(&ctx.estPosCorr);
    vectorZero(&ctx.estVelCorr);
    vectorZero(&ctx.accBiasCorr);

    /* AGL estimation - separate process, decouples from Z coordinate */
    estimationCalculateAGL(&ctx);

    /* Prediction stage: X,Y,Z */
    estimationPredict(&ctx);

    /* Correction stage: Z */
    const bool estZCorrectOk =
        estimationCalculateCorrection_Z(&ctx);

    /* Correction stage: XY: GPS, FLOW */
    // FIXME: Handle transition from FLOW to GPS and back - seamlessly fly indoor/outdoor
    const bool estXYCorrectOk =
        estimationCalculateCorrection_XY_GPS(&ctx) ||
        estimationCalculateCorrection_XY_FLOW(&ctx);

    // If we can't apply correction or accuracy is off the charts - decay velocity to zero
    if (!estXYCorrectOk || ctx.newEPH > max_eph_epv) {
        ctx.estVelCorr.x = (0.0f - posEstimator.est.vel.x) * positionEstimationConfig()->w_xy_res_v * ctx.dt;
        ctx.estVelCorr.y = (0.0f - posEstimator.est.vel.y) * positionEstimationConfig()->w_xy_res_v * ctx.dt;
    }

    if (!estZCorrectOk || ctx.newEPV > max_eph_epv) {
        ctx.estVelCorr.z = (0.0f - posEstimator.est.vel.z) * positionEstimationConfig()->w_z_res_v * ctx.dt;
    }
    // Boost the corrections based on accWeight
    const float accWeight = navGetAccelerometerWeight();
    vectorScale(&ctx.estPosCorr, &ctx.estPosCorr, 1.0f/accWeight);
    vectorScale(&ctx.estVelCorr, &ctx.estVelCorr, 1.0f/accWeight);
    // Apply corrections
    vectorAdd(&posEstimator.est.pos, &posEstimator.est.pos, &ctx.estPosCorr);
    vectorAdd(&posEstimator.est.vel, &posEstimator.est.vel, &ctx.estVelCorr);

    /* Correct accelerometer bias */
    const float w_acc_bias = positionEstimationConfig()->w_acc_bias;
    if (w_acc_bias > 0.0f) {
        const float accelBiasCorrMagnitudeSq = sq(ctx.accBiasCorr.x) + sq(ctx.accBiasCorr.y) + sq(ctx.accBiasCorr.z);
        if (accelBiasCorrMagnitudeSq < sq(INAV_ACC_BIAS_ACCEPTANCE_VALUE)) {
            /* transform error vector from NEU frame to body frame */
            imuTransformVectorEarthToBody(&ctx.accBiasCorr);

            /* Correct accel bias */
            posEstimator.imu.accelBias.x += ctx.accBiasCorr.x * w_acc_bias * ctx.dt;
            posEstimator.imu.accelBias.y += ctx.accBiasCorr.y * w_acc_bias * ctx.dt;
            posEstimator.imu.accelBias.z += ctx.accBiasCorr.z * w_acc_bias * ctx.dt;
        }
    }

    /* Update ground course */
    estimationCalculateGroundCourse(currentTimeUs);

    /* Update uncertainty */
    posEstimator.est.eph = ctx.newEPH;
    posEstimator.est.epv = ctx.newEPV;

    // Keep flags for further usage
    posEstimator.flags = ctx.newFlags;
}

/**
 * Examine estimation error and update navigation system if estimate is good enough
 *  Function is called at main loop rate, but updates happen less frequently - at a fixed rate
 */
static void publishEstimatedTopic(timeUs_t currentTimeUs)
{
    static navigationTimer_t posPublishTimer;

    /* Position and velocity are published with INAV_POSITION_PUBLISH_RATE_HZ */
    if (updateTimer(&posPublishTimer, HZ2US(INAV_POSITION_PUBLISH_RATE_HZ), currentTimeUs)) {
        /* Publish heading update */
        /* IMU operates in decidegrees while INAV operates in deg*100
        * Use course over ground when GPS heading valid */
        int16_t cogValue = isGPSHeadingValid() ? posEstimator.est.cog : attitude.values.yaw;
        updateActualHeading(navIsHeadingUsable(), DECIDEGREES_TO_CENTIDEGREES(attitude.values.yaw), DECIDEGREES_TO_CENTIDEGREES(cogValue));

        /* Publish position update */
        if (posEstimator.est.eph < positionEstimationConfig()->max_eph_epv) {
            // FIXME!!!!!
            updateActualHorizontalPositionAndVelocity(true, true, posEstimator.est.pos.x, posEstimator.est.pos.y, posEstimator.est.vel.x, posEstimator.est.vel.y);
        }
        else {
            updateActualHorizontalPositionAndVelocity(false, false, posEstimator.est.pos.x, posEstimator.est.pos.y, 0, 0);
        }

        /* Publish altitude update and set altitude validity */
        if (posEstimator.est.epv < positionEstimationConfig()->max_eph_epv) {
            const float gpsCfEstimatedAltitudeError = STATE(GPS_FIX) ? posEstimator.gps.pos.z - posEstimator.est.pos.z : 0;
            navigationEstimateStatus_e aglStatus = (posEstimator.est.aglQual == SURFACE_QUAL_LOW) ? EST_USABLE : EST_TRUSTED;
            updateActualAltitudeAndClimbRate(true, posEstimator.est.pos.z, posEstimator.est.vel.z, posEstimator.est.aglAlt, posEstimator.est.aglVel, aglStatus, gpsCfEstimatedAltitudeError);
        }
        else {
            updateActualAltitudeAndClimbRate(false, posEstimator.est.pos.z, 0, posEstimator.est.aglAlt, 0, EST_NONE, 0);
        }

        //Update Blackbox states
        navEPH = posEstimator.est.eph;
        navEPV = posEstimator.est.epv;

        DEBUG_SET(DEBUG_POS_EST, 0, (int32_t) posEstimator.est.pos.x*1000.0F);                // Position estimate X
        DEBUG_SET(DEBUG_POS_EST, 1, (int32_t) posEstimator.est.pos.y*1000.0F);                // Position estimate Y
        if (IS_RC_MODE_ACTIVE(BOXSURFACE) && posEstimator.est.aglQual!=SURFACE_QUAL_LOW){
            // SURFACE (following) MODE
            DEBUG_SET(DEBUG_POS_EST, 2, (int32_t) posControl.actualState.agl.pos.z*1000.0F);  // Position estimate Z
            DEBUG_SET(DEBUG_POS_EST, 5, (int32_t) posControl.actualState.agl.vel.z*1000.0F);  // Speed estimate VZ
        } else {
            DEBUG_SET(DEBUG_POS_EST, 2, (int32_t) posEstimator.est.pos.z*1000.0F);            // Position estimate Z
            DEBUG_SET(DEBUG_POS_EST, 5, (int32_t) posEstimator.est.vel.z*1000.0F);            // Speed estimate VZ
        }
        DEBUG_SET(DEBUG_POS_EST, 3, (int32_t) posEstimator.est.vel.x*1000.0F);                // Speed estimate VX
        DEBUG_SET(DEBUG_POS_EST, 4, (int32_t) posEstimator.est.vel.y*1000.0F);                // Speed estimate VY
        DEBUG_SET(DEBUG_POS_EST, 6, (int32_t) attitude.values.yaw);                           // Yaw estimate (4 bytes still available here)
        DEBUG_SET(DEBUG_POS_EST, 7, (int32_t) (posEstimator.flags & 0b1111111)<<20 |          // navPositionEstimationFlags fit into 8bits
                                              (MIN(navEPH, 1000) & 0x3FF)<<10 |
                                              (MIN(navEPV, 1000) & 0x3FF));                   // Horizontal and vertical uncertainties (max value = 1000, fit into 20bits)
    }
}

float getEstimatedAglPosition(void) {
    return posEstimator.est.aglAlt;
}

bool isEstimatedAglTrusted(void) {
    return (posEstimator.est.aglQual == SURFACE_QUAL_HIGH) ? true : false;
}

/**
 * Initialize position estimator
 *  Should be called once before any update occurs
 */
void initializePositionEstimator(void)
{
    int axis;

    posEstimator.est.eph = positionEstimationConfig()->max_eph_epv + 0.001f;
    posEstimator.est.epv = positionEstimationConfig()->max_eph_epv + 0.001f;

    posEstimator.imu.lastUpdateTime = 0;
    posEstimator.gps.lastUpdateTime = 0;
    posEstimator.baro.lastUpdateTime = 0;
    posEstimator.surface.lastUpdateTime = 0;

    posEstimator.est.aglAlt = 0;
    posEstimator.est.aglVel = 0;

    posEstimator.est.flowCoordinates[X] = 0;
    posEstimator.est.flowCoordinates[Y] = 0;

    posEstimator.imu.accWeightFactor = 0;

    restartGravityCalibration();

    for (axis = 0; axis < 3; axis++) {
        posEstimator.imu.accelBias.v[axis] = 0;
        posEstimator.est.pos.v[axis] = 0;
        posEstimator.est.vel.v[axis] = 0;
    }

    pt1FilterInit(&posEstimator.baro.avgFilter, INAV_BARO_AVERAGE_HZ, 0.0f);
    pt1FilterInit(&posEstimator.surface.avgFilter, INAV_SURFACE_AVERAGE_HZ, 0.0f);
}

/**
 * Update estimator
 *  Update rate: loop rate (>100Hz)
 */
void updatePositionEstimator(void)
{
    static bool isInitialized = false;

    if (!isInitialized) {
        initializePositionEstimator();
        isInitialized = true;
    }

    const timeUs_t currentTimeUs = micros();

    /* Read updates from IMU, preprocess */
    updateIMUTopic(currentTimeUs);

    /* Update estimate */
    updateEstimatedTopic(currentTimeUs);

    /* Publish estimate */
    publishEstimatedTopic(currentTimeUs);
}

bool navIsCalibrationComplete(void)
{
    return gravityCalibrationComplete();
}<|MERGE_RESOLUTION|>--- conflicted
+++ resolved
@@ -634,18 +634,10 @@
             const float gpsVelZResidual = wGps * (posEstimator.gps.vel.z - posEstimator.est.vel.z);
             const float w_z_gps_p = positionEstimationConfig()->w_z_gps_p;
 
-<<<<<<< HEAD
             ctx->estPosCorr.z += gpsAltResidual * w_z_gps_p * ctx->dt;
             ctx->estVelCorr.z += gpsAltResidual * sq(w_z_gps_p) * ctx->dt;
             ctx->estVelCorr.z += gpsVelZResidual * positionEstimationConfig()->w_z_gps_v * ctx->dt;
-
-            ctx->newEPV = updateEPE(posEstimator.est.epv, ctx->dt, MAX(posEstimator.gps.epv, gpsAltResidual), w_z_gps_p);
-=======
-            ctx->estPosCorr.z += gpsAltResudual * positionEstimationConfig()->w_z_gps_p * ctx->dt;
-            ctx->estVelCorr.z += gpsAltResudual * sq(positionEstimationConfig()->w_z_gps_p) * ctx->dt;
-            ctx->estVelCorr.z += gpsVelZResudual * positionEstimationConfig()->w_z_gps_v * ctx->dt;
-            ctx->newEPV = updateEPE(posEstimator.est.epv, ctx->dt, MAX(posEstimator.gps.epv, fabsf(gpsAltResudual)), positionEstimationConfig()->w_z_gps_p);
->>>>>>> 9540a46d
+            ctx->newEPV = updateEPE(posEstimator.est.epv, ctx->dt, MAX(posEstimator.gps.epv, fabsf(gpsAltResidual)), w_z_gps_p);
 
             // Accelerometer bias
             ctx->accBiasCorr.z -= gpsAltResidual * sq(w_z_gps_p);
