/*
 * This file is part of Cleanflight.
 *
 * Cleanflight is free software: you can redistribute it and/or modify
 * it under the terms of the GNU General Public License as published by
 * the Free Software Foundation, either version 3 of the License, or
 * (at your option) any later version.
 *
 * Cleanflight is distributed in the hope that it will be useful,
 * but WITHOUT ANY WARRANTY; without even the implied warranty of
 * MERCHANTABILITY or FITNESS FOR A PARTICULAR PURPOSE.  See the
 * GNU General Public License for more details.
 *
 * You should have received a copy of the GNU General Public License
 * along with Cleanflight.  If not, see <http://www.gnu.org/licenses/>.
 */

#include <stdbool.h>
#include <stdint.h>
#include <math.h>
#include <string.h>

#include "platform.h"

#include "build/build_config.h"
#include "build/debug.h"

#include "common/axis.h"
#include "common/log.h"
#include "common/maths.h"

#include "config/parameter_group.h"
#include "config/parameter_group_ids.h"

#include "drivers/time.h"

#include "fc/config.h"
#include "fc/settings.h"
#include "fc/rc_modes.h"

#include "flight/imu.h"

#include "io/gps.h"

#include "navigation/navigation.h"
#include "navigation/navigation_private.h"
#include "navigation/navigation_pos_estimator_private.h"

#include "sensors/acceleration.h"
#include "sensors/barometer.h"
#include "sensors/compass.h"
#include "sensors/gyro.h"
#include "sensors/opflow.h"
#include "sensors/pitotmeter.h"
#include "sensors/sensors.h"

navigationPosEstimator_t posEstimator;
static float initialBaroAltitudeOffset = 0.0f;

PG_REGISTER_WITH_RESET_TEMPLATE(positionEstimationConfig_t, positionEstimationConfig, PG_POSITION_ESTIMATION_CONFIG, 8);

PG_RESET_TEMPLATE(positionEstimationConfig_t, positionEstimationConfig,
        // Inertial position estimator parameters
        .automatic_mag_declination = SETTING_INAV_AUTO_MAG_DECL_DEFAULT,
        .reset_altitude_type = SETTING_INAV_RESET_ALTITUDE_DEFAULT,
        .reset_home_type = SETTING_INAV_RESET_HOME_DEFAULT,
        .gravity_calibration_tolerance = SETTING_INAV_GRAVITY_CAL_TOLERANCE_DEFAULT,  // 5 cm/s/s calibration error accepted (0.5% of gravity)
        .allow_dead_reckoning = SETTING_INAV_ALLOW_DEAD_RECKONING_DEFAULT,

        .max_surface_altitude = SETTING_INAV_MAX_SURFACE_ALTITUDE_DEFAULT,

        .w_z_baro_p = SETTING_INAV_W_Z_BARO_P_DEFAULT,
        .w_z_baro_v = SETTING_INAV_W_Z_BARO_V_DEFAULT,

        .w_z_surface_p = SETTING_INAV_W_Z_SURFACE_P_DEFAULT,
        .w_z_surface_v = SETTING_INAV_W_Z_SURFACE_V_DEFAULT,

        .w_z_gps_p = SETTING_INAV_W_Z_GPS_P_DEFAULT,
        .w_z_gps_v = SETTING_INAV_W_Z_GPS_V_DEFAULT,

        .w_xy_gps_p = SETTING_INAV_W_XY_GPS_P_DEFAULT,
        .w_xy_gps_v = SETTING_INAV_W_XY_GPS_V_DEFAULT,

        .w_xy_flow_p = SETTING_INAV_W_XY_FLOW_P_DEFAULT,
        .w_xy_flow_v = SETTING_INAV_W_XY_FLOW_V_DEFAULT,

        .w_z_res_v = SETTING_INAV_W_Z_RES_V_DEFAULT,
        .w_xy_res_v = SETTING_INAV_W_XY_RES_V_DEFAULT,

        .w_acc_bias = SETTING_INAV_W_ACC_BIAS_DEFAULT,

        .max_eph_epv = SETTING_INAV_MAX_EPH_EPV_DEFAULT,
        .baro_epv = SETTING_INAV_BARO_EPV_DEFAULT,

        .default_alt_sensor = SETTING_INAV_DEFAULT_ALT_SENSOR_DEFAULT,
#ifdef USE_GPS_FIX_ESTIMATION
        .allow_gps_fix_estimation = SETTING_INAV_ALLOW_GPS_FIX_ESTIMATION_DEFAULT
#endif
);

#define resetTimer(tim, currentTimeUs) { (tim)->deltaTime = 0; (tim)->lastTriggeredTime = currentTimeUs; }
#define getTimerDeltaMicros(tim) ((tim)->deltaTime)
static bool updateTimer(navigationTimer_t * tim, timeUs_t interval, timeUs_t currentTimeUs)
{
    if ((currentTimeUs - tim->lastTriggeredTime) >= interval) {
        tim->deltaTime = currentTimeUs - tim->lastTriggeredTime;
        tim->lastTriggeredTime = currentTimeUs;
        return true;
    }
    else {
        return false;
    }
}

static bool shouldResetReferenceAltitude(void)
{
    /* Reference altitudes reset constantly when disarmed.
     * On arming ref altitudes saved as backup in case of emerg in flight rearm
     * If emerg in flight rearm active ref altitudes reset to backup values to avoid unwanted altitude reset */

    static float backupInitialBaroAltitudeOffset = 0.0f;
    static int32_t backupGpsOriginAltitude = 0;
    static bool emergRearmResetCheck = false;

    if (ARMING_FLAG(ARMED) && emergRearmResetCheck) {
        if (STATE(IN_FLIGHT_EMERG_REARM)) {
            initialBaroAltitudeOffset = backupInitialBaroAltitudeOffset;
            posControl.gpsOrigin.alt = backupGpsOriginAltitude;
        } else {
            backupInitialBaroAltitudeOffset = initialBaroAltitudeOffset;
            backupGpsOriginAltitude = posControl.gpsOrigin.alt;
        }
    }
    emergRearmResetCheck = !ARMING_FLAG(ARMED);

    switch ((nav_reset_type_e)positionEstimationConfig()->reset_altitude_type) {
        case NAV_RESET_NEVER:
            return false;
        case NAV_RESET_ON_FIRST_ARM:
            return !ARMING_FLAG(ARMED) && !ARMING_FLAG(WAS_EVER_ARMED);
        case NAV_RESET_ON_EACH_ARM:
            return !ARMING_FLAG(ARMED);
    }

    return false;
}

#if defined(USE_GPS)
/* Why is this here: Because GPS will be sending at quiet a nailed rate (if not overloaded by junk tasks at the brink of its specs)
 * but we might read out with timejitter because Irq might be off by a few us so we do a +-10% margin around the time between GPS
 * datasets representing the most common Hz-rates today. You might want to extend the list or find a smarter way.
 * Don't overload your GPS in its config with trash, choose a Hz rate that it can deliver at a sustained rate.
 * (c) CrashPilot1000
 */
static timeUs_t getGPSDeltaTimeFilter(timeUs_t dTus)
{
    if (dTus >= 225000 && dTus <= 275000) return HZ2US(4);       //  4Hz Data 250ms
    if (dTus >= 180000 && dTus <= 220000) return HZ2US(5);       //  5Hz Data 200ms
    if (dTus >=  90000 && dTus <= 110000) return HZ2US(10);      // 10Hz Data 100ms
    if (dTus >=  45000 && dTus <=  55000) return HZ2US(20);      // 20Hz Data  50ms
    if (dTus >=  30000 && dTus <=  36000) return HZ2US(30);      // 30Hz Data  33ms
    if (dTus >=  23000 && dTus <=  27000) return HZ2US(40);      // 40Hz Data  25ms
    if (dTus >=  18000 && dTus <=  22000) return HZ2US(50);      // 50Hz Data  20ms
    return dTus;                                                 // Filter failed. Set GPS Hz by measurement
}

/**
 * Update GPS topic
 *  Function is called on each GPS update
 */
void onNewGPSData(void)
{
    static timeUs_t lastGPSNewDataTime;
    static int32_t previousLat;
    static int32_t previousLon;
    static int32_t previousAlt;
    static bool isFirstGPSUpdate = true;

    gpsLocation_t newLLH;
    const timeUs_t currentTimeUs = micros();

    newLLH.lat = gpsSol.llh.lat;
    newLLH.lon = gpsSol.llh.lon;
    newLLH.alt = gpsSol.llh.alt;

    if (sensors(SENSOR_GPS)
#ifdef USE_GPS_FIX_ESTIMATION
            || STATE(GPS_ESTIMATED_FIX)
#endif
        ) {
        if (!(STATE(GPS_FIX)
#ifdef USE_GPS_FIX_ESTIMATION
                || STATE(GPS_ESTIMATED_FIX)
#endif
            )) {
            isFirstGPSUpdate = true;
            return;
        }

        if ((currentTimeUs - lastGPSNewDataTime) > MS2US(INAV_GPS_TIMEOUT_MS)) {
            isFirstGPSUpdate = true;
        }

        /* Automatic magnetic declination calculation - do this once */
        if(STATE(GPS_FIX_HOME)){
            static bool magDeclinationSet = false;
            if (positionEstimationConfig()->automatic_mag_declination && !magDeclinationSet) {
                const float declination = geoCalculateMagDeclination(&newLLH);
                imuSetMagneticDeclination(declination);
                magDeclinationSet = true;
            }
        }
        /* Process position update if GPS origin is already set, or precision is good enough */
        // FIXME: Add HDOP check for acquisition of GPS origin
        /* Set GPS origin or reset the origin altitude - keep initial pre-arming altitude at zero */
        if (!posControl.gpsOrigin.valid) {
            geoSetOrigin(&posControl.gpsOrigin, &newLLH, GEO_ORIGIN_SET);
        }
        else if (shouldResetReferenceAltitude()) {
            /* If we were never armed - keep altitude at zero */
            geoSetOrigin(&posControl.gpsOrigin, &newLLH, GEO_ORIGIN_RESET_ALTITUDE);
        }

        if (posControl.gpsOrigin.valid) {
            /* Convert LLH position to local coordinates */
            geoConvertGeodeticToLocal(&posEstimator.gps.pos, &posControl.gpsOrigin, &newLLH, GEO_ALT_ABSOLUTE);

            /* If not the first update - calculate velocities */
            if (!isFirstGPSUpdate) {
                float dT = US2S(getGPSDeltaTimeFilter(currentTimeUs - lastGPSNewDataTime));

                /* Use VELNED provided by GPS if available, calculate from coordinates otherwise */
                float gpsScaleLonDown = constrainf(cos_approx((ABS(gpsSol.llh.lat) / 10000000.0f) * 0.0174532925f), 0.01f, 1.0f);
                if (!ARMING_FLAG(SIMULATOR_MODE_SITL) && gpsSol.flags.validVelNE) {
                    posEstimator.gps.vel.x = gpsSol.velNED[X];
                    posEstimator.gps.vel.y = gpsSol.velNED[Y];
                }
                else {
                    posEstimator.gps.vel.x = (posEstimator.gps.vel.x + (DISTANCE_BETWEEN_TWO_LONGITUDE_POINTS_AT_EQUATOR * (gpsSol.llh.lat - previousLat) / dT)) / 2.0f;
                    posEstimator.gps.vel.y = (posEstimator.gps.vel.y + (gpsScaleLonDown * DISTANCE_BETWEEN_TWO_LONGITUDE_POINTS_AT_EQUATOR * (gpsSol.llh.lon - previousLon) / dT)) / 2.0f;
                }

                if (gpsSol.flags.validVelD) {
                    posEstimator.gps.vel.z = -gpsSol.velNED[Z];   // NEU
                }
                else {
                    posEstimator.gps.vel.z = (posEstimator.gps.vel.z + (gpsSol.llh.alt - previousAlt) / dT) / 2.0f;
                }

                /* FIXME: use HDOP/VDOP */
                if (gpsSol.flags.validEPE) {
                    posEstimator.gps.eph = gpsSol.eph;
                    posEstimator.gps.epv = gpsSol.epv;
                }
                else {
                    posEstimator.gps.eph = INAV_GPS_DEFAULT_EPH;
                    posEstimator.gps.epv = INAV_GPS_DEFAULT_EPV;
                }

                /* Indicate a last valid reading of Pos/Vel */
                posEstimator.gps.lastUpdateTime = currentTimeUs;
            }

            previousLat = gpsSol.llh.lat;
            previousLon = gpsSol.llh.lon;
            previousAlt = gpsSol.llh.alt;
            isFirstGPSUpdate = false;

            lastGPSNewDataTime = currentTimeUs;
        }
    }
    else {
        posEstimator.gps.lastUpdateTime = 0;
    }
}
#endif

#if defined(USE_BARO)
/**
 * Read BARO and update alt/vel topic
 *  Function is called from TASK_BARO
 */
void updatePositionEstimator_BaroTopic(timeUs_t currentTimeUs)
{
    float newBaroAlt = baroCalculateAltitude();

    if (sensors(SENSOR_BARO) && baroIsCalibrationComplete()) {
        /* If required - keep altitude at zero */
        if (shouldResetReferenceAltitude()) {
            initialBaroAltitudeOffset = newBaroAlt;
        }

        const timeUs_t baroDtUs = currentTimeUs - posEstimator.baro.lastUpdateTime;

        posEstimator.baro.alt = newBaroAlt - initialBaroAltitudeOffset;
        posEstimator.baro.epv = positionEstimationConfig()->baro_epv;
        posEstimator.baro.lastUpdateTime = currentTimeUs;

        if (baroDtUs <= MS2US(INAV_BARO_TIMEOUT_MS)) {
            posEstimator.baro.alt = pt1FilterApply3(&posEstimator.baro.avgFilter, posEstimator.baro.alt, US2S(baroDtUs));

            // baro altitude rate
            static float baroAltPrevious = 0;
            posEstimator.baro.baroAltRate = (posEstimator.baro.alt - baroAltPrevious) / US2S(baroDtUs);
            baroAltPrevious = posEstimator.baro.alt;
            updateBaroAltitudeRate(posEstimator.baro.baroAltRate);
        }
    }
    else {
        posEstimator.baro.alt = 0;
        posEstimator.baro.lastUpdateTime = 0;
    }
}
#endif

#if defined(USE_PITOT)
/**
 * Read Pitot and update airspeed topic
 *  Function is called at main loop rate, updates happen at reduced rate
 */
void updatePositionEstimator_PitotTopic(timeUs_t currentTimeUs)
{
    posEstimator.pitot.airspeed = getAirspeedEstimate();
    posEstimator.pitot.lastUpdateTime = currentTimeUs;
}
#endif

/**
 * Update IMU topic
 *  Function is called at main loop rate
 */
static void restartGravityCalibration(void)
{
    if (!gyroConfig()->init_gyro_cal_enabled) {
        return;
    }

    zeroCalibrationStartS(&posEstimator.imu.gravityCalibration, CALIBRATING_GRAVITY_TIME_MS, positionEstimationConfig()->gravity_calibration_tolerance, false);
}

static bool gravityCalibrationComplete(void)
{
    if (!gyroConfig()->init_gyro_cal_enabled) {
        return true;
    }

    return zeroCalibrationIsCompleteS(&posEstimator.imu.gravityCalibration);
}

#define ACC_VIB_FACTOR_S 1.0f
#define ACC_VIB_FACTOR_E 3.0f
static void updateIMUEstimationWeight(const float dt)
{
    static float acc_clip_factor = 1.0f;
    // If accelerometer measurement is clipped - drop the acc weight to 0.3
    // and gradually restore weight back to 1.0 over time
    if (accIsClipped()) {
        acc_clip_factor = 0.5f;
    }
    else {
        const float relAlpha = dt / (dt + INAV_ACC_CLIPPING_RC_CONSTANT);
        acc_clip_factor = acc_clip_factor * (1.0f - relAlpha) + 1.0f * relAlpha;
    }
    // Update accelerometer weight based on vibration levels and clipping
    float acc_vibration_factor = scaleRangef(constrainf(accGetVibrationLevel(),ACC_VIB_FACTOR_S,ACC_VIB_FACTOR_E),ACC_VIB_FACTOR_S,ACC_VIB_FACTOR_E,1.0f,0.3f); // g/s
    posEstimator.imu.accWeightFactor = acc_vibration_factor * acc_clip_factor;
    // DEBUG_VIBE[0-3] are used in IMU
    DEBUG_SET(DEBUG_VIBE, 4, posEstimator.imu.accWeightFactor * 1000);
}

static void updateIMUTopic(timeUs_t currentTimeUs)
{
    const float dt = US2S(currentTimeUs - posEstimator.imu.lastUpdateTime);
    posEstimator.imu.lastUpdateTime = currentTimeUs;

    if (!isImuReady()) {
        posEstimator.imu.accelNEU.x = 0.0f;
        posEstimator.imu.accelNEU.y = 0.0f;
        posEstimator.imu.accelNEU.z = 0.0f;

        restartGravityCalibration();
    }
    else {
        /* Update acceleration weight based on vibration levels and clipping */
        updateIMUEstimationWeight(dt);

        fpVector3_t accelReading;

        /* Read acceleration data in body frame */
        accelReading.x = imuMeasuredAccelBF.x;
        accelReading.y = imuMeasuredAccelBF.y;
        accelReading.z = imuMeasuredAccelBF.z;

        /* Adjust reading from Body to Earth frame - from Forward-Right-Down to North-East-Up*/
        imuTransformVectorBodyToEarth(&accelReading);

        /* Apply reading to NEU frame including correction for accelerometer bias */
        posEstimator.imu.accelNEU.x = accelReading.x + posEstimator.imu.accelBias.x;
        posEstimator.imu.accelNEU.y = accelReading.y + posEstimator.imu.accelBias.y;
        posEstimator.imu.accelNEU.z = accelReading.z + posEstimator.imu.accelBias.z;

        DEBUG_SET(DEBUG_VIBE, 5, posEstimator.imu.accelBias.x);
        DEBUG_SET(DEBUG_VIBE, 6, posEstimator.imu.accelBias.y);
        DEBUG_SET(DEBUG_VIBE, 7, posEstimator.imu.accelBias.z);

        /* When unarmed, assume that accelerometer should measure 1G. Use that to correct accelerometer gain */
        if (gyroConfig()->init_gyro_cal_enabled) {
            if (!ARMING_FLAG(ARMED) && !gravityCalibrationComplete()) {
                zeroCalibrationAddValueS(&posEstimator.imu.gravityCalibration, posEstimator.imu.accelNEU.z);

                if (gravityCalibrationComplete()) {
                    zeroCalibrationGetZeroS(&posEstimator.imu.gravityCalibration, &posEstimator.imu.calibratedGravityCMSS);
                    setGravityCalibration(posEstimator.imu.calibratedGravityCMSS);
                    LOG_DEBUG(POS_ESTIMATOR, "Gravity calibration complete (%d)", (int)lrintf(posEstimator.imu.calibratedGravityCMSS));
                }
            }
        } else {
            posEstimator.imu.gravityCalibration.params.state = ZERO_CALIBRATION_DONE;
            posEstimator.imu.calibratedGravityCMSS = gyroConfig()->gravity_cmss_cal;
        }

        if (gravityCalibrationComplete()) {
#ifdef USE_SIMULATOR
            if (ARMING_FLAG(SIMULATOR_MODE_HITL) || ARMING_FLAG(SIMULATOR_MODE_SITL)) {
                posEstimator.imu.calibratedGravityCMSS = GRAVITY_CMSS;
            }
#endif
            posEstimator.imu.accelNEU.z -= posEstimator.imu.calibratedGravityCMSS;
            posEstimator.imu.accelNEU.z += applySensorTempCompensation(10 * gyroGetTemperature(), imuMeasuredAccelBF.z, SENSOR_INDEX_ACC);
        }
        else {      // If calibration is incomplete - report zero acceleration
            posEstimator.imu.accelNEU.x = 0.0f;
            posEstimator.imu.accelNEU.y = 0.0f;
            posEstimator.imu.accelNEU.z = 0.0f;
        }

        /* Update blackbox values */
        navAccNEU[X] = posEstimator.imu.accelNEU.x;
        navAccNEU[Y] = posEstimator.imu.accelNEU.y;
        navAccNEU[Z] = posEstimator.imu.accelNEU.z;
    }
}

float updateEPE(const float oldEPE, const float dt, const float newEPE, const float w)
{
    return oldEPE + (newEPE - oldEPE) * w * dt;
}

static bool navIsAccelerationUsable(void)
{
    return true;
}

static bool navIsHeadingUsable(void)
{
    if (sensors(SENSOR_GPS)
#ifdef USE_GPS_FIX_ESTIMATION
        || STATE(GPS_ESTIMATED_FIX)
#endif
        ) {
        // If we have GPS - we need true IMU north (valid heading)
        return isImuHeadingValid();
    }
    else {
        // If we don't have GPS - we may use whatever we have, other sensors are operating in body frame
        return isImuHeadingValid() || positionEstimationConfig()->allow_dead_reckoning;
    }
}

static uint32_t calculateCurrentValidityFlags(timeUs_t currentTimeUs)
{
    /* Figure out if we have valid position data from our data sources */
    uint32_t newFlags = 0;

    const float max_eph_epv = positionEstimationConfig()->max_eph_epv;

    if ((sensors(SENSOR_GPS)
#ifdef USE_GPS_FIX_ESTIMATION
            || STATE(GPS_ESTIMATED_FIX)
#endif
        ) && posControl.gpsOrigin.valid &&
        ((currentTimeUs - posEstimator.gps.lastUpdateTime) <= MS2US(INAV_GPS_TIMEOUT_MS)) &&
        (posEstimator.gps.eph < max_eph_epv)) {
        if (posEstimator.gps.epv < max_eph_epv) {
            newFlags |= EST_GPS_XY_VALID | EST_GPS_Z_VALID;
        }
        else {
            newFlags |= EST_GPS_XY_VALID;
        }
    }

    if (sensors(SENSOR_BARO) && ((currentTimeUs - posEstimator.baro.lastUpdateTime) <= MS2US(INAV_BARO_TIMEOUT_MS))) {
        newFlags |= EST_BARO_VALID;
    }

    if (sensors(SENSOR_RANGEFINDER) && ((currentTimeUs - posEstimator.surface.lastUpdateTime) <= MS2US(INAV_SURFACE_TIMEOUT_MS))) {
        newFlags |= EST_SURFACE_VALID;
    }

    if (sensors(SENSOR_OPFLOW) && posEstimator.flow.isValid && ((currentTimeUs - posEstimator.flow.lastUpdateTime) <= MS2US(INAV_FLOW_TIMEOUT_MS))) {
        newFlags |= EST_FLOW_VALID;
    }

    if (posEstimator.est.eph < max_eph_epv) {
        newFlags |= EST_XY_VALID;
    }

    if (posEstimator.est.epv < max_eph_epv) {
        newFlags |= EST_Z_VALID;
    }

    return newFlags;
}

static void estimationPredict(estimationContext_t * ctx)
{

    /* Prediction step: Z-axis */
    if ((ctx->newFlags & EST_Z_VALID)) {
        posEstimator.est.pos.z += posEstimator.est.vel.z * ctx->dt;
        posEstimator.est.pos.z += posEstimator.imu.accelNEU.z * sq(ctx->dt) / 2.0f;
        if (ARMING_FLAG(WAS_EVER_ARMED)) {   // Hold at zero until first armed
            posEstimator.est.vel.z += posEstimator.imu.accelNEU.z * ctx->dt;
        }
    }

    /* Prediction step: XY-axis */
    if ((ctx->newFlags & EST_XY_VALID)) {
        // Predict based on known velocity
        posEstimator.est.pos.x += posEstimator.est.vel.x * ctx->dt;
        posEstimator.est.pos.y += posEstimator.est.vel.y * ctx->dt;

        // If heading is valid, accelNEU is valid as well. Account for acceleration
        if (navIsHeadingUsable() && navIsAccelerationUsable()) {
            posEstimator.est.pos.x += posEstimator.imu.accelNEU.x * sq(ctx->dt) / 2.0f;
            posEstimator.est.pos.y += posEstimator.imu.accelNEU.y * sq(ctx->dt) / 2.0f;
            posEstimator.est.vel.x += posEstimator.imu.accelNEU.x * ctx->dt;
            posEstimator.est.vel.y += posEstimator.imu.accelNEU.y * ctx->dt;
        }
    }
}

static bool estimationCalculateCorrection_Z(estimationContext_t * ctx)
{
    DEBUG_SET(DEBUG_ALTITUDE, 0, posEstimator.est.pos.z);       // Position estimate
    DEBUG_SET(DEBUG_ALTITUDE, 2, posEstimator.baro.alt);        // Baro altitude
    DEBUG_SET(DEBUG_ALTITUDE, 4, posEstimator.gps.pos.z);       // GPS altitude
    DEBUG_SET(DEBUG_ALTITUDE, 6, accGetVibrationLevel());       // Vibration level
    DEBUG_SET(DEBUG_ALTITUDE, 1, posEstimator.est.vel.z);       // Vertical speed estimate
    DEBUG_SET(DEBUG_ALTITUDE, 3, posEstimator.imu.accelNEU.z);  // Vertical acceleration on earth frame
    DEBUG_SET(DEBUG_ALTITUDE, 5, posEstimator.gps.vel.z);       // GPS vertical speed
    DEBUG_SET(DEBUG_ALTITUDE, 7, accGetClipCount());            // Clip count

    bool correctOK = false;
    const uint8_t defaultAltitudeSource = positionEstimationConfig()->default_alt_sensor;
    float wGps = defaultAltitudeSource == ALTITUDE_SOURCE_BARO_ONLY && ctx->newFlags & EST_BARO_VALID ? 0.0f : 1.0f;
    float wBaro = defaultAltitudeSource == ALTITUDE_SOURCE_GPS_ONLY && ctx->newFlags & EST_GPS_Z_VALID ? 0.0f : 1.0f;

    if (wBaro && ctx->newFlags & EST_BARO_VALID && wGps && ctx->newFlags & EST_GPS_Z_VALID) {
        const float gpsBaroResidual = fabsf(posEstimator.gps.pos.z - posEstimator.baro.alt);

        // Fade out the non default sensor to prevent sudden jump
        uint16_t residualErrorEpvLimit = defaultAltitudeSource == ALTITUDE_SOURCE_BARO ? 2 * positionEstimationConfig()->baro_epv : positionEstimationConfig()->max_eph_epv;
        const float start_epv = residualErrorEpvLimit;
        const float end_epv = residualErrorEpvLimit * 2.0f;

        // Calculate residual gps/baro sensor weighting based on assumed default altitude source = GPS
        wBaro = scaleRangef(constrainf(gpsBaroResidual, start_epv, end_epv), start_epv, end_epv, 1.0f, 0.0f);

        if (defaultAltitudeSource == ALTITUDE_SOURCE_BARO) {    // flip residual sensor weighting if default = BARO
            wGps = wBaro;
            wBaro = 1.0f;
        }
    }

    if (ctx->newFlags & EST_BARO_VALID && wBaro) {
        bool isAirCushionEffectDetected = false;
        static float baroGroundAlt = 0.0f;

        if (STATE(MULTIROTOR)) {
            static bool isBaroGroundValid = false;

            if (!ARMING_FLAG(ARMED)) {
                baroGroundAlt = posEstimator.baro.alt;
                isBaroGroundValid = true;
            }
            else if (isBaroGroundValid) {
                // We might be experiencing air cushion effect during takeoff - use sonar or baro ground altitude to detect it
                if (isMulticopterThrottleAboveMidHover()) {
                    // Disable ground effect detection at lift off when est alt and baro alt converge. Always disable if baro alt > 1m.
                    isBaroGroundValid = fabsf(posEstimator.est.pos.z - posEstimator.baro.alt) > 20.0f && posEstimator.baro.alt < 100.0f;
                }

                isAirCushionEffectDetected = (isEstimatedAglTrusted() && posEstimator.surface.alt < 20.0f) || posEstimator.baro.alt < baroGroundAlt + 20.0f;
            }
        }

<<<<<<< HEAD
        // We might be experiencing air cushion effect during takeoff - use sonar or baro ground altitude to detect it
        bool isAirCushionEffectDetected = ARMING_FLAG(ARMED) &&
                                            (((ctx->newFlags & EST_SURFACE_VALID) && posEstimator.surface.alt < 20.0f && posEstimator.state.isBaroGroundValid) ||
                                             (posEstimator.state.isBaroGroundValid && posEstimator.baro.alt < posEstimator.state.baroGroundAlt));

=======
>>>>>>> f0217d98
        // Altitude
        float baroAltResidual = wBaro * ((isAirCushionEffectDetected ? baroGroundAlt : posEstimator.baro.alt) - posEstimator.est.pos.z);

        // Disable alt pos correction at point of lift off if ground effect active
        if (isAirCushionEffectDetected && isMulticopterThrottleAboveMidHover()) {
            baroAltResidual = 0.0f;
        }
        const float baroVelZResidual = isAirCushionEffectDetected ? 0.0f : wBaro * (posEstimator.baro.baroAltRate - posEstimator.est.vel.z);
        const float w_z_baro_p = positionEstimationConfig()->w_z_baro_p;
        const float w_z_baro_v = positionEstimationConfig()->w_z_baro_v;

        ctx->estPosCorr.z += baroAltResidual * w_z_baro_p * ctx->dt;
        ctx->estVelCorr.z += baroVelZResidual * w_z_baro_v * ctx->dt;

        ctx->newEPV = updateEPE(posEstimator.est.epv, ctx->dt, MAX(posEstimator.baro.epv, fabsf(baroAltResidual)), w_z_baro_p);

        // Accelerometer bias
        if (!isAirCushionEffectDetected) {
            ctx->accBiasCorr.z += (baroAltResidual * sq(w_z_baro_p) + baroVelZResidual * sq(w_z_baro_v));
        }

        correctOK = ARMING_FLAG(WAS_EVER_ARMED);    // No correction until first armed
    }

    if (ctx->newFlags & EST_GPS_Z_VALID && (wGps || !(ctx->newFlags & EST_Z_VALID))) {
        // Reset current estimate to GPS altitude if estimate not valid (used for GPS and Baro)
        if (!(ctx->newFlags & EST_Z_VALID)) {
            ctx->estPosCorr.z += posEstimator.gps.pos.z - posEstimator.est.pos.z;
            ctx->estVelCorr.z += posEstimator.gps.vel.z - posEstimator.est.vel.z;
            ctx->newEPV = posEstimator.gps.epv;
        }
        else {
            // Altitude
            const float gpsAltResidual = wGps * (posEstimator.gps.pos.z - posEstimator.est.pos.z);
            const float gpsVelZResidual = wGps * (posEstimator.gps.vel.z - posEstimator.est.vel.z);
            const float w_z_gps_p = positionEstimationConfig()->w_z_gps_p;
            const float w_z_gps_v = positionEstimationConfig()->w_z_gps_v;

            ctx->estPosCorr.z += gpsAltResidual * w_z_gps_p * ctx->dt;
            ctx->estVelCorr.z += gpsVelZResidual * w_z_gps_v * ctx->dt;
            ctx->newEPV = updateEPE(posEstimator.est.epv, ctx->dt, MAX(posEstimator.gps.epv, fabsf(gpsAltResidual)), w_z_gps_p);

            // Accelerometer bias
            ctx->accBiasCorr.z += (gpsAltResidual * sq(w_z_gps_p) + gpsVelZResidual * sq(w_z_gps_v));
        }

        correctOK = ARMING_FLAG(WAS_EVER_ARMED);    // No correction until first armed
    }

    // Factor corrections for sensor weightings to ensure magnitude consistency
    ctx->estPosCorr.z *= 2.0f / (wGps + wBaro);
    ctx->estVelCorr.z *= 2.0f / (wGps + wBaro);
    ctx->accBiasCorr.z *= 2.0f / (wGps + wBaro);

    return correctOK;
}

static bool estimationCalculateCorrection_XY_GPS(estimationContext_t * ctx)
{
    if (ctx->newFlags & EST_GPS_XY_VALID) {
        /* If GPS is valid and our estimate is NOT valid - reset it to GPS coordinates and velocity */
        if (!(ctx->newFlags & EST_XY_VALID)) {
            ctx->estPosCorr.x += posEstimator.gps.pos.x - posEstimator.est.pos.x;
            ctx->estPosCorr.y += posEstimator.gps.pos.y - posEstimator.est.pos.y;
            ctx->estVelCorr.x += posEstimator.gps.vel.x - posEstimator.est.vel.x;
            ctx->estVelCorr.y += posEstimator.gps.vel.y - posEstimator.est.vel.y;
            ctx->newEPH = posEstimator.gps.eph;
        }
        else {
            const float gpsPosXResidual = posEstimator.gps.pos.x - posEstimator.est.pos.x;
            const float gpsPosYResidual = posEstimator.gps.pos.y - posEstimator.est.pos.y;
            const float gpsVelXResidual = posEstimator.gps.vel.x - posEstimator.est.vel.x;
            const float gpsVelYResidual = posEstimator.gps.vel.y - posEstimator.est.vel.y;
            const float gpsPosResidualMag = calc_length_pythagorean_2D(gpsPosXResidual, gpsPosYResidual);

            //const float gpsWeightScaler = scaleRangef(bellCurve(gpsPosResidualMag, INAV_GPS_ACCEPTANCE_EPE), 0.0f, 1.0f, 0.1f, 1.0f);
            const float gpsWeightScaler = 1.0f;

            const float w_xy_gps_p = positionEstimationConfig()->w_xy_gps_p * gpsWeightScaler;
            const float w_xy_gps_v = positionEstimationConfig()->w_xy_gps_v * sq(gpsWeightScaler);

            // Coordinates
            ctx->estPosCorr.x += gpsPosXResidual * w_xy_gps_p * ctx->dt;
            ctx->estPosCorr.y += gpsPosYResidual * w_xy_gps_p * ctx->dt;

            // Velocity from direct measurement
            ctx->estVelCorr.x += gpsVelXResidual * w_xy_gps_v * ctx->dt;
            ctx->estVelCorr.y += gpsVelYResidual * w_xy_gps_v * ctx->dt;

            // Accelerometer bias
            ctx->accBiasCorr.x += (gpsPosXResidual * sq(w_xy_gps_p) + gpsVelXResidual * sq(w_xy_gps_v));
            ctx->accBiasCorr.y += (gpsPosYResidual * sq(w_xy_gps_p) + gpsVelYResidual * sq(w_xy_gps_v));

            /* Adjust EPH */
            ctx->newEPH = updateEPE(posEstimator.est.eph, ctx->dt, MAX(posEstimator.gps.eph, gpsPosResidualMag), w_xy_gps_p);
        }

        return true;
    }

    return false;
}

static void estimationCalculateGroundCourse(timeUs_t currentTimeUs)
{
    UNUSED(currentTimeUs);
    if ((STATE(GPS_FIX)
#ifdef USE_GPS_FIX_ESTIMATION
            || STATE(GPS_ESTIMATED_FIX)
#endif
    ) && navIsHeadingUsable()) {
        uint32_t groundCourse = wrap_36000(RADIANS_TO_CENTIDEGREES(atan2_approx(posEstimator.est.vel.y, posEstimator.est.vel.x)));
        posEstimator.est.cog = CENTIDEGREES_TO_DECIDEGREES(groundCourse);
    }
}

/**
 * Calculate next estimate using IMU and apply corrections from reference sensors (GPS, BARO etc)
 *  Function is called at main loop rate
 */
static void updateEstimatedTopic(timeUs_t currentTimeUs)
{
    estimationContext_t ctx;

    const float max_eph_epv = positionEstimationConfig()->max_eph_epv;

    /* Calculate dT */
    ctx.dt = US2S(currentTimeUs - posEstimator.est.lastUpdateTime);
    posEstimator.est.lastUpdateTime = currentTimeUs;

    /* If IMU is not ready we can't estimate anything */
    if (!isImuReady()) {
        posEstimator.est.eph = max_eph_epv + 0.001f;
        posEstimator.est.epv = max_eph_epv + 0.001f;
        posEstimator.flags = 0;
        return;
    }

    /* Calculate new EPH and EPV for the case we didn't update position */
    ctx.newEPH = posEstimator.est.eph * ((posEstimator.est.eph <= max_eph_epv) ? 1.0f + ctx.dt : 1.0f);
    ctx.newEPV = posEstimator.est.epv * ((posEstimator.est.epv <= max_eph_epv) ? 1.0f + ctx.dt : 1.0f);
    ctx.newFlags = calculateCurrentValidityFlags(currentTimeUs);
    vectorZero(&ctx.estPosCorr);
    vectorZero(&ctx.estVelCorr);
    vectorZero(&ctx.accBiasCorr);

    /* AGL estimation - separate process, decouples from Z coordinate */
    estimationCalculateAGL(&ctx);

    /* Prediction stage: X,Y,Z */
    estimationPredict(&ctx);

    /* Correction stage: Z */
    const bool estZCorrectOk =
        estimationCalculateCorrection_Z(&ctx);

    /* Correction stage: XY: GPS, FLOW */
    // FIXME: Handle transition from FLOW to GPS and back - seamlessly fly indoor/outdoor
    const bool estXYCorrectOk =
        estimationCalculateCorrection_XY_GPS(&ctx) ||
        estimationCalculateCorrection_XY_FLOW(&ctx);

    // If we can't apply correction or accuracy is off the charts - decay velocity to zero
    if (!estXYCorrectOk || ctx.newEPH > max_eph_epv) {
        ctx.estVelCorr.x = (0.0f - posEstimator.est.vel.x) * positionEstimationConfig()->w_xy_res_v * ctx.dt;
        ctx.estVelCorr.y = (0.0f - posEstimator.est.vel.y) * positionEstimationConfig()->w_xy_res_v * ctx.dt;
    }

    if (!estZCorrectOk || ctx.newEPV > max_eph_epv) {
        ctx.estVelCorr.z = (0.0f - posEstimator.est.vel.z) * positionEstimationConfig()->w_z_res_v * ctx.dt;
    }
    // Boost the corrections based on accWeight
    vectorScale(&ctx.estPosCorr, &ctx.estPosCorr, 1.0f / posEstimator.imu.accWeightFactor);
    vectorScale(&ctx.estVelCorr, &ctx.estVelCorr, 1.0f / posEstimator.imu.accWeightFactor);

    // Apply corrections
    vectorAdd(&posEstimator.est.pos, &posEstimator.est.pos, &ctx.estPosCorr);
    vectorAdd(&posEstimator.est.vel, &posEstimator.est.vel, &ctx.estVelCorr);

    /* Correct accelerometer bias */
    const float w_acc_bias = positionEstimationConfig()->w_acc_bias;
    if (w_acc_bias > 0.0f) {
        /* Correct accel bias */
        posEstimator.imu.accelBias.x += ctx.accBiasCorr.x * w_acc_bias * ctx.dt;
        posEstimator.imu.accelBias.y += ctx.accBiasCorr.y * w_acc_bias * ctx.dt;
        posEstimator.imu.accelBias.z += ctx.accBiasCorr.z * w_acc_bias * ctx.dt;

        posEstimator.imu.accelBias.x = constrainf(posEstimator.imu.accelBias.x, -INAV_ACC_BIAS_ACCEPTANCE_VALUE, INAV_ACC_BIAS_ACCEPTANCE_VALUE);
        posEstimator.imu.accelBias.y = constrainf(posEstimator.imu.accelBias.y, -INAV_ACC_BIAS_ACCEPTANCE_VALUE, INAV_ACC_BIAS_ACCEPTANCE_VALUE);
        posEstimator.imu.accelBias.z = constrainf(posEstimator.imu.accelBias.z, -INAV_ACC_BIAS_ACCEPTANCE_VALUE, INAV_ACC_BIAS_ACCEPTANCE_VALUE);
    }

    /* Update ground course */
    estimationCalculateGroundCourse(currentTimeUs);

    /* Update uncertainty */
    posEstimator.est.eph = ctx.newEPH;
    posEstimator.est.epv = ctx.newEPV;

    // Keep flags for further usage
    posEstimator.flags = ctx.newFlags;
}

/**
 * Examine estimation error and update navigation system if estimate is good enough
 *  Function is called at main loop rate, but updates happen less frequently - at a fixed rate
 */
static void publishEstimatedTopic(timeUs_t currentTimeUs)
{
    static navigationTimer_t posPublishTimer;

    /* Position and velocity are published with INAV_POSITION_PUBLISH_RATE_HZ */
    if (updateTimer(&posPublishTimer, HZ2US(INAV_POSITION_PUBLISH_RATE_HZ), currentTimeUs)) {
        /* Publish heading update */
        /* IMU operates in decidegrees while INAV operates in deg*100
        * Use course over ground when GPS heading valid */
        int16_t cogValue = isGPSHeadingValid() ? posEstimator.est.cog : attitude.values.yaw;
        updateActualHeading(navIsHeadingUsable(), DECIDEGREES_TO_CENTIDEGREES(attitude.values.yaw), DECIDEGREES_TO_CENTIDEGREES(cogValue));

        /* Publish position update */
        if (posEstimator.est.eph < positionEstimationConfig()->max_eph_epv) {
            // FIXME!!!!!
            updateActualHorizontalPositionAndVelocity(true, true, posEstimator.est.pos.x, posEstimator.est.pos.y, posEstimator.est.vel.x, posEstimator.est.vel.y);
        }
        else {
            updateActualHorizontalPositionAndVelocity(false, false, posEstimator.est.pos.x, posEstimator.est.pos.y, 0, 0);
        }

        /* Publish altitude update and set altitude validity */
        if (posEstimator.est.epv < positionEstimationConfig()->max_eph_epv) {
            const float gpsCfEstimatedAltitudeError = STATE(GPS_FIX) ? posEstimator.gps.pos.z - posEstimator.est.pos.z : 0;
            navigationEstimateStatus_e aglStatus = (posEstimator.est.aglQual == SURFACE_QUAL_LOW) ? EST_USABLE : EST_TRUSTED;
            updateActualAltitudeAndClimbRate(true, posEstimator.est.pos.z, posEstimator.est.vel.z, posEstimator.est.aglAlt, posEstimator.est.aglVel, aglStatus, gpsCfEstimatedAltitudeError);
        }
        else {
            updateActualAltitudeAndClimbRate(false, posEstimator.est.pos.z, 0, posEstimator.est.aglAlt, 0, EST_NONE, 0);
        }

        //Update Blackbox states
        navEPH = posEstimator.est.eph;
        navEPV = posEstimator.est.epv;

        DEBUG_SET(DEBUG_POS_EST, 0, (int32_t) posEstimator.est.pos.x*1000.0F);                // Position estimate X
        DEBUG_SET(DEBUG_POS_EST, 1, (int32_t) posEstimator.est.pos.y*1000.0F);                // Position estimate Y
        if (IS_RC_MODE_ACTIVE(BOXSURFACE) && posEstimator.est.aglQual!=SURFACE_QUAL_LOW){
            // SURFACE (following) MODE
            DEBUG_SET(DEBUG_POS_EST, 2, (int32_t) posControl.actualState.agl.pos.z*1000.0F);  // Position estimate Z
            DEBUG_SET(DEBUG_POS_EST, 5, (int32_t) posControl.actualState.agl.vel.z*1000.0F);  // Speed estimate VZ
        } else {
            DEBUG_SET(DEBUG_POS_EST, 2, (int32_t) posEstimator.est.pos.z*1000.0F);            // Position estimate Z
            DEBUG_SET(DEBUG_POS_EST, 5, (int32_t) posEstimator.est.vel.z*1000.0F);            // Speed estimate VZ
        }
        DEBUG_SET(DEBUG_POS_EST, 3, (int32_t) posEstimator.est.vel.x*1000.0F);                // Speed estimate VX
        DEBUG_SET(DEBUG_POS_EST, 4, (int32_t) posEstimator.est.vel.y*1000.0F);                // Speed estimate VY
        DEBUG_SET(DEBUG_POS_EST, 6, (int32_t) attitude.values.yaw);                           // Yaw estimate (4 bytes still available here)
        DEBUG_SET(DEBUG_POS_EST, 7, (int32_t) (posEstimator.flags & 0b1111111)<<20 |          // navPositionEstimationFlags fit into 8bits
                                              (MIN(navEPH, 1000) & 0x3FF)<<10 |
                                              (MIN(navEPV, 1000) & 0x3FF));                   // Horizontal and vertical uncertainties (max value = 1000, fit into 20bits)
    }
}

float getEstimatedAglPosition(void) {
    return posEstimator.est.aglAlt;
}

bool isEstimatedAglTrusted(void) {
    return (posEstimator.est.aglQual == SURFACE_QUAL_HIGH) ? true : false;
}

/**
 * Initialize position estimator
 *  Should be called once before any update occurs
 */
void initializePositionEstimator(void)
{
    int axis;

    posEstimator.est.eph = positionEstimationConfig()->max_eph_epv + 0.001f;
    posEstimator.est.epv = positionEstimationConfig()->max_eph_epv + 0.001f;

    posEstimator.imu.lastUpdateTime = 0;
    posEstimator.gps.lastUpdateTime = 0;
    posEstimator.baro.lastUpdateTime = 0;
    posEstimator.surface.lastUpdateTime = 0;

    posEstimator.est.aglAlt = 0;
    posEstimator.est.aglVel = 0;

    posEstimator.est.flowCoordinates[X] = 0;
    posEstimator.est.flowCoordinates[Y] = 0;

    posEstimator.imu.accWeightFactor = 0;

    restartGravityCalibration();

    for (axis = 0; axis < 3; axis++) {
        posEstimator.imu.accelBias.v[axis] = 0;
        posEstimator.est.pos.v[axis] = 0;
        posEstimator.est.vel.v[axis] = 0;
    }

    pt1FilterInit(&posEstimator.baro.avgFilter, INAV_BARO_AVERAGE_HZ, 0.0f);
    pt1FilterInit(&posEstimator.surface.avgFilter, INAV_SURFACE_AVERAGE_HZ, 0.0f);
}

/**
 * Update estimator
 *  Update rate: loop rate (>100Hz)
 */
void updatePositionEstimator(void)
{
    static bool isInitialized = false;

    if (!isInitialized) {
        initializePositionEstimator();
        isInitialized = true;
    }

    const timeUs_t currentTimeUs = micros();

    /* Read updates from IMU, preprocess */
    updateIMUTopic(currentTimeUs);

    /* Update estimate */
    updateEstimatedTopic(currentTimeUs);

    /* Publish estimate */
    publishEstimatedTopic(currentTimeUs);
}

bool navIsCalibrationComplete(void)
{
    return gravityCalibrationComplete();
}<|MERGE_RESOLUTION|>--- conflicted
+++ resolved
@@ -595,14 +595,6 @@
             }
         }
 
-<<<<<<< HEAD
-        // We might be experiencing air cushion effect during takeoff - use sonar or baro ground altitude to detect it
-        bool isAirCushionEffectDetected = ARMING_FLAG(ARMED) &&
-                                            (((ctx->newFlags & EST_SURFACE_VALID) && posEstimator.surface.alt < 20.0f && posEstimator.state.isBaroGroundValid) ||
-                                             (posEstimator.state.isBaroGroundValid && posEstimator.baro.alt < posEstimator.state.baroGroundAlt));
-
-=======
->>>>>>> f0217d98
         // Altitude
         float baroAltResidual = wBaro * ((isAirCushionEffectDetected ? baroGroundAlt : posEstimator.baro.alt) - posEstimator.est.pos.z);
 
@@ -610,6 +602,7 @@
         if (isAirCushionEffectDetected && isMulticopterThrottleAboveMidHover()) {
             baroAltResidual = 0.0f;
         }
+
         const float baroVelZResidual = isAirCushionEffectDetected ? 0.0f : wBaro * (posEstimator.baro.baroAltRate - posEstimator.est.vel.z);
         const float w_z_baro_p = positionEstimationConfig()->w_z_baro_p;
         const float w_z_baro_v = positionEstimationConfig()->w_z_baro_v;
