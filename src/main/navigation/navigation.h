/*
 * This file is part of Cleanflight.
 *
 * Cleanflight is free software: you can redistribute it and/or modify
 * it under the terms of the GNU General Public License as published by
 * the Free Software Foundation, either version 3 of the License, or
 * (at your option) any later version.
 *
 * Cleanflight is distributed in the hope that it will be useful,
 * but WITHOUT ANY WARRANTY; without even the implied warranty of
 * MERCHANTABILITY or FITNESS FOR A PARTICULAR PURPOSE.  See the
 * GNU General Public License for more details.
 *
 * You should have received a copy of the GNU General Public License
 * along with Cleanflight.  If not, see <http://www.gnu.org/licenses/>.
 */

#pragma once

#include <stdbool.h>

#include "common/axis.h"
#include "common/filter.h"
#include "common/maths.h"
#include "common/vector.h"
#include "common/fp_pid.h"

#include "config/feature.h"

#include "flight/failsafe.h"

#include "io/gps.h"

/* GPS Home location data */
extern gpsLocation_t        GPS_home;
extern uint32_t             GPS_distanceToHome;        // distance to home point in meters
extern int16_t              GPS_directionToHome;       // direction to home point in degrees
extern fpVector3_t          original_rth_home;         // the original rth home - save it, since it could be replaced by safehome or HOME_RESET

extern bool autoThrottleManuallyIncreased;

/* Navigation system updates */
void onNewGPSData(void);
#if defined(USE_SAFE_HOME)

#define MAX_SAFE_HOMES 8

typedef struct {
    uint8_t enabled;
    int32_t lat;
    int32_t lon;
} navSafeHome_t;

typedef enum {
    SAFEHOME_USAGE_OFF = 0,    // Don't use safehomes
    SAFEHOME_USAGE_RTH = 1,    // Default - use safehome for RTH
    SAFEHOME_USAGE_RTH_FS = 2, // Use safehomes for RX failsafe only
} safehomeUsageMode_e;

PG_DECLARE_ARRAY(navSafeHome_t, MAX_SAFE_HOMES, safeHomeConfig);

extern int8_t safehome_index;                    // -1 if no safehome, 0 to MAX_SAFEHOMES -1 otherwise
extern uint32_t safehome_distance;               // distance to the nearest safehome
extern bool safehome_applied;                    // whether the safehome has been applied to home.

void resetSafeHomes(void);                       // remove all safehomes
bool findNearestSafeHome(void);                  // Find nearest safehome

#endif // defined(USE_SAFE_HOME)

#ifndef NAV_MAX_WAYPOINTS
#define NAV_MAX_WAYPOINTS 15
#endif

#define NAV_ACCEL_CUTOFF_FREQUENCY_HZ 2       // low-pass filter on XY-acceleration target

enum {
    NAV_GPS_ATTI    = 0,                    // Pitch/roll stick controls attitude (pitch/roll lean angles)
    NAV_GPS_CRUISE  = 1                     // Pitch/roll stick controls velocity (forward/right speed)
};

enum {
    NAV_LOITER_RIGHT = 0,                    // Loitering direction right
    NAV_LOITER_LEFT  = 1,                    // Loitering direction left
    NAV_LOITER_YAW   = 2
};

enum {
    NAV_RTH_NO_ALT                       = 0, // Maintain current altitude
    NAV_RTH_EXTRA_ALT                    = 1, // Maintain current altitude + predefined safety margin
    NAV_RTH_CONST_ALT                    = 2, // Climb/descend to predefined altitude
    NAV_RTH_MAX_ALT                      = 3, // Track maximum altitude and climb to it when RTH
    NAV_RTH_AT_LEAST_ALT                 = 4, // Climb to predefined altitude if below it
    NAV_RTH_AT_LEAST_ALT_LINEAR_DESCENT  = 5, // Climb to predefined altitude if below it,
                                              // descend linearly to reach home at predefined altitude if above it
};

enum {
    NAV_RTH_CLIMB_STAGE_AT_LEAST        = 0, // Will climb to the lesser of rth_climb_first_stage_altitude or rth_altitude, before turning
    NAV_RTH_CLIMB_STAGE_EXTRA           = 1, // Will climb the lesser of rth_climb_first_stage_altitude above the current altitude or to nav_rth_altitude, before turning
};

enum {
    NAV_HEADING_CONTROL_NONE = 0,
    NAV_HEADING_CONTROL_AUTO,
    NAV_HEADING_CONTROL_MANUAL
};

typedef enum {
    NAV_RESET_NEVER = 0,
    NAV_RESET_ON_FIRST_ARM,
    NAV_RESET_ON_EACH_ARM,
} nav_reset_type_e;

typedef enum {
    NAV_RTH_ALLOW_LANDING_NEVER = 0,
    NAV_RTH_ALLOW_LANDING_ALWAYS = 1,
    NAV_RTH_ALLOW_LANDING_FS_ONLY = 2, // Allow landing only if RTH was triggered by failsafe
} navRTHAllowLanding_e;

typedef enum {
    NAV_EXTRA_ARMING_SAFETY_OFF = 0,
    NAV_EXTRA_ARMING_SAFETY_ON = 1,
    NAV_EXTRA_ARMING_SAFETY_ALLOW_BYPASS = 2, // Allow disabling by holding THR+YAW low
} navExtraArmingSafety_e;

typedef enum {
    NAV_ARMING_BLOCKER_NONE = 0,
    NAV_ARMING_BLOCKER_MISSING_GPS_FIX = 1,
    NAV_ARMING_BLOCKER_NAV_IS_ALREADY_ACTIVE = 2,
    NAV_ARMING_BLOCKER_FIRST_WAYPOINT_TOO_FAR = 3,
    NAV_ARMING_BLOCKER_JUMP_WAYPOINT_ERROR = 4,
} navArmingBlocker_e;

typedef enum {
    NOMS_OFF_ALWAYS,
    NOMS_OFF,
    NOMS_AUTO_ONLY,
    NOMS_ALL_NAV
} navOverridesMotorStop_e;

typedef enum {
    OFF,
    ON,
    ON_FW_SPIRAL,
} navRTHClimbFirst_e;

typedef enum {  // keep aligned with fixedWingLaunchState_t
    FW_LAUNCH_DETECTED = 4,
    FW_LAUNCH_ABORTED = 9,
    FW_LAUNCH_FLYING = 10,
} navFwLaunchStatus_e;

typedef enum {
    WP_PLAN_WAIT,
    WP_PLAN_SAVE,
    WP_PLAN_OK,
    WP_PLAN_FULL,
} wpMissionPlannerStatus_e;

typedef enum {
    WP_MISSION_START,
    WP_MISSION_RESUME,
    WP_MISSION_SWITCH,
} navMissionRestart_e;

typedef struct positionEstimationConfig_s {
    uint8_t automatic_mag_declination;
    uint8_t reset_altitude_type; // from nav_reset_type_e
    uint8_t reset_home_type; // nav_reset_type_e
    uint8_t gravity_calibration_tolerance;    // Tolerance of gravity calibration (cm/s/s)
    uint8_t use_gps_velned;
    uint8_t allow_dead_reckoning;

    uint16_t max_surface_altitude;

    float w_z_baro_p;   // Weight (cutoff frequency) for barometer altitude measurements

    float w_z_surface_p;  // Weight (cutoff frequency) for surface altitude measurements
    float w_z_surface_v;  // Weight (cutoff frequency) for surface velocity measurements

    float w_z_gps_p;    // GPS altitude data is very noisy and should be used only on airplanes
    float w_z_gps_v;    // Weight (cutoff frequency) for GPS climb rate measurements

    float w_xy_gps_p;   // Weight (cutoff frequency) for GPS position measurements
    float w_xy_gps_v;   // Weight (cutoff frequency) for GPS velocity measurements

    float w_xy_flow_p;
    float w_xy_flow_v;

    float w_z_res_v;    // When velocity sources lost slowly decrease estimated velocity with this weight
    float w_xy_res_v;

    float w_acc_bias;   // Weight (cutoff frequency) for accelerometer bias estimation. 0 to disable.
    float w_xyz_acc_p;

    float max_eph_epv;  // Max estimated position error acceptable for estimation (cm)
    float baro_epv;     // Baro position error

    uint8_t use_gps_no_baro;
} positionEstimationConfig_t;

PG_DECLARE(positionEstimationConfig_t, positionEstimationConfig);

typedef struct navConfig_s {

    struct {
        struct {
            uint8_t use_thr_mid_for_althold;    // Don't remember throttle when althold was initiated, assume that throttle is at Thr Mid = zero climb rate
            uint8_t extra_arming_safety;        // from navExtraArmingSafety_e
            uint8_t user_control_mode;          // NAV_GPS_ATTI or NAV_GPS_CRUISE
            uint8_t rth_alt_control_mode;       // Controls the logic for choosing the RTH altitude
            uint8_t rth_climb_first;            // Controls the logic for initial RTH climbout
            uint8_t rth_climb_first_stage_mode;  // To determine how rth_climb_first_stage_altitude is used
            uint8_t rth_tail_first;             // Return to home tail first
            uint8_t disarm_on_landing;          //
            uint8_t rth_allow_landing;          // Enable landing as last stage of RTH. Use constants in navRTHAllowLanding_e.
            uint8_t rth_climb_ignore_emerg;     // Option to ignore GPS loss on initial climb stage of RTH
            uint8_t rth_alt_control_override;   // Override RTH Altitude and Climb First settings using Pitch and Roll stick
            uint8_t nav_overrides_motor_stop;   // Autonomous modes override motor_stop setting and user command to stop motor
            uint8_t safehome_usage_mode;        // Controls when safehomes are used
            uint8_t soaring_motor_stop;         // stop motor when Soaring mode enabled
            uint8_t mission_planner_reset;      // Allow WP Mission Planner reset using mode toggle (resets WPs to 0)
            uint8_t waypoint_mission_restart;   // Waypoint mission restart action
        } flags;

        uint8_t  pos_failure_timeout;               // Time to wait before switching to emergency landing (0 - disable)
        uint16_t waypoint_radius;                   // if we are within this distance to a waypoint then we consider it reached (distance is in cm)
        uint16_t waypoint_safe_distance;            // Waypoint mission sanity check distance
#ifdef USE_MULTI_MISSION
        uint8_t  waypoint_multi_mission_index;      // Index of mission to be loaded in multi mission entry
#endif
        bool     waypoint_load_on_boot;             // load waypoints automatically during boot
        uint16_t auto_speed;                        // autonomous navigation speed cm/sec
        uint16_t max_auto_speed;                    // maximum allowed autonomous navigation speed cm/sec
        uint16_t max_auto_climb_rate;               // max vertical speed limitation cm/sec
        uint16_t max_manual_speed;                  // manual velocity control max horizontal speed
        uint16_t max_manual_climb_rate;             // manual velocity control max vertical speed
        uint16_t land_minalt_vspd;                  // Final RTH landing descent rate under minalt
        uint16_t land_maxalt_vspd;                  // RTH landing descent rate target at maxalt
        uint16_t land_slowdown_minalt;              // Altitude to stop lowering descent rate during RTH descend
        uint16_t land_slowdown_maxalt;              // Altitude to start lowering descent rate during RTH descend
        uint16_t emerg_descent_rate;                // emergency landing descent rate
        uint16_t rth_altitude;                      // altitude to maintain when RTH is active (depends on rth_alt_control_mode) (cm)
        uint16_t rth_home_altitude;                 // altitude to go to during RTH after the craft reached home (cm)
        uint16_t rth_climb_first_stage_altitude;    // Altitude to reach before transitioning from climb first to turn first
        uint16_t min_rth_distance;                  // 0 Disables. Minimal distance for RTH in cm, otherwise it will just autoland
        uint16_t rth_abort_threshold;               // Initiate emergency landing if during RTH we get this much [cm] away from home
        uint16_t max_terrain_follow_altitude;       // Max altitude to be used in SURFACE TRACKING mode
        uint16_t safehome_max_distance;             // Max distance that a safehome is from the arming point
        uint16_t max_altitude;                      // Max altitude when in AltHold mode (not Surface Following)
    } general;

    struct {
        uint8_t  max_bank_angle;                // multicopter max banking angle (deg)
        uint16_t auto_disarm_delay;             // multicopter safety delay for landing detector

#ifdef USE_MR_BRAKING_MODE
        uint16_t braking_speed_threshold;       // above this speed braking routine might kick in
        uint16_t braking_disengage_speed;       // below this speed braking will be disengaged
        uint16_t braking_timeout;               // Timeout for braking mode
        uint8_t  braking_boost_factor;          // Acceleration boost multiplier at max speed
        uint16_t braking_boost_timeout;         // Timeout for boost mode
        uint16_t braking_boost_speed_threshold; // Above this speed braking boost mode can engage
        uint16_t braking_boost_disengage_speed; // Below this speed braking boost will disengage
        uint8_t  braking_bank_angle;            // Max angle [deg] that MR is allowed duing braking boost phase
#endif

        uint8_t posDecelerationTime;            // Brake time parameter
        uint8_t posResponseExpo;                // Position controller expo (taret vel expo for MC)
        bool slowDownForTurning;             // Slow down during WP missions when changing heading on next waypoint
    } mc;

    struct {
        uint8_t  max_bank_angle;             // Fixed wing max banking angle (deg)
        uint8_t  max_climb_angle;            // Fixed wing max banking angle (deg)
        uint8_t  max_dive_angle;             // Fixed wing max banking angle (deg)
        uint16_t cruise_speed;               // Speed at cruise throttle (cm/s), used for time/distance left before RTH
        uint8_t control_smoothness;          // The amount of smoothing to apply to controls for navigation
        uint16_t pitch_to_throttle_smooth;    // How smoothly the autopilot makes pitch to throttle correction inside a deadband defined by pitch_to_throttle_thresh.
        uint8_t  pitch_to_throttle_thresh;   // Threshold from average pitch where momentary pitch_to_throttle correction kicks in. [decidegrees]
        uint16_t loiter_radius;              // Loiter radius when executing PH on a fixed wing
        int8_t land_dive_angle;
        uint16_t launch_velocity_thresh;     // Velocity threshold for swing launch detection
        uint16_t launch_accel_thresh;        // Acceleration threshold for launch detection (cm/s/s)
        uint16_t launch_time_thresh;         // Time threshold for launch detection (ms)
        uint16_t launch_motor_timer;         // Time to wait before setting launch_throttle (ms)
        uint16_t launch_idle_motor_timer;    // Time to wait before motor starts at_idle throttle (ms)
        uint16_t launch_motor_spinup_time;   // Time to speed-up motors from idle to launch_throttle (ESC desync prevention)
        uint16_t launch_end_time;            // Time to make the transition from launch angle to leveled and throttle transition from launch throttle to the stick position
        uint16_t launch_min_time;	           // Minimum time in launch mode to prevent possible bump of the sticks from leaving launch mode early
        uint16_t launch_timeout;             // Launch timeout to disable launch mode and swith to normal flight (ms)
        uint16_t launch_max_altitude;        // cm, altitude where to consider launch ended
        uint8_t  launch_climb_angle;         // Target climb angle for launch (deg)
        uint8_t  launch_max_angle;           // Max tilt angle (pitch/roll combined) to consider launch successful. Set to 180 to disable completely [deg]
        uint8_t  cruise_yaw_rate;            // Max yaw rate (dps) when CRUISE MODE is enabled
        bool     allow_manual_thr_increase;
<<<<<<< HEAD
        bool    useFwNavYawControl;
        uint8_t yawControlDeadband;
        uint16_t auto_disarm_delay;          // fixed wing disarm delay for landing detector
=======
        bool     useFwNavYawControl;
        uint8_t  yawControlDeadband;
        uint8_t  soaring_pitch_deadband;     // soaring mode pitch angle deadband (deg)
>>>>>>> a8016edd
    } fw;
} navConfig_t;

PG_DECLARE(navConfig_t, navConfig);

typedef struct gpsOrigin_s {
    bool    valid;
    float   scale;
    int32_t lat;    // Lattitude * 1e+7
    int32_t lon;    // Longitude * 1e+7
    int32_t alt;    // Altitude in centimeters (meters * 100)
} gpsOrigin_t;

typedef enum {
    NAV_WP_ACTION_WAYPOINT  = 0x01,
    NAV_WP_ACTION_HOLD_TIME = 0x03,
    NAV_WP_ACTION_RTH       = 0x04,
    NAV_WP_ACTION_SET_POI   = 0x05,
    NAV_WP_ACTION_JUMP      = 0x06,
    NAV_WP_ACTION_SET_HEAD  = 0x07,
    NAV_WP_ACTION_LAND      = 0x08
} navWaypointActions_e;

typedef enum {
    NAV_WP_HEAD_MODE_NONE  = 0,
    NAV_WP_HEAD_MODE_POI   = 1,
    NAV_WP_HEAD_MODE_FIXED = 2
} navWaypointHeadings_e;

typedef enum {
    NAV_WP_FLAG_HOME = 0x48,
    NAV_WP_FLAG_LAST = 0xA5
} navWaypointFlags_e;

typedef struct {
    uint8_t action;
    int32_t lat;
    int32_t lon;
    int32_t alt;
    int16_t p1, p2, p3;
    uint8_t flag;
} navWaypoint_t;

typedef struct {
    navWaypointHeadings_e  mode;
    uint32_t heading; // fixed heading * 100 (SET_HEAD)
    fpVector3_t poi_pos; // POI location in local coordinates (SET_POI)
} navWapointHeading_t;

typedef struct radar_pois_s {
    gpsLocation_t gps;
    uint8_t state;
    uint16_t heading; // °
    uint16_t speed; // cm/s
    uint8_t lq; // from 0 t o 4
    uint16_t distance; // m
    int16_t altitude; // m
    int16_t direction; // °
} radar_pois_t;

#define RADAR_MAX_POIS 5

extern radar_pois_t radar_pois[RADAR_MAX_POIS];

typedef struct {
    fpVector3_t pos;
    int32_t     yaw;             // deg * 100
} navWaypointPosition_t;

typedef struct navDestinationPath_s {
    uint32_t distance; // meters * 100
    int32_t bearing; // deg * 100
} navDestinationPath_t;

typedef struct navigationPIDControllers_s {
    /* Multicopter PIDs */
    pidController_t   pos[XYZ_AXIS_COUNT];
    pidController_t vel[XYZ_AXIS_COUNT];
    pidController_t surface;

    /* Fixed-wing PIDs */
    pidController_t fw_alt;
    pidController_t fw_nav;
    pidController_t fw_heading;
} navigationPIDControllers_t;

/* MultiWii-compatible params for telemetry */
typedef enum {
    MW_GPS_MODE_NONE = 0,
    MW_GPS_MODE_HOLD,
    MW_GPS_MODE_RTH,
    MW_GPS_MODE_NAV,
    MW_GPS_MODE_EMERG = 15
} navSystemStatus_Mode_e;

typedef enum {
    MW_NAV_STATE_NONE = 0,                // None
    MW_NAV_STATE_RTH_START,               // RTH Start
    MW_NAV_STATE_RTH_ENROUTE,             // RTH Enroute
    MW_NAV_STATE_HOLD_INFINIT,            // PosHold infinit
    MW_NAV_STATE_HOLD_TIMED,              // PosHold timed
    MW_NAV_STATE_WP_ENROUTE,              // WP Enroute
    MW_NAV_STATE_PROCESS_NEXT,            // Process next
    MW_NAV_STATE_DO_JUMP,                 // Jump
    MW_NAV_STATE_LAND_START,              // Start Land (unused)
    MW_NAV_STATE_LAND_IN_PROGRESS,        // Land in Progress
    MW_NAV_STATE_LANDED,                  // Landed
    MW_NAV_STATE_LAND_SETTLE,             // Settling before land
    MW_NAV_STATE_LAND_START_DESCENT,      // Start descent
    MW_NAV_STATE_HOVER_ABOVE_HOME,        // Hover/Loitering above home
    MW_NAV_STATE_EMERGENCY_LANDING,       // Emergency landing
    MW_NAV_STATE_RTH_CLIMB,               // RTH Climb safe altitude
} navSystemStatus_State_e;

typedef enum {
    MW_NAV_ERROR_NONE = 0,            //All systems clear
    MW_NAV_ERROR_TOOFAR,              //Next waypoint distance is more than safety distance
    MW_NAV_ERROR_SPOILED_GPS,         //GPS reception is compromised - Nav paused - copter is adrift !
    MW_NAV_ERROR_WP_CRC,              //CRC error reading WP data from EEPROM - Nav stopped
    MW_NAV_ERROR_FINISH,              //End flag detected, navigation finished
    MW_NAV_ERROR_TIMEWAIT,            //Waiting for poshold timer
    MW_NAV_ERROR_INVALID_JUMP,        //Invalid jump target detected, aborting
    MW_NAV_ERROR_INVALID_DATA,        //Invalid mission step action code, aborting, copter is adrift
    MW_NAV_ERROR_WAIT_FOR_RTH_ALT,    //Waiting to reach RTH Altitude
    MW_NAV_ERROR_GPS_FIX_LOST,        //Gps fix lost, aborting mission
    MW_NAV_ERROR_DISARMED,            //NAV engine disabled due disarm
    MW_NAV_ERROR_LANDING              //Landing
} navSystemStatus_Error_e;

typedef enum {
    MW_NAV_FLAG_ADJUSTING_POSITION  = 1 << 0,
    MW_NAV_FLAG_ADJUSTING_ALTITUDE  = 1 << 1,
} navSystemStatus_Flags_e;

typedef struct {
    navSystemStatus_Mode_e  mode;
    navSystemStatus_State_e state;
    navSystemStatus_Error_e error;
    navSystemStatus_Flags_e flags;
    uint8_t                 activeWpNumber;
    navWaypointActions_e    activeWpAction;
} navSystemStatus_t;

void navigationUsePIDs(void);
void navigationInit(void);

/* Position estimator update functions */
void updatePositionEstimator_BaroTopic(timeUs_t currentTimeUs);
void updatePositionEstimator_OpticalFlowTopic(timeUs_t currentTimeUs);
void updatePositionEstimator_SurfaceTopic(timeUs_t currentTimeUs, float newSurfaceAlt);
void updatePositionEstimator_PitotTopic(timeUs_t currentTimeUs);

/* Navigation system updates */
void updateWaypointsAndNavigationMode(void);
void updatePositionEstimator(void);
void applyWaypointNavigationAndAltitudeHold(void);

/* Functions to signal navigation requirements to main loop */
bool navigationRequiresAngleMode(void);
bool navigationRequiresThrottleTiltCompensation(void);
bool navigationRequiresTurnAssistance(void);
int8_t navigationGetHeadingControlState(void);
// Returns wether arming is blocked by the navigation system.
// If usedBypass is provided, it will indicate wether any checks
// were bypassed due to user input.
navArmingBlocker_e navigationIsBlockingArming(bool *usedBypass);
bool navigationPositionEstimateIsHealthy(void);
bool navIsCalibrationComplete(void);
bool navigationTerrainFollowingEnabled(void);

/* Access to estimated position and velocity */
typedef struct {
    uint8_t altStatus;
    uint8_t posStatus;
    uint8_t velStatus;
    uint8_t aglStatus;
    fpVector3_t pos;
    fpVector3_t vel;
    float agl;
} navPositionAndVelocity_t;

float getEstimatedActualVelocity(int axis);
float getEstimatedActualPosition(int axis);
uint32_t getTotalTravelDistance(void);
void getEstimatedPositionAndVelocity(navPositionAndVelocity_t * pos);

/* Waypoint list access functions */
int getWaypointCount(void);
bool isWaypointListValid(void);
void getWaypoint(uint8_t wpNumber, navWaypoint_t * wpData);
void setWaypoint(uint8_t wpNumber, const navWaypoint_t * wpData);
void resetWaypointList(void);
bool loadNonVolatileWaypointList(bool clearIfLoaded);
bool saveNonVolatileWaypointList(void);
#ifdef USE_MULTI_MISSION
void selectMultiMissionIndex(int8_t increment);
void setMultiMissionOnArm(void);
#endif
float getFinalRTHAltitude(void);
int16_t fixedWingPitchToThrottleCorrection(int16_t pitch, timeUs_t currentTimeUs);

/* Geodetic functions */
typedef enum {
    GEO_ALT_ABSOLUTE,
    GEO_ALT_RELATIVE
} geoAltitudeConversionMode_e;

typedef enum {
    GEO_ORIGIN_SET,
    GEO_ORIGIN_RESET_ALTITUDE
} geoOriginResetMode_e;

typedef enum {
    NAV_WP_TAKEOFF_DATUM,
    NAV_WP_MSL_DATUM
} geoAltitudeDatumFlag_e;

// geoSetOrigin stores the location provided in llh as a GPS origin in the
// provided origin parameter. resetMode indicates wether all origin coordinates
// should be overwritten by llh (GEO_ORIGIN_SET) or just the altitude, leaving
// other fields untouched (GEO_ORIGIN_RESET_ALTITUDE).
void geoSetOrigin(gpsOrigin_t *origin, const gpsLocation_t *llh, geoOriginResetMode_e resetMode);
// geoConvertGeodeticToLocal converts the geodetic location given in llh to
// the local coordinate space and stores the result in pos. The altConv
// indicates wether the altitude in llh is relative to the default GPS
// origin (GEO_ALT_RELATIVE) or absolute (e.g. Earth frame)
// (GEO_ALT_ABSOLUTE). If origin is invalid pos is set to
// (0, 0, 0) and false is returned. It returns true otherwise.
bool geoConvertGeodeticToLocal(fpVector3_t *pos, const gpsOrigin_t *origin, const gpsLocation_t *llh, geoAltitudeConversionMode_e altConv);
// geoConvertGeodeticToLocalOrigin calls geoConvertGeodeticToLocal with the
// default GPS origin.
bool geoConvertGeodeticToLocalOrigin(fpVector3_t * pos, const gpsLocation_t *llh, geoAltitudeConversionMode_e altConv);
// geoConvertLocalToGeodetic converts a local point as provided in pos to
// geodetic coordinates using the provided GPS origin. It returns wether
// the provided origin is valid and the conversion could be performed.
bool geoConvertLocalToGeodetic(gpsLocation_t *llh, const gpsOrigin_t *origin, const fpVector3_t *pos);
float geoCalculateMagDeclination(const gpsLocation_t * llh); // degrees units
// Select absolute or relative altitude based on WP mission flag setting
geoAltitudeConversionMode_e waypointMissionAltConvMode(geoAltitudeDatumFlag_e datumFlag);

/* Distance/bearing calculation */
bool navCalculatePathToDestination(navDestinationPath_t *result, const fpVector3_t * destinationPos);
uint32_t distanceToFirstWP(void);

/* Failsafe-forced RTH mode */
void activateForcedRTH(void);
void abortForcedRTH(void);
rthState_e getStateOfForcedRTH(void);

/* Failsafe-forced Emergency Landing mode */
void activateForcedEmergLanding(void);
void abortForcedEmergLanding(void);
emergLandState_e getStateOfForcedEmergLanding(void);

/* Getter functions which return data about the state of the navigation system */
bool navigationInAutomaticThrottleMode(void);
bool navigationIsControllingThrottle(void);
bool isFixedWingAutoThrottleManuallyIncreased(void);
bool navigationIsFlyingAutonomousMode(void);
bool navigationIsExecutingAnEmergencyLanding(void);
bool navigationIsControllingAltitude(void);
/* Returns true iff navConfig()->general.flags.rth_allow_landing is NAV_RTH_ALLOW_LANDING_ALWAYS
 * or if it's NAV_RTH_ALLOW_LANDING_FAILSAFE and failsafe mode is active.
 */
bool navigationRTHAllowsLanding(void);
bool isWaypointMissionRTHActive(void);

bool rthClimbStageActiveAndComplete(void);

bool isNavLaunchEnabled(void);
uint8_t fixedWingLaunchStatus(void);
const char * fixedWingLaunchStateMessage(void);

float calculateAverageSpeed(void);

void updateLandingStatus(void);

const navigationPIDControllers_t* getNavigationPIDControllers(void);

int32_t navigationGetHeadingError(void);
int32_t getCruiseHeadingAdjustment(void);
bool isAdjustingPosition(void);
bool isAdjustingHeading(void);

/* Returns the heading recorded when home position was acquired.
 * Note that the navigation system uses deg*100 as unit and angles
 * are in the [0, 360 * 100) interval.
 */
int32_t navigationGetHomeHeading(void);

/* Compatibility data */
extern navSystemStatus_t    NAV_Status;

extern int16_t navCurrentState;
extern int16_t navActualVelocity[3];
extern int16_t navDesiredVelocity[3];
extern int32_t navTargetPosition[3];
extern int32_t navLatestActualPosition[3];
extern int16_t navActualSurface;
extern uint16_t navFlags;
extern uint16_t navEPH;
extern uint16_t navEPV;
extern int16_t navAccNEU[3];<|MERGE_RESOLUTION|>--- conflicted
+++ resolved
@@ -277,7 +277,7 @@
         uint8_t  max_dive_angle;             // Fixed wing max banking angle (deg)
         uint16_t cruise_speed;               // Speed at cruise throttle (cm/s), used for time/distance left before RTH
         uint8_t control_smoothness;          // The amount of smoothing to apply to controls for navigation
-        uint16_t pitch_to_throttle_smooth;    // How smoothly the autopilot makes pitch to throttle correction inside a deadband defined by pitch_to_throttle_thresh.
+        uint16_t pitch_to_throttle_smooth;   // How smoothly the autopilot makes pitch to throttle correction inside a deadband defined by pitch_to_throttle_thresh.
         uint8_t  pitch_to_throttle_thresh;   // Threshold from average pitch where momentary pitch_to_throttle correction kicks in. [decidegrees]
         uint16_t loiter_radius;              // Loiter radius when executing PH on a fixed wing
         int8_t land_dive_angle;
@@ -288,22 +288,17 @@
         uint16_t launch_idle_motor_timer;    // Time to wait before motor starts at_idle throttle (ms)
         uint16_t launch_motor_spinup_time;   // Time to speed-up motors from idle to launch_throttle (ESC desync prevention)
         uint16_t launch_end_time;            // Time to make the transition from launch angle to leveled and throttle transition from launch throttle to the stick position
-        uint16_t launch_min_time;	           // Minimum time in launch mode to prevent possible bump of the sticks from leaving launch mode early
+        uint16_t launch_min_time;	         // Minimum time in launch mode to prevent possible bump of the sticks from leaving launch mode early
         uint16_t launch_timeout;             // Launch timeout to disable launch mode and swith to normal flight (ms)
         uint16_t launch_max_altitude;        // cm, altitude where to consider launch ended
         uint8_t  launch_climb_angle;         // Target climb angle for launch (deg)
         uint8_t  launch_max_angle;           // Max tilt angle (pitch/roll combined) to consider launch successful. Set to 180 to disable completely [deg]
         uint8_t  cruise_yaw_rate;            // Max yaw rate (dps) when CRUISE MODE is enabled
         bool     allow_manual_thr_increase;
-<<<<<<< HEAD
-        bool    useFwNavYawControl;
-        uint8_t yawControlDeadband;
-        uint16_t auto_disarm_delay;          // fixed wing disarm delay for landing detector
-=======
         bool     useFwNavYawControl;
         uint8_t  yawControlDeadband;
         uint8_t  soaring_pitch_deadband;     // soaring mode pitch angle deadband (deg)
->>>>>>> a8016edd
+        uint16_t auto_disarm_delay;          // fixed wing disarm delay for landing detector
     } fw;
 } navConfig_t;
 
