/*
 * This file is part of Cleanflight.
 *
 * Cleanflight is free software: you can redistribute it and/or modify
 * it under the terms of the GNU General Public License as published by
 * the Free Software Foundation, either version 3 of the License, or
 * (at your option) any later version.
 *
 * Cleanflight is distributed in the hope that it will be useful,
 * but WITHOUT ANY WARRANTY; without even the implied warranty of
 * MERCHANTABILITY or FITNESS FOR A PARTICULAR PURPOSE.  See the
 * GNU General Public License for more details.
 *
 * You should have received a copy of the GNU General Public License
 * along with Cleanflight.  If not, see <http://www.gnu.org/licenses/>.
 */

#pragma once

#include "common/axis.h"
#include "common/maths.h"
#include "common/filter.h"
#include "common/time.h"
#include "common/vector.h"
#include "fc/runtime_config.h"
#include "navigation/navigation.h"

#define DISTANCE_BETWEEN_TWO_LONGITUDE_POINTS_AT_EQUATOR 1.113195f  // MagicEarthNumber from APM

#define MIN_POSITION_UPDATE_RATE_HZ         5       // minimum position update rate at which XYZ controllers would be applied
#define NAV_THROTTLE_CUTOFF_FREQENCY_HZ     4       // pow-pass filter on throttle output
#define NAV_FW_CONTROL_MONITORING_RATE      2
#define NAV_DTERM_CUT_HZ                    10.0f
#define NAV_VEL_Z_DERIVATIVE_CUT_HZ         5.0f
#define NAV_VEL_Z_ERROR_CUT_HZ              5.0f
<<<<<<< HEAD
#define NAV_ACCELERATION_XY_MAX             980.0f  // cm/s/s; approx 45 deg lean angle
=======
#define NAV_ACCELERATION_XY_MAX             980.0f  // cm/s/s       // approx 45 deg lean angle
>>>>>>> 26f9db5a

#define INAV_SURFACE_MAX_DISTANCE           40

#define MC_POS_CONTROL_JERK_LIMIT_CMSSS     1700.0f // jerk limit on horizontal acceleration (cm/s^3)
<<<<<<< HEAD

#define MC_ALTITUDE_STOPPING_DIST_DOWN_MAX  200.0f // max stopping distance (in cm) vertically while descending
#define MC_ALTITUDE_STOPPING_DIST_UP_MAX    300.0f // max stopping distance (in cm) vertically while climbing

#define MC_LAND_CHECK_VEL_XY_MOVING         100.0f // cm/s
#define MC_LAND_CHECK_VEL_Z_MOVING          25.0f  // cm/s
#define MC_LAND_THR_STABILISE_DELAY         1      // seconds
#define MC_LAND_DESCEND_THROTTLE            40     // uS
#define MC_LAND_SAFE_SURFACE                5.0f   // cm
=======

#define MC_LAND_CHECK_VEL_XY_MOVING         100.0f  // cm/s
#define MC_LAND_CHECK_VEL_Z_MOVING          25.0f   // cm/s
#define MC_LAND_THR_STABILISE_DELAY         1       // seconds
#define MC_LAND_DESCEND_THROTTLE            40      // uS
#define MC_LAND_SAFE_SURFACE                5.0f    // cm

#define NAV_RTH_TRACKBACK_POINTS            50      // max number RTH trackback points

#define LAUNCH_ABORT_STICK_DEADBAND         250     // pitch/roll stick deflection for launch abort (us)
>>>>>>> 26f9db5a

#define MAX_POSITION_UPDATE_INTERVAL_US     HZ2US(MIN_POSITION_UPDATE_RATE_HZ) // convenience macro
_Static_assert(MAX_POSITION_UPDATE_INTERVAL_US <= TIMEDELTA_MAX, "deltaMicros can overflow!");

typedef enum {
    NAV_POS_UPDATE_NONE                 = 0,
    NAV_POS_UPDATE_Z                    = 1 << 1,
    NAV_POS_UPDATE_XY                   = 1 << 0,
    NAV_POS_UPDATE_HEADING              = 1 << 2,
    NAV_POS_UPDATE_BEARING              = 1 << 3,
    NAV_POS_UPDATE_BEARING_TAIL_FIRST   = 1 << 4,
} navSetWaypointFlags_t;

typedef enum {
    ROC_TO_ALT_RESET,
    ROC_TO_ALT_NORMAL
} climbRateToAltitudeControllerMode_e;

typedef enum {
    EST_NONE = 0,       // No valid sensor present
    EST_USABLE = 1,     // Estimate is usable but may be inaccurate
    EST_TRUSTED = 2     // Estimate is usable and based on actual sensor data
} navigationEstimateStatus_e;

typedef enum {
    NAV_HOME_INVALID = 0,
    NAV_HOME_VALID_XY = 1 << 0,
    NAV_HOME_VALID_Z = 1 << 1,
    NAV_HOME_VALID_HEADING = 1 << 2,
    NAV_HOME_VALID_ALL = NAV_HOME_VALID_XY | NAV_HOME_VALID_Z | NAV_HOME_VALID_HEADING,
} navigationHomeFlags_t;

typedef struct navigationFlags_s {
    bool horizontalPositionDataNew;
    bool verticalPositionDataNew;

    bool horizontalPositionDataConsumed;
    bool verticalPositionDataConsumed;

    navigationEstimateStatus_e estAltStatus;        // Indicates that we have a working altitude sensor (got at least one valid reading from it)
    navigationEstimateStatus_e estPosStatus;        // Indicates that GPS is working (or not)
    navigationEstimateStatus_e estVelStatus;        // Indicates that GPS is working (or not)
    navigationEstimateStatus_e estAglStatus;
    navigationEstimateStatus_e estHeadingStatus;    // Indicate valid heading - wither mag or GPS at certain speed on airplane

    bool isAdjustingPosition;
    bool isAdjustingAltitude;
    bool isAdjustingHeading;

    // Behaviour modifiers
    bool isGCSAssistedNavigationEnabled;    // Does iNav accept WP#255 - follow-me etc.
    bool isGCSAssistedNavigationReset;      // GCS control was disabled - indicate that so code could take action accordingly
    bool isTerrainFollowEnabled;            // Does iNav use rangefinder for terrain following (adjusting baro altitude target according to rangefinders readings)

    // Failsafe actions
    bool forcedRTHActivated;
    bool forcedEmergLandingActivated;

    bool wpMissionPlannerActive;            // Activation status of WP mission planner

    /* Landing detector */
    bool resetLandingDetector;

    bool rthTrackbackActive;                // Activation status of RTH trackback
} navigationFlags_t;

typedef struct {
    fpVector3_t pos;
    fpVector3_t vel;
} navEstimatedPosVel_t;

typedef struct {
    // Local estimated states
    navEstimatedPosVel_t    abs;
    navEstimatedPosVel_t    agl;
    int32_t                 yaw;

    // Service values
    float                   sinYaw;
    float                   cosYaw;
    float                   surfaceMin;
    float                   velXY;
} navigationEstimatedState_t;

typedef struct {
    fpVector3_t pos;
    fpVector3_t vel;
    int32_t     yaw;
} navigationDesiredState_t;

typedef enum {
    NAV_FSM_EVENT_NONE = 0,
    NAV_FSM_EVENT_TIMEOUT,

    NAV_FSM_EVENT_SUCCESS,
    NAV_FSM_EVENT_ERROR,

    NAV_FSM_EVENT_SWITCH_TO_IDLE,
    NAV_FSM_EVENT_SWITCH_TO_ALTHOLD,
    NAV_FSM_EVENT_SWITCH_TO_POSHOLD_3D,
    NAV_FSM_EVENT_SWITCH_TO_RTH,
    NAV_FSM_EVENT_SWITCH_TO_WAYPOINT,
    NAV_FSM_EVENT_SWITCH_TO_EMERGENCY_LANDING,
    NAV_FSM_EVENT_SWITCH_TO_LAUNCH,
    NAV_FSM_EVENT_SWITCH_TO_COURSE_HOLD,
    NAV_FSM_EVENT_SWITCH_TO_CRUISE,
    NAV_FSM_EVENT_SWITCH_TO_COURSE_ADJ,

    NAV_FSM_EVENT_STATE_SPECIFIC_1,             // State-specific event
    NAV_FSM_EVENT_STATE_SPECIFIC_2,             // State-specific event
    NAV_FSM_EVENT_STATE_SPECIFIC_3,             // State-specific event
    NAV_FSM_EVENT_STATE_SPECIFIC_4,             // State-specific event
    NAV_FSM_EVENT_STATE_SPECIFIC_5,             // State-specific event
    NAV_FSM_EVENT_STATE_SPECIFIC_6,             // State-specific event
    NAV_FSM_EVENT_SWITCH_TO_RTH_LANDING = NAV_FSM_EVENT_STATE_SPECIFIC_1,
    NAV_FSM_EVENT_SWITCH_TO_WAYPOINT_RTH_LAND = NAV_FSM_EVENT_STATE_SPECIFIC_1,
    NAV_FSM_EVENT_SWITCH_TO_WAYPOINT_FINISHED = NAV_FSM_EVENT_STATE_SPECIFIC_2,
    NAV_FSM_EVENT_SWITCH_TO_WAYPOINT_HOLD_TIME = NAV_FSM_EVENT_STATE_SPECIFIC_3,
    NAV_FSM_EVENT_SWITCH_TO_RTH_HOVER_ABOVE_HOME = NAV_FSM_EVENT_STATE_SPECIFIC_4,
    NAV_FSM_EVENT_SWITCH_TO_NAV_STATE_RTH_TRACKBACK = NAV_FSM_EVENT_STATE_SPECIFIC_5,
    NAV_FSM_EVENT_SWITCH_TO_NAV_STATE_RTH_INITIALIZE = NAV_FSM_EVENT_STATE_SPECIFIC_6,
    NAV_FSM_EVENT_COUNT,
} navigationFSMEvent_t;

// This enum is used to keep values in blackbox logs stable, so we can
// freely change navigationFSMState_t.
typedef enum {
    NAV_PERSISTENT_ID_UNDEFINED                                 = 0,

    NAV_PERSISTENT_ID_IDLE                                      = 1,

    NAV_PERSISTENT_ID_ALTHOLD_INITIALIZE                        = 2,
    NAV_PERSISTENT_ID_ALTHOLD_IN_PROGRESS                       = 3,

    NAV_PERSISTENT_ID_UNUSED_1                                  = 4,  // was NAV_STATE_POSHOLD_2D_INITIALIZE
    NAV_PERSISTENT_ID_UNUSED_2                                  = 5,  // was NAV_STATE_POSHOLD_2D_IN_PROGRESS

    NAV_PERSISTENT_ID_POSHOLD_3D_INITIALIZE                     = 6,
    NAV_PERSISTENT_ID_POSHOLD_3D_IN_PROGRESS                    = 7,

    NAV_PERSISTENT_ID_RTH_INITIALIZE                            = 8,
    NAV_PERSISTENT_ID_RTH_CLIMB_TO_SAFE_ALT                     = 9,
    NAV_PERSISTENT_ID_RTH_HEAD_HOME                             = 10,
    NAV_PERSISTENT_ID_RTH_HOVER_PRIOR_TO_LANDING                = 11,
    NAV_PERSISTENT_ID_RTH_LANDING                               = 12,
    NAV_PERSISTENT_ID_RTH_FINISHING                             = 13,
    NAV_PERSISTENT_ID_RTH_FINISHED                              = 14,

    NAV_PERSISTENT_ID_WAYPOINT_INITIALIZE                       = 15,
    NAV_PERSISTENT_ID_WAYPOINT_PRE_ACTION                       = 16,
    NAV_PERSISTENT_ID_WAYPOINT_IN_PROGRESS                      = 17,
    NAV_PERSISTENT_ID_WAYPOINT_REACHED                          = 18,
    NAV_PERSISTENT_ID_WAYPOINT_NEXT                             = 19,
    NAV_PERSISTENT_ID_WAYPOINT_FINISHED                         = 20,
    NAV_PERSISTENT_ID_WAYPOINT_RTH_LAND                         = 21,

    NAV_PERSISTENT_ID_EMERGENCY_LANDING_INITIALIZE              = 22,
    NAV_PERSISTENT_ID_EMERGENCY_LANDING_IN_PROGRESS             = 23,
    NAV_PERSISTENT_ID_EMERGENCY_LANDING_FINISHED                = 24,

    NAV_PERSISTENT_ID_LAUNCH_INITIALIZE                         = 25,
    NAV_PERSISTENT_ID_LAUNCH_WAIT                               = 26,
    NAV_PERSISTENT_ID_UNUSED_3                                  = 27, // was NAV_STATE_LAUNCH_MOTOR_DELAY
    NAV_PERSISTENT_ID_LAUNCH_IN_PROGRESS                        = 28,

    NAV_PERSISTENT_ID_COURSE_HOLD_INITIALIZE                    = 29,
    NAV_PERSISTENT_ID_COURSE_HOLD_IN_PROGRESS                   = 30,
    NAV_PERSISTENT_ID_COURSE_HOLD_ADJUSTING                     = 31,

    NAV_PERSISTENT_ID_CRUISE_INITIALIZE                         = 32,
    NAV_PERSISTENT_ID_CRUISE_IN_PROGRESS                        = 33,
    NAV_PERSISTENT_ID_CRUISE_ADJUSTING                          = 34,

    NAV_PERSISTENT_ID_WAYPOINT_HOLD_TIME                        = 35,
    NAV_PERSISTENT_ID_RTH_HOVER_ABOVE_HOME                      = 36,
    NAV_PERSISTENT_ID_UNUSED_4                                  = 37, // was NAV_STATE_WAYPOINT_HOVER_ABOVE_HOME
    NAV_PERSISTENT_ID_RTH_TRACKBACK                             = 38,

} navigationPersistentId_e;

typedef enum {
    NAV_STATE_UNDEFINED = 0,

    NAV_STATE_IDLE,

    NAV_STATE_ALTHOLD_INITIALIZE,
    NAV_STATE_ALTHOLD_IN_PROGRESS,

    NAV_STATE_POSHOLD_3D_INITIALIZE,
    NAV_STATE_POSHOLD_3D_IN_PROGRESS,

    NAV_STATE_RTH_INITIALIZE,
    NAV_STATE_RTH_CLIMB_TO_SAFE_ALT,
    NAV_STATE_RTH_TRACKBACK,
    NAV_STATE_RTH_HEAD_HOME,
    NAV_STATE_RTH_HOVER_PRIOR_TO_LANDING,
    NAV_STATE_RTH_HOVER_ABOVE_HOME,
    NAV_STATE_RTH_LANDING,
    NAV_STATE_RTH_FINISHING,
    NAV_STATE_RTH_FINISHED,

    NAV_STATE_WAYPOINT_INITIALIZE,
    NAV_STATE_WAYPOINT_PRE_ACTION,
    NAV_STATE_WAYPOINT_IN_PROGRESS,
    NAV_STATE_WAYPOINT_REACHED,
    NAV_STATE_WAYPOINT_HOLD_TIME,
    NAV_STATE_WAYPOINT_NEXT,
    NAV_STATE_WAYPOINT_FINISHED,
    NAV_STATE_WAYPOINT_RTH_LAND,

    NAV_STATE_EMERGENCY_LANDING_INITIALIZE,
    NAV_STATE_EMERGENCY_LANDING_IN_PROGRESS,
    NAV_STATE_EMERGENCY_LANDING_FINISHED,

    NAV_STATE_LAUNCH_INITIALIZE,
    NAV_STATE_LAUNCH_WAIT,
    NAV_STATE_LAUNCH_IN_PROGRESS,

    NAV_STATE_COURSE_HOLD_INITIALIZE,
    NAV_STATE_COURSE_HOLD_IN_PROGRESS,
    NAV_STATE_COURSE_HOLD_ADJUSTING,
    NAV_STATE_CRUISE_INITIALIZE,
    NAV_STATE_CRUISE_IN_PROGRESS,
    NAV_STATE_CRUISE_ADJUSTING,

    NAV_STATE_COUNT,
} navigationFSMState_t;

typedef enum {
    /* Navigation controllers */
    NAV_CTL_ALT             = (1 << 0),     // Altitude controller
    NAV_CTL_POS             = (1 << 1),     // Position controller
    NAV_CTL_YAW             = (1 << 2),
    NAV_CTL_EMERG           = (1 << 3),
    NAV_CTL_LAUNCH          = (1 << 4),

    /* Navigation requirements for flight modes and controllers */
    NAV_REQUIRE_ANGLE       = (1 << 5),
    NAV_REQUIRE_ANGLE_FW    = (1 << 6),
    NAV_REQUIRE_MAGHOLD     = (1 << 7),
    NAV_REQUIRE_THRTILT     = (1 << 8),

    /* Navigation autonomous modes */
    NAV_AUTO_RTH            = (1 << 9),
    NAV_AUTO_WP             = (1 << 10),

    /* Adjustments for navigation modes from RC input */
    NAV_RC_ALT              = (1 << 11),
    NAV_RC_POS              = (1 << 12),
    NAV_RC_YAW              = (1 << 13),

    /* Additional flags */
    NAV_CTL_LAND            = (1 << 14),
    NAV_AUTO_WP_DONE        = (1 << 15),    //Waypoint mission reached the last waypoint and is idling
} navigationFSMStateFlags_t;

typedef struct {
    navigationPersistentId_e            persistentId;
    navigationFSMEvent_t                (*onEntry)(navigationFSMState_t previousState);
    uint32_t                            timeoutMs;
    navSystemStatus_State_e             mwState;
    navSystemStatus_Error_e             mwError;
    navigationFSMStateFlags_t           stateFlags;
    flightModeFlags_e                   mapToFlightModes;
    navigationFSMState_t                onEvent[NAV_FSM_EVENT_COUNT];
} navigationFSMStateDescriptor_t;

typedef struct {
    timeMs_t        lastCheckTime;
    bool            rthSanityOK;
    float           minimalDistanceToHome;
} rthSanityChecker_t;

typedef struct {
    fpVector3_t                 targetPos;
    int32_t                     yaw;
    int32_t                     previousYaw;
    timeMs_t                    lastYawAdjustmentTime;
} navCruise_t;

typedef struct {
    navigationHomeFlags_t   homeFlags;
    navWaypointPosition_t   homePosition;           // Original home position and base altitude
    float                   rthInitialAltitude;     // Altitude at start of RTH, can include added margins and extra height
    float                   rthClimbStageAltitude;  // Altitude at end of the climb phase
    float                   rthFinalAltitude;       // Altitude at end of RTH approach
    float                   rthInitialDistance;     // Distance when starting flight home
    fpVector3_t             homeTmpWaypoint;        // Temporary storage for home target
} rthState_t;

typedef enum {
    RTH_HOME_ENROUTE_INITIAL,       // Initial position for RTH approach
    RTH_HOME_ENROUTE_PROPORTIONAL,  // Prorpotional position for RTH approach
    RTH_HOME_ENROUTE_FINAL,         // Final position for RTH approach
    RTH_HOME_FINAL_HOVER,           // Final hover altitude (if rth_home_altitude is set)
    RTH_HOME_FINAL_LAND,            // Home position and altitude
} rthTargetMode_e;

typedef struct {
    /* Flags and navigation system state */
    navigationFSMState_t        navState;
    navigationPersistentId_e    navPersistentId;

    navigationFlags_t           flags;

    /* Navigation PID controllers + pre-computed flight parameters */
    navigationPIDControllers_t  pids;
    float                       posDecelerationTime;
    float                       posResponseExpo;

    /* Local system state, both actual (estimated) and desired (target setpoint)*/
    navigationEstimatedState_t  actualState;
    navigationDesiredState_t    desiredState;   // waypoint coordinates + velocity

    uint32_t                    lastValidPositionTimeMs;
    uint32_t                    lastValidAltitudeTimeMs;

    /* INAV GPS origin (position where GPS fix was first acquired) */
    gpsOrigin_t                 gpsOrigin;

    /* Home parameters (NEU coordinated), geodetic position of home (LLH) is stores in GPS_home variable */
    rthSanityChecker_t          rthSanityChecker;
    rthState_t                  rthState;

    /* Home parameters */
    uint32_t                    homeDistance;   // cm
    int32_t                     homeDirection;  // deg*100

    /* Cruise */
    navCruise_t                 cruise;

    /* Waypoint list */
    navWaypoint_t               waypointList[NAV_MAX_WAYPOINTS];
    bool                        waypointListValid;
    int8_t                      waypointCount;
    int8_t                      geoWaypointCount;           // total geospatial WPs in mission
    bool                        wpMissionRestart;           // mission restart from first waypoint

    /* WP Mission planner */
    int8_t                      wpMissionPlannerStatus;     // WP save status for setting in flight WP mission planner
    int8_t                      wpPlannerActiveWPIndex;
#ifdef USE_MULTI_MISSION
    /* Multi Missions */
    int8_t                      multiMissionCount;          // number of missions in multi mission entry
    int8_t                      loadedMultiMissionIndex;    // index of selected multi mission
    int8_t                      loadedMultiMissionStartWP;  // selected multi mission start WP
    int8_t                      loadedMultiMissionWPCount;  // number of WPs in selected multi mission
#endif
    navWaypointPosition_t       activeWaypoint;             // Local position and initial bearing, filled on waypoint activation
    int8_t                      activeWaypointIndex;
    float                       wpInitialAltitude;          // Altitude at start of WP
    float                       wpInitialDistance;          // Distance when starting flight to WP
    float                       wpDistance;                 // Distance to active WP
    timeMs_t                    wpReachedTime;              // Time the waypoint was reached
    bool                        wpAltitudeReached;          // WP altitude achieved

    /* RTH Trackback */
    fpVector3_t                 rthTBPointsList[NAV_RTH_TRACKBACK_POINTS];
    int8_t                      rthTBLastSavedIndex;        // last trackback point index saved
    int8_t                      activeRthTBPointIndex;
    int8_t                      rthTBWrapAroundCounter;     // stores trackpoint array overwrite index position

    /* Internals & statistics */
    int16_t                     rcAdjustment[4];
    float                       totalTripDistance;
} navigationPosControl_t;

typedef struct {
    float dTermAttenuation;
    float dTermAttenuationStart;
    float dTermAttenuationEnd;
    float breakingBoostFactor;
} multicopterPosXyCoefficients_t;

#if defined(NAV_NON_VOLATILE_WAYPOINT_STORAGE)
PG_DECLARE_ARRAY(navWaypoint_t, NAV_MAX_WAYPOINTS, nonVolatileWaypointList);
#endif

extern navigationPosControl_t posControl;
extern multicopterPosXyCoefficients_t multicopterPosXyCoefficients;

/* Internally used functions */
const navEstimatedPosVel_t * navGetCurrentActualPositionAndVelocity(void);

bool isThrustFacingDownwards(void);
uint32_t calculateDistanceToDestination(const fpVector3_t * destinationPos);
int32_t calculateBearingToDestination(const fpVector3_t * destinationPos);

bool isLandingDetected(void);
void resetLandingDetector(void);
bool isFlightDetected(void);
bool isFixedWingFlying(void);
bool isMulticopterFlying(void);

navigationFSMStateFlags_t navGetCurrentStateFlags(void);

void setHomePosition(const fpVector3_t * pos, int32_t yaw, navSetWaypointFlags_t useMask, navigationHomeFlags_t homeFlags);
void setDesiredPosition(const fpVector3_t * pos, int32_t yaw, navSetWaypointFlags_t useMask);
void setDesiredSurfaceOffset(float surfaceOffset);
void setDesiredPositionToFarAwayTarget(int32_t yaw, int32_t distance, navSetWaypointFlags_t useMask);
void updateClimbRateToAltitudeController(float desiredClimbRate, climbRateToAltitudeControllerMode_e mode);

bool isWaypointReached(const navWaypointPosition_t * waypoint, const bool isWaypointHome);
bool isWaypointMissed(const navWaypointPosition_t * waypoint);
bool isNavHoldPositionActive(void);
bool isLastMissionWaypoint(void);
float getActiveWaypointSpeed(void);

void updateActualHeading(bool headingValid, int32_t newHeading);
void updateActualHorizontalPositionAndVelocity(bool estPosValid, bool estVelValid, float newX, float newY, float newVelX, float newVelY);
void updateActualAltitudeAndClimbRate(bool estimateValid, float newAltitude, float newVelocity, float surfaceDistance, float surfaceVelocity, navigationEstimateStatus_e surfaceStatus);

bool checkForPositionSensorTimeout(void);

bool isGPSGlitchDetected(void);

/* Multicopter-specific functions */
void setupMulticopterAltitudeController(void);

void resetMulticopterAltitudeController(void);
void resetMulticopterPositionController(void);
void resetMulticopterHeadingController(void);
void resetMulticopterBrakingMode(void);

bool adjustMulticopterAltitudeFromRCInput(void);
bool adjustMulticopterHeadingFromRCInput(void);
bool adjustMulticopterPositionFromRCInput(int16_t rcPitchAdjustment, int16_t rcRollAdjustment);

void applyMulticopterNavigationController(navigationFSMStateFlags_t navStateFlags, timeUs_t currentTimeUs);

bool isMulticopterLandingDetected(void);

void calculateMulticopterStoppingPositionXY(fpVector3_t *stopping_position);
void calculateMulticopterStoppingPositionZ(fpVector3_t *stopping_position);

/* Fixed-wing specific functions */
void setupFixedWingAltitudeController(void);

void resetFixedWingAltitudeController(void);
void resetFixedWingPositionController(void);
void resetFixedWingHeadingController(void);

bool adjustFixedWingAltitudeFromRCInput(void);
bool adjustFixedWingHeadingFromRCInput(void);
bool adjustFixedWingPositionFromRCInput(void);

void applyFixedWingPositionController(timeUs_t currentTimeUs);
float processHeadingYawController(timeDelta_t deltaMicros, int32_t navHeadingError, bool errorIsDecreasing);
void applyFixedWingNavigationController(navigationFSMStateFlags_t navStateFlags, timeUs_t currentTimeUs);

bool isFixedWingLandingDetected(void);

void calculateFixedWingInitialHoldPosition(fpVector3_t * pos);

/* Fixed-wing launch controller */
void resetFixedWingLaunchController(timeUs_t currentTimeUs);
void enableFixedWingLaunchController(timeUs_t currentTimeUs);
void abortFixedWingLaunch(void);
void applyFixedWingLaunchController(timeUs_t currentTimeUs);

/*
 * Rover specific functions
 */
void applyRoverBoatNavigationController(navigationFSMStateFlags_t navStateFlags, timeUs_t currentTimeUs);<|MERGE_RESOLUTION|>--- conflicted
+++ resolved
@@ -33,16 +33,11 @@
 #define NAV_DTERM_CUT_HZ                    10.0f
 #define NAV_VEL_Z_DERIVATIVE_CUT_HZ         5.0f
 #define NAV_VEL_Z_ERROR_CUT_HZ              5.0f
-<<<<<<< HEAD
 #define NAV_ACCELERATION_XY_MAX             980.0f  // cm/s/s; approx 45 deg lean angle
-=======
-#define NAV_ACCELERATION_XY_MAX             980.0f  // cm/s/s       // approx 45 deg lean angle
->>>>>>> 26f9db5a
 
 #define INAV_SURFACE_MAX_DISTANCE           40
 
 #define MC_POS_CONTROL_JERK_LIMIT_CMSSS     1700.0f // jerk limit on horizontal acceleration (cm/s^3)
-<<<<<<< HEAD
 
 #define MC_ALTITUDE_STOPPING_DIST_DOWN_MAX  200.0f // max stopping distance (in cm) vertically while descending
 #define MC_ALTITUDE_STOPPING_DIST_UP_MAX    300.0f // max stopping distance (in cm) vertically while climbing
@@ -52,18 +47,10 @@
 #define MC_LAND_THR_STABILISE_DELAY         1      // seconds
 #define MC_LAND_DESCEND_THROTTLE            40     // uS
 #define MC_LAND_SAFE_SURFACE                5.0f   // cm
-=======
-
-#define MC_LAND_CHECK_VEL_XY_MOVING         100.0f  // cm/s
-#define MC_LAND_CHECK_VEL_Z_MOVING          25.0f   // cm/s
-#define MC_LAND_THR_STABILISE_DELAY         1       // seconds
-#define MC_LAND_DESCEND_THROTTLE            40      // uS
-#define MC_LAND_SAFE_SURFACE                5.0f    // cm
 
 #define NAV_RTH_TRACKBACK_POINTS            50      // max number RTH trackback points
 
 #define LAUNCH_ABORT_STICK_DEADBAND         250     // pitch/roll stick deflection for launch abort (us)
->>>>>>> 26f9db5a
 
 #define MAX_POSITION_UPDATE_INTERVAL_US     HZ2US(MIN_POSITION_UPDATE_RATE_HZ) // convenience macro
 _Static_assert(MAX_POSITION_UPDATE_INTERVAL_US <= TIMEDELTA_MAX, "deltaMicros can overflow!");
