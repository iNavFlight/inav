--- conflicted
+++ resolved
@@ -359,15 +359,11 @@
     int8_t                      waypointCount;
     int8_t                      geoWaypointCount;  // total geospatial WPs in mission
 
-<<<<<<< HEAD
     /* WP Mission planner */
-    int8_t                      wpMissionPlannerStatus;        // WP save status for setting in flight WP mission planner  // CR32
+    int8_t                      wpMissionPlannerStatus; // WP save status for setting in flight WP mission planner
     int8_t                      wpPlannerActiveWPIndex;
 
-    navWaypointPosition_t       activeWaypoint;     // Local position and initial bearing, filled on waypoint activation
-=======
     navWaypointPosition_t       activeWaypoint;    // Local position and initial bearing, filled on waypoint activation
->>>>>>> 5d0e2e0c
     int8_t                      activeWaypointIndex;
     float                       wpInitialAltitude; // Altitude at start of WP
     float                       wpInitialDistance; // Distance when starting flight to WP
