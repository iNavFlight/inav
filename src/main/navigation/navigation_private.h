--- conflicted
+++ resolved
@@ -357,10 +357,6 @@
 float navPidApply3(pidController_t *pid, const float setpoint, const float measurement, const float dt, const float outMin, const float outMax, const pidControllerFlags_e pidFlags, const float gainScaler);
 void navPidReset(pidController_t *pid);
 void navPidInit(pidController_t *pid, float _kP, float _kI, float _kD, float _kFF, float _dTermLpfHz);
-<<<<<<< HEAD
-void navPInit(pController_t *p, float _kP);
-=======
->>>>>>> 0a27fc90
 
 bool isThrustFacingDownwards(void);
 uint32_t calculateDistanceToDestination(const fpVector3_t * destinationPos);
