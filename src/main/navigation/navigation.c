/*
 * This file is part of Cleanflight.
 *
 * Cleanflight is free software: you can redistribute it and/or modify
 * it under the terms of the GNU General Public License as published by
 * the Free Software Foundation, either version 3 of the License, or
 * (at your option) any later version.
 *
 * Cleanflight is distributed in the hope that it will be useful,
 * but WITHOUT ANY WARRANTY; without even the implied warranty of
 * MERCHANTABILITY or FITNESS FOR A PARTICULAR PURPOSE.  See the
 * GNU General Public License for more details.
 *
 * You should have received a copy of the GNU General Public License
 * along with Cleanflight.  If not, see <http://www.gnu.org/licenses/>.
 */

#include <stdbool.h>
#include <stdint.h>
#include <math.h>


#include "platform.h"

#include "build/debug.h"

#include "common/axis.h"
#include "common/filter.h"
#include "common/maths.h"
#include "common/utils.h"

#include "config/parameter_group.h"
#include "config/parameter_group_ids.h"

#include "drivers/time.h"

#include "fc/fc_core.h"
#include "fc/config.h"
#include "fc/rc_controls.h"
#include "fc/rc_modes.h"
#include "fc/runtime_config.h"

#include "flight/imu.h"
#include "flight/mixer.h"
#include "flight/pid.h"

#include "io/beeper.h"
#include "io/gps.h"

#include "navigation/navigation.h"
#include "navigation/navigation_private.h"

#include "sensors/sensors.h"
#include "sensors/acceleration.h"
#include "sensors/boardalignment.h"


// Multirotors:
#define MR_RTH_CLIMB_OVERSHOOT_CM   100  // target this amount of cm *above* the target altitude to ensure it is actually reached (Vz > 0 at target alt)
#define MR_RTH_CLIMB_MARGIN_MIN_CM  100  // start cruising home this amount of cm *before* reaching the cruise altitude (while continuing the ascend)
#define MR_RTH_CLIMB_MARGIN_PERCENT 15   // on high RTH altitudes use even bigger margin - percent of the altitude set
// Planes:
#define FW_RTH_CLIMB_OVERSHOOT_CM   100
#define FW_RTH_CLIMB_MARGIN_MIN_CM  100
#define FW_RTH_CLIMB_MARGIN_PERCENT 15

/*-----------------------------------------------------------
 * Compatibility for home position
 *-----------------------------------------------------------*/
gpsLocation_t GPS_home;
uint16_t      GPS_distanceToHome;        // distance to home point in meters
int16_t       GPS_directionToHome;       // direction to home point in degrees

#if defined(USE_NAV)
#if defined(NAV_NON_VOLATILE_WAYPOINT_STORAGE)
PG_DECLARE_ARRAY(navWaypoint_t, NAV_MAX_WAYPOINTS, nonVolatileWaypointList);
PG_REGISTER_ARRAY(navWaypoint_t, NAV_MAX_WAYPOINTS, nonVolatileWaypointList, PG_WAYPOINT_MISSION_STORAGE, 0);
#endif

PG_REGISTER_WITH_RESET_TEMPLATE(navConfig_t, navConfig, PG_NAV_CONFIG, 3);

PG_RESET_TEMPLATE(navConfig_t, navConfig,
    .general = {

        .flags = {
            .use_thr_mid_for_althold = 0,
            .extra_arming_safety = 1,
            .user_control_mode = NAV_GPS_ATTI,
            .rth_alt_control_mode = NAV_RTH_AT_LEAST_ALT,
            .rth_climb_first = 1,                   // Climb first, turn after reaching safe altitude
            .rth_climb_ignore_emerg = 0,            // Ignore GPS loss on initial climb
            .rth_tail_first = 0,
            .disarm_on_landing = 0,
            .rth_allow_landing = NAV_RTH_ALLOW_LANDING_ALWAYS,
            .auto_overrides_motor_stop = 1,
        },

        // General navigation parameters
        .pos_failure_timeout = 5,     // 5 sec
        .waypoint_radius = 100,       // 2m diameter
        .waypoint_safe_distance = 10000,    // 100m - first waypoint should be closer than this
        .max_auto_speed = 300,             // 3 m/s = 10.8 km/h
        .max_auto_climb_rate = 500,        // 5 m/s
        .max_manual_speed = 500,
        .max_manual_climb_rate = 200,
        .land_descent_rate = 200,     // 2 m/s
        .land_slowdown_minalt = 500,  // 5 meters of altitude
        .land_slowdown_maxalt = 2000, // 20 meters of altitude
        .emerg_descent_rate = 500,    // 5 m/s
        .min_rth_distance = 500,      // If closer than 5m - land immediately
        .rth_altitude = 1000,         // 10m
        .rth_home_altitude = 0,
        .rth_abort_threshold = 50000, // 500m - should be safe for all aircraft
        .max_terrain_follow_altitude = 100,     // max 1m altitude in terrain following mode
    },

    // MC-specific
    .mc = {
        .max_bank_angle = 30,                   // 30 deg
        .hover_throttle = 1500,
        .auto_disarm_delay = 2000,
        .braking_speed_threshold = 100,         // Braking can become active above 1m/s
        .braking_disengage_speed = 75,          // Stop when speed goes below 0.75m/s
        .braking_timeout = 2000,                // Timeout barking after 2s
        .braking_boost_factor = 100,            // A 100% boost by default
        .braking_boost_timeout = 750,           // Timout boost after 750ms
        .braking_boost_speed_threshold = 150,   // Boost can happen only above 1.5m/s
        .braking_boost_disengage_speed = 100,   // Disable boost at 1m/s
        .braking_bank_angle = 40,               // Max braking angle     
    },

    // Fixed wing
    .fw = {
        .max_bank_angle = 20,      // 30 deg
        .max_climb_angle = 20,
        .max_dive_angle = 15,
        .cruise_throttle = 1400,
        .cruise_speed = 0,         // cm/s
        .max_throttle = 1700,
        .min_throttle = 1200,
        .pitch_to_throttle = 10,   // pwm units per degree of pitch (10pwm units ~ 1% throttle)
        .loiter_radius = 5000,     // 50m

        //Fixed wing landing
        .land_dive_angle = 2,   // 2 degrees dive by default

        // Fixed wing launch
        .launch_velocity_thresh = 300,         // 3 m/s
        .launch_accel_thresh = 1.9f * 981,     // cm/s/s (1.9*G)
        .launch_time_thresh = 40,              // 40ms
        .launch_throttle = 1700,
        .launch_idle_throttle = 1000,          // Motor idle or MOTOR_STOP
        .launch_motor_timer = 500,             // ms
        .launch_motor_spinup_time = 100,       // ms, time to gredually increase throttle from idle to launch
        .launch_min_time = 0,                  // ms, min time in launch mode
        .launch_timeout = 5000,                // ms, timeout for launch procedure
        .launch_max_altitude = 0,              // cm, altitude where to consider launch ended
        .launch_climb_angle = 18,              // 18 degrees
        .launch_max_angle = 45,                // 45 deg
        .cruise_yaw_rate  = 20,                // 20dps
        .allow_manual_thr_increase = false
    }
);

navigationPosControl_t  posControl;
navSystemStatus_t       NAV_Status;

#if defined(NAV_BLACKBOX)
int16_t navCurrentState;
int16_t navActualVelocity[3];
int16_t navDesiredVelocity[3];
int16_t navActualHeading;
int16_t navDesiredHeading;
int32_t navTargetPosition[3];
int32_t navLatestActualPosition[3];
int16_t navActualSurface;
uint16_t navFlags;
uint16_t navEPH;
uint16_t navEPV;
int16_t navAccNEU[3];
#endif

static void updateDesiredRTHAltitude(void);
static void resetAltitudeController(bool useTerrainFollowing);
static void resetPositionController(void);
static void setupAltitudeController(void);
static void resetHeadingController(void);
void resetGCSFlags(void);

static void calculateAndSetActiveWaypoint(const navWaypoint_t * waypoint);
static void calculateAndSetActiveWaypointToLocalPosition(const fpVector3_t * pos);
void calculateInitialHoldPosition(fpVector3_t * pos);
void calculateFarAwayTarget(fpVector3_t * farAwayPos, int32_t yaw, int32_t distance);
void calculateNewCruiseTarget(fpVector3_t * origin, int32_t yaw, int32_t distance);

void initializeRTHSanityChecker(const fpVector3_t * pos);
bool validateRTHSanityChecker(void);

/*************************************************************************************************/
static navigationFSMEvent_t navOnEnteringState_NAV_STATE_IDLE(navigationFSMState_t previousState);
static navigationFSMEvent_t navOnEnteringState_NAV_STATE_ALTHOLD_INITIALIZE(navigationFSMState_t previousState);
static navigationFSMEvent_t navOnEnteringState_NAV_STATE_ALTHOLD_IN_PROGRESS(navigationFSMState_t previousState);
static navigationFSMEvent_t navOnEnteringState_NAV_STATE_POSHOLD_3D_INITIALIZE(navigationFSMState_t previousState);
static navigationFSMEvent_t navOnEnteringState_NAV_STATE_POSHOLD_3D_IN_PROGRESS(navigationFSMState_t previousState);
static navigationFSMEvent_t navOnEnteringState_NAV_STATE_CRUISE_2D_INITIALIZE(navigationFSMState_t previousState);
static navigationFSMEvent_t navOnEnteringState_NAV_STATE_CRUISE_2D_IN_PROGRESS(navigationFSMState_t previousState);
static navigationFSMEvent_t navOnEnteringState_NAV_STATE_CRUISE_2D_ADJUSTING(navigationFSMState_t previousState);
static navigationFSMEvent_t navOnEnteringState_NAV_STATE_CRUISE_3D_INITIALIZE(navigationFSMState_t previousState);
static navigationFSMEvent_t navOnEnteringState_NAV_STATE_CRUISE_3D_IN_PROGRESS(navigationFSMState_t previousState);
static navigationFSMEvent_t navOnEnteringState_NAV_STATE_CRUISE_3D_ADJUSTING(navigationFSMState_t previousState);
static navigationFSMEvent_t navOnEnteringState_NAV_STATE_RTH_INITIALIZE(navigationFSMState_t previousState);
static navigationFSMEvent_t navOnEnteringState_NAV_STATE_RTH_CLIMB_TO_SAFE_ALT(navigationFSMState_t previousState);
static navigationFSMEvent_t navOnEnteringState_NAV_STATE_RTH_HEAD_HOME(navigationFSMState_t previousState);
static navigationFSMEvent_t navOnEnteringState_NAV_STATE_RTH_HOVER_PRIOR_TO_LANDING(navigationFSMState_t previousState);
static navigationFSMEvent_t navOnEnteringState_NAV_STATE_RTH_HOVER_ABOVE_HOME(navigationFSMState_t previousState);
static navigationFSMEvent_t navOnEnteringState_NAV_STATE_RTH_LANDING(navigationFSMState_t previousState);
static navigationFSMEvent_t navOnEnteringState_NAV_STATE_RTH_FINISHING(navigationFSMState_t previousState);
static navigationFSMEvent_t navOnEnteringState_NAV_STATE_RTH_FINISHED(navigationFSMState_t previousState);
static navigationFSMEvent_t navOnEnteringState_NAV_STATE_WAYPOINT_INITIALIZE(navigationFSMState_t previousState);
static navigationFSMEvent_t navOnEnteringState_NAV_STATE_WAYPOINT_PRE_ACTION(navigationFSMState_t previousState);
static navigationFSMEvent_t navOnEnteringState_NAV_STATE_WAYPOINT_IN_PROGRESS(navigationFSMState_t previousState);
static navigationFSMEvent_t navOnEnteringState_NAV_STATE_WAYPOINT_REACHED(navigationFSMState_t previousState);
static navigationFSMEvent_t navOnEnteringState_NAV_STATE_WAYPOINT_NEXT(navigationFSMState_t previousState);
static navigationFSMEvent_t navOnEnteringState_NAV_STATE_WAYPOINT_FINISHED(navigationFSMState_t previousState);
static navigationFSMEvent_t navOnEnteringState_NAV_STATE_WAYPOINT_RTH_LAND(navigationFSMState_t previousState);
static navigationFSMEvent_t navOnEnteringState_NAV_STATE_EMERGENCY_LANDING_INITIALIZE(navigationFSMState_t previousState);
static navigationFSMEvent_t navOnEnteringState_NAV_STATE_EMERGENCY_LANDING_IN_PROGRESS(navigationFSMState_t previousState);
static navigationFSMEvent_t navOnEnteringState_NAV_STATE_EMERGENCY_LANDING_FINISHED(navigationFSMState_t previousState);
static navigationFSMEvent_t navOnEnteringState_NAV_STATE_LAUNCH_INITIALIZE(navigationFSMState_t previousState);
static navigationFSMEvent_t navOnEnteringState_NAV_STATE_LAUNCH_WAIT(navigationFSMState_t previousState);
static navigationFSMEvent_t navOnEnteringState_NAV_STATE_LAUNCH_IN_PROGRESS(navigationFSMState_t previousState);

static const navigationFSMStateDescriptor_t navFSM[NAV_STATE_COUNT] = {
    /** Idle state ******************************************************/
    [NAV_STATE_IDLE] = {
        .persistentId = NAV_PERSISTENT_ID_IDLE,
        .onEntry = navOnEnteringState_NAV_STATE_IDLE,
        .timeoutMs = 0,
        .stateFlags = 0,
        .mapToFlightModes = 0,
        .mwState = MW_NAV_STATE_NONE,
        .mwError = MW_NAV_ERROR_NONE,
        .onEvent = {
            [NAV_FSM_EVENT_SWITCH_TO_ALTHOLD]           = NAV_STATE_ALTHOLD_INITIALIZE,
            [NAV_FSM_EVENT_SWITCH_TO_POSHOLD_3D]        = NAV_STATE_POSHOLD_3D_INITIALIZE,
            [NAV_FSM_EVENT_SWITCH_TO_RTH]               = NAV_STATE_RTH_INITIALIZE,
            [NAV_FSM_EVENT_SWITCH_TO_WAYPOINT]          = NAV_STATE_WAYPOINT_INITIALIZE,
            [NAV_FSM_EVENT_SWITCH_TO_EMERGENCY_LANDING] = NAV_STATE_EMERGENCY_LANDING_INITIALIZE,
            [NAV_FSM_EVENT_SWITCH_TO_LAUNCH]            = NAV_STATE_LAUNCH_INITIALIZE,
            [NAV_FSM_EVENT_SWITCH_TO_CRUISE_2D]         = NAV_STATE_CRUISE_2D_INITIALIZE,
            [NAV_FSM_EVENT_SWITCH_TO_CRUISE_3D]         = NAV_STATE_CRUISE_3D_INITIALIZE,
        }
    },

    /** ALTHOLD mode ***************************************************/
    [NAV_STATE_ALTHOLD_INITIALIZE] = {
        .persistentId = NAV_PERSISTENT_ID_ALTHOLD_INITIALIZE,
        .onEntry = navOnEnteringState_NAV_STATE_ALTHOLD_INITIALIZE,
        .timeoutMs = 0,
        .stateFlags = NAV_CTL_ALT | NAV_REQUIRE_ANGLE_FW | NAV_REQUIRE_THRTILT,
        .mapToFlightModes = NAV_ALTHOLD_MODE,
        .mwState = MW_NAV_STATE_NONE,
        .mwError = MW_NAV_ERROR_NONE,
        .onEvent = {
            [NAV_FSM_EVENT_SUCCESS]                     = NAV_STATE_ALTHOLD_IN_PROGRESS,
            [NAV_FSM_EVENT_ERROR]                       = NAV_STATE_IDLE,
            [NAV_FSM_EVENT_SWITCH_TO_IDLE]              = NAV_STATE_IDLE,
        }
    },

    [NAV_STATE_ALTHOLD_IN_PROGRESS] = {
        .persistentId = NAV_PERSISTENT_ID_ALTHOLD_IN_PROGRESS,
        .onEntry = navOnEnteringState_NAV_STATE_ALTHOLD_IN_PROGRESS,
        .timeoutMs = 10,
        .stateFlags = NAV_CTL_ALT | NAV_REQUIRE_ANGLE_FW | NAV_REQUIRE_THRTILT | NAV_RC_ALT,
        .mapToFlightModes = NAV_ALTHOLD_MODE,
        .mwState = MW_NAV_STATE_NONE,
        .mwError = MW_NAV_ERROR_NONE,
        .onEvent = {
            [NAV_FSM_EVENT_TIMEOUT]                     = NAV_STATE_ALTHOLD_IN_PROGRESS,    // re-process the state
            [NAV_FSM_EVENT_SWITCH_TO_IDLE]              = NAV_STATE_IDLE,
            [NAV_FSM_EVENT_SWITCH_TO_POSHOLD_3D]        = NAV_STATE_POSHOLD_3D_INITIALIZE,
            [NAV_FSM_EVENT_SWITCH_TO_RTH]               = NAV_STATE_RTH_INITIALIZE,
            [NAV_FSM_EVENT_SWITCH_TO_WAYPOINT]          = NAV_STATE_WAYPOINT_INITIALIZE,
            [NAV_FSM_EVENT_SWITCH_TO_EMERGENCY_LANDING] = NAV_STATE_EMERGENCY_LANDING_INITIALIZE,
            [NAV_FSM_EVENT_SWITCH_TO_CRUISE_2D]         = NAV_STATE_CRUISE_2D_INITIALIZE,
            [NAV_FSM_EVENT_SWITCH_TO_CRUISE_3D]         = NAV_STATE_CRUISE_3D_INITIALIZE,
        }
    },

    /** POSHOLD_3D mode ************************************************/
    [NAV_STATE_POSHOLD_3D_INITIALIZE] = {
        .persistentId = NAV_PERSISTENT_ID_POSHOLD_3D_INITIALIZE,
        .onEntry = navOnEnteringState_NAV_STATE_POSHOLD_3D_INITIALIZE,
        .timeoutMs = 0,
        .stateFlags = NAV_CTL_ALT | NAV_CTL_POS | NAV_REQUIRE_ANGLE | NAV_REQUIRE_THRTILT,
        .mapToFlightModes = NAV_ALTHOLD_MODE | NAV_POSHOLD_MODE,
        .mwState = MW_NAV_STATE_HOLD_INFINIT,
        .mwError = MW_NAV_ERROR_NONE,
        .onEvent = {
            [NAV_FSM_EVENT_SUCCESS]                     = NAV_STATE_POSHOLD_3D_IN_PROGRESS,
            [NAV_FSM_EVENT_ERROR]                       = NAV_STATE_IDLE,
            [NAV_FSM_EVENT_SWITCH_TO_IDLE]              = NAV_STATE_IDLE,
        }
    },

    [NAV_STATE_POSHOLD_3D_IN_PROGRESS] = {
        .persistentId = NAV_PERSISTENT_ID_POSHOLD_3D_IN_PROGRESS,
        .onEntry = navOnEnteringState_NAV_STATE_POSHOLD_3D_IN_PROGRESS,
        .timeoutMs = 10,
        .stateFlags = NAV_CTL_ALT | NAV_CTL_POS | NAV_CTL_YAW | NAV_REQUIRE_ANGLE | NAV_REQUIRE_THRTILT | NAV_RC_ALT | NAV_RC_POS | NAV_RC_YAW,
        .mapToFlightModes = NAV_ALTHOLD_MODE | NAV_POSHOLD_MODE,
        .mwState = MW_NAV_STATE_HOLD_INFINIT,
        .mwError = MW_NAV_ERROR_NONE,
        .onEvent = {
            [NAV_FSM_EVENT_TIMEOUT]                     = NAV_STATE_POSHOLD_3D_IN_PROGRESS,    // re-process the state
            [NAV_FSM_EVENT_SWITCH_TO_IDLE]              = NAV_STATE_IDLE,
            [NAV_FSM_EVENT_SWITCH_TO_ALTHOLD]           = NAV_STATE_ALTHOLD_INITIALIZE,
            [NAV_FSM_EVENT_SWITCH_TO_RTH]               = NAV_STATE_RTH_INITIALIZE,
            [NAV_FSM_EVENT_SWITCH_TO_WAYPOINT]          = NAV_STATE_WAYPOINT_INITIALIZE,
            [NAV_FSM_EVENT_SWITCH_TO_EMERGENCY_LANDING] = NAV_STATE_EMERGENCY_LANDING_INITIALIZE,
            [NAV_FSM_EVENT_SWITCH_TO_CRUISE_2D]         = NAV_STATE_CRUISE_2D_INITIALIZE,
            [NAV_FSM_EVENT_SWITCH_TO_CRUISE_3D]         = NAV_STATE_CRUISE_3D_INITIALIZE,
        }
    },
    /** CRUISE_2D mode ************************************************/
    [NAV_STATE_CRUISE_2D_INITIALIZE] = {
        .persistentId = NAV_PERSISTENT_ID_CRUISE_2D_INITIALIZE,
        .onEntry = navOnEnteringState_NAV_STATE_CRUISE_2D_INITIALIZE,
        .timeoutMs = 0,
        .stateFlags = NAV_REQUIRE_ANGLE,
        .mapToFlightModes = NAV_CRUISE_MODE,
        .mwState = MW_NAV_STATE_NONE,
        .mwError = MW_NAV_ERROR_NONE,
        .onEvent = {
            [NAV_FSM_EVENT_SUCCESS]                     = NAV_STATE_CRUISE_2D_IN_PROGRESS,
            [NAV_FSM_EVENT_ERROR]                       = NAV_STATE_IDLE,
            [NAV_FSM_EVENT_SWITCH_TO_IDLE]              = NAV_STATE_IDLE,
        }
    },

    [NAV_STATE_CRUISE_2D_IN_PROGRESS] = {
        .persistentId = NAV_PERSISTENT_ID_CRUISE_2D_IN_PROGRESS,
        .onEntry = navOnEnteringState_NAV_STATE_CRUISE_2D_IN_PROGRESS,
        .timeoutMs = 10,
        .stateFlags = NAV_CTL_POS | NAV_CTL_YAW | NAV_REQUIRE_ANGLE | NAV_RC_POS | NAV_RC_YAW,
        .mapToFlightModes = NAV_CRUISE_MODE,
        .mwState = MW_NAV_STATE_NONE,
        .mwError = MW_NAV_ERROR_NONE,
        .onEvent = {
            [NAV_FSM_EVENT_TIMEOUT]                     = NAV_STATE_CRUISE_2D_IN_PROGRESS,    // re-process the state
            [NAV_FSM_EVENT_SWITCH_TO_IDLE]              = NAV_STATE_IDLE,
            [NAV_FSM_EVENT_SWITCH_TO_ALTHOLD]           = NAV_STATE_ALTHOLD_INITIALIZE,
            [NAV_FSM_EVENT_SWITCH_TO_POSHOLD_3D]        = NAV_STATE_POSHOLD_3D_INITIALIZE,
            [NAV_FSM_EVENT_SWITCH_TO_CRUISE_3D]         = NAV_STATE_CRUISE_3D_INITIALIZE,
            [NAV_FSM_EVENT_SWITCH_TO_CRUISE_ADJ]        = NAV_STATE_CRUISE_2D_ADJUSTING,
            [NAV_FSM_EVENT_SWITCH_TO_RTH]               = NAV_STATE_RTH_INITIALIZE,
            [NAV_FSM_EVENT_SWITCH_TO_WAYPOINT]          = NAV_STATE_WAYPOINT_INITIALIZE,
            [NAV_FSM_EVENT_SWITCH_TO_EMERGENCY_LANDING] = NAV_STATE_EMERGENCY_LANDING_INITIALIZE,
        }
    },

        [NAV_STATE_CRUISE_2D_ADJUSTING] = {
        .persistentId = NAV_PERSISTENT_ID_CRUISE_2D_ADJUSTING,
        .onEntry = navOnEnteringState_NAV_STATE_CRUISE_2D_ADJUSTING,
        .timeoutMs = 10,
        .stateFlags =  NAV_REQUIRE_ANGLE | NAV_RC_POS,
        .mapToFlightModes = NAV_CRUISE_MODE,
        .mwState = MW_NAV_STATE_NONE,
        .mwError = MW_NAV_ERROR_NONE,
        .onEvent = {
            [NAV_FSM_EVENT_SUCCESS]                     = NAV_STATE_CRUISE_2D_IN_PROGRESS,
            [NAV_FSM_EVENT_TIMEOUT]                     = NAV_STATE_CRUISE_2D_ADJUSTING,
            [NAV_FSM_EVENT_ERROR]                       = NAV_STATE_IDLE,
            [NAV_FSM_EVENT_SWITCH_TO_IDLE]              = NAV_STATE_IDLE,
            [NAV_FSM_EVENT_SWITCH_TO_ALTHOLD]           = NAV_STATE_ALTHOLD_INITIALIZE,
            [NAV_FSM_EVENT_SWITCH_TO_POSHOLD_3D]        = NAV_STATE_POSHOLD_3D_INITIALIZE,
            [NAV_FSM_EVENT_SWITCH_TO_CRUISE_3D]         = NAV_STATE_CRUISE_3D_INITIALIZE,
            [NAV_FSM_EVENT_SWITCH_TO_RTH]               = NAV_STATE_RTH_INITIALIZE,
            [NAV_FSM_EVENT_SWITCH_TO_WAYPOINT]          = NAV_STATE_WAYPOINT_INITIALIZE,
            [NAV_FSM_EVENT_SWITCH_TO_EMERGENCY_LANDING] = NAV_STATE_EMERGENCY_LANDING_INITIALIZE,
        }
    },

    /** CRUISE_3D mode ************************************************/
    [NAV_STATE_CRUISE_3D_INITIALIZE] = {
        .persistentId = NAV_PERSISTENT_ID_CRUISE_3D_INITIALIZE,
        .onEntry = navOnEnteringState_NAV_STATE_CRUISE_3D_INITIALIZE,
        .timeoutMs = 0,
        .stateFlags = NAV_REQUIRE_ANGLE,
        .mapToFlightModes = NAV_ALTHOLD_MODE | NAV_CRUISE_MODE,
        .mwState = MW_NAV_STATE_NONE,
        .mwError = MW_NAV_ERROR_NONE,
        .onEvent = {
            [NAV_FSM_EVENT_SUCCESS]                     = NAV_STATE_CRUISE_3D_IN_PROGRESS,
            [NAV_FSM_EVENT_ERROR]                       = NAV_STATE_IDLE,
            [NAV_FSM_EVENT_SWITCH_TO_IDLE]              = NAV_STATE_IDLE,
        }
    },

    [NAV_STATE_CRUISE_3D_IN_PROGRESS] = {
        .persistentId = NAV_PERSISTENT_ID_CRUISE_3D_IN_PROGRESS,
        .onEntry = navOnEnteringState_NAV_STATE_CRUISE_3D_IN_PROGRESS,
        .timeoutMs = 10,
        .stateFlags = NAV_CTL_POS | NAV_CTL_YAW | NAV_CTL_ALT | NAV_REQUIRE_ANGLE | NAV_RC_POS | NAV_RC_YAW | NAV_RC_ALT,
        .mapToFlightModes = NAV_ALTHOLD_MODE | NAV_CRUISE_MODE,
        .mwState = MW_NAV_STATE_NONE,
        .mwError = MW_NAV_ERROR_NONE,
        .onEvent = {
            [NAV_FSM_EVENT_TIMEOUT]                     = NAV_STATE_CRUISE_3D_IN_PROGRESS,    // re-process the state
            [NAV_FSM_EVENT_SWITCH_TO_IDLE]              = NAV_STATE_IDLE,
            [NAV_FSM_EVENT_SWITCH_TO_ALTHOLD]           = NAV_STATE_ALTHOLD_INITIALIZE,
            [NAV_FSM_EVENT_SWITCH_TO_POSHOLD_3D]        = NAV_STATE_POSHOLD_3D_INITIALIZE,
            [NAV_FSM_EVENT_SWITCH_TO_CRUISE_2D]         = NAV_STATE_CRUISE_2D_INITIALIZE,
            [NAV_FSM_EVENT_SWITCH_TO_CRUISE_ADJ]        = NAV_STATE_CRUISE_3D_ADJUSTING,
            [NAV_FSM_EVENT_SWITCH_TO_RTH]               = NAV_STATE_RTH_INITIALIZE,
            [NAV_FSM_EVENT_SWITCH_TO_WAYPOINT]          = NAV_STATE_WAYPOINT_INITIALIZE,
            [NAV_FSM_EVENT_SWITCH_TO_EMERGENCY_LANDING] = NAV_STATE_EMERGENCY_LANDING_INITIALIZE,
        }
    },

    [NAV_STATE_CRUISE_3D_ADJUSTING] = {
        .persistentId = NAV_PERSISTENT_ID_CRUISE_3D_ADJUSTING,
        .onEntry = navOnEnteringState_NAV_STATE_CRUISE_3D_ADJUSTING,
        .timeoutMs = 10,
        .stateFlags =  NAV_CTL_ALT | NAV_REQUIRE_ANGLE | NAV_RC_POS | NAV_RC_ALT,
        .mapToFlightModes = NAV_ALTHOLD_MODE | NAV_CRUISE_MODE,
        .mwState = MW_NAV_STATE_NONE,
        .mwError = MW_NAV_ERROR_NONE,
        .onEvent = {
            [NAV_FSM_EVENT_SUCCESS]                     = NAV_STATE_CRUISE_3D_IN_PROGRESS,
            [NAV_FSM_EVENT_TIMEOUT]                     = NAV_STATE_CRUISE_3D_ADJUSTING,
            [NAV_FSM_EVENT_ERROR]                       = NAV_STATE_IDLE,
            [NAV_FSM_EVENT_SWITCH_TO_IDLE]              = NAV_STATE_IDLE,
            [NAV_FSM_EVENT_SWITCH_TO_ALTHOLD]           = NAV_STATE_ALTHOLD_INITIALIZE,
            [NAV_FSM_EVENT_SWITCH_TO_POSHOLD_3D]        = NAV_STATE_POSHOLD_3D_INITIALIZE,
            [NAV_FSM_EVENT_SWITCH_TO_CRUISE_2D]         = NAV_STATE_CRUISE_2D_INITIALIZE,
            [NAV_FSM_EVENT_SWITCH_TO_RTH]               = NAV_STATE_RTH_INITIALIZE,
            [NAV_FSM_EVENT_SWITCH_TO_WAYPOINT]          = NAV_STATE_WAYPOINT_INITIALIZE,
            [NAV_FSM_EVENT_SWITCH_TO_EMERGENCY_LANDING] = NAV_STATE_EMERGENCY_LANDING_INITIALIZE,
        }
    },

    /** RTH_3D mode ************************************************/
    [NAV_STATE_RTH_INITIALIZE] = {
        .persistentId = NAV_PERSISTENT_ID_RTH_INITIALIZE,
        .onEntry = navOnEnteringState_NAV_STATE_RTH_INITIALIZE,
        .timeoutMs = 10,
        .stateFlags = NAV_CTL_ALT | NAV_CTL_POS | NAV_CTL_YAW | NAV_REQUIRE_ANGLE | NAV_REQUIRE_MAGHOLD | NAV_REQUIRE_THRTILT | NAV_AUTO_RTH,
        .mapToFlightModes = NAV_RTH_MODE | NAV_ALTHOLD_MODE,
        .mwState = MW_NAV_STATE_RTH_START,
        .mwError = MW_NAV_ERROR_NONE,
        .onEvent = {
            [NAV_FSM_EVENT_TIMEOUT]                     = NAV_STATE_RTH_INITIALIZE,      // re-process the state
            [NAV_FSM_EVENT_SUCCESS]                     = NAV_STATE_RTH_CLIMB_TO_SAFE_ALT,
            [NAV_FSM_EVENT_SWITCH_TO_EMERGENCY_LANDING] = NAV_STATE_EMERGENCY_LANDING_INITIALIZE,
            [NAV_FSM_EVENT_SWITCH_TO_RTH_LANDING]       = NAV_STATE_RTH_HOVER_PRIOR_TO_LANDING,
            [NAV_FSM_EVENT_SWITCH_TO_IDLE]              = NAV_STATE_IDLE,
        }
    },

    [NAV_STATE_RTH_CLIMB_TO_SAFE_ALT] = {
        .persistentId = NAV_PERSISTENT_ID_RTH_CLIMB_TO_SAFE_ALT,
        .onEntry = navOnEnteringState_NAV_STATE_RTH_CLIMB_TO_SAFE_ALT,
        .timeoutMs = 10,
        .stateFlags = NAV_CTL_ALT | NAV_CTL_POS | NAV_CTL_YAW | NAV_REQUIRE_ANGLE | NAV_REQUIRE_MAGHOLD | NAV_REQUIRE_THRTILT | NAV_AUTO_RTH | NAV_RC_POS | NAV_RC_YAW,     // allow pos adjustment while climbind to safe alt
        .mapToFlightModes = NAV_RTH_MODE | NAV_ALTHOLD_MODE,
        .mwState = MW_NAV_STATE_RTH_ENROUTE,
        .mwError = MW_NAV_ERROR_WAIT_FOR_RTH_ALT,
        .onEvent = {
            [NAV_FSM_EVENT_TIMEOUT]                     = NAV_STATE_RTH_CLIMB_TO_SAFE_ALT,   // re-process the state
            [NAV_FSM_EVENT_SUCCESS]                     = NAV_STATE_RTH_HEAD_HOME,
            [NAV_FSM_EVENT_SWITCH_TO_IDLE]              = NAV_STATE_IDLE,
            [NAV_FSM_EVENT_SWITCH_TO_ALTHOLD]           = NAV_STATE_ALTHOLD_INITIALIZE,
            [NAV_FSM_EVENT_SWITCH_TO_POSHOLD_3D]        = NAV_STATE_POSHOLD_3D_INITIALIZE,
            [NAV_FSM_EVENT_SWITCH_TO_CRUISE_2D]         = NAV_STATE_CRUISE_2D_INITIALIZE,
            [NAV_FSM_EVENT_SWITCH_TO_CRUISE_3D]         = NAV_STATE_CRUISE_3D_INITIALIZE,
        }
    },

    [NAV_STATE_RTH_HEAD_HOME] = {
        .persistentId = NAV_PERSISTENT_ID_RTH_HEAD_HOME,
        .onEntry = navOnEnteringState_NAV_STATE_RTH_HEAD_HOME,
        .timeoutMs = 10,
        .stateFlags = NAV_CTL_ALT | NAV_CTL_POS | NAV_CTL_YAW | NAV_REQUIRE_ANGLE | NAV_REQUIRE_MAGHOLD | NAV_REQUIRE_THRTILT | NAV_AUTO_RTH | NAV_RC_POS | NAV_RC_YAW,
        .mapToFlightModes = NAV_RTH_MODE | NAV_ALTHOLD_MODE,
        .mwState = MW_NAV_STATE_RTH_ENROUTE,
        .mwError = MW_NAV_ERROR_NONE,
        .onEvent = {
            [NAV_FSM_EVENT_TIMEOUT]                     = NAV_STATE_RTH_HEAD_HOME,           // re-process the state
            [NAV_FSM_EVENT_SUCCESS]                     = NAV_STATE_RTH_HOVER_PRIOR_TO_LANDING,
            [NAV_FSM_EVENT_SWITCH_TO_IDLE]              = NAV_STATE_IDLE,
            [NAV_FSM_EVENT_SWITCH_TO_ALTHOLD]           = NAV_STATE_ALTHOLD_INITIALIZE,
            [NAV_FSM_EVENT_SWITCH_TO_POSHOLD_3D]        = NAV_STATE_POSHOLD_3D_INITIALIZE,
            [NAV_FSM_EVENT_SWITCH_TO_EMERGENCY_LANDING] = NAV_STATE_EMERGENCY_LANDING_INITIALIZE,
            [NAV_FSM_EVENT_SWITCH_TO_CRUISE_2D]         = NAV_STATE_CRUISE_2D_INITIALIZE,
            [NAV_FSM_EVENT_SWITCH_TO_CRUISE_3D]         = NAV_STATE_CRUISE_3D_INITIALIZE,
        }
    },

    [NAV_STATE_RTH_HOVER_PRIOR_TO_LANDING] = {
        .persistentId = NAV_PERSISTENT_ID_RTH_HOVER_PRIOR_TO_LANDING,
        .onEntry = navOnEnteringState_NAV_STATE_RTH_HOVER_PRIOR_TO_LANDING,
        .timeoutMs = 500,
        .stateFlags = NAV_CTL_ALT | NAV_CTL_POS | NAV_CTL_YAW | NAV_REQUIRE_ANGLE | NAV_REQUIRE_MAGHOLD | NAV_REQUIRE_THRTILT | NAV_AUTO_RTH | NAV_RC_POS | NAV_RC_YAW,
        .mapToFlightModes = NAV_RTH_MODE | NAV_ALTHOLD_MODE,
        .mwState = MW_NAV_STATE_LAND_SETTLE,
        .mwError = MW_NAV_ERROR_NONE,
        .onEvent = {
            [NAV_FSM_EVENT_TIMEOUT]                     = NAV_STATE_RTH_HOVER_PRIOR_TO_LANDING,
            [NAV_FSM_EVENT_SUCCESS]                     = NAV_STATE_RTH_LANDING,
            [NAV_FSM_EVENT_SWITCH_TO_RTH_HOVER_ABOVE_HOME] = NAV_STATE_RTH_HOVER_ABOVE_HOME,
            [NAV_FSM_EVENT_SWITCH_TO_IDLE]              = NAV_STATE_IDLE,
            [NAV_FSM_EVENT_SWITCH_TO_ALTHOLD]           = NAV_STATE_ALTHOLD_INITIALIZE,
            [NAV_FSM_EVENT_SWITCH_TO_POSHOLD_3D]        = NAV_STATE_POSHOLD_3D_INITIALIZE,
            [NAV_FSM_EVENT_SWITCH_TO_EMERGENCY_LANDING] = NAV_STATE_EMERGENCY_LANDING_INITIALIZE,
            [NAV_FSM_EVENT_SWITCH_TO_CRUISE_2D]         = NAV_STATE_CRUISE_2D_INITIALIZE,
            [NAV_FSM_EVENT_SWITCH_TO_CRUISE_3D]         = NAV_STATE_CRUISE_3D_INITIALIZE,
        }
    },

    [NAV_STATE_RTH_HOVER_ABOVE_HOME] = {
        .persistentId = NAV_PERSISTENT_ID_RTH_HOVER_ABOVE_HOME,
        .onEntry = navOnEnteringState_NAV_STATE_RTH_HOVER_ABOVE_HOME,
        .timeoutMs = 10,
        .stateFlags = NAV_CTL_ALT | NAV_CTL_POS | NAV_CTL_YAW | NAV_REQUIRE_ANGLE | NAV_REQUIRE_MAGHOLD | NAV_REQUIRE_THRTILT | NAV_AUTO_RTH | NAV_RC_POS | NAV_RC_YAW | NAV_RC_ALT,
        .mapToFlightModes = NAV_RTH_MODE | NAV_ALTHOLD_MODE,
        .mwState = MW_NAV_STATE_HOVER_ABOVE_HOME,
        .mwError = MW_NAV_ERROR_NONE,
        .onEvent = {
            [NAV_FSM_EVENT_TIMEOUT]                     = NAV_STATE_RTH_HOVER_ABOVE_HOME,
            [NAV_FSM_EVENT_SWITCH_TO_IDLE]              = NAV_STATE_IDLE,
            [NAV_FSM_EVENT_SWITCH_TO_ALTHOLD]           = NAV_STATE_ALTHOLD_INITIALIZE,
            [NAV_FSM_EVENT_SWITCH_TO_POSHOLD_3D]        = NAV_STATE_POSHOLD_3D_INITIALIZE,
            [NAV_FSM_EVENT_SWITCH_TO_EMERGENCY_LANDING] = NAV_STATE_EMERGENCY_LANDING_INITIALIZE,
            [NAV_FSM_EVENT_SWITCH_TO_CRUISE_2D]         = NAV_STATE_CRUISE_2D_INITIALIZE,
            [NAV_FSM_EVENT_SWITCH_TO_CRUISE_3D]         = NAV_STATE_CRUISE_3D_INITIALIZE,
        }
    },

    [NAV_STATE_RTH_LANDING] = {
        .persistentId = NAV_PERSISTENT_ID_RTH_LANDING,
        .onEntry = navOnEnteringState_NAV_STATE_RTH_LANDING,
        .timeoutMs = 10,
        .stateFlags = NAV_CTL_ALT | NAV_CTL_POS | NAV_CTL_YAW | NAV_CTL_LAND | NAV_REQUIRE_ANGLE | NAV_REQUIRE_MAGHOLD | NAV_REQUIRE_THRTILT | NAV_AUTO_RTH | NAV_RC_POS | NAV_RC_YAW,
        .mapToFlightModes = NAV_RTH_MODE | NAV_ALTHOLD_MODE,
        .mwState = MW_NAV_STATE_LAND_IN_PROGRESS,
        .mwError = MW_NAV_ERROR_LANDING,
        .onEvent = {
            [NAV_FSM_EVENT_TIMEOUT]                     = NAV_STATE_RTH_LANDING,         // re-process state
            [NAV_FSM_EVENT_SUCCESS]                     = NAV_STATE_RTH_FINISHING,
            [NAV_FSM_EVENT_SWITCH_TO_IDLE]              = NAV_STATE_IDLE,
            [NAV_FSM_EVENT_SWITCH_TO_ALTHOLD]           = NAV_STATE_ALTHOLD_INITIALIZE,
            [NAV_FSM_EVENT_SWITCH_TO_POSHOLD_3D]        = NAV_STATE_POSHOLD_3D_INITIALIZE,
            [NAV_FSM_EVENT_SWITCH_TO_EMERGENCY_LANDING] = NAV_STATE_EMERGENCY_LANDING_INITIALIZE,
        }
    },

    [NAV_STATE_RTH_FINISHING] = {
        .persistentId = NAV_PERSISTENT_ID_RTH_FINISHING,
        .onEntry = navOnEnteringState_NAV_STATE_RTH_FINISHING,
        .timeoutMs = 0,
        .stateFlags = NAV_CTL_ALT | NAV_CTL_POS | NAV_CTL_YAW | NAV_REQUIRE_ANGLE | NAV_REQUIRE_MAGHOLD | NAV_REQUIRE_THRTILT | NAV_AUTO_RTH,
        .mapToFlightModes = NAV_RTH_MODE | NAV_ALTHOLD_MODE,
        .mwState = MW_NAV_STATE_LAND_IN_PROGRESS,
        .mwError = MW_NAV_ERROR_LANDING,
        .onEvent = {
            [NAV_FSM_EVENT_SUCCESS]                     = NAV_STATE_RTH_FINISHED,
            [NAV_FSM_EVENT_SWITCH_TO_IDLE]              = NAV_STATE_IDLE,
        }
    },

    [NAV_STATE_RTH_FINISHED] = {
        .persistentId = NAV_PERSISTENT_ID_RTH_FINISHED,
        .onEntry = navOnEnteringState_NAV_STATE_RTH_FINISHED,
        .timeoutMs = 10,
        .stateFlags = NAV_CTL_ALT | NAV_CTL_POS | NAV_CTL_YAW | NAV_REQUIRE_ANGLE | NAV_REQUIRE_MAGHOLD | NAV_REQUIRE_THRTILT | NAV_AUTO_RTH,
        .mapToFlightModes = NAV_RTH_MODE | NAV_ALTHOLD_MODE,
        .mwState = MW_NAV_STATE_LANDED,
        .mwError = MW_NAV_ERROR_NONE,
        .onEvent = {
            [NAV_FSM_EVENT_TIMEOUT]                     = NAV_STATE_RTH_FINISHED,         // re-process state
            [NAV_FSM_EVENT_SWITCH_TO_IDLE]              = NAV_STATE_IDLE,
            [NAV_FSM_EVENT_SWITCH_TO_ALTHOLD]           = NAV_STATE_ALTHOLD_INITIALIZE,
            [NAV_FSM_EVENT_SWITCH_TO_POSHOLD_3D]        = NAV_STATE_POSHOLD_3D_INITIALIZE,
            [NAV_FSM_EVENT_SWITCH_TO_EMERGENCY_LANDING] = NAV_STATE_EMERGENCY_LANDING_INITIALIZE,
        }
    },

    /** WAYPOINT mode ************************************************/
    [NAV_STATE_WAYPOINT_INITIALIZE] = {
        .persistentId = NAV_PERSISTENT_ID_WAYPOINT_INITIALIZE,
        .onEntry = navOnEnteringState_NAV_STATE_WAYPOINT_INITIALIZE,
        .timeoutMs = 0,
        .stateFlags = NAV_CTL_ALT | NAV_CTL_POS | NAV_CTL_YAW | NAV_REQUIRE_ANGLE | NAV_REQUIRE_MAGHOLD | NAV_REQUIRE_THRTILT | NAV_AUTO_WP,
        .mapToFlightModes = NAV_WP_MODE | NAV_ALTHOLD_MODE,
        .mwState = MW_NAV_STATE_PROCESS_NEXT,
        .mwError = MW_NAV_ERROR_NONE,
        .onEvent = {
            [NAV_FSM_EVENT_SUCCESS]                     = NAV_STATE_WAYPOINT_PRE_ACTION,
            [NAV_FSM_EVENT_ERROR]                       = NAV_STATE_IDLE,
            [NAV_FSM_EVENT_SWITCH_TO_IDLE]              = NAV_STATE_IDLE,
            [NAV_FSM_EVENT_SWITCH_TO_WAYPOINT_FINISHED] = NAV_STATE_WAYPOINT_FINISHED,
        }
    },

    [NAV_STATE_WAYPOINT_PRE_ACTION] = {
        .persistentId = NAV_PERSISTENT_ID_WAYPOINT_PRE_ACTION,
        .onEntry = navOnEnteringState_NAV_STATE_WAYPOINT_PRE_ACTION,
        .timeoutMs = 0,
        .stateFlags = NAV_CTL_ALT | NAV_CTL_POS | NAV_CTL_YAW | NAV_REQUIRE_ANGLE | NAV_REQUIRE_MAGHOLD | NAV_REQUIRE_THRTILT | NAV_AUTO_WP,
        .mapToFlightModes = NAV_WP_MODE | NAV_ALTHOLD_MODE,
        .mwState = MW_NAV_STATE_PROCESS_NEXT,
        .mwError = MW_NAV_ERROR_NONE,
        .onEvent = {
            [NAV_FSM_EVENT_SUCCESS]                     = NAV_STATE_WAYPOINT_IN_PROGRESS,
            [NAV_FSM_EVENT_ERROR]                       = NAV_STATE_IDLE,
            [NAV_FSM_EVENT_SWITCH_TO_IDLE]              = NAV_STATE_IDLE,
            [NAV_FSM_EVENT_SWITCH_TO_WAYPOINT_FINISHED] = NAV_STATE_WAYPOINT_FINISHED,
        }
    },

    [NAV_STATE_WAYPOINT_IN_PROGRESS] = {
        .persistentId = NAV_PERSISTENT_ID_WAYPOINT_IN_PROGRESS,
        .onEntry = navOnEnteringState_NAV_STATE_WAYPOINT_IN_PROGRESS,
        .timeoutMs = 10,
        .stateFlags = NAV_CTL_ALT | NAV_CTL_POS | NAV_CTL_YAW | NAV_REQUIRE_ANGLE | NAV_REQUIRE_MAGHOLD | NAV_REQUIRE_THRTILT | NAV_AUTO_WP,
        .mapToFlightModes = NAV_WP_MODE | NAV_ALTHOLD_MODE,
        .mwState = MW_NAV_STATE_WP_ENROUTE,
        .mwError = MW_NAV_ERROR_NONE,
        .onEvent = {
            [NAV_FSM_EVENT_TIMEOUT]                     = NAV_STATE_WAYPOINT_IN_PROGRESS,   // re-process the state
            [NAV_FSM_EVENT_SUCCESS]                     = NAV_STATE_WAYPOINT_REACHED,       // successfully reached waypoint
            [NAV_FSM_EVENT_SWITCH_TO_IDLE]              = NAV_STATE_IDLE,
            [NAV_FSM_EVENT_SWITCH_TO_ALTHOLD]           = NAV_STATE_ALTHOLD_INITIALIZE,
            [NAV_FSM_EVENT_SWITCH_TO_POSHOLD_3D]        = NAV_STATE_POSHOLD_3D_INITIALIZE,
            [NAV_FSM_EVENT_SWITCH_TO_RTH]               = NAV_STATE_RTH_INITIALIZE,
            [NAV_FSM_EVENT_SWITCH_TO_EMERGENCY_LANDING] = NAV_STATE_EMERGENCY_LANDING_INITIALIZE,
            [NAV_FSM_EVENT_SWITCH_TO_CRUISE_2D]         = NAV_STATE_CRUISE_2D_INITIALIZE,
            [NAV_FSM_EVENT_SWITCH_TO_CRUISE_3D]         = NAV_STATE_CRUISE_3D_INITIALIZE,
        }
    },

    [NAV_STATE_WAYPOINT_REACHED] = {
        .persistentId = NAV_PERSISTENT_ID_WAYPOINT_REACHED,
        .onEntry = navOnEnteringState_NAV_STATE_WAYPOINT_REACHED,
        .timeoutMs = 10,
        .stateFlags = NAV_CTL_ALT | NAV_CTL_POS | NAV_CTL_YAW | NAV_REQUIRE_ANGLE | NAV_REQUIRE_MAGHOLD | NAV_REQUIRE_THRTILT | NAV_AUTO_WP,
        .mapToFlightModes = NAV_WP_MODE | NAV_ALTHOLD_MODE,
        .mwState = MW_NAV_STATE_PROCESS_NEXT,
        .mwError = MW_NAV_ERROR_NONE,
        .onEvent = {
            [NAV_FSM_EVENT_TIMEOUT]                     = NAV_STATE_WAYPOINT_REACHED,   // re-process state
            [NAV_FSM_EVENT_SUCCESS]                     = NAV_STATE_WAYPOINT_NEXT,
            [NAV_FSM_EVENT_SWITCH_TO_WAYPOINT_FINISHED] = NAV_STATE_WAYPOINT_FINISHED,
            [NAV_FSM_EVENT_SWITCH_TO_WAYPOINT_RTH_LAND] = NAV_STATE_WAYPOINT_RTH_LAND,
            [NAV_FSM_EVENT_SWITCH_TO_IDLE]              = NAV_STATE_IDLE,
            [NAV_FSM_EVENT_SWITCH_TO_ALTHOLD]           = NAV_STATE_ALTHOLD_INITIALIZE,
            [NAV_FSM_EVENT_SWITCH_TO_POSHOLD_3D]        = NAV_STATE_POSHOLD_3D_INITIALIZE,
            [NAV_FSM_EVENT_SWITCH_TO_RTH]               = NAV_STATE_RTH_INITIALIZE,
            [NAV_FSM_EVENT_SWITCH_TO_EMERGENCY_LANDING] = NAV_STATE_EMERGENCY_LANDING_INITIALIZE,
            [NAV_FSM_EVENT_SWITCH_TO_CRUISE_2D]         = NAV_STATE_CRUISE_2D_INITIALIZE,
            [NAV_FSM_EVENT_SWITCH_TO_CRUISE_3D]         = NAV_STATE_CRUISE_3D_INITIALIZE,
        }
    },

    [NAV_STATE_WAYPOINT_RTH_LAND] = {
        .persistentId = NAV_PERSISTENT_ID_WAYPOINT_RTH_LAND,
        .onEntry = navOnEnteringState_NAV_STATE_WAYPOINT_RTH_LAND,
        .timeoutMs = 10,
        .stateFlags = NAV_CTL_ALT | NAV_CTL_POS | NAV_CTL_YAW | NAV_CTL_LAND | NAV_REQUIRE_ANGLE | NAV_REQUIRE_MAGHOLD | NAV_REQUIRE_THRTILT | NAV_AUTO_WP,
        .mapToFlightModes = NAV_WP_MODE | NAV_ALTHOLD_MODE,
        .mwState = MW_NAV_STATE_LAND_IN_PROGRESS,
        .mwError = MW_NAV_ERROR_LANDING,
        .onEvent = {
            [NAV_FSM_EVENT_TIMEOUT]                     = NAV_STATE_WAYPOINT_RTH_LAND,   // re-process state
            [NAV_FSM_EVENT_SUCCESS]                     = NAV_STATE_WAYPOINT_FINISHED,
            [NAV_FSM_EVENT_SWITCH_TO_IDLE]              = NAV_STATE_IDLE,
            [NAV_FSM_EVENT_SWITCH_TO_ALTHOLD]           = NAV_STATE_ALTHOLD_INITIALIZE,
            [NAV_FSM_EVENT_SWITCH_TO_POSHOLD_3D]        = NAV_STATE_POSHOLD_3D_INITIALIZE,
            [NAV_FSM_EVENT_SWITCH_TO_RTH]               = NAV_STATE_RTH_INITIALIZE,
            [NAV_FSM_EVENT_SWITCH_TO_EMERGENCY_LANDING] = NAV_STATE_EMERGENCY_LANDING_INITIALIZE,
            [NAV_FSM_EVENT_SWITCH_TO_CRUISE_2D]         = NAV_STATE_CRUISE_2D_INITIALIZE,
            [NAV_FSM_EVENT_SWITCH_TO_CRUISE_3D]         = NAV_STATE_CRUISE_3D_INITIALIZE,
        }
    },

    [NAV_STATE_WAYPOINT_NEXT] = {
        .persistentId = NAV_PERSISTENT_ID_WAYPOINT_NEXT,
        .onEntry = navOnEnteringState_NAV_STATE_WAYPOINT_NEXT,
        .timeoutMs = 0,
        .stateFlags = NAV_CTL_ALT | NAV_CTL_POS | NAV_CTL_YAW | NAV_REQUIRE_ANGLE | NAV_REQUIRE_MAGHOLD | NAV_REQUIRE_THRTILT | NAV_AUTO_WP,
        .mapToFlightModes = NAV_WP_MODE | NAV_ALTHOLD_MODE,
        .mwState = MW_NAV_STATE_PROCESS_NEXT,
        .mwError = MW_NAV_ERROR_NONE,
        .onEvent = {
            [NAV_FSM_EVENT_SUCCESS]                     = NAV_STATE_WAYPOINT_PRE_ACTION,
            [NAV_FSM_EVENT_SWITCH_TO_WAYPOINT_FINISHED] = NAV_STATE_WAYPOINT_FINISHED,
        }
    },

    [NAV_STATE_WAYPOINT_FINISHED] = {
        .persistentId = NAV_PERSISTENT_ID_WAYPOINT_FINISHED,
        .onEntry = navOnEnteringState_NAV_STATE_WAYPOINT_FINISHED,
        .timeoutMs = 0,
        .stateFlags = NAV_CTL_ALT | NAV_CTL_POS | NAV_CTL_YAW | NAV_REQUIRE_ANGLE | NAV_REQUIRE_MAGHOLD | NAV_REQUIRE_THRTILT | NAV_AUTO_WP,
        .mapToFlightModes = NAV_WP_MODE | NAV_ALTHOLD_MODE,
        .mwState = MW_NAV_STATE_WP_ENROUTE,
        .mwError = MW_NAV_ERROR_FINISH,
        .onEvent = {
            [NAV_FSM_EVENT_SWITCH_TO_IDLE]              = NAV_STATE_IDLE,
            [NAV_FSM_EVENT_SWITCH_TO_ALTHOLD]           = NAV_STATE_ALTHOLD_INITIALIZE,
            [NAV_FSM_EVENT_SWITCH_TO_POSHOLD_3D]        = NAV_STATE_POSHOLD_3D_INITIALIZE,
            [NAV_FSM_EVENT_SWITCH_TO_RTH]               = NAV_STATE_RTH_INITIALIZE,
            [NAV_FSM_EVENT_SWITCH_TO_EMERGENCY_LANDING] = NAV_STATE_EMERGENCY_LANDING_INITIALIZE,
            [NAV_FSM_EVENT_SWITCH_TO_CRUISE_2D]         = NAV_STATE_CRUISE_2D_INITIALIZE,
            [NAV_FSM_EVENT_SWITCH_TO_CRUISE_3D]         = NAV_STATE_CRUISE_3D_INITIALIZE,
        }
    },

    /** EMERGENCY LANDING ************************************************/
    [NAV_STATE_EMERGENCY_LANDING_INITIALIZE] = {
        .persistentId = NAV_PERSISTENT_ID_EMERGENCY_LANDING_INITIALIZE,
        .onEntry = navOnEnteringState_NAV_STATE_EMERGENCY_LANDING_INITIALIZE,
        .timeoutMs = 0,
        .stateFlags = NAV_CTL_EMERG | NAV_REQUIRE_ANGLE,
        .mapToFlightModes = 0,
        .mwState = MW_NAV_STATE_EMERGENCY_LANDING,
        .mwError = MW_NAV_ERROR_LANDING,
        .onEvent = {
            [NAV_FSM_EVENT_SUCCESS]                     = NAV_STATE_EMERGENCY_LANDING_IN_PROGRESS,
            [NAV_FSM_EVENT_ERROR]                       = NAV_STATE_IDLE,
            [NAV_FSM_EVENT_SWITCH_TO_IDLE]              = NAV_STATE_IDLE,
            [NAV_FSM_EVENT_SWITCH_TO_ALTHOLD]           = NAV_STATE_IDLE,   // ALTHOLD also bails out from emergency (to IDLE, AltHold will take over from there)
        }
    },

    [NAV_STATE_EMERGENCY_LANDING_IN_PROGRESS] = {
        .persistentId = NAV_PERSISTENT_ID_EMERGENCY_LANDING_IN_PROGRESS,
        .onEntry = navOnEnteringState_NAV_STATE_EMERGENCY_LANDING_IN_PROGRESS,
        .timeoutMs = 10,
        .stateFlags = NAV_CTL_EMERG | NAV_REQUIRE_ANGLE,
        .mapToFlightModes = 0,
        .mwState = MW_NAV_STATE_EMERGENCY_LANDING,
        .mwError = MW_NAV_ERROR_LANDING,
        .onEvent = {
            [NAV_FSM_EVENT_TIMEOUT]                     = NAV_STATE_EMERGENCY_LANDING_IN_PROGRESS,    // re-process the state
            [NAV_FSM_EVENT_SUCCESS]                     = NAV_STATE_EMERGENCY_LANDING_FINISHED,
            [NAV_FSM_EVENT_SWITCH_TO_IDLE]              = NAV_STATE_IDLE,
            [NAV_FSM_EVENT_SWITCH_TO_ALTHOLD]           = NAV_STATE_IDLE,   // ALTHOLD also bails out from emergency (to IDLE, AltHold will take over from there)
        }
    },

    [NAV_STATE_EMERGENCY_LANDING_FINISHED] = {
        .persistentId = NAV_PERSISTENT_ID_EMERGENCY_LANDING_FINISHED,
        .onEntry = navOnEnteringState_NAV_STATE_EMERGENCY_LANDING_FINISHED,
        .timeoutMs = 10,
        .stateFlags = NAV_CTL_EMERG | NAV_REQUIRE_ANGLE,
        .mapToFlightModes = 0,
        .mwState = MW_NAV_STATE_LANDED,
        .mwError = MW_NAV_ERROR_LANDING,
        .onEvent = {
            [NAV_FSM_EVENT_TIMEOUT]                     = NAV_STATE_EMERGENCY_LANDING_FINISHED,
            [NAV_FSM_EVENT_SWITCH_TO_IDLE]              = NAV_STATE_IDLE,
        }
    },

    [NAV_STATE_LAUNCH_INITIALIZE] = {
        .persistentId = NAV_PERSISTENT_ID_LAUNCH_INITIALIZE,
        .onEntry = navOnEnteringState_NAV_STATE_LAUNCH_INITIALIZE,
        .timeoutMs = 0,
        .stateFlags = NAV_REQUIRE_ANGLE,
        .mapToFlightModes = NAV_LAUNCH_MODE,
        .mwState = MW_NAV_STATE_NONE,
        .mwError = MW_NAV_ERROR_NONE,
        .onEvent = {
            [NAV_FSM_EVENT_SUCCESS]                     = NAV_STATE_LAUNCH_WAIT,
            [NAV_FSM_EVENT_ERROR]                       = NAV_STATE_IDLE,
            [NAV_FSM_EVENT_SWITCH_TO_IDLE]              = NAV_STATE_IDLE,
        }
    },

    [NAV_STATE_LAUNCH_WAIT] = {
        .persistentId = NAV_PERSISTENT_ID_LAUNCH_WAIT,
        .onEntry = navOnEnteringState_NAV_STATE_LAUNCH_WAIT,
        .timeoutMs = 10,
        .stateFlags = NAV_CTL_LAUNCH | NAV_REQUIRE_ANGLE,
        .mapToFlightModes = NAV_LAUNCH_MODE,
        .mwState = MW_NAV_STATE_NONE,
        .mwError = MW_NAV_ERROR_NONE,
        .onEvent = {
            [NAV_FSM_EVENT_TIMEOUT]                     = NAV_STATE_LAUNCH_WAIT,    // re-process the state
            [NAV_FSM_EVENT_SUCCESS]                     = NAV_STATE_LAUNCH_IN_PROGRESS,
            [NAV_FSM_EVENT_ERROR]                       = NAV_STATE_IDLE,
            [NAV_FSM_EVENT_SWITCH_TO_IDLE]              = NAV_STATE_IDLE,
        }
    },

    [NAV_STATE_LAUNCH_IN_PROGRESS] = {
        .persistentId = NAV_PERSISTENT_ID_LAUNCH_IN_PROGRESS,
        .onEntry = navOnEnteringState_NAV_STATE_LAUNCH_IN_PROGRESS,
        .timeoutMs = 10,
        .stateFlags = NAV_CTL_LAUNCH | NAV_REQUIRE_ANGLE,
        .mapToFlightModes = NAV_LAUNCH_MODE,
        .mwState = MW_NAV_STATE_NONE,
        .mwError = MW_NAV_ERROR_NONE,
        .onEvent = {
            [NAV_FSM_EVENT_TIMEOUT]                     = NAV_STATE_LAUNCH_IN_PROGRESS,    // re-process the state
            [NAV_FSM_EVENT_SUCCESS]                     = NAV_STATE_IDLE,
            [NAV_FSM_EVENT_ERROR]                       = NAV_STATE_IDLE,
            [NAV_FSM_EVENT_SWITCH_TO_IDLE]              = NAV_STATE_IDLE,
        }
    },
};

static navigationFSMStateFlags_t navGetStateFlags(navigationFSMState_t state)
{
    return navFSM[state].stateFlags;
}

static flightModeFlags_e navGetMappedFlightModes(navigationFSMState_t state)
{
    return navFSM[state].mapToFlightModes;
}

navigationFSMStateFlags_t navGetCurrentStateFlags(void)
{
    return navGetStateFlags(posControl.navState);
}

static bool navTerrainFollowingRequested(void)
{
    // Terrain following not supported on FIXED WING aircraft yet
    return !STATE(FIXED_WING) && IS_RC_MODE_ACTIVE(BOXSURFACE);
}

/*************************************************************************************************/
static navigationFSMEvent_t navOnEnteringState_NAV_STATE_IDLE(navigationFSMState_t previousState)
{
    UNUSED(previousState);

    resetAltitudeController(false);
    resetHeadingController();
    resetPositionController();

    return NAV_FSM_EVENT_NONE;
}

static navigationFSMEvent_t navOnEnteringState_NAV_STATE_ALTHOLD_INITIALIZE(navigationFSMState_t previousState)
{
    const navigationFSMStateFlags_t prevFlags = navGetStateFlags(previousState);
    const bool terrainFollowingToggled = (posControl.flags.isTerrainFollowEnabled != navTerrainFollowingRequested());

    resetGCSFlags();

    // If surface tracking mode changed value - reset altitude controller
    if ((prevFlags & NAV_CTL_ALT) == 0 || terrainFollowingToggled) {
        resetAltitudeController(navTerrainFollowingRequested());
    }

    if (((prevFlags & NAV_CTL_ALT) == 0) || ((prevFlags & NAV_AUTO_RTH) != 0) || ((prevFlags & NAV_AUTO_WP) != 0) || terrainFollowingToggled) {
        setupAltitudeController();
        setDesiredPosition(&navGetCurrentActualPositionAndVelocity()->pos, posControl.actualState.yaw, NAV_POS_UPDATE_Z);  // This will reset surface offset
    }

    return NAV_FSM_EVENT_SUCCESS;
}

static navigationFSMEvent_t navOnEnteringState_NAV_STATE_ALTHOLD_IN_PROGRESS(navigationFSMState_t previousState)
{
    UNUSED(previousState);

    // If GCS was disabled - reset altitude setpoint
    if (posControl.flags.isGCSAssistedNavigationReset) {
        setDesiredPosition(&navGetCurrentActualPositionAndVelocity()->pos, posControl.actualState.yaw, NAV_POS_UPDATE_Z);
        resetGCSFlags();
    }

    return NAV_FSM_EVENT_NONE;
}

static navigationFSMEvent_t navOnEnteringState_NAV_STATE_POSHOLD_3D_INITIALIZE(navigationFSMState_t previousState)
{
    const navigationFSMStateFlags_t prevFlags = navGetStateFlags(previousState);
    const bool terrainFollowingToggled = (posControl.flags.isTerrainFollowEnabled != navTerrainFollowingRequested());

    resetGCSFlags();

    if ((prevFlags & NAV_CTL_POS) == 0) {
        resetPositionController();
    }

    if ((prevFlags & NAV_CTL_ALT) == 0 || terrainFollowingToggled) {
        resetAltitudeController(navTerrainFollowingRequested());
        setupAltitudeController();
    }

    if (((prevFlags & NAV_CTL_ALT) == 0) || ((prevFlags & NAV_AUTO_RTH) != 0) || ((prevFlags & NAV_AUTO_WP) != 0) || terrainFollowingToggled) {
        setDesiredPosition(&navGetCurrentActualPositionAndVelocity()->pos, posControl.actualState.yaw, NAV_POS_UPDATE_Z);  // This will reset surface offset
    }

    if ((previousState != NAV_STATE_RTH_HOVER_PRIOR_TO_LANDING) && (previousState != NAV_STATE_RTH_HOVER_ABOVE_HOME) && (previousState != NAV_STATE_RTH_LANDING)) {
        fpVector3_t targetHoldPos;
        calculateInitialHoldPosition(&targetHoldPos);
        setDesiredPosition(&targetHoldPos, posControl.actualState.yaw, NAV_POS_UPDATE_XY | NAV_POS_UPDATE_HEADING);
    }

    return NAV_FSM_EVENT_SUCCESS;
}

static navigationFSMEvent_t navOnEnteringState_NAV_STATE_POSHOLD_3D_IN_PROGRESS(navigationFSMState_t previousState)
{
    UNUSED(previousState);

    // If GCS was disabled - reset 2D pos setpoint
    if (posControl.flags.isGCSAssistedNavigationReset) {
        fpVector3_t targetHoldPos;
        calculateInitialHoldPosition(&targetHoldPos);
        setDesiredPosition(&navGetCurrentActualPositionAndVelocity()->pos, posControl.actualState.yaw, NAV_POS_UPDATE_Z);
        setDesiredPosition(&targetHoldPos, posControl.actualState.yaw, NAV_POS_UPDATE_XY | NAV_POS_UPDATE_HEADING);
        resetGCSFlags();
    }

    return NAV_FSM_EVENT_NONE;
}
/////////////////

static navigationFSMEvent_t navOnEnteringState_NAV_STATE_CRUISE_2D_INITIALIZE(navigationFSMState_t previousState)
{
    const navigationFSMStateFlags_t prevFlags = navGetStateFlags(previousState);

    if (!STATE(FIXED_WING)) { return NAV_FSM_EVENT_ERROR; } // Only on FW for now

    DEBUG_SET(DEBUG_CRUISE, 0, 1);
    if (checkForPositionSensorTimeout()) { return NAV_FSM_EVENT_SWITCH_TO_IDLE; }  // Switch to IDLE if we do not have an healty position. Try the next iteration.

    if (!(prevFlags & NAV_CTL_POS)) {
        resetPositionController();
    }

    posControl.cruise.yaw = posControl.actualState.yaw; // Store the yaw to follow
    posControl.cruise.previousYaw = posControl.cruise.yaw;
    posControl.cruise.lastYawAdjustmentTime = 0;

    return NAV_FSM_EVENT_SUCCESS; // Go to CRUISE_XD_IN_PROGRESS state
}

static navigationFSMEvent_t navOnEnteringState_NAV_STATE_CRUISE_2D_IN_PROGRESS(navigationFSMState_t previousState)
{
    const timeMs_t currentTimeMs = millis();

    if (checkForPositionSensorTimeout()) { return NAV_FSM_EVENT_SWITCH_TO_IDLE; } // Switch to IDLE if we do not have an healty position. Do the CRUISE init the next iteration.

    DEBUG_SET(DEBUG_CRUISE, 0, 2);
    DEBUG_SET(DEBUG_CRUISE, 2, 0);

    if (posControl.flags.isAdjustingPosition) {
        return NAV_FSM_EVENT_SWITCH_TO_CRUISE_ADJ;
    }

    // User is yawing. We record the desidered yaw and we change the desidered target in the meanwhile
    if (posControl.flags.isAdjustingHeading) {
        timeMs_t timeDifference = currentTimeMs - posControl.cruise.lastYawAdjustmentTime;
        if (timeDifference > 100) timeDifference = 0; // if adjustment was called long time ago, reset the time difference.
        float rateTarget = scaleRangef((float)rcCommand[YAW], -500.0f, 500.0f, -DEGREES_TO_CENTIDEGREES(navConfig()->fw.cruise_yaw_rate), DEGREES_TO_CENTIDEGREES(navConfig()->fw.cruise_yaw_rate));
        float centidegsPerIteration = rateTarget * timeDifference / 1000.0f;
        posControl.cruise.yaw = wrap_36000(posControl.cruise.yaw - centidegsPerIteration);
        DEBUG_SET(DEBUG_CRUISE, 1, CENTIDEGREES_TO_DEGREES(posControl.cruise.yaw));
        posControl.cruise.lastYawAdjustmentTime = currentTimeMs;
    }

    if (currentTimeMs - posControl.cruise.lastYawAdjustmentTime > 4000)
        posControl.cruise.previousYaw = posControl.cruise.yaw;

    uint32_t distance = gpsSol.groundSpeed * 60; // next WP to be reached in 60s [cm]

    if ((previousState == NAV_STATE_CRUISE_2D_INITIALIZE) || (previousState == NAV_STATE_CRUISE_2D_ADJUSTING)
            || (previousState == NAV_STATE_CRUISE_3D_INITIALIZE) || (previousState == NAV_STATE_CRUISE_3D_ADJUSTING)
            || posControl.flags.isAdjustingHeading) {
        calculateFarAwayTarget(&posControl.cruise.targetPos, posControl.cruise.yaw, distance);
        DEBUG_SET(DEBUG_CRUISE, 2, 1);
    } else if (calculateDistanceToDestination(&posControl.cruise.targetPos) <= (navConfig()->fw.loiter_radius * 1.10f)) { //10% margin
        calculateNewCruiseTarget(&posControl.cruise.targetPos, posControl.cruise.yaw, distance);
        DEBUG_SET(DEBUG_CRUISE, 2, 2);
    }

    setDesiredPosition(&posControl.cruise.targetPos, posControl.cruise.yaw, NAV_POS_UPDATE_XY);

    return NAV_FSM_EVENT_NONE;
}

static navigationFSMEvent_t navOnEnteringState_NAV_STATE_CRUISE_2D_ADJUSTING(navigationFSMState_t previousState)
{
    UNUSED(previousState);
    DEBUG_SET(DEBUG_CRUISE, 0, 3);

    // User is rolling, changing manually direction. Wait until it is done and then restore CRUISE
    if (posControl.flags.isAdjustingPosition) {
        posControl.cruise.yaw = posControl.actualState.yaw; //store current heading
        posControl.cruise.lastYawAdjustmentTime = millis();
        return NAV_FSM_EVENT_NONE;  // reprocess the state
    }

    resetPositionController();

    return NAV_FSM_EVENT_SUCCESS; // go back to the CRUISE_XD_IN_PROGRESS state
}

static navigationFSMEvent_t navOnEnteringState_NAV_STATE_CRUISE_3D_INITIALIZE(navigationFSMState_t previousState)
{
    if (!STATE(FIXED_WING)) { return NAV_FSM_EVENT_ERROR; } // only on FW for now

    navOnEnteringState_NAV_STATE_ALTHOLD_INITIALIZE(previousState);

    return navOnEnteringState_NAV_STATE_CRUISE_2D_INITIALIZE(previousState);
}

static navigationFSMEvent_t navOnEnteringState_NAV_STATE_CRUISE_3D_IN_PROGRESS(navigationFSMState_t previousState)
{
    navOnEnteringState_NAV_STATE_ALTHOLD_IN_PROGRESS(previousState);

    return navOnEnteringState_NAV_STATE_CRUISE_2D_IN_PROGRESS(previousState);
}

static navigationFSMEvent_t navOnEnteringState_NAV_STATE_CRUISE_3D_ADJUSTING(navigationFSMState_t previousState)
{
    navOnEnteringState_NAV_STATE_ALTHOLD_IN_PROGRESS(previousState);

    return navOnEnteringState_NAV_STATE_CRUISE_2D_ADJUSTING(previousState);
}

static navigationFSMEvent_t navOnEnteringState_NAV_STATE_RTH_INITIALIZE(navigationFSMState_t previousState)
{
    navigationFSMStateFlags_t prevFlags = navGetStateFlags(previousState);

    if ((posControl.flags.estHeadingStatus == EST_NONE) || (posControl.flags.estAltStatus == EST_NONE) || (posControl.flags.estPosStatus != EST_TRUSTED) || !STATE(GPS_FIX_HOME)) {
        // Heading sensor, altitude sensor and HOME fix are mandatory for RTH. If not satisfied - switch to emergency landing
        // If we are in dead-reckoning mode - also fail, since coordinates may be unreliable
        return NAV_FSM_EVENT_SWITCH_TO_EMERGENCY_LANDING;
    }

    if (STATE(FIXED_WING) && (posControl.homeDistance < navConfig()->general.min_rth_distance) && !posControl.flags.forcedRTHActivated) {
        // Prevent RTH from activating on airplanes if too close to home unless it's a failsafe RTH
        return NAV_FSM_EVENT_SWITCH_TO_IDLE;
    }

    // If we have valid position sensor or configured to ignore it's loss at initial stage - continue
    if ((posControl.flags.estPosStatus >= EST_USABLE) || navConfig()->general.flags.rth_climb_ignore_emerg) {
        // Reset altitude and position controllers if necessary
        if ((prevFlags & NAV_CTL_POS) == 0) {
            resetPositionController();
        }

        // Reset altitude controller if it was not enabled or if we are in terrain follow mode
        if ((prevFlags & NAV_CTL_ALT) == 0 || posControl.flags.isTerrainFollowEnabled) {
            // Make sure surface tracking is not enabled - RTH uses global altitude, not AGL
            resetAltitudeController(false);
            setupAltitudeController();
        }

        // If close to home - reset home position and land
        if (posControl.homeDistance < navConfig()->general.min_rth_distance) {
            setHomePosition(&navGetCurrentActualPositionAndVelocity()->pos, posControl.actualState.yaw, NAV_POS_UPDATE_XY | NAV_POS_UPDATE_HEADING, NAV_HOME_VALID_ALL);
            setDesiredPosition(&navGetCurrentActualPositionAndVelocity()->pos, posControl.actualState.yaw, NAV_POS_UPDATE_XY | NAV_POS_UPDATE_Z | NAV_POS_UPDATE_HEADING);

            return NAV_FSM_EVENT_SWITCH_TO_RTH_LANDING;   // NAV_STATE_RTH_HOVER_PRIOR_TO_LANDING
        }
        else {
            fpVector3_t targetHoldPos;

            if (STATE(FIXED_WING)) {
                // Airplane - climbout before turning around
                calculateFarAwayTarget(&targetHoldPos, posControl.actualState.yaw, 100000.0f);  // 1km away
            } else {
                // Multicopter, hover and climb
                calculateInitialHoldPosition(&targetHoldPos);

                // Initialize RTH sanity check to prevent fly-aways on RTH
                // For airplanes this is delayed until climb-out is finished
                initializeRTHSanityChecker(&targetHoldPos);
            }

            setDesiredPosition(&targetHoldPos, posControl.actualState.yaw, NAV_POS_UPDATE_XY | NAV_POS_UPDATE_HEADING);

            return NAV_FSM_EVENT_SUCCESS;   // NAV_STATE_RTH_CLIMB_TO_SAFE_ALT
        }
    }
    /* Position sensor failure timeout - land */
    else if (checkForPositionSensorTimeout()) {
        return NAV_FSM_EVENT_SWITCH_TO_EMERGENCY_LANDING;
    }
    /* No valid POS sensor but still within valid timeout - wait */
    else {
        return NAV_FSM_EVENT_NONE;
    }
}

static navigationFSMEvent_t navOnEnteringState_NAV_STATE_RTH_CLIMB_TO_SAFE_ALT(navigationFSMState_t previousState)
{
    UNUSED(previousState);

    if ((posControl.flags.estHeadingStatus == EST_NONE)) {
        return NAV_FSM_EVENT_SWITCH_TO_EMERGENCY_LANDING;
    }

    // If we have valid pos sensor OR we are configured to ignore GPS loss
    if ((posControl.flags.estPosStatus >= EST_USABLE) || !checkForPositionSensorTimeout() || navConfig()->general.flags.rth_climb_ignore_emerg) {
        const float rthAltitudeMargin = STATE(FIXED_WING) ?
                MAX(FW_RTH_CLIMB_MARGIN_MIN_CM, (FW_RTH_CLIMB_MARGIN_PERCENT/100.0) * fabsf(posControl.homeWaypointAbove.pos.z - posControl.homePosition.pos.z)) :  // Airplane
                MAX(MR_RTH_CLIMB_MARGIN_MIN_CM, (MR_RTH_CLIMB_MARGIN_PERCENT/100.0) * fabsf(posControl.homeWaypointAbove.pos.z - posControl.homePosition.pos.z));   // Copters

        if (((navGetCurrentActualPositionAndVelocity()->pos.z - posControl.homeWaypointAbove.pos.z) > -rthAltitudeMargin) || (!navConfig()->general.flags.rth_climb_first)) {
            // Delayed initialization for RTH sanity check on airplanes - allow to finish climb first as it can take some distance
            if (STATE(FIXED_WING)) {
                initializeRTHSanityChecker(&navGetCurrentActualPositionAndVelocity()->pos);
            }

            return NAV_FSM_EVENT_SUCCESS;   // NAV_STATE_RTH_HEAD_HOME
        }
        else {
            /* For multi-rotors execute sanity check during initial ascent as well */
            if (!STATE(FIXED_WING)) {
                if (!validateRTHSanityChecker()) {
                    return NAV_FSM_EVENT_SWITCH_TO_EMERGENCY_LANDING;
                }
            }

            // Climb to safe altitude and turn to correct direction
            if (STATE(FIXED_WING)) {
                fpVector3_t pos = posControl.homeWaypointAbove.pos;
                pos.z += FW_RTH_CLIMB_OVERSHOOT_CM;

                setDesiredPosition(&pos, 0, NAV_POS_UPDATE_Z);
            }
            else {
                // Until the initial climb phase is complete target slightly *above* the cruise altitude to ensure we actually reach
                // it in a reasonable time. Immediately after we finish this phase - target the original altitude.
                fpVector3_t pos = posControl.homeWaypointAbove.pos;
                pos.z += MR_RTH_CLIMB_OVERSHOOT_CM;

                if (navConfig()->general.flags.rth_tail_first) {
                    setDesiredPosition(&pos, 0, NAV_POS_UPDATE_Z | NAV_POS_UPDATE_BEARING_TAIL_FIRST);
                }
                else {
                    setDesiredPosition(&pos, 0, NAV_POS_UPDATE_Z | NAV_POS_UPDATE_BEARING);
                }
            }

            return NAV_FSM_EVENT_NONE;
        }
    }
    /* Position sensor failure timeout - land */
    else {
        return NAV_FSM_EVENT_SWITCH_TO_EMERGENCY_LANDING;
    }
}

static navigationFSMEvent_t navOnEnteringState_NAV_STATE_RTH_HEAD_HOME(navigationFSMState_t previousState)
{
    UNUSED(previousState);

    if ((posControl.flags.estHeadingStatus == EST_NONE)) {
        return NAV_FSM_EVENT_SWITCH_TO_EMERGENCY_LANDING;
    }

    // If we have position sensor - continue home
    if ((posControl.flags.estPosStatus >= EST_USABLE)) {
        if (isWaypointReached(&posControl.homeWaypointAbove, true)) {
            // Successfully reached position target - update XYZ-position
            setDesiredPosition(&posControl.homeWaypointAbove.pos, posControl.homeWaypointAbove.yaw, NAV_POS_UPDATE_XY | NAV_POS_UPDATE_Z | NAV_POS_UPDATE_HEADING);
            return NAV_FSM_EVENT_SUCCESS;       // NAV_STATE_RTH_HOVER_PRIOR_TO_LANDING
        }
        else if (!validateRTHSanityChecker()) {
            // Sanity check of RTH
            return NAV_FSM_EVENT_SWITCH_TO_EMERGENCY_LANDING;
        }
        else {
            // Update XYZ-position target
            if (navConfig()->general.flags.rth_tail_first && !STATE(FIXED_WING)) {
                setDesiredPosition(&posControl.homeWaypointAbove.pos, 0, NAV_POS_UPDATE_XY | NAV_POS_UPDATE_Z | NAV_POS_UPDATE_BEARING_TAIL_FIRST);
            }
            else {
                setDesiredPosition(&posControl.homeWaypointAbove.pos, 0, NAV_POS_UPDATE_XY | NAV_POS_UPDATE_Z | NAV_POS_UPDATE_BEARING);
            }
            return NAV_FSM_EVENT_NONE;
        }
    }
    /* Position sensor failure timeout - land */
    else if (checkForPositionSensorTimeout()) {
        return NAV_FSM_EVENT_SWITCH_TO_EMERGENCY_LANDING;
    }
    /* No valid POS sensor but still within valid timeout - wait */
    else {
        return NAV_FSM_EVENT_NONE;
    }
}

static navigationFSMEvent_t navOnEnteringState_NAV_STATE_RTH_HOVER_PRIOR_TO_LANDING(navigationFSMState_t previousState)
{
    UNUSED(previousState);

    if ((posControl.flags.estHeadingStatus == EST_NONE)) {
        return NAV_FSM_EVENT_SWITCH_TO_EMERGENCY_LANDING;
    }

    // If position ok OR within valid timeout - continue
    if ((posControl.flags.estPosStatus >= EST_USABLE) || !checkForPositionSensorTimeout()) {

        // Wait until target heading is reached (with 15 deg margin for error)
        if (STATE(FIXED_WING)) {
            resetLandingDetector();
            updateClimbRateToAltitudeController(0, ROC_TO_ALT_RESET);
            return navigationRTHAllowsLanding() ? NAV_FSM_EVENT_SUCCESS : NAV_FSM_EVENT_SWITCH_TO_RTH_HOVER_ABOVE_HOME;
        }
        else {
            if (ABS(wrap_18000(posControl.homeWaypointAbove.yaw - posControl.actualState.yaw)) < DEGREES_TO_CENTIDEGREES(15)) {
                resetLandingDetector();
                updateClimbRateToAltitudeController(0, ROC_TO_ALT_RESET);
                return navigationRTHAllowsLanding() ? NAV_FSM_EVENT_SUCCESS : NAV_FSM_EVENT_SWITCH_TO_RTH_HOVER_ABOVE_HOME;
            }
            else if (!validateRTHSanityChecker()) {
                // Continue to check for RTH sanity during pre-landing hover
                return NAV_FSM_EVENT_SWITCH_TO_EMERGENCY_LANDING;
            }
            else {
                setDesiredPosition(&posControl.homeWaypointAbove.pos, posControl.homeWaypointAbove.yaw, NAV_POS_UPDATE_XY | NAV_POS_UPDATE_Z | NAV_POS_UPDATE_HEADING);
                return NAV_FSM_EVENT_NONE;
            }
        }

    } else {
        return NAV_FSM_EVENT_SWITCH_TO_EMERGENCY_LANDING;
    }
}

static navigationFSMEvent_t navOnEnteringState_NAV_STATE_RTH_HOVER_ABOVE_HOME(navigationFSMState_t previousState)
{
    UNUSED(previousState);

    if (!(validateRTHSanityChecker() || (posControl.flags.estPosStatus >= EST_USABLE) || !checkForPositionSensorTimeout()))
        return NAV_FSM_EVENT_SWITCH_TO_EMERGENCY_LANDING;

    if ((navConfig()->general.rth_home_altitude) && (posControl.desiredState.pos.z != navConfig()->general.rth_home_altitude)) {
        int8_t altitudeChangeDirection = navConfig()->general.rth_home_altitude > posControl.homeWaypointAbove.pos.z ? 1 : -1;
        float timeToReachHomeAltitude = altitudeChangeDirection * (navConfig()->general.rth_home_altitude - navGetCurrentActualPositionAndVelocity()->pos.z) / navConfig()->general.max_auto_climb_rate;
        if (timeToReachHomeAltitude < 1) {
            // we almost reached the target home altitude so set the desired altitude to the desired home altitude
            posControl.homeWaypointAbove.pos.z = navConfig()->general.rth_home_altitude;
            setDesiredPosition(&posControl.homeWaypointAbove.pos, 0, NAV_POS_UPDATE_Z);
        } else {
            updateClimbRateToAltitudeController(altitudeChangeDirection * navConfig()->general.max_auto_climb_rate, ROC_TO_ALT_NORMAL);
        }
    }

    return NAV_FSM_EVENT_NONE;
}

static navigationFSMEvent_t navOnEnteringState_NAV_STATE_RTH_LANDING(navigationFSMState_t previousState)
{
    UNUSED(previousState);

    if (!ARMING_FLAG(ARMED)) {
        return NAV_FSM_EVENT_SUCCESS;
    }
    else if (isLandingDetected()) {
        return NAV_FSM_EVENT_SUCCESS;
    }
    else {
        if (!validateRTHSanityChecker()) {
            // Continue to check for RTH sanity during landing
            return NAV_FSM_EVENT_SWITCH_TO_EMERGENCY_LANDING;
        }

        float descentVelLimited = 0;

        // A safeguard - if surface altitude sensors is available and it is reading < 50cm altitude - drop to low descend speed
        if ((posControl.flags.estAglStatus == EST_TRUSTED) && posControl.actualState.agl.pos.z < 50.0f) {
            // land_descent_rate == 200 : descend speed = 30 cm/s, gentle touchdown
            // Do not allow descent velocity slower than -30cm/s so the landing detector works.
            descentVelLimited = MIN(-0.15f * navConfig()->general.land_descent_rate, -30.0f);
        }
        else {
            // Ramp down descent velocity from 100% at maxAlt altitude to 25% from minAlt to 0cm.
            float descentVelScaling = (navGetCurrentActualPositionAndVelocity()->pos.z - posControl.homePosition.pos.z - navConfig()->general.land_slowdown_minalt)
                / (navConfig()->general.land_slowdown_maxalt - navConfig()->general.land_slowdown_minalt) * 0.75f + 0.25f;  // Yield 1.0 at 2000 alt and 0.25 at 500 alt

            descentVelScaling = constrainf(descentVelScaling, 0.25f, 1.0f);

            // Do not allow descent velocity slower than -50cm/s so the landing detector works.
            descentVelLimited = MIN(-descentVelScaling * navConfig()->general.land_descent_rate, -50.0f);
        }

        updateClimbRateToAltitudeController(descentVelLimited, ROC_TO_ALT_NORMAL);

        return NAV_FSM_EVENT_NONE;
    }
}

static navigationFSMEvent_t navOnEnteringState_NAV_STATE_RTH_FINISHING(navigationFSMState_t previousState)
{
    UNUSED(previousState);

    if (navConfig()->general.flags.disarm_on_landing) {
        disarm(DISARM_NAVIGATION);
    }

    return NAV_FSM_EVENT_SUCCESS;
}

static navigationFSMEvent_t navOnEnteringState_NAV_STATE_RTH_FINISHED(navigationFSMState_t previousState)
{
    // Stay in this state
    UNUSED(previousState);
    updateClimbRateToAltitudeController(-0.3f * navConfig()->general.land_descent_rate, ROC_TO_ALT_NORMAL);  // FIXME
    return NAV_FSM_EVENT_NONE;
}

static navigationFSMEvent_t navOnEnteringState_NAV_STATE_WAYPOINT_INITIALIZE(navigationFSMState_t previousState)
{
    UNUSED(previousState);

    if (posControl.waypointCount == 0 || !posControl.waypointListValid) {
        return NAV_FSM_EVENT_ERROR;
    }
    else {
        // Prepare controllers
        resetPositionController();

        // Make sure surface tracking is not enabled - RTH uses global altitude, not AGL
        resetAltitudeController(false);
        setupAltitudeController();

        posControl.activeWaypointIndex = 0;
        return NAV_FSM_EVENT_SUCCESS;   // will switch to NAV_STATE_WAYPOINT_PRE_ACTION
    }
}

static navigationFSMEvent_t navOnEnteringState_NAV_STATE_WAYPOINT_PRE_ACTION(navigationFSMState_t previousState)
{
    /* A helper function to do waypoint-specific action */
    UNUSED(previousState);

    switch (posControl.waypointList[posControl.activeWaypointIndex].action) {
        case NAV_WP_ACTION_WAYPOINT:
            calculateAndSetActiveWaypoint(&posControl.waypointList[posControl.activeWaypointIndex]);
            return NAV_FSM_EVENT_SUCCESS;       // will switch to NAV_STATE_WAYPOINT_IN_PROGRESS

        case NAV_WP_ACTION_RTH:
        default:
            initializeRTHSanityChecker(&navGetCurrentActualPositionAndVelocity()->pos);
            calculateAndSetActiveWaypointToLocalPosition(&posControl.homeWaypointAbove.pos);
            return NAV_FSM_EVENT_SUCCESS;       // will switch to NAV_STATE_WAYPOINT_IN_PROGRESS
    };
}

static navigationFSMEvent_t navOnEnteringState_NAV_STATE_WAYPOINT_IN_PROGRESS(navigationFSMState_t previousState)
{
    UNUSED(previousState);

    // If no position sensor available - land immediately
    if ((posControl.flags.estPosStatus >= EST_USABLE) && (posControl.flags.estHeadingStatus >= EST_USABLE)) {
        const bool isDoingRTH = (posControl.waypointList[posControl.activeWaypointIndex].action == NAV_WP_ACTION_RTH);

        switch (posControl.waypointList[posControl.activeWaypointIndex].action) {
            case NAV_WP_ACTION_WAYPOINT:
            case NAV_WP_ACTION_RTH:
            default:
                if (isWaypointReached(&posControl.activeWaypoint, isDoingRTH) || isWaypointMissed(&posControl.activeWaypoint)) {
                    // Waypoint reached
                    return NAV_FSM_EVENT_SUCCESS;   // will switch to NAV_STATE_WAYPOINT_REACHED
                }
                else {
                    // Update XY-position target to active waypoint
                    setDesiredPosition(&posControl.activeWaypoint.pos, 0, NAV_POS_UPDATE_XY | NAV_POS_UPDATE_BEARING);
                    return NAV_FSM_EVENT_NONE;      // will re-process state in >10ms
                }
                break;
        }
    }
    /* No pos sensor available for NAV_WAIT_FOR_GPS_TIMEOUT_MS - land */
    else if (checkForPositionSensorTimeout()) {
        return NAV_FSM_EVENT_SWITCH_TO_EMERGENCY_LANDING;
    }
    else {
        return NAV_FSM_EVENT_NONE;      // will re-process state in >10ms
    }
}

static navigationFSMEvent_t navOnEnteringState_NAV_STATE_WAYPOINT_REACHED(navigationFSMState_t previousState)
{
    UNUSED(previousState);

    switch (posControl.waypointList[posControl.activeWaypointIndex].action) {
        case NAV_WP_ACTION_RTH:
            if (posControl.waypointList[posControl.activeWaypointIndex].p1 != 0) {
                return NAV_FSM_EVENT_SWITCH_TO_WAYPOINT_RTH_LAND;
            }
            else {
                return NAV_FSM_EVENT_SUCCESS;   // NAV_STATE_WAYPOINT_NEXT
            }

        default:
            return NAV_FSM_EVENT_SUCCESS;   // NAV_STATE_WAYPOINT_NEXT
    }
}

static navigationFSMEvent_t navOnEnteringState_NAV_STATE_WAYPOINT_RTH_LAND(navigationFSMState_t previousState)
{
    UNUSED(previousState);

    const navigationFSMEvent_t landEvent = navOnEnteringState_NAV_STATE_RTH_LANDING(previousState);
    if (landEvent == NAV_FSM_EVENT_SUCCESS) {
        // Landing controller returned success - invoke RTH finishing state and finish the waypoint
        navOnEnteringState_NAV_STATE_RTH_FINISHING(previousState);
        return NAV_FSM_EVENT_SUCCESS;
    }
    else {
        return NAV_FSM_EVENT_NONE;
    }
}

static navigationFSMEvent_t navOnEnteringState_NAV_STATE_WAYPOINT_NEXT(navigationFSMState_t previousState)
{
    UNUSED(previousState);

    const bool isLastWaypoint = (posControl.waypointList[posControl.activeWaypointIndex].flag == NAV_WP_FLAG_LAST) ||
                          (posControl.activeWaypointIndex >= (posControl.waypointCount - 1));

    if (isLastWaypoint) {
        // Last waypoint reached
        return NAV_FSM_EVENT_SWITCH_TO_WAYPOINT_FINISHED;
    }
    else {
        // Waypoint reached, do something and move on to next waypoint
        posControl.activeWaypointIndex++;
        return NAV_FSM_EVENT_SUCCESS;   // will switch to NAV_STATE_WAYPOINT_PRE_ACTION
    }
}

static navigationFSMEvent_t navOnEnteringState_NAV_STATE_WAYPOINT_FINISHED(navigationFSMState_t previousState)
{
    UNUSED(previousState);

    // If no position sensor available - land immediately
    if ((posControl.flags.estPosStatus >= EST_USABLE) && (posControl.flags.estHeadingStatus >= EST_USABLE)) {
        return NAV_FSM_EVENT_NONE;
    }
    /* No pos sensor available for NAV_WAIT_FOR_GPS_TIMEOUT_MS - land */
    else if (checkForPositionSensorTimeout()) {
        return NAV_FSM_EVENT_SWITCH_TO_EMERGENCY_LANDING;
    }
    else {
        return NAV_FSM_EVENT_NONE;      // will re-process state in >10ms
    }
}

static navigationFSMEvent_t navOnEnteringState_NAV_STATE_EMERGENCY_LANDING_INITIALIZE(navigationFSMState_t previousState)
{
    // TODO:
    UNUSED(previousState);

    // Emergency landing MAY use common altitude controller if vertical position is valid - initialize it
    // Make sure terrain following is not enabled
    resetAltitudeController(false);

    return NAV_FSM_EVENT_SUCCESS;
}

static navigationFSMEvent_t navOnEnteringState_NAV_STATE_EMERGENCY_LANDING_IN_PROGRESS(navigationFSMState_t previousState)
{
    // TODO:
    UNUSED(previousState);
    return NAV_FSM_EVENT_NONE;
}

static navigationFSMEvent_t navOnEnteringState_NAV_STATE_EMERGENCY_LANDING_FINISHED(navigationFSMState_t previousState)
{
    // TODO:
    UNUSED(previousState);
    return NAV_FSM_EVENT_SUCCESS;
}

static navigationFSMEvent_t navOnEnteringState_NAV_STATE_LAUNCH_INITIALIZE(navigationFSMState_t previousState)
{
    const timeUs_t currentTimeUs = micros();
    UNUSED(previousState);

    resetFixedWingLaunchController(currentTimeUs);

    return NAV_FSM_EVENT_SUCCESS;   // NAV_STATE_LAUNCH_WAIT
}

static navigationFSMEvent_t navOnEnteringState_NAV_STATE_LAUNCH_WAIT(navigationFSMState_t previousState)
{
    const timeUs_t currentTimeUs = micros();
    UNUSED(previousState);

    if (isFixedWingLaunchDetected()) {
        enableFixedWingLaunchController(currentTimeUs);
        return NAV_FSM_EVENT_SUCCESS;   // NAV_STATE_LAUNCH_IN_PROGRESS
    }

    //allow to leave NAV_LAUNCH_MODE if it has being enabled as feature by moving sticks with low throttle.
    if (feature(FEATURE_FW_LAUNCH)) {
        throttleStatus_e throttleStatus = calculateThrottleStatus();
        if ((throttleStatus == THROTTLE_LOW) && (areSticksDeflectedMoreThanPosHoldDeadband())) {
            abortFixedWingLaunch();
            return NAV_FSM_EVENT_SWITCH_TO_IDLE;
        }
    }

    return NAV_FSM_EVENT_NONE;
}

static navigationFSMEvent_t navOnEnteringState_NAV_STATE_LAUNCH_IN_PROGRESS(navigationFSMState_t previousState)
{
    UNUSED(previousState);

    if (isFixedWingLaunchFinishedOrAborted()) {
        return NAV_FSM_EVENT_SUCCESS;
    }

    return NAV_FSM_EVENT_NONE;
}

static navigationFSMState_t navSetNewFSMState(navigationFSMState_t newState)
{
    navigationFSMState_t previousState;

    previousState = posControl.navState;
    if (posControl.navState != newState) {
        posControl.navState = newState;
        posControl.navPersistentId = navFSM[newState].persistentId;
    }
    return previousState;
}

static void navProcessFSMEvents(navigationFSMEvent_t injectedEvent)
{
    const timeMs_t currentMillis = millis();
    navigationFSMState_t previousState;
    static timeMs_t lastStateProcessTime = 0;

    /* If timeout event defined and timeout reached - switch state */
    if ((navFSM[posControl.navState].timeoutMs > 0) && (navFSM[posControl.navState].onEvent[NAV_FSM_EVENT_TIMEOUT] != NAV_STATE_UNDEFINED) &&
            ((currentMillis - lastStateProcessTime) >= navFSM[posControl.navState].timeoutMs)) {
        /* Update state */
        previousState = navSetNewFSMState(navFSM[posControl.navState].onEvent[NAV_FSM_EVENT_TIMEOUT]);

        /* Call new state's entry function */
        while (navFSM[posControl.navState].onEntry) {
            navigationFSMEvent_t newEvent = navFSM[posControl.navState].onEntry(previousState);

            if ((newEvent != NAV_FSM_EVENT_NONE) && (navFSM[posControl.navState].onEvent[newEvent] != NAV_STATE_UNDEFINED)) {
                previousState = navSetNewFSMState(navFSM[posControl.navState].onEvent[newEvent]);
            }
            else {
                break;
            }
        }

        lastStateProcessTime  = currentMillis;
    }

    /* Inject new event */
    if (injectedEvent != NAV_FSM_EVENT_NONE && navFSM[posControl.navState].onEvent[injectedEvent] != NAV_STATE_UNDEFINED) {
        /* Update state */
        previousState = navSetNewFSMState(navFSM[posControl.navState].onEvent[injectedEvent]);

        /* Call new state's entry function */
        while (navFSM[posControl.navState].onEntry) {
            navigationFSMEvent_t newEvent = navFSM[posControl.navState].onEntry(previousState);

            if ((newEvent != NAV_FSM_EVENT_NONE) && (navFSM[posControl.navState].onEvent[newEvent] != NAV_STATE_UNDEFINED)) {
                previousState = navSetNewFSMState(navFSM[posControl.navState].onEvent[newEvent]);
            }
            else {
                break;
            }
        }

        lastStateProcessTime  = currentMillis;
    }

    /* Update public system state information */
    NAV_Status.mode = MW_GPS_MODE_NONE;

    if (ARMING_FLAG(ARMED)) {
        navigationFSMStateFlags_t navStateFlags = navGetStateFlags(posControl.navState);

        if (navStateFlags & NAV_AUTO_RTH) {
            NAV_Status.mode = MW_GPS_MODE_RTH;
        }
        else if (navStateFlags & NAV_AUTO_WP) {
            NAV_Status.mode = MW_GPS_MODE_NAV;
        }
        else if (navStateFlags & NAV_CTL_EMERG) {
            NAV_Status.mode = MW_GPS_MODE_EMERG;
        }
        else if (navStateFlags & NAV_CTL_POS) {
            NAV_Status.mode = MW_GPS_MODE_HOLD;
        }
    }

    NAV_Status.state = navFSM[posControl.navState].mwState;
    NAV_Status.error = navFSM[posControl.navState].mwError;

    NAV_Status.flags = 0;
    if (posControl.flags.isAdjustingPosition)   NAV_Status.flags |= MW_NAV_FLAG_ADJUSTING_POSITION;
    if (posControl.flags.isAdjustingAltitude)   NAV_Status.flags |= MW_NAV_FLAG_ADJUSTING_ALTITUDE;

    NAV_Status.activeWpNumber = posControl.activeWaypointIndex + 1;
    NAV_Status.activeWpAction = 0;
    if ((posControl.activeWaypointIndex >= 0) && (posControl.activeWaypointIndex < NAV_MAX_WAYPOINTS)) {
        NAV_Status.activeWpAction = posControl.waypointList[posControl.activeWaypointIndex].action;
    }
}

/*-----------------------------------------------------------
 * Float point PID-controller implementation
 *-----------------------------------------------------------*/
// Implementation of PID with back-calculation I-term anti-windup
// Control System Design, Lecture Notes for ME 155A by Karl Johan Åström (p.228)
// http://www.cds.caltech.edu/~murray/courses/cds101/fa02/caltech/astrom-ch6.pdf
float navPidApply3(pidController_t *pid, const float setpoint, const float measurement, const float dt, const float outMin, const float outMax, const pidControllerFlags_e pidFlags, const float gainScaler)
{
    float newProportional, newDerivative;
    float error = setpoint - measurement;

    /* P-term */
    newProportional = error * pid->param.kP * gainScaler;

    /* D-term */
    if (pid->reset) {
        pid->last_input = (pidFlags & PID_DTERM_FROM_ERROR) ? error : measurement;
        pid->reset = false;
    }

    if (pidFlags & PID_DTERM_FROM_ERROR) {
        /* Error-tracking D-term */
        newDerivative = (error - pid->last_input) / dt;
        pid->last_input = error;
    } else {
        /* Measurement tracking D-term */
        newDerivative = -(measurement - pid->last_input) / dt;
        pid->last_input = measurement;
    }

    newDerivative = pid->param.kD * pt1FilterApply4(&pid->dterm_filter_state, newDerivative, NAV_DTERM_CUT_HZ, dt) * gainScaler;

    if (pidFlags & PID_ZERO_INTEGRATOR) {
        pid->integrator = 0.0f;
    }

    /* Pre-calculate output and limit it if actuator is saturating */
    const float outVal = newProportional + (pid->integrator * gainScaler) + newDerivative;
    const float outValConstrained = constrainf(outVal, outMin, outMax);

    pid->proportional = newProportional;
    pid->integral = pid->integrator;
    pid->derivative = newDerivative;
    pid->output_constrained = outValConstrained;

    /* Update I-term */
    if (!(pidFlags & PID_ZERO_INTEGRATOR)) {
        const float newIntegrator = pid->integrator + (error * pid->param.kI * gainScaler * dt) + ((outValConstrained - outVal) * pid->param.kT * dt);

        if (pidFlags & PID_SHRINK_INTEGRATOR) {
            // Only allow integrator to shrink
            if (fabsf(newIntegrator) < fabsf(pid->integrator)) {
                pid->integrator = newIntegrator;
            }
        }
        else {
            pid->integrator = newIntegrator;
        }
    }

    return outValConstrained;
}

float navPidApply2(pidController_t *pid, const float setpoint, const float measurement, const float dt, const float outMin, const float outMax, const pidControllerFlags_e pidFlags)
{
    return navPidApply3(pid, setpoint, measurement, dt, outMin, outMax, pidFlags, 1.0f);
}


void navPidReset(pidController_t *pid)
{
    pid->reset = true;
    pid->proportional = 0.0f;
    pid->integral = 0.0f;
    pid->derivative = 0.0f;
    pid->integrator = 0.0f;
    pid->last_input = 0.0f;
    pid->dterm_filter_state.state = 0.0f;
    pid->dterm_filter_state.RC = 0.0f;
    pid->output_constrained = 0.0f;
}

void navPidInit(pidController_t *pid, float _kP, float _kI, float _kD)
{
    pid->param.kP = _kP;
    pid->param.kI = _kI;
    pid->param.kD = _kD;

    if (_kI > 1e-6f && _kP > 1e-6f) {
        float Ti = _kP / _kI;
        float Td = _kD / _kP;
        pid->param.kT = 2.0f / (Ti + Td);
    }
    else {
        pid->param.kI = 0.0;
        pid->param.kT = 0.0;
    }

    navPidReset(pid);
}

/*-----------------------------------------------------------
 * Float point P-controller implementation
 *-----------------------------------------------------------*/
void navPInit(pController_t *p, float _kP)
{
    p->param.kP = _kP;
}

/*-----------------------------------------------------------
 * Detects if thrust vector is facing downwards
 *-----------------------------------------------------------*/
bool isThrustFacingDownwards(void)
{
    // Tilt angle <= 80 deg; cos(80) = 0.17364817766693034885171662676931
    return (calculateCosTiltAngle() >= 0.173648178f);
}

/*-----------------------------------------------------------
 * Checks if position sensor (GPS) is failing for a specified timeout (if enabled)
 *-----------------------------------------------------------*/
bool checkForPositionSensorTimeout(void)
{
    if (navConfig()->general.pos_failure_timeout) {
        if ((posControl.flags.estPosStatus == EST_NONE) && ((millis() - posControl.lastValidPositionTimeMs) > (1000 * navConfig()->general.pos_failure_timeout))) {
            return true;
        }
        else {
            return false;
        }
    }
    else {
        // Timeout not defined, never fail
        return false;
    }
}

/*-----------------------------------------------------------
 * Processes an update to XY-position and velocity
 *-----------------------------------------------------------*/
void updateActualHorizontalPositionAndVelocity(bool estPosValid, bool estVelValid, float newX, float newY, float newVelX, float newVelY)
{
    posControl.actualState.abs.pos.x = newX;
    posControl.actualState.abs.pos.y = newY;
    posControl.actualState.abs.vel.x = newVelX;
    posControl.actualState.abs.vel.y = newVelY;

    posControl.actualState.agl.pos.x = newX;
    posControl.actualState.agl.pos.y = newY;
    posControl.actualState.agl.vel.x = newVelX;
    posControl.actualState.agl.vel.y = newVelY;

    posControl.actualState.velXY = sqrtf(sq(newVelX) + sq(newVelY));

    // CASE 1: POS & VEL valid
    if (estPosValid && estVelValid) {
        posControl.flags.estPosStatus = EST_TRUSTED;
        posControl.flags.estVelStatus = EST_TRUSTED;
        posControl.flags.horizontalPositionDataNew = 1;
        posControl.lastValidPositionTimeMs = millis();
    }
    // CASE 1: POS invalid, VEL valid
    else if (!estPosValid && estVelValid) {
        posControl.flags.estPosStatus = EST_USABLE;     // Pos usable, but not trusted
        posControl.flags.estVelStatus = EST_TRUSTED;
        posControl.flags.horizontalPositionDataNew = 1;
        posControl.lastValidPositionTimeMs = millis();
    }
    // CASE 3: can't use pos/vel data
    else {
        posControl.flags.estPosStatus = EST_NONE;
        posControl.flags.estVelStatus = EST_NONE;
        posControl.flags.horizontalPositionDataNew = 0;
    }

#if defined(NAV_BLACKBOX)
    navLatestActualPosition[X] = newX;
    navLatestActualPosition[Y] = newY;
    navActualVelocity[X] = constrain(newVelX, -32678, 32767);
    navActualVelocity[Y] = constrain(newVelY, -32678, 32767);
#endif
}

/*-----------------------------------------------------------
 * Processes an update to Z-position and velocity
 *-----------------------------------------------------------*/
void updateActualAltitudeAndClimbRate(bool estimateValid, float newAltitude, float newVelocity, float surfaceDistance, float surfaceVelocity, navigationEstimateStatus_e surfaceStatus)
{
    posControl.actualState.abs.pos.z = newAltitude;
    posControl.actualState.abs.vel.z = newVelocity;

    posControl.actualState.agl.pos.z = surfaceDistance;
    posControl.actualState.agl.vel.z = surfaceVelocity;

    // Update altitude that would be used when executing RTH
    if (estimateValid) {
        updateDesiredRTHAltitude();

        // If we acquired new surface reference - changing from NONE/USABLE -> TRUSTED
        if ((surfaceStatus == EST_TRUSTED) && (posControl.flags.estAglStatus != EST_TRUSTED)) {
            // If we are in terrain-following modes - signal that we should update the surface tracking setpoint
            //      NONE/USABLE means that we were flying blind, now we should lock to surface
            //updateSurfaceTrackingSetpoint();
        }

        posControl.flags.estAglStatus = surfaceStatus;  // Could be TRUSTED or USABLE
        posControl.flags.estAltStatus = EST_TRUSTED;
        posControl.flags.verticalPositionDataNew = 1;
        posControl.lastValidAltitudeTimeMs = millis();
    }
    else {
        posControl.flags.estAltStatus = EST_NONE;
        posControl.flags.estAglStatus = EST_NONE;
        posControl.flags.verticalPositionDataNew = 0;
    }

    if (ARMING_FLAG(ARMED)) {
        if ((posControl.flags.estAglStatus == EST_TRUSTED) && surfaceDistance > 0) {
            if (posControl.actualState.surfaceMin > 0) {
                posControl.actualState.surfaceMin = MIN(posControl.actualState.surfaceMin, surfaceDistance);
            }
            else {
                posControl.actualState.surfaceMin = surfaceDistance;
            }
        }
    }
    else {
        posControl.actualState.surfaceMin = -1;
    }

#if defined(NAV_BLACKBOX)
    navLatestActualPosition[Z] = navGetCurrentActualPositionAndVelocity()->pos.z;
    navActualVelocity[Z] = constrain(navGetCurrentActualPositionAndVelocity()->vel.z, -32678, 32767);
#endif
}

/*-----------------------------------------------------------
 * Processes an update to estimated heading
 *-----------------------------------------------------------*/
void updateActualHeading(bool headingValid, int32_t newHeading)
{
    /* Update heading. Check if we're acquiring a valid heading for the
     * first time and update home heading accordingly.
     */
    navigationEstimateStatus_e newEstHeading = headingValid ? EST_TRUSTED : EST_NONE;
    if (newEstHeading >= EST_USABLE && posControl.flags.estHeadingStatus < EST_USABLE &&
        (posControl.homeFlags & (NAV_HOME_VALID_XY | NAV_HOME_VALID_Z)) &&
        (posControl.homeFlags & NAV_HOME_VALID_HEADING) == 0) {

        // Home was stored using the fake heading (assuming boot as 0deg). Calculate
        // the offset from the fake to the actual yaw and apply the same rotation
        // to the home point.
        int32_t fakeToRealYawOffset = newHeading - posControl.actualState.yaw;

        posControl.homePosition.yaw += fakeToRealYawOffset;
        if (posControl.homePosition.yaw < 0) {
            posControl.homePosition.yaw += DEGREES_TO_CENTIDEGREES(360);
        }
        if (posControl.homePosition.yaw >= DEGREES_TO_CENTIDEGREES(360)) {
            posControl.homePosition.yaw -= DEGREES_TO_CENTIDEGREES(360);
        }
        posControl.homeFlags |= NAV_HOME_VALID_HEADING;
    }
    posControl.actualState.yaw = newHeading;
    posControl.flags.estHeadingStatus = newEstHeading;

    /* Precompute sin/cos of yaw angle */
    posControl.actualState.sinYaw = sin_approx(CENTIDEGREES_TO_RADIANS(newHeading));
    posControl.actualState.cosYaw = cos_approx(CENTIDEGREES_TO_RADIANS(newHeading));

    posControl.flags.headingDataNew = 1;
}

/*-----------------------------------------------------------
 * Returns pointer to currently used position (ABS or AGL) depending on surface tracking status
 *-----------------------------------------------------------*/
const navEstimatedPosVel_t * navGetCurrentActualPositionAndVelocity(void)
{
    return posControl.flags.isTerrainFollowEnabled ? &posControl.actualState.agl : &posControl.actualState.abs;
}

/*-----------------------------------------------------------
 * Calculates distance and bearing to destination point
 *-----------------------------------------------------------*/
static uint32_t calculateDistanceFromDelta(float deltaX, float deltaY)
{
    return sqrtf(sq(deltaX) + sq(deltaY));
}

static int32_t calculateBearingFromDelta(float deltaX, float deltaY)
{
    return wrap_36000(RADIANS_TO_CENTIDEGREES(atan2_approx(deltaY, deltaX)));
}

uint32_t calculateDistanceToDestination(const fpVector3_t * destinationPos)
{
    const navEstimatedPosVel_t *posvel = navGetCurrentActualPositionAndVelocity();
    const float deltaX = destinationPos->x - posvel->pos.x;
    const float deltaY = destinationPos->y - posvel->pos.y;

    return calculateDistanceFromDelta(deltaX, deltaY);
}

int32_t calculateBearingToDestination(const fpVector3_t * destinationPos)
{
    const navEstimatedPosVel_t *posvel = navGetCurrentActualPositionAndVelocity();
    const float deltaX = destinationPos->x - posvel->pos.x;
    const float deltaY = destinationPos->y - posvel->pos.y;

    return calculateBearingFromDelta(deltaX, deltaY);
}

bool navCalculatePathToDestination(navDestinationPath_t *result, const fpVector3_t * destinationPos)
{
    if (posControl.flags.estPosStatus == EST_NONE ||
        posControl.flags.estHeadingStatus == EST_NONE) {

        return false;
    }

    const navEstimatedPosVel_t *posvel = navGetCurrentActualPositionAndVelocity();
    const float deltaX = destinationPos->x - posvel->pos.x;
    const float deltaY = destinationPos->y - posvel->pos.y;

    result->distance = calculateDistanceFromDelta(deltaX, deltaY);
    result->bearing = calculateBearingFromDelta(deltaX, deltaY);
    return true;
}

/*-----------------------------------------------------------
 * Check if waypoint is/was reached. Assume that waypoint-yaw stores initial bearing
 *-----------------------------------------------------------*/
bool isWaypointMissed(const navWaypointPosition_t * waypoint)
{
    int32_t bearingError = calculateBearingToDestination(&waypoint->pos) - waypoint->yaw;
    bearingError = wrap_18000(bearingError);

    return ABS(bearingError) > 10000; // TRUE if we passed the waypoint by 100 degrees
}

bool isWaypointReached(const navWaypointPosition_t * waypoint, const bool isWaypointHome)
{
    // We consider waypoint reached if within specified radius
    const uint32_t wpDistance = calculateDistanceToDestination(&waypoint->pos);

    if (STATE(FIXED_WING) && isWaypointHome) {
        // Airplane will do a circular loiter over home and might never approach it closer than waypoint_radius - need extra check
        return (wpDistance <= navConfig()->general.waypoint_radius)
                || (wpDistance <= (navConfig()->fw.loiter_radius * 1.10f));  // 10% margin of desired circular loiter radius
    }
    else {
        return (wpDistance <= navConfig()->general.waypoint_radius);
    }
}

static void updateHomePositionCompatibility(void)
{
    geoConvertLocalToGeodetic(&GPS_home, &posControl.gpsOrigin, &posControl.homePosition.pos);
    GPS_distanceToHome = posControl.homeDistance / 100;
    GPS_directionToHome = posControl.homeDirection / 100;
}

float RTHAltitude() {
    switch (navConfig()->general.flags.rth_alt_control_mode) {
        case NAV_RTH_NO_ALT:
            return(posControl.actualState.abs.pos.z);
        case NAV_RTH_EXTRA_ALT: // Maintain current altitude + predefined safety margin
            return(posControl.actualState.abs.pos.z + navConfig()->general.rth_altitude);
        case NAV_RTH_MAX_ALT:
            return(MAX(posControl.homeWaypointAbove.pos.z, posControl.actualState.abs.pos.z));
        case NAV_RTH_AT_LEAST_ALT:  // Climb to at least some predefined altitude above home
            return(MAX(posControl.homePosition.pos.z + navConfig()->general.rth_altitude, posControl.actualState.abs.pos.z));
        case NAV_RTH_CONST_ALT:     // Climb/descend to predefined altitude above home
        default:
            return(posControl.homePosition.pos.z + navConfig()->general.rth_altitude);
    }
}

/*-----------------------------------------------------------
 * Reset home position to current position
 *-----------------------------------------------------------*/
static void updateDesiredRTHAltitude(void)
{
    if (ARMING_FLAG(ARMED)) {
        if (!(navGetStateFlags(posControl.navState) & NAV_AUTO_RTH)) {
            posControl.homeWaypointAbove.pos.z = RTHAltitude();
        }
    }
    else {
        posControl.homeWaypointAbove.pos.z = posControl.actualState.abs.pos.z;
    }
}

/*-----------------------------------------------------------
 * RTH sanity test logic
 *-----------------------------------------------------------*/
void initializeRTHSanityChecker(const fpVector3_t * pos)
{
    const timeMs_t currentTimeMs = millis();

    posControl.rthSanityChecker.lastCheckTime = currentTimeMs;
    posControl.rthSanityChecker.initialPosition = *pos;
    posControl.rthSanityChecker.minimalDistanceToHome = calculateDistanceToDestination(&posControl.homePosition.pos);
}

bool validateRTHSanityChecker(void)
{
    const timeMs_t currentTimeMs = millis();
    bool checkResult = true;    // Between the checks return the "good" status

    // Ability to disable this
    if (navConfig()->general.rth_abort_threshold == 0) {
        return true;
    }

    // Check at 10Hz rate
    if ((currentTimeMs - posControl.rthSanityChecker.lastCheckTime) > 100) {
        const float currentDistanceToHome = calculateDistanceToDestination(&posControl.homePosition.pos);

        if (currentDistanceToHome < posControl.rthSanityChecker.minimalDistanceToHome) {
            posControl.rthSanityChecker.minimalDistanceToHome = currentDistanceToHome;
        }
        else if ((currentDistanceToHome - posControl.rthSanityChecker.minimalDistanceToHome) > navConfig()->general.rth_abort_threshold) {
            // If while doing RTH we got even farther away from home - RTH is doing something crazy
            checkResult = false;
        }

        posControl.rthSanityChecker.lastCheckTime = currentTimeMs;
    }

    return checkResult;
}

/*-----------------------------------------------------------
 * Reset home position to current position
 *-----------------------------------------------------------*/
void setHomePosition(const fpVector3_t * pos, int32_t yaw, navSetWaypointFlags_t useMask, navigationHomeFlags_t homeFlags)
{
    // XY-position
    if ((useMask & NAV_POS_UPDATE_XY) != 0) {
        posControl.homePosition.pos.x = pos->x;
        posControl.homePosition.pos.y = pos->y;
        if (homeFlags & NAV_HOME_VALID_XY) {
            posControl.homeFlags |= NAV_HOME_VALID_XY;
        } else {
            posControl.homeFlags &= ~NAV_HOME_VALID_XY;
        }
    }

    // Z-position
    if ((useMask & NAV_POS_UPDATE_Z) != 0) {
        posControl.homePosition.pos.z = pos->z;
        if (homeFlags & NAV_HOME_VALID_Z) {
            posControl.homeFlags |= NAV_HOME_VALID_Z;
        } else {
            posControl.homeFlags &= ~NAV_HOME_VALID_Z;
        }
    }

    // Heading
    if ((useMask & NAV_POS_UPDATE_HEADING) != 0) {
        // Heading
        posControl.homePosition.yaw = yaw;
        if (homeFlags & NAV_HOME_VALID_HEADING) {
            posControl.homeFlags |= NAV_HOME_VALID_HEADING;
        } else {
            posControl.homeFlags &= ~NAV_HOME_VALID_HEADING;
        }
    }

    posControl.homeDistance = 0;
    posControl.homeDirection = 0;

    // Update target RTH altitude as a waypoint above home
    posControl.homeWaypointAbove = posControl.homePosition;
    updateDesiredRTHAltitude();

    updateHomePositionCompatibility();
    ENABLE_STATE(GPS_FIX_HOME);
}

static navigationHomeFlags_t navigationActualStateHomeValidity(void)
{
    navigationHomeFlags_t flags = 0;

    if (posControl.flags.estPosStatus >= EST_USABLE) {
        flags |= NAV_HOME_VALID_XY | NAV_HOME_VALID_Z;
    }

    if (posControl.flags.estHeadingStatus >= EST_USABLE) {
        flags |= NAV_HOME_VALID_HEADING;
    }

    return flags;
}

/*-----------------------------------------------------------
 * Update home position, calculate distance and bearing to home
 *-----------------------------------------------------------*/
void updateHomePosition(void)
{
    // Disarmed and have a valid position, constantly update home
    if (!ARMING_FLAG(ARMED)) {
        if (posControl.flags.estPosStatus >= EST_USABLE) {
            const navigationHomeFlags_t validHomeFlags = NAV_HOME_VALID_XY | NAV_HOME_VALID_Z;
            bool setHome = (posControl.homeFlags & validHomeFlags) != validHomeFlags;
            switch ((nav_reset_type_e)positionEstimationConfig()->reset_home_type) {
                case NAV_RESET_NEVER:
                    break;
                case NAV_RESET_ON_FIRST_ARM:
                    setHome |= !ARMING_FLAG(WAS_EVER_ARMED);
                    break;
                case NAV_RESET_ON_EACH_ARM:
                    setHome = true;
                    break;
            }
            if (setHome) {
                setHomePosition(&posControl.actualState.abs.pos, posControl.actualState.yaw, NAV_POS_UPDATE_XY | NAV_POS_UPDATE_Z | NAV_POS_UPDATE_HEADING, navigationActualStateHomeValidity());
            }
        }
    }
    else {
        static bool isHomeResetAllowed = false;

        // If pilot so desires he may reset home position to current position
        if (IS_RC_MODE_ACTIVE(BOXHOMERESET)) {
            if (isHomeResetAllowed && !FLIGHT_MODE(FAILSAFE_MODE) && !FLIGHT_MODE(NAV_RTH_MODE) && !FLIGHT_MODE(NAV_WP_MODE) && (posControl.flags.estPosStatus >= EST_USABLE)) {
                const navSetWaypointFlags_t homeUpdateFlags = STATE(GPS_FIX_HOME) ? (NAV_POS_UPDATE_XY | NAV_POS_UPDATE_HEADING) : (NAV_POS_UPDATE_XY | NAV_POS_UPDATE_Z | NAV_POS_UPDATE_HEADING);
                setHomePosition(&posControl.actualState.abs.pos, posControl.actualState.yaw, homeUpdateFlags, navigationActualStateHomeValidity());
                isHomeResetAllowed = false;
            }
        }
        else {
            isHomeResetAllowed = true;
        }

        // Update distance and direction to home if armed (home is not updated when armed)
        if (STATE(GPS_FIX_HOME)) {
            posControl.homeDistance = calculateDistanceToDestination(&posControl.homePosition.pos);
            posControl.homeDirection = calculateBearingToDestination(&posControl.homePosition.pos);
            updateHomePositionCompatibility();
        }
    }
}

/*-----------------------------------------------------------
 * Update flight statistics
 *-----------------------------------------------------------*/
static void updateNavigationFlightStatistics(void)
{
    static timeMs_t previousTimeMs = 0;
    const timeMs_t currentTimeMs = millis();
    const timeDelta_t timeDeltaMs = currentTimeMs - previousTimeMs;
    previousTimeMs = currentTimeMs;

    if (ARMING_FLAG(ARMED)) {
        posControl.totalTripDistance += posControl.actualState.velXY * MS2S(timeDeltaMs);
    }
}

int32_t getTotalTravelDistance(void)
{
    return lrintf(posControl.totalTripDistance);
}

/*-----------------------------------------------------------
 * Calculate platform-specific hold position (account for deceleration)
 *-----------------------------------------------------------*/
void calculateInitialHoldPosition(fpVector3_t * pos)
{
    if (STATE(FIXED_WING)) { // FIXED_WING
        calculateFixedWingInitialHoldPosition(pos);
    }
    else {
        calculateMulticopterInitialHoldPosition(pos);
    }
}

/*-----------------------------------------------------------
 * Set active XYZ-target and desired heading
 *-----------------------------------------------------------*/
void setDesiredPosition(const fpVector3_t * pos, int32_t yaw, navSetWaypointFlags_t useMask)
{
    // XY-position update is allowed only when not braking in NAV_CRUISE_BRAKING
    if ((useMask & NAV_POS_UPDATE_XY) != 0 && !STATE(NAV_CRUISE_BRAKING)) {
        posControl.desiredState.pos.x = pos->x;
        posControl.desiredState.pos.y = pos->y;
    }

    // Z-position
    if ((useMask & NAV_POS_UPDATE_Z) != 0) {
        updateClimbRateToAltitudeController(0, ROC_TO_ALT_RESET);   // Reset RoC/RoD -> altitude controller
        posControl.desiredState.pos.z = pos->z;
    }

    // Heading
    if ((useMask & NAV_POS_UPDATE_HEADING) != 0) {
        // Heading
        posControl.desiredState.yaw = yaw;
    }
    else if ((useMask & NAV_POS_UPDATE_BEARING) != 0) {
        posControl.desiredState.yaw = calculateBearingToDestination(pos);
    }
    else if ((useMask & NAV_POS_UPDATE_BEARING_TAIL_FIRST) != 0) {
        posControl.desiredState.yaw = wrap_36000(calculateBearingToDestination(pos) - 18000);
    }
}

void calculateFarAwayTarget(fpVector3_t * farAwayPos, int32_t yaw, int32_t distance)
{
    farAwayPos->x = navGetCurrentActualPositionAndVelocity()->pos.x + distance * cos_approx(CENTIDEGREES_TO_RADIANS(yaw));
    farAwayPos->y = navGetCurrentActualPositionAndVelocity()->pos.y + distance * sin_approx(CENTIDEGREES_TO_RADIANS(yaw));
    farAwayPos->z = navGetCurrentActualPositionAndVelocity()->pos.z;
}

void calculateNewCruiseTarget(fpVector3_t * origin, int32_t yaw, int32_t distance)
{
    origin->x = origin->x + distance * cos_approx(CENTIDEGREES_TO_RADIANS(yaw));
    origin->y = origin->y + distance * sin_approx(CENTIDEGREES_TO_RADIANS(yaw));
    origin->z = origin->z;
}

/*-----------------------------------------------------------
 * NAV land detector
 *-----------------------------------------------------------*/
void resetLandingDetector(void)
{
    if (STATE(FIXED_WING)) { // FIXED_WING
        resetFixedWingLandingDetector();
    }
    else {
        resetMulticopterLandingDetector();
    }
}

bool isLandingDetected(void)
{
    bool landingDetected;

    if (STATE(FIXED_WING)) { // FIXED_WING
        landingDetected = isFixedWingLandingDetected();
    }
    else {
        landingDetected = isMulticopterLandingDetected();
    }

    return landingDetected;
}

/*-----------------------------------------------------------
 * Z-position controller
 *-----------------------------------------------------------*/
void updateClimbRateToAltitudeController(float desiredClimbRate, climbRateToAltitudeControllerMode_e mode)
{
    static timeUs_t lastUpdateTimeUs;
    timeUs_t currentTimeUs = micros();

    // Terrain following uses different altitude measurement
    const float altitudeToUse = navGetCurrentActualPositionAndVelocity()->pos.z;

    if (mode == ROC_TO_ALT_RESET) {
        lastUpdateTimeUs = currentTimeUs;
        posControl.desiredState.pos.z = altitudeToUse;
    }
    else {
        if (STATE(FIXED_WING)) {
            // Fixed wing climb rate controller is open-loop. We simply move the known altitude target
            float timeDelta = US2S(currentTimeUs - lastUpdateTimeUs);

            DEBUG_SET(DEBUG_FW_CLIMB_RATE_TO_ALTITUDE, 0, desiredClimbRate);
            DEBUG_SET(DEBUG_FW_CLIMB_RATE_TO_ALTITUDE, 1, timeDelta * 1000);

            if (timeDelta <= HZ2S(MIN_POSITION_UPDATE_RATE_HZ)) {
                posControl.desiredState.pos.z += desiredClimbRate * timeDelta;
                posControl.desiredState.pos.z = constrainf(posControl.desiredState.pos.z, altitudeToUse - 500, altitudeToUse + 500);    // FIXME: calculate sanity limits in a smarter way
            }
        }
        else {
            // Multicopter climb-rate control is closed-loop, it's possible to directly calculate desired altitude setpoint to yield the required RoC/RoD
            posControl.desiredState.pos.z = altitudeToUse + (desiredClimbRate / posControl.pids.pos[Z].param.kP);
        }

        lastUpdateTimeUs = currentTimeUs;
    }
}

static void resetAltitudeController(bool useTerrainFollowing)
{
    // Set terrain following flag
    posControl.flags.isTerrainFollowEnabled = useTerrainFollowing;

    if (STATE(FIXED_WING)) {
        resetFixedWingAltitudeController();
    }
    else {
        resetMulticopterAltitudeController();
    }
}

static void setupAltitudeController(void)
{
    if (STATE(FIXED_WING)) {
        setupFixedWingAltitudeController();
    }
    else {
        setupMulticopterAltitudeController();
    }
}

static bool adjustAltitudeFromRCInput(void)
{
    if (STATE(FIXED_WING)) {
        return adjustFixedWingAltitudeFromRCInput();
    }
    else {
        return adjustMulticopterAltitudeFromRCInput();
    }
}

/*-----------------------------------------------------------
 * Heading controller (pass-through to MAG mode)
 *-----------------------------------------------------------*/
static void resetHeadingController(void)
{
    if (STATE(FIXED_WING)) {
        resetFixedWingHeadingController();
    }
    else {
        resetMulticopterHeadingController();
    }
}

static bool adjustHeadingFromRCInput(void)
{
    if (STATE(FIXED_WING)) {
        return adjustFixedWingHeadingFromRCInput();
    }
    else {
        return adjustMulticopterHeadingFromRCInput();
    }
}

/*-----------------------------------------------------------
 * XY Position controller
 *-----------------------------------------------------------*/
static void resetPositionController(void)
{
    if (STATE(FIXED_WING)) {
        resetFixedWingPositionController();
    }
    else {
        resetMulticopterPositionController();
    }
}


<<<<<<< HEAD
static void processBrakingMode(const bool isAdjusting) 
=======
static void processBrakingMode(const bool isAdjusting)
>>>>>>> ede4a790
{
#ifdef USE_MR_BRAKING_MODE

    static uint32_t brakingModeDisengageAt = 0;
    static uint32_t brakingBoostModeDisengageAt = 0;

<<<<<<< HEAD
    const bool brakingEntryAllowed = 
        IS_RC_MODE_ACTIVE(BOXBRAKING) &&
        !STATE(NAV_CRUISE_BRAKING_LOCKED) && 
        posControl.actualState.velXY > navConfig()->mc.braking_speed_threshold && 
=======
    const bool brakingEntryAllowed =
        IS_RC_MODE_ACTIVE(BOXBRAKING) &&
        !STATE(NAV_CRUISE_BRAKING_LOCKED) &&
        posControl.actualState.velXY > navConfig()->mc.braking_speed_threshold &&
>>>>>>> ede4a790
        !isAdjusting &&
        navConfig()->general.flags.user_control_mode == NAV_GPS_CRUISE &&
        navConfig()->mc.braking_speed_threshold > 0 &&
        (
            NAV_Status.state == MW_NAV_STATE_NONE ||
            NAV_Status.state == MW_NAV_STATE_HOLD_INFINIT
        );


    /*
        * Case one, when we order to brake (sticks to the center) and we are moving above threshold
        * Speed is above 1m/s and sticks are centered
        * Extra condition: BRAKING flight mode has to be enabled
        */
    if (brakingEntryAllowed) {
        /*
            * Set currnt position and target position
            * Enabling NAV_CRUISE_BRAKING locks other routines from setting position!
            */
        setDesiredPosition(&navGetCurrentActualPositionAndVelocity()->pos, 0, NAV_POS_UPDATE_XY);

        ENABLE_STATE(NAV_CRUISE_BRAKING_LOCKED);
        ENABLE_STATE(NAV_CRUISE_BRAKING);

        //Set forced BRAKING disengage moment
        brakingModeDisengageAt = millis() + navConfig()->mc.braking_timeout;

        //If speed above threshold, start boost mode as well
        if (posControl.actualState.velXY > navConfig()->mc.braking_boost_speed_threshold) {
            ENABLE_STATE(NAV_CRUISE_BRAKING_BOOST);

            brakingBoostModeDisengageAt = millis() + navConfig()->mc.braking_boost_timeout;
        }

    }

    // We can enter braking only after user started to move the sticks
    if (STATE(NAV_CRUISE_BRAKING_LOCKED) && isAdjusting) {
        DISABLE_STATE(NAV_CRUISE_BRAKING_LOCKED);
    }

    /*
     * Case when speed dropped, disengage BREAKING_BOOST
     */
    if (
        STATE(NAV_CRUISE_BRAKING_BOOST) && (
            posControl.actualState.velXY <= navConfig()->mc.braking_boost_disengage_speed ||
            brakingBoostModeDisengageAt < millis()
    )) {
        DISABLE_STATE(NAV_CRUISE_BRAKING_BOOST);
    }

    /*
     * Case when we were braking but copter finally stopped or we started to move the sticks
     */
    if (STATE(NAV_CRUISE_BRAKING) && (
        posControl.actualState.velXY <= navConfig()->mc.braking_disengage_speed ||  //We stopped
        isAdjusting ||                                                              //Moved the sticks
        brakingModeDisengageAt < millis()                                           //Braking is done to timed disengage
    )) {
        DISABLE_STATE(NAV_CRUISE_BRAKING);
        DISABLE_STATE(NAV_CRUISE_BRAKING_BOOST);

        /*
            * When braking is done, store current position as desired one
            * We do not want to go back to the place where braking has started
            */
        setDesiredPosition(&navGetCurrentActualPositionAndVelocity()->pos, 0, NAV_POS_UPDATE_XY);
    }
<<<<<<< HEAD
=======
#else
    UNUSED(isAdjusting);
>>>>>>> ede4a790
#endif
}

static bool adjustPositionFromRCInput(void)
{
    bool retValue;

    if (STATE(FIXED_WING)) {
        retValue = adjustFixedWingPositionFromRCInput();
    }
    else {

        const int16_t rcPitchAdjustment = applyDeadband(rcCommand[PITCH], rcControlsConfig()->pos_hold_deadband);
        const int16_t rcRollAdjustment = applyDeadband(rcCommand[ROLL], rcControlsConfig()->pos_hold_deadband);

        processBrakingMode(rcPitchAdjustment || rcRollAdjustment);

        retValue = adjustMulticopterPositionFromRCInput(rcPitchAdjustment, rcRollAdjustment);
    }

    return retValue;
}

/*-----------------------------------------------------------
 * WP controller
 *-----------------------------------------------------------*/
void resetGCSFlags(void)
{
    posControl.flags.isGCSAssistedNavigationReset = false;
    posControl.flags.isGCSAssistedNavigationEnabled = false;
}

void getWaypoint(uint8_t wpNumber, navWaypoint_t * wpData)
{
    /* Default waypoint to send */
    wpData->action = NAV_WP_ACTION_RTH;
    wpData->lat = 0;
    wpData->lon = 0;
    wpData->alt = 0;
    wpData->p1 = 0;
    wpData->p2 = 0;
    wpData->p3 = 0;
    wpData->flag = NAV_WP_FLAG_LAST;

    // WP #0 - special waypoint - HOME
    if (wpNumber == 0) {
        if (STATE(GPS_FIX_HOME)) {
            wpData->lat = GPS_home.lat;
            wpData->lon = GPS_home.lon;
            wpData->alt = GPS_home.alt;
        }
    }
    // WP #255 - special waypoint - directly get actualPosition
    else if (wpNumber == 255) {
        gpsLocation_t wpLLH;

        geoConvertLocalToGeodetic(&wpLLH, &posControl.gpsOrigin, &navGetCurrentActualPositionAndVelocity()->pos);

        wpData->lat = wpLLH.lat;
        wpData->lon = wpLLH.lon;
        wpData->alt = wpLLH.alt;
    }
    // WP #1 - #15 - common waypoints - pre-programmed mission
    else if ((wpNumber >= 1) && (wpNumber <= NAV_MAX_WAYPOINTS)) {
        if (wpNumber <= posControl.waypointCount) {
            *wpData = posControl.waypointList[wpNumber - 1];
        }
    }
}

void setWaypoint(uint8_t wpNumber, const navWaypoint_t * wpData)
{
    gpsLocation_t wpLLH;
    navWaypointPosition_t wpPos;

    // Pre-fill structure to convert to local coordinates
    wpLLH.lat = wpData->lat;
    wpLLH.lon = wpData->lon;
    wpLLH.alt = wpData->alt;

    // WP #0 - special waypoint - HOME
    if ((wpNumber == 0) && ARMING_FLAG(ARMED) && (posControl.flags.estPosStatus >= EST_USABLE) && posControl.gpsOrigin.valid && posControl.flags.isGCSAssistedNavigationEnabled) {
        // Forcibly set home position. Note that this is only valid if already armed, otherwise home will be reset instantly
        geoConvertGeodeticToLocal(&wpPos.pos, &posControl.gpsOrigin, &wpLLH, GEO_ALT_RELATIVE);
        setHomePosition(&wpPos.pos, 0, NAV_POS_UPDATE_XY | NAV_POS_UPDATE_Z | NAV_POS_UPDATE_HEADING, NAV_HOME_VALID_ALL);
    }
    // WP #255 - special waypoint - directly set desiredPosition
    // Only valid when armed and in poshold mode
    else if ((wpNumber == 255) && (wpData->action == NAV_WP_ACTION_WAYPOINT) &&
             ARMING_FLAG(ARMED) && (posControl.flags.estPosStatus == EST_TRUSTED) && posControl.gpsOrigin.valid && posControl.flags.isGCSAssistedNavigationEnabled &&
             (posControl.navState == NAV_STATE_POSHOLD_3D_IN_PROGRESS)) {
        // Convert to local coordinates
        geoConvertGeodeticToLocal(&wpPos.pos, &posControl.gpsOrigin, &wpLLH, GEO_ALT_RELATIVE);

        navSetWaypointFlags_t waypointUpdateFlags = NAV_POS_UPDATE_XY;

        // If we received global altitude == 0, use current altitude
        if (wpData->alt != 0) {
            waypointUpdateFlags |= NAV_POS_UPDATE_Z;
        }

        if (wpData->p1 > 0 && wpData->p1 < 360) {
            waypointUpdateFlags |= NAV_POS_UPDATE_HEADING;
        }

        setDesiredPosition(&wpPos.pos, DEGREES_TO_CENTIDEGREES(wpData->p1), waypointUpdateFlags);
    }
    // WP #1 - #15 - common waypoints - pre-programmed mission
    else if ((wpNumber >= 1) && (wpNumber <= NAV_MAX_WAYPOINTS) && !ARMING_FLAG(ARMED)) {
        if (wpData->action == NAV_WP_ACTION_WAYPOINT || wpData->action == NAV_WP_ACTION_RTH) {
            // Only allow upload next waypoint (continue upload mission) or first waypoint (new mission)
            if (wpNumber == (posControl.waypointCount + 1) || wpNumber == 1) {
                posControl.waypointList[wpNumber - 1] = *wpData;
                posControl.waypointCount = wpNumber;
                posControl.waypointListValid = (wpData->flag == NAV_WP_FLAG_LAST);
            }
        }
    }
}

void resetWaypointList(void)
{
    /* Can only reset waypoint list if not armed */
    if (!ARMING_FLAG(ARMED)) {
        posControl.waypointCount = 0;
        posControl.waypointListValid = false;
    }
}

bool isWaypointListValid(void)
{
    return posControl.waypointListValid;
}

int getWaypointCount(void)
{
    return posControl.waypointCount;
}

#ifdef NAV_NON_VOLATILE_WAYPOINT_STORAGE
bool loadNonVolatileWaypointList(void)
{
    if (ARMING_FLAG(ARMED))
        return false;

    resetWaypointList();

    for (int i = 0; i < NAV_MAX_WAYPOINTS; i++) {
        // Load waypoint
        setWaypoint(i + 1, nonVolatileWaypointList(i));

        // Check if this is the last waypoint
        if (nonVolatileWaypointList(i)->flag == NAV_WP_FLAG_LAST)
            break;
    }

    // Mission sanity check failed - reset the list
    if (!posControl.waypointListValid) {
        resetWaypointList();
    }

    return posControl.waypointListValid;
}

bool saveNonVolatileWaypointList(void)
{
    if (ARMING_FLAG(ARMED) || !posControl.waypointListValid)
        return false;

    for (int i = 0; i < NAV_MAX_WAYPOINTS; i++) {
        getWaypoint(i + 1, nonVolatileWaypointListMutable(i));
    }

    saveConfigAndNotify();

    return true;
}
#endif

static void mapWaypointToLocalPosition(fpVector3_t * localPos, const navWaypoint_t * waypoint)
{
    gpsLocation_t wpLLH;

    wpLLH.lat = waypoint->lat;
    wpLLH.lon = waypoint->lon;
    wpLLH.alt = waypoint->alt;

    geoConvertGeodeticToLocal(localPos, &posControl.gpsOrigin, &wpLLH, GEO_ALT_RELATIVE);
}

static void calculateAndSetActiveWaypointToLocalPosition(const fpVector3_t * pos)
{
    posControl.activeWaypoint.pos = *pos;

    // Calculate initial bearing towards waypoint and store it in waypoint yaw parameter (this will further be used to detect missed waypoints)
    posControl.activeWaypoint.yaw = calculateBearingToDestination(pos);

    // Set desired position to next waypoint (XYZ-controller)
    setDesiredPosition(&posControl.activeWaypoint.pos, posControl.activeWaypoint.yaw, NAV_POS_UPDATE_XY | NAV_POS_UPDATE_Z | NAV_POS_UPDATE_HEADING);
}

static void calculateAndSetActiveWaypoint(const navWaypoint_t * waypoint)
{
    fpVector3_t localPos;
    mapWaypointToLocalPosition(&localPos, waypoint);
    calculateAndSetActiveWaypointToLocalPosition(&localPos);
}

/**
 * Returns TRUE if we are in WP mode and executing last waypoint on the list, or in RTH mode, or in PH mode
 *  In RTH mode our only and last waypoint is home
 *  In PH mode our waypoint is hold position */
bool isApproachingLastWaypoint(void)
{
    if (navGetStateFlags(posControl.navState) & NAV_AUTO_WP) {
        if (posControl.waypointCount == 0) {
            /* No waypoints */
            return true;
        }
        else if ((posControl.activeWaypointIndex == (posControl.waypointCount - 1)) ||
                 (posControl.waypointList[posControl.activeWaypointIndex].flag == NAV_WP_FLAG_LAST)) {
            return true;
        }
        else {
            return false;
        }
    }
    else if (navGetStateFlags(posControl.navState) & NAV_CTL_POS) {
        // If POS controller is active we are in Poshold or RTH mode - assume last waypoint
        return true;
    }
    else {
        return false;
    }
}

float getActiveWaypointSpeed(void)
{
    if (posControl.flags.isAdjustingPosition) {
        // In manual control mode use different cap for speed
        return navConfig()->general.max_manual_speed;
    }
    else {
        uint16_t waypointSpeed = navConfig()->general.max_auto_speed;

        if (navGetStateFlags(posControl.navState) & NAV_AUTO_WP) {
            if (posControl.waypointCount > 0 && posControl.waypointList[posControl.activeWaypointIndex].action == NAV_WP_ACTION_WAYPOINT) {
                const float wpSpecificSpeed = posControl.waypointList[posControl.activeWaypointIndex].p1;
                if (wpSpecificSpeed >= 50.0f && wpSpecificSpeed <= navConfig()->general.max_auto_speed) {
                    waypointSpeed = wpSpecificSpeed;
                }
            }
        }

        return waypointSpeed;
    }
}

/*-----------------------------------------------------------
 * Process adjustments to alt, pos and yaw controllers
 *-----------------------------------------------------------*/
static void processNavigationRCAdjustments(void)
{
    /* Process pilot's RC input. Disable all pilot's input when in FAILSAFE_MODE */
    navigationFSMStateFlags_t navStateFlags = navGetStateFlags(posControl.navState);
    if ((navStateFlags & NAV_RC_ALT) && (!FLIGHT_MODE(FAILSAFE_MODE))) {
        posControl.flags.isAdjustingAltitude = adjustAltitudeFromRCInput();
    }
    else {
        posControl.flags.isAdjustingAltitude = false;
    }

    if ((navStateFlags & NAV_RC_POS) && (!FLIGHT_MODE(FAILSAFE_MODE))) {
        posControl.flags.isAdjustingPosition = adjustPositionFromRCInput();
    }
    else {
        posControl.flags.isAdjustingPosition = false;
    }

    if ((navStateFlags & NAV_RC_YAW) && (!FLIGHT_MODE(FAILSAFE_MODE))) {
        posControl.flags.isAdjustingHeading = adjustHeadingFromRCInput();
    }
    else {
        posControl.flags.isAdjustingHeading = false;
    }
}

/*-----------------------------------------------------------
 * A main function to call position controllers at loop rate
 *-----------------------------------------------------------*/
void applyWaypointNavigationAndAltitudeHold(void)
{
    const timeUs_t currentTimeUs = micros();

#if defined(NAV_BLACKBOX)
    navFlags = 0;
    if (posControl.flags.estAltStatus == EST_TRUSTED)       navFlags |= (1 << 0);
    if (posControl.flags.estAglStatus == EST_TRUSTED)       navFlags |= (1 << 1);
    if (posControl.flags.estPosStatus == EST_TRUSTED)       navFlags |= (1 << 2);
#if defined(NAV_GPS_GLITCH_DETECTION)
    if (isGPSGlitchDetected())                              navFlags |= (1 << 4);
#endif
    if (posControl.flags.estHeadingStatus == EST_TRUSTED)   navFlags |= (1 << 5);
#endif

    // Reset all navigation requests - NAV controllers will set them if necessary
    DISABLE_STATE(NAV_MOTOR_STOP_OR_IDLE);

    // No navigation when disarmed
    if (!ARMING_FLAG(ARMED)) {
        // If we are disarmed, abort forced RTH
        posControl.flags.forcedRTHActivated = false;
        return;
    }

    /* Reset flags */
    posControl.flags.horizontalPositionDataConsumed = 0;
    posControl.flags.verticalPositionDataConsumed = 0;

    /* Process controllers */
    navigationFSMStateFlags_t navStateFlags = navGetStateFlags(posControl.navState);
    if (STATE(FIXED_WING)) {
        applyFixedWingNavigationController(navStateFlags, currentTimeUs);
    }
    else {
        applyMulticopterNavigationController(navStateFlags, currentTimeUs);
    }

    /* Consume position data */
    if (posControl.flags.horizontalPositionDataConsumed)
        posControl.flags.horizontalPositionDataNew = 0;

    if (posControl.flags.verticalPositionDataConsumed)
        posControl.flags.verticalPositionDataNew = 0;


#if defined(NAV_BLACKBOX)
    if (posControl.flags.isAdjustingPosition)       navFlags |= (1 << 6);
    if (posControl.flags.isAdjustingAltitude)       navFlags |= (1 << 7);
    if (posControl.flags.isAdjustingHeading)        navFlags |= (1 << 8);

    navTargetPosition[X] = lrintf(posControl.desiredState.pos.x);
    navTargetPosition[Y] = lrintf(posControl.desiredState.pos.y);
    navTargetPosition[Z] = lrintf(posControl.desiredState.pos.z);
#endif
}

/*-----------------------------------------------------------
 * Set CF's FLIGHT_MODE from current NAV_MODE
 *-----------------------------------------------------------*/
void switchNavigationFlightModes(void)
{
    const flightModeFlags_e enabledNavFlightModes = navGetMappedFlightModes(posControl.navState);
    const flightModeFlags_e disabledFlightModes = (NAV_ALTHOLD_MODE | NAV_RTH_MODE | NAV_POSHOLD_MODE | NAV_WP_MODE | NAV_LAUNCH_MODE | NAV_CRUISE_MODE) & (~enabledNavFlightModes);
    DISABLE_FLIGHT_MODE(disabledFlightModes);
    ENABLE_FLIGHT_MODE(enabledNavFlightModes);
}

/*-----------------------------------------------------------
 * desired NAV_MODE from combination of FLIGHT_MODE flags
 *-----------------------------------------------------------*/
static bool canActivateAltHoldMode(void)
{
    return (posControl.flags.estAltStatus >= EST_USABLE);
}

static bool canActivatePosHoldMode(void)
{
    return (posControl.flags.estPosStatus >= EST_USABLE) && (posControl.flags.estVelStatus == EST_TRUSTED) && (posControl.flags.estHeadingStatus >= EST_USABLE);
}

static bool canActivateNavigationModes(void)
{
    return (posControl.flags.estPosStatus == EST_TRUSTED) && (posControl.flags.estVelStatus == EST_TRUSTED) && (posControl.flags.estHeadingStatus >= EST_USABLE);
}

static navigationFSMEvent_t selectNavEventFromBoxModeInput(void)
{
    static bool canActivateWaypoint = false;
    static bool canActivateLaunchMode = false;

    //We can switch modes only when ARMED
    if (ARMING_FLAG(ARMED)) {
        // Ask failsafe system if we can use navigation system
        if (failsafeBypassNavigation()) {
            return NAV_FSM_EVENT_SWITCH_TO_IDLE;
        }

        // Flags if we can activate certain nav modes (check if we have required sensors and they provide valid data)
        bool canActivateAltHold    = canActivateAltHoldMode();
        bool canActivatePosHold    = canActivatePosHoldMode();
        bool canActivateNavigation = canActivateNavigationModes();

        // LAUNCH mode has priority over any other NAV mode
        if (STATE(FIXED_WING)) {
            if (isNavLaunchEnabled()) {     // FIXME: Only available for fixed wing aircrafts now
                if (canActivateLaunchMode) {
                    canActivateLaunchMode = false;
                    return NAV_FSM_EVENT_SWITCH_TO_LAUNCH;
                }
                else if FLIGHT_MODE(NAV_LAUNCH_MODE) {
                    // Make sure we don't bail out to IDLE
                    return NAV_FSM_EVENT_NONE;
                }
            }
            else {
                // If we were in LAUNCH mode - force switch to IDLE only if the throttle is low
                if (FLIGHT_MODE(NAV_LAUNCH_MODE)) {
                    throttleStatus_e throttleStatus = calculateThrottleStatus();
                    if (throttleStatus != THROTTLE_LOW)
                        return NAV_FSM_EVENT_NONE;
                    else
                        return NAV_FSM_EVENT_SWITCH_TO_IDLE;
                }
            }
        }

        // RTH/Failsafe_RTH can override MANUAL
        if (posControl.flags.forcedRTHActivated || (IS_RC_MODE_ACTIVE(BOXNAVRTH) && canActivatePosHold && canActivateNavigation && canActivateAltHold && STATE(GPS_FIX_HOME))) {
            // If we request forced RTH - attempt to activate it no matter what
            // This might switch to emergency landing controller if GPS is unavailable
            canActivateWaypoint = false;    // Block WP mode if we switched to RTH for whatever reason
            return NAV_FSM_EVENT_SWITCH_TO_RTH;
        }

        // MANUAL mode has priority over WP/PH/AH
        if (IS_RC_MODE_ACTIVE(BOXMANUAL)) {
            canActivateWaypoint = false;    // Block WP mode if we are in PASSTHROUGH mode
            return NAV_FSM_EVENT_SWITCH_TO_IDLE;
        }

        if (IS_RC_MODE_ACTIVE(BOXNAVWP)) {
            if ((FLIGHT_MODE(NAV_WP_MODE)) || (canActivateNavigation && canActivateWaypoint && canActivatePosHold && canActivateAltHold && STATE(GPS_FIX_HOME) && ARMING_FLAG(ARMED) && posControl.waypointListValid && (posControl.waypointCount > 0)))
                return NAV_FSM_EVENT_SWITCH_TO_WAYPOINT;
        }
        else {
            // Arm the state variable if the WP BOX mode is not enabled
            canActivateWaypoint = true;
        }

        if (IS_RC_MODE_ACTIVE(BOXNAVPOSHOLD)) {
            if (FLIGHT_MODE(NAV_POSHOLD_MODE) || (canActivatePosHold && canActivateAltHold))
                return NAV_FSM_EVENT_SWITCH_TO_POSHOLD_3D;
        }

        // PH has priority over CRUISE
        // CRUISE has priority on AH
        if (IS_RC_MODE_ACTIVE(BOXNAVCRUISE)) {

            if (IS_RC_MODE_ACTIVE(BOXNAVALTHOLD) && ((FLIGHT_MODE(NAV_CRUISE_MODE) && FLIGHT_MODE(NAV_ALTHOLD_MODE)) || (canActivatePosHold && canActivateAltHold)))
                return NAV_FSM_EVENT_SWITCH_TO_CRUISE_3D;

            if (FLIGHT_MODE(NAV_CRUISE_MODE) || (canActivatePosHold))
                return NAV_FSM_EVENT_SWITCH_TO_CRUISE_2D;

        }

        if (IS_RC_MODE_ACTIVE(BOXNAVALTHOLD)) {
            if ((FLIGHT_MODE(NAV_ALTHOLD_MODE)) || (canActivateAltHold))
                return NAV_FSM_EVENT_SWITCH_TO_ALTHOLD;
        }
    }
    else {
        canActivateWaypoint = false;

        // Launch mode can be activated if feature FW_LAUNCH is enabled or BOX is turned on prior to arming (avoid switching to LAUNCH in flight)
        canActivateLaunchMode = isNavLaunchEnabled();
    }

    return NAV_FSM_EVENT_SWITCH_TO_IDLE;
}

/*-----------------------------------------------------------
 * An indicator that throttle tilt compensation is forced
 *-----------------------------------------------------------*/
bool navigationRequiresThrottleTiltCompensation(void)
{
    return !STATE(FIXED_WING) && (navGetStateFlags(posControl.navState) & NAV_REQUIRE_THRTILT);
}

/*-----------------------------------------------------------
 * An indicator that ANGLE mode must be forced per NAV requirement
 *-----------------------------------------------------------*/
bool navigationRequiresAngleMode(void)
{
    const navigationFSMStateFlags_t currentState = navGetStateFlags(posControl.navState);
    return (currentState & NAV_REQUIRE_ANGLE) || ((currentState & NAV_REQUIRE_ANGLE_FW) && STATE(FIXED_WING));
}

/*-----------------------------------------------------------
 * An indicator that TURN ASSISTANCE is required for navigation
 *-----------------------------------------------------------*/
bool navigationRequiresTurnAssistance(void)
{
    const navigationFSMStateFlags_t currentState = navGetStateFlags(posControl.navState);
    if (STATE(FIXED_WING)) {
        // For airplanes turn assistant is always required when controlling position
        return (currentState & (NAV_CTL_POS | NAV_CTL_ALT));
    }
    else {
        return false;
    }
}

/**
 * An indicator that NAV is in charge of heading control (a signal to disable other heading controllers)
 */
int8_t navigationGetHeadingControlState(void)
{
    // For airplanes report as manual heading control
    if (STATE(FIXED_WING)) {
        return NAV_HEADING_CONTROL_MANUAL;
    }

    // For multirotors it depends on navigation system mode
    if (navGetStateFlags(posControl.navState) & NAV_REQUIRE_MAGHOLD) {
        if (posControl.flags.isAdjustingHeading) {
            return NAV_HEADING_CONTROL_MANUAL;
        }
        else {
            return NAV_HEADING_CONTROL_AUTO;
        }
    }
    else {
        return NAV_HEADING_CONTROL_NONE;
    }
}

bool navigationTerrainFollowingEnabled(void)
{
    return posControl.flags.isTerrainFollowEnabled;
}

bool navigationBlockArming(void)
{
    const bool navBoxModesEnabled = IS_RC_MODE_ACTIVE(BOXNAVRTH) || IS_RC_MODE_ACTIVE(BOXNAVWP) || IS_RC_MODE_ACTIVE(BOXNAVPOSHOLD) || (STATE(FIXED_WING) && IS_RC_MODE_ACTIVE(BOXNAVALTHOLD)) || (STATE(FIXED_WING) && IS_RC_MODE_ACTIVE(BOXNAVCRUISE));
    const bool navLaunchComboModesEnabled = isNavLaunchEnabled() && (IS_RC_MODE_ACTIVE(BOXNAVRTH) || IS_RC_MODE_ACTIVE(BOXNAVWP) || IS_RC_MODE_ACTIVE(BOXNAVALTHOLD) || IS_RC_MODE_ACTIVE(BOXNAVCRUISE));
    bool shouldBlockArming = false;

    if (!navConfig()->general.flags.extra_arming_safety)
        return false;

    // Apply extra arming safety only if pilot has any of GPS modes configured
    if ((isUsingNavigationModes() || failsafeMayRequireNavigationMode()) && !((posControl.flags.estPosStatus >= EST_USABLE) && STATE(GPS_FIX_HOME))) {
        shouldBlockArming = true;
    }

    // Don't allow arming if any of NAV modes is active
    if (!ARMING_FLAG(ARMED) && navBoxModesEnabled && !navLaunchComboModesEnabled) {
        shouldBlockArming = true;
    }

    // Don't allow arming if first waypoint is farther than configured safe distance
    if (posControl.waypointCount > 0) {
        fpVector3_t startingWaypointPos;
        mapWaypointToLocalPosition(&startingWaypointPos, &posControl.waypointList[0]);

        const bool navWpMissionStartTooFar = calculateDistanceToDestination(&startingWaypointPos) > navConfig()->general.waypoint_safe_distance;

        if (navWpMissionStartTooFar) {
            shouldBlockArming = true;
        }
    }

    return shouldBlockArming;
}


bool navigationPositionEstimateIsHealthy(void)
{
    return (posControl.flags.estPosStatus >= EST_USABLE) && STATE(GPS_FIX_HOME);
}

/**
 * Indicate ready/not ready status
 */
static void updateReadyStatus(void)
{
    static bool posReadyBeepDone = false;

    /* Beep out READY_BEEP once when position lock is firstly acquired and HOME set */
    if (navigationPositionEstimateIsHealthy() && !posReadyBeepDone) {
        beeper(BEEPER_READY_BEEP);
        posReadyBeepDone = true;
    }
}

void updateFlightBehaviorModifiers(void)
{
    if (posControl.flags.isGCSAssistedNavigationEnabled && !IS_RC_MODE_ACTIVE(BOXGCSNAV)) {
        posControl.flags.isGCSAssistedNavigationReset = true;
    }

    posControl.flags.isGCSAssistedNavigationEnabled = IS_RC_MODE_ACTIVE(BOXGCSNAV);
}

/**
 * Process NAV mode transition and WP/RTH state machine
 *  Update rate: RX (data driven or 50Hz)
 */
void updateWaypointsAndNavigationMode(void)
{
    /* Initiate home position update */
    updateHomePosition();

    /* Update flight statistics */
    updateNavigationFlightStatistics();

    /* Update NAV ready status */
    updateReadyStatus();

    // Update flight behaviour modifiers
    updateFlightBehaviorModifiers();

    // Process switch to a different navigation mode (if needed)
    navProcessFSMEvents(selectNavEventFromBoxModeInput());

    // Process pilot's RC input to adjust behaviour
    processNavigationRCAdjustments();

    // Map navMode back to enabled flight modes
    switchNavigationFlightModes();

#if defined(NAV_BLACKBOX)
    navCurrentState = (int16_t)posControl.navPersistentId;
#endif
}

/*-----------------------------------------------------------
 * NAV main control functions
 *-----------------------------------------------------------*/
void navigationUsePIDs(void)
{
    /** Multicopter PIDs */
    // Brake time parameter
    posControl.posDecelerationTime = (float)pidProfile()->bank_mc.pid[PID_POS_XY].I / 100.0f;

    // Position controller expo (taret vel expo for MC)
    posControl.posResponseExpo = constrainf((float)pidProfile()->bank_mc.pid[PID_POS_XY].D / 100.0f, 0.0f, 1.0f);

    // Initialize position hold P-controller
    for (int axis = 0; axis < 2; axis++) {
        navPInit(&posControl.pids.pos[axis], (float)pidProfile()->bank_mc.pid[PID_POS_XY].P / 100.0f);

        navPidInit(&posControl.pids.vel[axis], (float)pidProfile()->bank_mc.pid[PID_VEL_XY].P / 20.0f,
                                               (float)pidProfile()->bank_mc.pid[PID_VEL_XY].I / 100.0f,
                                               (float)pidProfile()->bank_mc.pid[PID_VEL_XY].D / 100.0f);
    }

    // Initialize altitude hold PID-controllers (pos_z, vel_z, acc_z
    navPInit(&posControl.pids.pos[Z], (float)pidProfile()->bank_mc.pid[PID_POS_Z].P / 100.0f);

    navPidInit(&posControl.pids.vel[Z], (float)pidProfile()->bank_mc.pid[PID_VEL_Z].P / 66.7f,
                                        (float)pidProfile()->bank_mc.pid[PID_VEL_Z].I / 20.0f,
                                        (float)pidProfile()->bank_mc.pid[PID_VEL_Z].D / 100.0f);

    // Initialize surface tracking PID
    navPidInit(&posControl.pids.surface, 2.0f,
                                         0.0f,
                                         0.0f);

    /** Airplane PIDs */
    // Initialize fixed wing PID controllers
    navPidInit(&posControl.pids.fw_nav, (float)pidProfile()->bank_fw.pid[PID_POS_XY].P / 100.0f,
                                        (float)pidProfile()->bank_fw.pid[PID_POS_XY].I / 100.0f,
                                        (float)pidProfile()->bank_fw.pid[PID_POS_XY].D / 100.0f);

    navPidInit(&posControl.pids.fw_alt, (float)pidProfile()->bank_fw.pid[PID_POS_Z].P / 10.0f,
                                        (float)pidProfile()->bank_fw.pid[PID_POS_Z].I / 10.0f,
                                        (float)pidProfile()->bank_fw.pid[PID_POS_Z].D / 10.0f);
}

void navigationInit(void)
{
    /* Initial state */
    posControl.navState = NAV_STATE_IDLE;

    posControl.flags.horizontalPositionDataNew = 0;
    posControl.flags.verticalPositionDataNew = 0;
    posControl.flags.headingDataNew = 0;

    posControl.flags.estAltStatus = EST_NONE;
    posControl.flags.estPosStatus = EST_NONE;
    posControl.flags.estVelStatus = EST_NONE;
    posControl.flags.estHeadingStatus = EST_NONE;
    posControl.flags.estAglStatus = EST_NONE;

    posControl.flags.forcedRTHActivated = 0;
    posControl.waypointCount = 0;
    posControl.activeWaypointIndex = 0;
    posControl.waypointListValid = false;

    /* Set initial surface invalid */
    posControl.actualState.surfaceMin = -1.0f;

    /* Reset statistics */
    posControl.totalTripDistance = 0.0f;

    /* Use system config */
    navigationUsePIDs();
}

/*-----------------------------------------------------------
 * Access to estimated position/velocity data
 *-----------------------------------------------------------*/
float getEstimatedActualVelocity(int axis)
{
    return navGetCurrentActualPositionAndVelocity()->vel.v[axis];
}

float getEstimatedActualPosition(int axis)
{
    return navGetCurrentActualPositionAndVelocity()->pos.v[axis];
}

/*-----------------------------------------------------------
 * Ability to execute RTH on external event
 *-----------------------------------------------------------*/
void activateForcedRTH(void)
{
    posControl.flags.forcedRTHActivated = true;
    navProcessFSMEvents(selectNavEventFromBoxModeInput());
}

void abortForcedRTH(void)
{
    // Disable failsafe RTH and make sure we back out of navigation mode to IDLE
    // If any navigation mode was active prior to RTH it will be re-enabled with next RX update
    posControl.flags.forcedRTHActivated = false;
    navProcessFSMEvents(NAV_FSM_EVENT_SWITCH_TO_IDLE);
}

rthState_e getStateOfForcedRTH(void)
{
    /* If forced RTH activated and in AUTO_RTH or EMERG state */
    if (posControl.flags.forcedRTHActivated && (navGetStateFlags(posControl.navState) & (NAV_AUTO_RTH | NAV_CTL_EMERG))) {
        if (posControl.navState == NAV_STATE_RTH_FINISHED || posControl.navState == NAV_STATE_EMERGENCY_LANDING_FINISHED) {
            return RTH_HAS_LANDED;
        }
        else {
            return RTH_IN_PROGRESS;
        }
    }
    else {
        return RTH_IDLE;
    }
}

bool navigationIsExecutingAnEmergencyLanding(void)
{
    return navGetCurrentStateFlags() & NAV_CTL_EMERG;
}

bool navigationIsControllingThrottle(void)
{
    navigationFSMStateFlags_t stateFlags = navGetCurrentStateFlags();
    return ((stateFlags & (NAV_CTL_ALT | NAV_CTL_EMERG | NAV_CTL_LAUNCH | NAV_CTL_LAND)) && (getMotorStatus() != MOTOR_STOPPED_USER));
}

bool navigationIsFlyingAutonomousMode(void)
{
    navigationFSMStateFlags_t stateFlags = navGetCurrentStateFlags();
    return (stateFlags & (NAV_AUTO_RTH | NAV_AUTO_WP));
}

bool navigationRTHAllowsLanding(void)
{
    navRTHAllowLanding_e allow = navConfig()->general.flags.rth_allow_landing;
    return allow == NAV_RTH_ALLOW_LANDING_ALWAYS ||
        (allow == NAV_RTH_ALLOW_LANDING_FS_ONLY && FLIGHT_MODE(FAILSAFE_MODE));
}

bool isNavLaunchEnabled(void)
{
    return IS_RC_MODE_ACTIVE(BOXNAVLAUNCH) || feature(FEATURE_FW_LAUNCH);
}

int32_t navigationGetHomeHeading(void)
{
    return posControl.homePosition.yaw;
}

// returns m/s
float calculateAverageSpeed() {
    return (float)getTotalTravelDistance() / (getFlightTime() * 100);
}

const navigationPIDControllers_t* getNavigationPIDControllers(void) {
    return &posControl.pids;
}

bool isAdjustingPosition(void) {
    return posControl.flags.isAdjustingPosition;
}

bool isAdjustingHeading(void) {
    return posControl.flags.isAdjustingHeading;
}

int32_t getCruiseHeadingAdjustment(void) {
    return wrap_18000(posControl.cruise.yaw - posControl.cruise.previousYaw);
}

#else // NAV

#ifdef USE_GPS
/* Fallback if navigation is not compiled in - handle GPS home coordinates */
static float GPS_scaleLonDown;
static float GPS_totalTravelDistance = 0;

static void GPS_distance_cm_bearing(int32_t currentLat1, int32_t currentLon1, int32_t destinationLat2, int32_t destinationLon2, uint32_t *dist, int32_t *bearing)
{
    const float dLat = destinationLat2 - currentLat1; // difference of latitude in 1/10 000 000 degrees
    const float dLon = (float)(destinationLon2 - currentLon1) * GPS_scaleLonDown;

    *dist = sqrtf(sq(dLat) + sq(dLon)) * DISTANCE_BETWEEN_TWO_LONGITUDE_POINTS_AT_EQUATOR;

    *bearing = 9000.0f + RADIANS_TO_CENTIDEGREES(atan2_approx(-dLat, dLon));      // Convert the output radians to 100xdeg

    if (*bearing < 0)
        *bearing += 36000;
}

void onNewGPSData(void)
{
    static timeMs_t previousTimeMs = 0;
    const timeMs_t currentTimeMs = millis();
    const timeDelta_t timeDeltaMs = currentTimeMs - previousTimeMs;
    previousTimeMs = currentTimeMs;

    if (!(sensors(SENSOR_GPS) && STATE(GPS_FIX) && gpsSol.numSat >= 5))
        return;

    if (ARMING_FLAG(ARMED)) {
        /* Update home distance and direction */
        if (STATE(GPS_FIX_HOME)) {
            uint32_t dist;
            int32_t dir;
            GPS_distance_cm_bearing(gpsSol.llh.lat, gpsSol.llh.lon, GPS_home.lat, GPS_home.lon, &dist, &dir);
            GPS_distanceToHome = dist / 100;
            GPS_directionToHome = lrintf(dir / 100.0f);
        } else {
            GPS_distanceToHome = 0;
            GPS_directionToHome = 0;
        }

        /* Update trip distance */
        GPS_totalTravelDistance += gpsSol.groundSpeed * MS2S(timeDeltaMs);
    }
    else {
        // Set home position to current GPS coordinates
        ENABLE_STATE(GPS_FIX_HOME);
        GPS_home.lat = gpsSol.llh.lat;
        GPS_home.lon = gpsSol.llh.lon;
        GPS_home.alt = gpsSol.llh.alt;
        GPS_distanceToHome = 0;
        GPS_directionToHome = 0;
        GPS_scaleLonDown = cos_approx((fabsf((float)gpsSol.llh.lat) / 10000000.0f) * 0.0174532925f);
    }
}

int32_t getTotalTravelDistance(void)
{
    return lrintf(GPS_totalTravelDistance);
}

#endif

#endif  // NAV<|MERGE_RESOLUTION|>--- conflicted
+++ resolved
@@ -2372,28 +2372,17 @@
 }
 
 
-<<<<<<< HEAD
-static void processBrakingMode(const bool isAdjusting) 
-=======
 static void processBrakingMode(const bool isAdjusting)
->>>>>>> ede4a790
 {
 #ifdef USE_MR_BRAKING_MODE
 
     static uint32_t brakingModeDisengageAt = 0;
     static uint32_t brakingBoostModeDisengageAt = 0;
 
-<<<<<<< HEAD
-    const bool brakingEntryAllowed = 
-        IS_RC_MODE_ACTIVE(BOXBRAKING) &&
-        !STATE(NAV_CRUISE_BRAKING_LOCKED) && 
-        posControl.actualState.velXY > navConfig()->mc.braking_speed_threshold && 
-=======
     const bool brakingEntryAllowed =
         IS_RC_MODE_ACTIVE(BOXBRAKING) &&
         !STATE(NAV_CRUISE_BRAKING_LOCKED) &&
         posControl.actualState.velXY > navConfig()->mc.braking_speed_threshold &&
->>>>>>> ede4a790
         !isAdjusting &&
         navConfig()->general.flags.user_control_mode == NAV_GPS_CRUISE &&
         navConfig()->mc.braking_speed_threshold > 0 &&
@@ -2463,11 +2452,8 @@
             */
         setDesiredPosition(&navGetCurrentActualPositionAndVelocity()->pos, 0, NAV_POS_UPDATE_XY);
     }
-<<<<<<< HEAD
-=======
 #else
     UNUSED(isAdjusting);
->>>>>>> ede4a790
 #endif
 }
 
