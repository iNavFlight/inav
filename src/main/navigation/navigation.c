--- conflicted
+++ resolved
@@ -655,20 +655,12 @@
         .mwState = MW_NAV_STATE_PROCESS_NEXT,
         .mwError = MW_NAV_ERROR_NONE,
         .onEvent = {
-<<<<<<< HEAD
             [NAV_FSM_EVENT_TIMEOUT]                     = NAV_STATE_WAYPOINT_PRE_ACTION,   // re-process the state (for JUMP)
             [NAV_FSM_EVENT_SUCCESS]                     = NAV_STATE_WAYPOINT_IN_PROGRESS,
             [NAV_FSM_EVENT_ERROR]                       = NAV_STATE_IDLE,
             [NAV_FSM_EVENT_SWITCH_TO_IDLE]              = NAV_STATE_IDLE,
             [NAV_FSM_EVENT_SWITCH_TO_RTH]               = NAV_STATE_RTH_INITIALIZE,
             [NAV_FSM_EVENT_SWITCH_TO_WAYPOINT_FINISHED] = NAV_STATE_WAYPOINT_FINISHED,
-=======
-            [NAV_FSM_EVENT_TIMEOUT]                        = NAV_STATE_WAYPOINT_PRE_ACTION,   // re-process the state (for JUMP)
-            [NAV_FSM_EVENT_SUCCESS]                        = NAV_STATE_WAYPOINT_IN_PROGRESS,
-            [NAV_FSM_EVENT_ERROR]                          = NAV_STATE_IDLE,
-            [NAV_FSM_EVENT_SWITCH_TO_IDLE]                 = NAV_STATE_IDLE,
-            [NAV_FSM_EVENT_SWITCH_TO_WAYPOINT_FINISHED]    = NAV_STATE_WAYPOINT_FINISHED,
->>>>>>> e5dae31b
         }
     },
 
@@ -702,7 +694,6 @@
         .mwState = MW_NAV_STATE_PROCESS_NEXT,
         .mwError = MW_NAV_ERROR_NONE,
         .onEvent = {
-<<<<<<< HEAD
             [NAV_FSM_EVENT_TIMEOUT]                     = NAV_STATE_WAYPOINT_REACHED,   // re-process state
             [NAV_FSM_EVENT_SUCCESS]                     = NAV_STATE_WAYPOINT_NEXT,
             [NAV_FSM_EVENT_SWITCH_TO_WAYPOINT_HOLD_TIME] = NAV_STATE_WAYPOINT_HOLD_TIME,
@@ -715,21 +706,6 @@
             [NAV_FSM_EVENT_SWITCH_TO_EMERGENCY_LANDING] = NAV_STATE_EMERGENCY_LANDING_INITIALIZE,
             [NAV_FSM_EVENT_SWITCH_TO_CRUISE_2D]         = NAV_STATE_CRUISE_2D_INITIALIZE,
             [NAV_FSM_EVENT_SWITCH_TO_CRUISE_3D]         = NAV_STATE_CRUISE_3D_INITIALIZE,
-=======
-            [NAV_FSM_EVENT_TIMEOUT]                        = NAV_STATE_WAYPOINT_REACHED,   // re-process state
-            [NAV_FSM_EVENT_SUCCESS]                        = NAV_STATE_WAYPOINT_NEXT,
-            [NAV_FSM_EVENT_SWITCH_TO_WAYPOINT_HOLD_TIME]   = NAV_STATE_WAYPOINT_HOLD_TIME,
-            [NAV_FSM_EVENT_SWITCH_TO_WAYPOINT_FINISHED]    = NAV_STATE_WAYPOINT_FINISHED,
-            [NAV_FSM_EVENT_SWITCH_TO_WAYPOINT_RTH_LAND]    = NAV_STATE_WAYPOINT_RTH_LAND,
-            [NAV_FSM_EVENT_SWITCH_TO_WAYPOINT_HOVER_ABOVE_HOME] = NAV_STATE_WAYPOINT_HOVER_ABOVE_HOME,
-            [NAV_FSM_EVENT_SWITCH_TO_IDLE]                 = NAV_STATE_IDLE,
-            [NAV_FSM_EVENT_SWITCH_TO_ALTHOLD]              = NAV_STATE_ALTHOLD_INITIALIZE,
-            [NAV_FSM_EVENT_SWITCH_TO_POSHOLD_3D]           = NAV_STATE_POSHOLD_3D_INITIALIZE,
-            [NAV_FSM_EVENT_SWITCH_TO_RTH]                  = NAV_STATE_RTH_INITIALIZE,
-            [NAV_FSM_EVENT_SWITCH_TO_EMERGENCY_LANDING]    = NAV_STATE_EMERGENCY_LANDING_INITIALIZE,
-            [NAV_FSM_EVENT_SWITCH_TO_COURSE_HOLD]          = NAV_STATE_COURSE_HOLD_INITIALIZE,
-            [NAV_FSM_EVENT_SWITCH_TO_CRUISE]               = NAV_STATE_CRUISE_INITIALIZE,
->>>>>>> e5dae31b
         }
     },
 
@@ -808,30 +784,6 @@
         }
     },
 
-<<<<<<< HEAD
-=======
-    [NAV_STATE_WAYPOINT_HOVER_ABOVE_HOME] = {
-        .persistentId = NAV_PERSISTENT_ID_WAYPOINT_HOVER_ABOVE_HOME,
-        .onEntry = navOnEnteringState_NAV_STATE_WAYPOINT_HOVER_ABOVE_HOME,
-        .timeoutMs = 10,
-        .stateFlags = NAV_CTL_ALT | NAV_CTL_POS | NAV_CTL_YAW | NAV_CTL_LAND | NAV_REQUIRE_ANGLE | NAV_REQUIRE_MAGHOLD | NAV_REQUIRE_THRTILT | NAV_AUTO_WP,
-        .mapToFlightModes = NAV_WP_MODE | NAV_ALTHOLD_MODE,
-        .mwState = MW_NAV_STATE_HOVER_ABOVE_HOME,
-        .mwError = MW_NAV_ERROR_NONE,
-        .onEvent = {
-            [NAV_FSM_EVENT_TIMEOUT]                        = NAV_STATE_WAYPOINT_HOVER_ABOVE_HOME,   // re-process state
-            [NAV_FSM_EVENT_SUCCESS]                        = NAV_STATE_WAYPOINT_FINISHED,
-            [NAV_FSM_EVENT_SWITCH_TO_IDLE]                 = NAV_STATE_IDLE,
-            [NAV_FSM_EVENT_SWITCH_TO_ALTHOLD]              = NAV_STATE_ALTHOLD_INITIALIZE,
-            [NAV_FSM_EVENT_SWITCH_TO_POSHOLD_3D]           = NAV_STATE_POSHOLD_3D_INITIALIZE,
-            [NAV_FSM_EVENT_SWITCH_TO_RTH]                  = NAV_STATE_RTH_INITIALIZE,
-            [NAV_FSM_EVENT_SWITCH_TO_EMERGENCY_LANDING]    = NAV_STATE_EMERGENCY_LANDING_INITIALIZE,
-            [NAV_FSM_EVENT_SWITCH_TO_COURSE_HOLD]          = NAV_STATE_COURSE_HOLD_INITIALIZE,
-            [NAV_FSM_EVENT_SWITCH_TO_CRUISE]               = NAV_STATE_CRUISE_INITIALIZE,
-        }
-    },
-
->>>>>>> e5dae31b
     /** EMERGENCY LANDING ************************************************/
     [NAV_STATE_EMERGENCY_LANDING_INITIALIZE] = {
         .persistentId = NAV_PERSISTENT_ID_EMERGENCY_LANDING_INITIALIZE,
