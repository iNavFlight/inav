--- conflicted
+++ resolved
@@ -780,11 +780,7 @@
         .mwState = MW_NAV_STATE_WP_ENROUTE,
         .mwError = MW_NAV_ERROR_FINISH,
         .onEvent = {
-<<<<<<< HEAD
             [NAV_FSM_EVENT_TIMEOUT]                        = NAV_STATE_WAYPOINT_FINISHED,   // re-process state
-=======
-            [NAV_FSM_EVENT_TIMEOUT]                        = NAV_STATE_WAYPOINT_FINISHED,
->>>>>>> 05629c86
             [NAV_FSM_EVENT_SWITCH_TO_IDLE]                 = NAV_STATE_IDLE,
             [NAV_FSM_EVENT_SWITCH_TO_ALTHOLD]              = NAV_STATE_ALTHOLD_INITIALIZE,
             [NAV_FSM_EVENT_SWITCH_TO_POSHOLD_3D]           = NAV_STATE_POSHOLD_3D_INITIALIZE,
@@ -1120,11 +1116,7 @@
 
     if ((posControl.flags.estHeadingStatus == EST_NONE) || (posControl.flags.estAltStatus == EST_NONE) || !STATE(GPS_FIX_HOME)) {
         // Heading sensor, altitude sensor and HOME fix are mandatory for RTH. If not satisfied - switch to emergency landing
-<<<<<<< HEAD
-        // Mainly relevant to failsafe forced RTH since switched RTH blocked in selectNavEventFromBoxModeInput if sensors unavailanle.
-=======
-        // Relevant to failsafe forced RTH only. Switched RTH blocked in selectNavEventFromBoxModeInput if sensors unavailanle.
->>>>>>> 05629c86
+        // Relevant to failsafe forced RTH only. Switched RTH blocked in selectNavEventFromBoxModeInput if sensors unavailable.
         // If we are in dead-reckoning mode - also fail, since coordinates may be unreliable
         return NAV_FSM_EVENT_SWITCH_TO_EMERGENCY_LANDING;
     }
@@ -1326,12 +1318,8 @@
 {
     UNUSED(previousState);
 
-<<<<<<< HEAD
     /* If position sensors unavailable - land immediately (wait for timeout on GPS) */
     if (posControl.flags.estHeadingStatus == EST_NONE || checkForPositionSensorTimeout() || !validateRTHSanityChecker()) {
-=======
-    if (posControl.flags.estHeadingStatus == EST_NONE || !(validateRTHSanityChecker() || (posControl.flags.estPosStatus >= EST_USABLE) || !checkForPositionSensorTimeout()))
->>>>>>> 05629c86
         return NAV_FSM_EVENT_SWITCH_TO_EMERGENCY_LANDING;
     }
 
@@ -1367,17 +1355,6 @@
     if (!ARMING_FLAG(ARMED) || isLandingDetected()) {
         return NAV_FSM_EVENT_SUCCESS;
     }
-<<<<<<< HEAD
-=======
-    else {
-        /* If position sensors unavailable - land immediately (wait for timeout on GPS)
-         * Continue to check for RTH sanity during landing */
-        if (posControl.flags.estHeadingStatus == EST_NONE || checkForPositionSensorTimeout() ||!validateRTHSanityChecker()) {
-            return NAV_FSM_EVENT_SWITCH_TO_EMERGENCY_LANDING;
-        }
-
-        float descentVelLimited = 0;
->>>>>>> 05629c86
 
     /* If position sensors unavailable - land immediately (wait for timeout on GPS)
      * Continue to check for RTH sanity during landing */
