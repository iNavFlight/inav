/*
 * This file is part of Cleanflight.
 *
 * Cleanflight is free software: you can redistribute it and/or modify
 * it under the terms of the GNU General Public License as published by
 * the Free Software Foundation, either version 3 of the License, or
 * (at your option) any later version.
 *
 * Cleanflight is distributed in the hope that it will be useful,
 * but WITHOUT ANY WARRANTY; without even the implied warranty of
 * MERCHANTABILITY or FITNESS FOR A PARTICULAR PURPOSE.  See the
 * GNU General Public License for more details.
 *
 * You should have received a copy of the GNU General Public License
 * along with Cleanflight.  If not, see <http://www.gnu.org/licenses/>.
 */

#include <stdbool.h>
#include <stdint.h>
#include <math.h>
#include <string.h>

#include "platform.h"

#include "build/debug.h"

#include "common/axis.h"
#include "common/filter.h"
#include "common/maths.h"
#include "common/utils.h"

#include "config/parameter_group.h"
#include "config/parameter_group_ids.h"

#include "drivers/time.h"

#include "fc/fc_core.h"
#include "fc/config.h"
#include "fc/multifunction.h"
#include "fc/rc_controls.h"
#include "fc/rc_modes.h"
#include "fc/runtime_config.h"
#ifdef USE_MULTI_MISSION
#include "fc/rc_adjustments.h"
#include "fc/cli.h"
#endif
#include "fc/settings.h"

#include "flight/imu.h"
#include "flight/mixer_profile.h"
#include "flight/pid.h"
#include "flight/wind_estimator.h"

#include "io/beeper.h"
#include "io/gps.h"

#include "navigation/navigation.h"
#include "navigation/navigation_private.h"
#include "navigation/rth_trackback.h"

#include "rx/rx.h"

#include "sensors/sensors.h"
#include "sensors/acceleration.h"
#include "sensors/boardalignment.h"
#include "sensors/battery.h"
#include "sensors/gyro.h"
#include "sensors/diagnostics.h"

#include "programming/global_variables.h"
#include "sensors/rangefinder.h"

// Multirotors:
#define MR_RTH_CLIMB_OVERSHOOT_CM   100  // target this amount of cm *above* the target altitude to ensure it is actually reached (Vz > 0 at target alt)
#define MR_RTH_CLIMB_MARGIN_MIN_CM  100  // start cruising home this amount of cm *before* reaching the cruise altitude (while continuing the ascend)
#define MR_RTH_CLIMB_MARGIN_PERCENT 15   // on high RTH altitudes use even bigger margin - percent of the altitude set
#define MR_RTH_LAND_MARGIN_CM       2000 // pause landing if this amount of cm *before* remaining to the home point (2D distance)

// Planes:
#define FW_RTH_CLIMB_OVERSHOOT_CM   100
#define FW_RTH_CLIMB_MARGIN_MIN_CM  100
#define FW_RTH_CLIMB_MARGIN_PERCENT 15
#define FW_LAND_LOITER_MIN_TIME 30000000 // usec (30 sec)
#define FW_LAND_LOITER_ALT_TOLERANCE 150

/*-----------------------------------------------------------
 * Compatibility for home position
 *-----------------------------------------------------------*/
gpsLocation_t GPS_home;
uint32_t      GPS_distanceToHome;        // distance to home point in meters
int16_t       GPS_directionToHome;       // direction to home point in degrees

radar_pois_t radar_pois[RADAR_MAX_POIS];

#ifdef USE_FW_AUTOLAND
PG_REGISTER_WITH_RESET_TEMPLATE(navFwAutolandConfig_t, navFwAutolandConfig, PG_FW_AUTOLAND_CONFIG, 0);

PG_REGISTER_ARRAY(navFwAutolandApproach_t, MAX_FW_LAND_APPOACH_SETTINGS, fwAutolandApproachConfig, PG_FW_AUTOLAND_APPROACH_CONFIG, 0);

PG_RESET_TEMPLATE(navFwAutolandConfig_t, navFwAutolandConfig,
    .approachLength = SETTING_NAV_FW_LAND_APPROACH_LENGTH_DEFAULT,
    .finalApproachPitchToThrottleMod = SETTING_NAV_FW_LAND_FINAL_APPROACH_PITCH2THROTTLE_MOD_DEFAULT,
    .flareAltitude = SETTING_NAV_FW_LAND_FLARE_ALT_DEFAULT,
    .glideAltitude = SETTING_NAV_FW_LAND_GLIDE_ALT_DEFAULT,
    .flarePitch = SETTING_NAV_FW_LAND_FLARE_PITCH_DEFAULT,
    .maxTailwind = SETTING_NAV_FW_LAND_MAX_TAILWIND_DEFAULT,
    .glidePitch = SETTING_NAV_FW_LAND_GLIDE_PITCH_DEFAULT,
);
#endif

#if defined(USE_SAFE_HOME)
PG_REGISTER_ARRAY(navSafeHome_t, MAX_SAFE_HOMES, safeHomeConfig, PG_SAFE_HOME_CONFIG , 0);
#endif

// waypoint 254, 255 are special waypoints
STATIC_ASSERT(NAV_MAX_WAYPOINTS < 254, NAV_MAX_WAYPOINTS_exceeded_allowable_range);

#if defined(NAV_NON_VOLATILE_WAYPOINT_STORAGE)
PG_REGISTER_ARRAY(navWaypoint_t, NAV_MAX_WAYPOINTS, nonVolatileWaypointList, PG_WAYPOINT_MISSION_STORAGE, 2);
#endif

PG_REGISTER_WITH_RESET_TEMPLATE(navConfig_t, navConfig, PG_NAV_CONFIG, 6);

PG_RESET_TEMPLATE(navConfig_t, navConfig,
    .general = {

        .flags = {
            .extra_arming_safety = SETTING_NAV_EXTRA_ARMING_SAFETY_DEFAULT,
            .user_control_mode = SETTING_NAV_USER_CONTROL_MODE_DEFAULT,
            .rth_alt_control_mode = SETTING_NAV_RTH_ALT_MODE_DEFAULT,
            .rth_climb_first = SETTING_NAV_RTH_CLIMB_FIRST_DEFAULT,                         // Climb first, turn after reaching safe altitude
            .rth_climb_first_stage_mode = SETTING_NAV_RTH_CLIMB_FIRST_STAGE_MODE_DEFAULT,   // To determine how rth_climb_first_stage_altitude is used
            .rth_climb_ignore_emerg = SETTING_NAV_RTH_CLIMB_IGNORE_EMERG_DEFAULT,           // Ignore GPS loss on initial climb
            .rth_tail_first = SETTING_NAV_RTH_TAIL_FIRST_DEFAULT,
            .disarm_on_landing = SETTING_NAV_DISARM_ON_LANDING_DEFAULT,
            .rth_allow_landing = SETTING_NAV_RTH_ALLOW_LANDING_DEFAULT,
            .rth_alt_control_override = SETTING_NAV_RTH_ALT_CONTROL_OVERRIDE_DEFAULT,       // Override RTH Altitude and Climb First using Pitch and Roll stick
            .nav_overrides_motor_stop = SETTING_NAV_OVERRIDES_MOTOR_STOP_DEFAULT,
            .safehome_usage_mode = SETTING_SAFEHOME_USAGE_MODE_DEFAULT,
            .mission_planner_reset = SETTING_NAV_MISSION_PLANNER_RESET_DEFAULT,             // Allow mode switch toggle to reset Mission Planner WPs
            .waypoint_mission_restart = SETTING_NAV_WP_MISSION_RESTART_DEFAULT,             // WP mission restart action
            .soaring_motor_stop = SETTING_NAV_FW_SOARING_MOTOR_STOP_DEFAULT,                // stops motor when Saoring mode enabled
            .rth_trackback_mode = SETTING_NAV_RTH_TRACKBACK_MODE_DEFAULT,                   // RTH trackback useage mode
            .rth_use_linear_descent = SETTING_NAV_RTH_USE_LINEAR_DESCENT_DEFAULT,           // Use linear descent during RTH
            .landing_bump_detection = SETTING_NAV_LANDING_BUMP_DETECTION_DEFAULT,           // Detect landing based on touchdown G bump
        },

        // General navigation parameters
        .pos_failure_timeout = SETTING_NAV_POSITION_TIMEOUT_DEFAULT,                            // 5 sec
        .waypoint_radius = SETTING_NAV_WP_RADIUS_DEFAULT,                                       // 2m diameter
        .waypoint_safe_distance = SETTING_NAV_WP_MAX_SAFE_DISTANCE_DEFAULT,                         // Metres - first waypoint should be closer than this
#ifdef USE_MULTI_MISSION
        .waypoint_multi_mission_index = SETTING_NAV_WP_MULTI_MISSION_INDEX_DEFAULT,             // mission index selected from multi mission WP entry
#endif
        .waypoint_load_on_boot = SETTING_NAV_WP_LOAD_ON_BOOT_DEFAULT,                           // load waypoints automatically during boot
        .auto_speed = SETTING_NAV_AUTO_SPEED_DEFAULT,                                           // speed in autonomous modes (3 m/s = 10.8 km/h)
        .min_ground_speed = SETTING_NAV_MIN_GROUND_SPEED_DEFAULT,                               // Minimum ground speed (m/s)
        .max_auto_speed = SETTING_NAV_MAX_AUTO_SPEED_DEFAULT,                                   // max allowed speed autonomous modes
        .max_manual_speed = SETTING_NAV_MANUAL_SPEED_DEFAULT,
        .land_slowdown_minalt = SETTING_NAV_LAND_SLOWDOWN_MINALT_DEFAULT,                       // altitude in centimeters
        .land_slowdown_maxalt = SETTING_NAV_LAND_SLOWDOWN_MAXALT_DEFAULT,                       // altitude in meters
        .land_minalt_vspd = SETTING_NAV_LAND_MINALT_VSPD_DEFAULT,                               // centimeters/s
        .land_maxalt_vspd = SETTING_NAV_LAND_MAXALT_VSPD_DEFAULT,                               // centimeters/s
        .emerg_descent_rate = SETTING_NAV_EMERG_LANDING_SPEED_DEFAULT,                          // centimeters/s
        .min_rth_distance = SETTING_NAV_MIN_RTH_DISTANCE_DEFAULT,                               // centimeters, if closer than this land immediately
        .rth_altitude = SETTING_NAV_RTH_ALTITUDE_DEFAULT,                                       // altitude in centimeters
        .rth_home_altitude = SETTING_NAV_RTH_HOME_ALTITUDE_DEFAULT,                             // altitude in centimeters
        .rth_climb_first_stage_altitude = SETTING_NAV_RTH_CLIMB_FIRST_STAGE_ALTITUDE_DEFAULT,   // altitude in centimetres, 0= off
        .rth_abort_threshold = SETTING_NAV_RTH_ABORT_THRESHOLD_DEFAULT,                         // centimeters - 500m should be safe for all aircraft
        .max_terrain_follow_altitude = SETTING_NAV_MAX_TERRAIN_FOLLOW_ALT_DEFAULT,              // max altitude in centimeters in terrain following mode
        .safehome_max_distance = SETTING_SAFEHOME_MAX_DISTANCE_DEFAULT,                         // Max distance that a safehome is from the arming point
        .max_altitude = SETTING_NAV_MAX_ALTITUDE_DEFAULT,
        .rth_trackback_distance = SETTING_NAV_RTH_TRACKBACK_DISTANCE_DEFAULT,                   // Max distance allowed for RTH trackback
        .waypoint_enforce_altitude = SETTING_NAV_WP_ENFORCE_ALTITUDE_DEFAULT,                   // Forces set wp altitude to be achieved
        .land_detect_sensitivity = SETTING_NAV_LAND_DETECT_SENSITIVITY_DEFAULT,                 // Changes sensitivity of landing detection
        .auto_disarm_delay = SETTING_NAV_AUTO_DISARM_DELAY_DEFAULT,                             // 2000 ms - time delay to disarm when auto disarm after landing enabled
        .rth_linear_descent_start_distance = SETTING_NAV_RTH_LINEAR_DESCENT_START_DISTANCE_DEFAULT,
        .cruise_yaw_rate = SETTING_NAV_CRUISE_YAW_RATE_DEFAULT,                                // 20dps
        .rth_fs_landing_delay = SETTING_NAV_RTH_FS_LANDING_DELAY_DEFAULT,                       // Delay before landing in FS. 0 = immedate landing
    },

    // MC-specific
    .mc = {
        .max_bank_angle = SETTING_NAV_MC_BANK_ANGLE_DEFAULT,                          // degrees
        .max_auto_climb_rate = SETTING_NAV_MC_AUTO_CLIMB_RATE_DEFAULT,                             // 5 m/s
        .max_manual_climb_rate = SETTING_NAV_MC_MANUAL_CLIMB_RATE_DEFAULT,

#ifdef USE_MR_BRAKING_MODE
        .braking_speed_threshold = SETTING_NAV_MC_BRAKING_SPEED_THRESHOLD_DEFAULT,               // Braking can become active above 1m/s
        .braking_disengage_speed = SETTING_NAV_MC_BRAKING_DISENGAGE_SPEED_DEFAULT,               // Stop when speed goes below 0.75m/s
        .braking_timeout = SETTING_NAV_MC_BRAKING_TIMEOUT_DEFAULT,                               // Timeout barking after 2s
        .braking_boost_factor = SETTING_NAV_MC_BRAKING_BOOST_FACTOR_DEFAULT,                     // A 100% boost by default
        .braking_boost_timeout = SETTING_NAV_MC_BRAKING_BOOST_TIMEOUT_DEFAULT,                   // Timout boost after 750ms
        .braking_boost_speed_threshold = SETTING_NAV_MC_BRAKING_BOOST_SPEED_THRESHOLD_DEFAULT,   // Boost can happen only above 1.5m/s
        .braking_boost_disengage_speed = SETTING_NAV_MC_BRAKING_BOOST_DISENGAGE_SPEED_DEFAULT,   // Disable boost at 1m/s
        .braking_bank_angle = SETTING_NAV_MC_BRAKING_BANK_ANGLE_DEFAULT,                        // Max braking angle
#endif

        .posDecelerationTime = SETTING_NAV_MC_POS_DECELERATION_TIME_DEFAULT,        // posDecelerationTime * 100
        .posResponseExpo = SETTING_NAV_MC_POS_EXPO_DEFAULT,                         // posResponseExpo * 100
        .slowDownForTurning = SETTING_NAV_MC_WP_SLOWDOWN_DEFAULT,
        .althold_throttle_type = SETTING_NAV_MC_ALTHOLD_THROTTLE_DEFAULT,           // STICK
    },

    // Fixed wing
    .fw = {
        .max_bank_angle = SETTING_NAV_FW_BANK_ANGLE_DEFAULT,                                // degrees
        .max_auto_climb_rate = SETTING_NAV_FW_AUTO_CLIMB_RATE_DEFAULT,                      // 5 m/s
        .max_manual_climb_rate = SETTING_NAV_FW_MANUAL_CLIMB_RATE_DEFAULT,                  // 3 m/s
        .max_climb_angle = SETTING_NAV_FW_CLIMB_ANGLE_DEFAULT,                              // degrees
        .max_dive_angle = SETTING_NAV_FW_DIVE_ANGLE_DEFAULT,                                // degrees
        .cruise_speed = SETTING_NAV_FW_CRUISE_SPEED_DEFAULT,                                // cm/s
        .control_smoothness = SETTING_NAV_FW_CONTROL_SMOOTHNESS_DEFAULT,
        .pitch_to_throttle_smooth = SETTING_NAV_FW_PITCH2THR_SMOOTHING_DEFAULT,
        .pitch_to_throttle_thresh = SETTING_NAV_FW_PITCH2THR_THRESHOLD_DEFAULT,
        .minThrottleDownPitchAngle = SETTING_FW_MIN_THROTTLE_DOWN_PITCH_DEFAULT,
        .loiter_radius = SETTING_NAV_FW_LOITER_RADIUS_DEFAULT,                              // 75m
        .loiter_direction = SETTING_FW_LOITER_DIRECTION_DEFAULT,

        //Fixed wing landing
        .land_dive_angle = SETTING_NAV_FW_LAND_DIVE_ANGLE_DEFAULT,                          // 2 degrees dive by default

        // Fixed wing launch
        .launch_velocity_thresh = SETTING_NAV_FW_LAUNCH_VELOCITY_DEFAULT,                   // 3 m/s
        .launch_accel_thresh = SETTING_NAV_FW_LAUNCH_ACCEL_DEFAULT,                         // cm/s/s (1.9*G)
        .launch_time_thresh = SETTING_NAV_FW_LAUNCH_DETECT_TIME_DEFAULT,                    // 40ms
        .launch_motor_timer = SETTING_NAV_FW_LAUNCH_MOTOR_DELAY_DEFAULT,                    // ms
        .launch_idle_motor_timer = SETTING_NAV_FW_LAUNCH_IDLE_MOTOR_DELAY_DEFAULT,          // ms
        .launch_wiggle_wake_idle = SETTING_NAV_FW_LAUNCH_WIGGLE_TO_WAKE_IDLE_DEFAULT,       // uint8_t
        .launch_motor_spinup_time = SETTING_NAV_FW_LAUNCH_SPINUP_TIME_DEFAULT,              // ms, time to greaually increase throttle from idle to launch
        .launch_end_time = SETTING_NAV_FW_LAUNCH_END_TIME_DEFAULT,                          // ms, time to gradually decrease/increase throttle and decrease pitch angle from launch to the current flight mode
        .launch_min_time = SETTING_NAV_FW_LAUNCH_MIN_TIME_DEFAULT,                          // ms, min time in launch mode
        .launch_timeout = SETTING_NAV_FW_LAUNCH_TIMEOUT_DEFAULT,                            // ms, timeout for launch procedure
        .launch_max_altitude = SETTING_NAV_FW_LAUNCH_MAX_ALTITUDE_DEFAULT,                  // cm, altitude where to consider launch ended
        .launch_climb_angle = SETTING_NAV_FW_LAUNCH_CLIMB_ANGLE_DEFAULT,                    // 18 degrees
        .launch_max_angle = SETTING_NAV_FW_LAUNCH_MAX_ANGLE_DEFAULT,                        // 45 deg
        .launch_manual_throttle = SETTING_NAV_FW_LAUNCH_MANUAL_THROTTLE_DEFAULT,            // OFF
        .launch_land_abort_deadband = SETTING_NAV_FW_LAUNCH_LAND_ABORT_DEADBAND_DEFAULT,    // 100 us
        .allow_manual_thr_increase = SETTING_NAV_FW_ALLOW_MANUAL_THR_INCREASE_DEFAULT,
        .useFwNavYawControl = SETTING_NAV_USE_FW_YAW_CONTROL_DEFAULT,
        .yawControlDeadband = SETTING_NAV_FW_YAW_DEADBAND_DEFAULT,
        .soaring_pitch_deadband = SETTING_NAV_FW_SOARING_PITCH_DEADBAND_DEFAULT,            // pitch angle mode deadband when Saoring mode enabled
        .wp_tracking_accuracy = SETTING_NAV_FW_WP_TRACKING_ACCURACY_DEFAULT,                // 0, improves course tracking accuracy during FW WP missions
        .wp_tracking_max_angle = SETTING_NAV_FW_WP_TRACKING_MAX_ANGLE_DEFAULT,              // 60 degs
        .wp_turn_smoothing = SETTING_NAV_FW_WP_TURN_SMOOTHING_DEFAULT,                      // 0, smooths turns during FW WP mode missions
    }
);

/* NAV variables */
static navWapointHeading_t wpHeadingControl;
navigationPosControl_t posControl;
navSystemStatus_t NAV_Status;
static bool landingDetectorIsActive;

EXTENDED_FASTRAM multicopterPosXyCoefficients_t multicopterPosXyCoefficients;

// Blackbox states
int16_t navCurrentState;
int16_t navActualVelocity[3];
int16_t navDesiredVelocity[3];
int32_t navTargetPosition[3];
int32_t navLatestActualPosition[3];
int16_t navActualHeading;
uint16_t navDesiredHeading;
int16_t navActualSurface;
uint16_t navFlags;
uint16_t navEPH;
uint16_t navEPV;
int16_t navAccNEU[3];
//End of blackbox states

static fpVector3_t * rthGetHomeTargetPosition(rthTargetMode_e mode);
static void updateDesiredRTHAltitude(void);
static void resetAltitudeController(bool useTerrainFollowing);
static void resetPositionController(void);
static void setupAltitudeController(void);
static void resetHeadingController(void);

#ifdef USE_FW_AUTOLAND
static void resetFwAutoland(void);
#endif

void resetGCSFlags(void);

static void setupJumpCounters(void);
static void resetJumpCounter(void);
static void clearJumpCounters(void);

static void calculateAndSetActiveWaypoint(const navWaypoint_t * waypoint);
void calculateInitialHoldPosition(fpVector3_t * pos);
void calculateFarAwayPos(fpVector3_t * farAwayPos, const fpVector3_t *start, int32_t bearing, int32_t distance);
void calculateFarAwayTarget(fpVector3_t * farAwayPos, int32_t bearing, int32_t distance);
bool isWaypointAltitudeReached(void);
static void mapWaypointToLocalPosition(fpVector3_t * localPos, const navWaypoint_t * waypoint, geoAltitudeConversionMode_e altConv);
static navigationFSMEvent_t nextForNonGeoStates(void);
static bool isWaypointMissionValid(void);
void missionPlannerSetWaypoint(void);

void initializeRTHSanityChecker(void);
bool validateRTHSanityChecker(void);
void updateHomePosition(void);
bool abortLaunchAllowed(void);

// static bool rthAltControlStickOverrideCheck(unsigned axis);
// static void updateRthTrackback(bool forceSaveTrackPoint);
// static fpVector3_t * rthGetTrackbackPos(void);

#ifdef USE_FW_AUTOLAND
static float getLandAltitude(void);
static int32_t calcWindDiff(int32_t heading, int32_t windHeading);
static int32_t calcFinalApproachHeading(int32_t approachHeading, int32_t windAngle);
static void setLandWaypoint(const fpVector3_t *pos, const fpVector3_t *nextWpPos);
#endif

/*************************************************************************************************/
static navigationFSMEvent_t navOnEnteringState_NAV_STATE_IDLE(navigationFSMState_t previousState);
static navigationFSMEvent_t navOnEnteringState_NAV_STATE_ALTHOLD_INITIALIZE(navigationFSMState_t previousState);
static navigationFSMEvent_t navOnEnteringState_NAV_STATE_ALTHOLD_IN_PROGRESS(navigationFSMState_t previousState);
static navigationFSMEvent_t navOnEnteringState_NAV_STATE_POSHOLD_3D_INITIALIZE(navigationFSMState_t previousState);
static navigationFSMEvent_t navOnEnteringState_NAV_STATE_POSHOLD_3D_IN_PROGRESS(navigationFSMState_t previousState);
static navigationFSMEvent_t navOnEnteringState_NAV_STATE_COURSE_HOLD_INITIALIZE(navigationFSMState_t previousState);
static navigationFSMEvent_t navOnEnteringState_NAV_STATE_COURSE_HOLD_IN_PROGRESS(navigationFSMState_t previousState);
static navigationFSMEvent_t navOnEnteringState_NAV_STATE_COURSE_HOLD_ADJUSTING(navigationFSMState_t previousState);
static navigationFSMEvent_t navOnEnteringState_NAV_STATE_CRUISE_INITIALIZE(navigationFSMState_t previousState);
static navigationFSMEvent_t navOnEnteringState_NAV_STATE_CRUISE_IN_PROGRESS(navigationFSMState_t previousState);
static navigationFSMEvent_t navOnEnteringState_NAV_STATE_CRUISE_ADJUSTING(navigationFSMState_t previousState);
static navigationFSMEvent_t navOnEnteringState_NAV_STATE_RTH_INITIALIZE(navigationFSMState_t previousState);
static navigationFSMEvent_t navOnEnteringState_NAV_STATE_RTH_CLIMB_TO_SAFE_ALT(navigationFSMState_t previousState);
static navigationFSMEvent_t navOnEnteringState_NAV_STATE_RTH_TRACKBACK(navigationFSMState_t previousState);
static navigationFSMEvent_t navOnEnteringState_NAV_STATE_RTH_HEAD_HOME(navigationFSMState_t previousState);
static navigationFSMEvent_t navOnEnteringState_NAV_STATE_RTH_LOITER_PRIOR_TO_LANDING(navigationFSMState_t previousState);
static navigationFSMEvent_t navOnEnteringState_NAV_STATE_RTH_LOITER_ABOVE_HOME(navigationFSMState_t previousState);
static navigationFSMEvent_t navOnEnteringState_NAV_STATE_RTH_LANDING(navigationFSMState_t previousState);
static navigationFSMEvent_t navOnEnteringState_NAV_STATE_RTH_FINISHING(navigationFSMState_t previousState);
static navigationFSMEvent_t navOnEnteringState_NAV_STATE_RTH_FINISHED(navigationFSMState_t previousState);
static navigationFSMEvent_t navOnEnteringState_NAV_STATE_WAYPOINT_INITIALIZE(navigationFSMState_t previousState);
static navigationFSMEvent_t navOnEnteringState_NAV_STATE_WAYPOINT_PRE_ACTION(navigationFSMState_t previousState);
static navigationFSMEvent_t navOnEnteringState_NAV_STATE_WAYPOINT_IN_PROGRESS(navigationFSMState_t previousState);
static navigationFSMEvent_t navOnEnteringState_NAV_STATE_WAYPOINT_REACHED(navigationFSMState_t previousState);
static navigationFSMEvent_t navOnEnteringState_NAV_STATE_WAYPOINT_HOLD_TIME(navigationFSMState_t previousState);
static navigationFSMEvent_t navOnEnteringState_NAV_STATE_WAYPOINT_NEXT(navigationFSMState_t previousState);
static navigationFSMEvent_t navOnEnteringState_NAV_STATE_WAYPOINT_FINISHED(navigationFSMState_t previousState);
static navigationFSMEvent_t navOnEnteringState_NAV_STATE_WAYPOINT_RTH_LAND(navigationFSMState_t previousState);
static navigationFSMEvent_t navOnEnteringState_NAV_STATE_EMERGENCY_LANDING_INITIALIZE(navigationFSMState_t previousState);
static navigationFSMEvent_t navOnEnteringState_NAV_STATE_EMERGENCY_LANDING_IN_PROGRESS(navigationFSMState_t previousState);
static navigationFSMEvent_t navOnEnteringState_NAV_STATE_EMERGENCY_LANDING_FINISHED(navigationFSMState_t previousState);
static navigationFSMEvent_t navOnEnteringState_NAV_STATE_LAUNCH_INITIALIZE(navigationFSMState_t previousState);
static navigationFSMEvent_t navOnEnteringState_NAV_STATE_LAUNCH_WAIT(navigationFSMState_t previousState);
static navigationFSMEvent_t navOnEnteringState_NAV_STATE_LAUNCH_IN_PROGRESS(navigationFSMState_t previousState);
static navigationFSMEvent_t navOnEnteringState_NAV_STATE_MIXERAT_INITIALIZE(navigationFSMState_t previousState);
static navigationFSMEvent_t navOnEnteringState_NAV_STATE_MIXERAT_IN_PROGRESS(navigationFSMState_t previousState);
static navigationFSMEvent_t navOnEnteringState_NAV_STATE_MIXERAT_ABORT(navigationFSMState_t previousState);
#ifdef USE_FW_AUTOLAND
static navigationFSMEvent_t navOnEnteringState_NAV_STATE_FW_LANDING_CLIMB_TO_LOITER(navigationFSMState_t previousState);
static navigationFSMEvent_t navOnEnteringState_NAV_STATE_FW_LANDING_LOITER(navigationFSMState_t previousState);
static navigationFSMEvent_t navOnEnteringState_NAV_STATE_FW_LANDING_APPROACH(navigationFSMState_t previousState);
static navigationFSMEvent_t navOnEnteringState_NAV_STATE_FW_LANDING_GLIDE(navigationFSMState_t previousState);
static navigationFSMEvent_t navOnEnteringState_NAV_STATE_FW_LANDING_FLARE(navigationFSMState_t previousState);
static navigationFSMEvent_t navOnEnteringState_NAV_STATE_FW_LANDING_FINISHED(navigationFSMState_t previousState);
static navigationFSMEvent_t navOnEnteringState_NAV_STATE_FW_LANDING_ABORT(navigationFSMState_t previousState);
#endif

static const navigationFSMStateDescriptor_t navFSM[NAV_STATE_COUNT] = {
    /** Idle state ******************************************************/
    [NAV_STATE_IDLE] = {
        .persistentId = NAV_PERSISTENT_ID_IDLE,
        .onEntry = navOnEnteringState_NAV_STATE_IDLE,
        .timeoutMs = 0,
        .stateFlags = 0,
        .mapToFlightModes = 0,
        .mwState = MW_NAV_STATE_NONE,
        .mwError = MW_NAV_ERROR_NONE,
        .onEvent    = {
            [NAV_FSM_EVENT_SWITCH_TO_ALTHOLD]              = NAV_STATE_ALTHOLD_INITIALIZE,
            [NAV_FSM_EVENT_SWITCH_TO_POSHOLD_3D]           = NAV_STATE_POSHOLD_3D_INITIALIZE,
            [NAV_FSM_EVENT_SWITCH_TO_RTH]                  = NAV_STATE_RTH_INITIALIZE,
            [NAV_FSM_EVENT_SWITCH_TO_WAYPOINT]             = NAV_STATE_WAYPOINT_INITIALIZE,
            [NAV_FSM_EVENT_SWITCH_TO_EMERGENCY_LANDING]    = NAV_STATE_EMERGENCY_LANDING_INITIALIZE,
            [NAV_FSM_EVENT_SWITCH_TO_LAUNCH]               = NAV_STATE_LAUNCH_INITIALIZE,
            [NAV_FSM_EVENT_SWITCH_TO_COURSE_HOLD]          = NAV_STATE_COURSE_HOLD_INITIALIZE,
            [NAV_FSM_EVENT_SWITCH_TO_CRUISE]               = NAV_STATE_CRUISE_INITIALIZE,
            [NAV_FSM_EVENT_SWITCH_TO_MIXERAT]              = NAV_STATE_MIXERAT_INITIALIZE,
        }
    },

    /** ALTHOLD mode ***************************************************/
    [NAV_STATE_ALTHOLD_INITIALIZE] = {
        .persistentId = NAV_PERSISTENT_ID_ALTHOLD_INITIALIZE,
        .onEntry = navOnEnteringState_NAV_STATE_ALTHOLD_INITIALIZE,
        .timeoutMs = 0,
        .stateFlags = NAV_CTL_ALT | NAV_REQUIRE_ANGLE_FW | NAV_REQUIRE_THRTILT,
        .mapToFlightModes = NAV_ALTHOLD_MODE,
        .mwState = MW_NAV_STATE_NONE,
        .mwError = MW_NAV_ERROR_NONE,
        .onEvent = {
            [NAV_FSM_EVENT_SUCCESS]                        = NAV_STATE_ALTHOLD_IN_PROGRESS,
            [NAV_FSM_EVENT_ERROR]                          = NAV_STATE_IDLE,
            [NAV_FSM_EVENT_SWITCH_TO_IDLE]                 = NAV_STATE_IDLE,
        }
    },

    [NAV_STATE_ALTHOLD_IN_PROGRESS] = {
        .persistentId = NAV_PERSISTENT_ID_ALTHOLD_IN_PROGRESS,
        .onEntry = navOnEnteringState_NAV_STATE_ALTHOLD_IN_PROGRESS,
        .timeoutMs = 10,
        .stateFlags = NAV_CTL_ALT | NAV_REQUIRE_ANGLE_FW | NAV_REQUIRE_THRTILT | NAV_RC_ALT,
        .mapToFlightModes = NAV_ALTHOLD_MODE,
        .mwState = MW_NAV_STATE_NONE,
        .mwError = MW_NAV_ERROR_NONE,
        .onEvent = {
            [NAV_FSM_EVENT_TIMEOUT]                        = NAV_STATE_ALTHOLD_IN_PROGRESS,    // re-process the state
            [NAV_FSM_EVENT_SWITCH_TO_IDLE]                 = NAV_STATE_IDLE,
            [NAV_FSM_EVENT_SWITCH_TO_POSHOLD_3D]           = NAV_STATE_POSHOLD_3D_INITIALIZE,
            [NAV_FSM_EVENT_SWITCH_TO_RTH]                  = NAV_STATE_RTH_INITIALIZE,
            [NAV_FSM_EVENT_SWITCH_TO_WAYPOINT]             = NAV_STATE_WAYPOINT_INITIALIZE,
            [NAV_FSM_EVENT_SWITCH_TO_EMERGENCY_LANDING]    = NAV_STATE_EMERGENCY_LANDING_INITIALIZE,
            [NAV_FSM_EVENT_SWITCH_TO_COURSE_HOLD]          = NAV_STATE_COURSE_HOLD_INITIALIZE,
            [NAV_FSM_EVENT_SWITCH_TO_CRUISE]               = NAV_STATE_CRUISE_INITIALIZE,
        }
    },

    /** POSHOLD_3D mode ************************************************/
    [NAV_STATE_POSHOLD_3D_INITIALIZE] = {
        .persistentId = NAV_PERSISTENT_ID_POSHOLD_3D_INITIALIZE,
        .onEntry = navOnEnteringState_NAV_STATE_POSHOLD_3D_INITIALIZE,
        .timeoutMs = 0,
        .stateFlags = NAV_CTL_ALT | NAV_CTL_POS | NAV_CTL_HOLD | NAV_REQUIRE_ANGLE | NAV_REQUIRE_THRTILT,
        .mapToFlightModes = NAV_ALTHOLD_MODE | NAV_POSHOLD_MODE,
        .mwState = MW_NAV_STATE_HOLD_INFINIT,
        .mwError = MW_NAV_ERROR_NONE,
        .onEvent = {
            [NAV_FSM_EVENT_SUCCESS]                        = NAV_STATE_POSHOLD_3D_IN_PROGRESS,
            [NAV_FSM_EVENT_ERROR]                          = NAV_STATE_IDLE,
            [NAV_FSM_EVENT_SWITCH_TO_IDLE]                 = NAV_STATE_IDLE,
        }
    },

    [NAV_STATE_POSHOLD_3D_IN_PROGRESS] = {
        .persistentId = NAV_PERSISTENT_ID_POSHOLD_3D_IN_PROGRESS,
        .onEntry = navOnEnteringState_NAV_STATE_POSHOLD_3D_IN_PROGRESS,
        .timeoutMs = 10,
        .stateFlags = NAV_CTL_ALT | NAV_CTL_POS | NAV_CTL_YAW | NAV_CTL_HOLD | NAV_REQUIRE_ANGLE | NAV_REQUIRE_THRTILT | NAV_RC_ALT | NAV_RC_POS | NAV_RC_YAW,
        .mapToFlightModes = NAV_ALTHOLD_MODE | NAV_POSHOLD_MODE,
        .mwState = MW_NAV_STATE_HOLD_INFINIT,
        .mwError = MW_NAV_ERROR_NONE,
        .onEvent = {
            [NAV_FSM_EVENT_TIMEOUT]                        = NAV_STATE_POSHOLD_3D_IN_PROGRESS,    // re-process the state
            [NAV_FSM_EVENT_SWITCH_TO_IDLE]                 = NAV_STATE_IDLE,
            [NAV_FSM_EVENT_SWITCH_TO_ALTHOLD]              = NAV_STATE_ALTHOLD_INITIALIZE,
            [NAV_FSM_EVENT_SWITCH_TO_RTH]                  = NAV_STATE_RTH_INITIALIZE,
            [NAV_FSM_EVENT_SWITCH_TO_WAYPOINT]             = NAV_STATE_WAYPOINT_INITIALIZE,
            [NAV_FSM_EVENT_SWITCH_TO_EMERGENCY_LANDING]    = NAV_STATE_EMERGENCY_LANDING_INITIALIZE,
            [NAV_FSM_EVENT_SWITCH_TO_COURSE_HOLD]          = NAV_STATE_COURSE_HOLD_INITIALIZE,
            [NAV_FSM_EVENT_SWITCH_TO_CRUISE]               = NAV_STATE_CRUISE_INITIALIZE,
        }
    },
    /** CRUISE_HOLD mode ************************************************/
    [NAV_STATE_COURSE_HOLD_INITIALIZE] = {
        .persistentId = NAV_PERSISTENT_ID_COURSE_HOLD_INITIALIZE,
        .onEntry = navOnEnteringState_NAV_STATE_COURSE_HOLD_INITIALIZE,
        .timeoutMs = 0,
        .stateFlags = NAV_REQUIRE_ANGLE,
        .mapToFlightModes = NAV_COURSE_HOLD_MODE,
        .mwState = MW_NAV_STATE_NONE,
        .mwError = MW_NAV_ERROR_NONE,
        .onEvent = {
            [NAV_FSM_EVENT_SUCCESS]                        = NAV_STATE_COURSE_HOLD_IN_PROGRESS,
            [NAV_FSM_EVENT_ERROR]                          = NAV_STATE_IDLE,
            [NAV_FSM_EVENT_SWITCH_TO_IDLE]                 = NAV_STATE_IDLE,
        }
    },

    [NAV_STATE_COURSE_HOLD_IN_PROGRESS] = {
        .persistentId = NAV_PERSISTENT_ID_COURSE_HOLD_IN_PROGRESS,
        .onEntry = navOnEnteringState_NAV_STATE_COURSE_HOLD_IN_PROGRESS,
        .timeoutMs = 10,
        .stateFlags = NAV_CTL_POS | NAV_CTL_YAW | NAV_REQUIRE_ANGLE | NAV_REQUIRE_MAGHOLD | NAV_RC_POS | NAV_RC_YAW,
        .mapToFlightModes = NAV_COURSE_HOLD_MODE,
        .mwState = MW_NAV_STATE_NONE,
        .mwError = MW_NAV_ERROR_NONE,
        .onEvent = {
            [NAV_FSM_EVENT_TIMEOUT]                        = NAV_STATE_COURSE_HOLD_IN_PROGRESS,    // re-process the state
            [NAV_FSM_EVENT_SWITCH_TO_IDLE]                 = NAV_STATE_IDLE,
            [NAV_FSM_EVENT_SWITCH_TO_ALTHOLD]              = NAV_STATE_ALTHOLD_INITIALIZE,
            [NAV_FSM_EVENT_SWITCH_TO_POSHOLD_3D]           = NAV_STATE_POSHOLD_3D_INITIALIZE,
            [NAV_FSM_EVENT_SWITCH_TO_CRUISE]               = NAV_STATE_CRUISE_INITIALIZE,
            [NAV_FSM_EVENT_SWITCH_TO_COURSE_ADJ]           = NAV_STATE_COURSE_HOLD_ADJUSTING,
            [NAV_FSM_EVENT_SWITCH_TO_RTH]                  = NAV_STATE_RTH_INITIALIZE,
            [NAV_FSM_EVENT_SWITCH_TO_WAYPOINT]             = NAV_STATE_WAYPOINT_INITIALIZE,
            [NAV_FSM_EVENT_SWITCH_TO_EMERGENCY_LANDING]    = NAV_STATE_EMERGENCY_LANDING_INITIALIZE,
        }
    },

        [NAV_STATE_COURSE_HOLD_ADJUSTING] = {
        .persistentId = NAV_PERSISTENT_ID_COURSE_HOLD_ADJUSTING,
        .onEntry = navOnEnteringState_NAV_STATE_COURSE_HOLD_ADJUSTING,
        .timeoutMs = 10,
        .stateFlags =  NAV_REQUIRE_ANGLE | NAV_RC_POS,
        .mapToFlightModes = NAV_COURSE_HOLD_MODE,
        .mwState = MW_NAV_STATE_NONE,
        .mwError = MW_NAV_ERROR_NONE,
        .onEvent = {
            [NAV_FSM_EVENT_SUCCESS]                        = NAV_STATE_COURSE_HOLD_IN_PROGRESS,
            [NAV_FSM_EVENT_TIMEOUT]                        = NAV_STATE_COURSE_HOLD_ADJUSTING,
            [NAV_FSM_EVENT_ERROR]                          = NAV_STATE_IDLE,
            [NAV_FSM_EVENT_SWITCH_TO_IDLE]                 = NAV_STATE_IDLE,
            [NAV_FSM_EVENT_SWITCH_TO_ALTHOLD]              = NAV_STATE_ALTHOLD_INITIALIZE,
            [NAV_FSM_EVENT_SWITCH_TO_POSHOLD_3D]           = NAV_STATE_POSHOLD_3D_INITIALIZE,
            [NAV_FSM_EVENT_SWITCH_TO_CRUISE]               = NAV_STATE_CRUISE_INITIALIZE,
            [NAV_FSM_EVENT_SWITCH_TO_RTH]                  = NAV_STATE_RTH_INITIALIZE,
            [NAV_FSM_EVENT_SWITCH_TO_WAYPOINT]             = NAV_STATE_WAYPOINT_INITIALIZE,
            [NAV_FSM_EVENT_SWITCH_TO_EMERGENCY_LANDING]    = NAV_STATE_EMERGENCY_LANDING_INITIALIZE,
        }
    },

    /** CRUISE_3D mode ************************************************/
    [NAV_STATE_CRUISE_INITIALIZE] = {
        .persistentId = NAV_PERSISTENT_ID_CRUISE_INITIALIZE,
        .onEntry = navOnEnteringState_NAV_STATE_CRUISE_INITIALIZE,
        .timeoutMs = 0,
        .stateFlags = NAV_REQUIRE_ANGLE,
        .mapToFlightModes = NAV_ALTHOLD_MODE | NAV_COURSE_HOLD_MODE,
        .mwState = MW_NAV_STATE_NONE,
        .mwError = MW_NAV_ERROR_NONE,
        .onEvent = {
            [NAV_FSM_EVENT_SUCCESS]                        = NAV_STATE_CRUISE_IN_PROGRESS,
            [NAV_FSM_EVENT_ERROR]                          = NAV_STATE_IDLE,
            [NAV_FSM_EVENT_SWITCH_TO_IDLE]                 = NAV_STATE_IDLE,
        }
    },

    [NAV_STATE_CRUISE_IN_PROGRESS] = {
        .persistentId = NAV_PERSISTENT_ID_CRUISE_IN_PROGRESS,
        .onEntry = navOnEnteringState_NAV_STATE_CRUISE_IN_PROGRESS,
        .timeoutMs = 10,
        .stateFlags = NAV_CTL_ALT | NAV_CTL_POS | NAV_CTL_YAW | NAV_REQUIRE_ANGLE | NAV_REQUIRE_MAGHOLD | NAV_REQUIRE_THRTILT | NAV_RC_POS | NAV_RC_YAW | NAV_RC_ALT,
        .mapToFlightModes = NAV_ALTHOLD_MODE | NAV_COURSE_HOLD_MODE,
        .mwState = MW_NAV_STATE_NONE,
        .mwError = MW_NAV_ERROR_NONE,
        .onEvent = {
            [NAV_FSM_EVENT_TIMEOUT]                        = NAV_STATE_CRUISE_IN_PROGRESS,    // re-process the state
            [NAV_FSM_EVENT_SWITCH_TO_IDLE]                 = NAV_STATE_IDLE,
            [NAV_FSM_EVENT_SWITCH_TO_ALTHOLD]              = NAV_STATE_ALTHOLD_INITIALIZE,
            [NAV_FSM_EVENT_SWITCH_TO_POSHOLD_3D]           = NAV_STATE_POSHOLD_3D_INITIALIZE,
            [NAV_FSM_EVENT_SWITCH_TO_COURSE_HOLD]          = NAV_STATE_COURSE_HOLD_INITIALIZE,
            [NAV_FSM_EVENT_SWITCH_TO_COURSE_ADJ]           = NAV_STATE_CRUISE_ADJUSTING,
            [NAV_FSM_EVENT_SWITCH_TO_RTH]                  = NAV_STATE_RTH_INITIALIZE,
            [NAV_FSM_EVENT_SWITCH_TO_WAYPOINT]             = NAV_STATE_WAYPOINT_INITIALIZE,
            [NAV_FSM_EVENT_SWITCH_TO_EMERGENCY_LANDING]    = NAV_STATE_EMERGENCY_LANDING_INITIALIZE,
        }
    },

    [NAV_STATE_CRUISE_ADJUSTING] = {
        .persistentId = NAV_PERSISTENT_ID_CRUISE_ADJUSTING,
        .onEntry = navOnEnteringState_NAV_STATE_CRUISE_ADJUSTING,
        .timeoutMs = 10,
        .stateFlags =  NAV_CTL_ALT | NAV_REQUIRE_ANGLE | NAV_RC_POS | NAV_RC_ALT,
        .mapToFlightModes = NAV_ALTHOLD_MODE | NAV_COURSE_HOLD_MODE,
        .mwState = MW_NAV_STATE_NONE,
        .mwError = MW_NAV_ERROR_NONE,
        .onEvent = {
            [NAV_FSM_EVENT_SUCCESS]                        = NAV_STATE_CRUISE_IN_PROGRESS,
            [NAV_FSM_EVENT_TIMEOUT]                        = NAV_STATE_CRUISE_ADJUSTING,
            [NAV_FSM_EVENT_ERROR]                          = NAV_STATE_IDLE,
            [NAV_FSM_EVENT_SWITCH_TO_IDLE]                 = NAV_STATE_IDLE,
            [NAV_FSM_EVENT_SWITCH_TO_ALTHOLD]              = NAV_STATE_ALTHOLD_INITIALIZE,
            [NAV_FSM_EVENT_SWITCH_TO_POSHOLD_3D]           = NAV_STATE_POSHOLD_3D_INITIALIZE,
            [NAV_FSM_EVENT_SWITCH_TO_COURSE_HOLD]          = NAV_STATE_COURSE_HOLD_INITIALIZE,
            [NAV_FSM_EVENT_SWITCH_TO_RTH]                  = NAV_STATE_RTH_INITIALIZE,
            [NAV_FSM_EVENT_SWITCH_TO_WAYPOINT]             = NAV_STATE_WAYPOINT_INITIALIZE,
            [NAV_FSM_EVENT_SWITCH_TO_EMERGENCY_LANDING]    = NAV_STATE_EMERGENCY_LANDING_INITIALIZE,
        }
    },

    /** RTH_3D mode ************************************************/
    [NAV_STATE_RTH_INITIALIZE] = {
        .persistentId = NAV_PERSISTENT_ID_RTH_INITIALIZE,
        .onEntry = navOnEnteringState_NAV_STATE_RTH_INITIALIZE,
        .timeoutMs = 10,
        .stateFlags = NAV_CTL_ALT | NAV_CTL_POS | NAV_CTL_YAW | NAV_REQUIRE_ANGLE | NAV_REQUIRE_MAGHOLD | NAV_REQUIRE_THRTILT | NAV_AUTO_RTH,
        .mapToFlightModes = NAV_RTH_MODE | NAV_ALTHOLD_MODE,
        .mwState = MW_NAV_STATE_RTH_START,
        .mwError = MW_NAV_ERROR_NONE,
        .onEvent = {
            [NAV_FSM_EVENT_TIMEOUT]                             = NAV_STATE_RTH_INITIALIZE,      // re-process the state
            [NAV_FSM_EVENT_SUCCESS]                             = NAV_STATE_RTH_CLIMB_TO_SAFE_ALT,
            [NAV_FSM_EVENT_SWITCH_TO_NAV_STATE_RTH_TRACKBACK]   = NAV_STATE_RTH_TRACKBACK,
            [NAV_FSM_EVENT_SWITCH_TO_EMERGENCY_LANDING]         = NAV_STATE_EMERGENCY_LANDING_INITIALIZE,
            [NAV_FSM_EVENT_SWITCH_TO_RTH_LANDING]               = NAV_STATE_RTH_LOITER_PRIOR_TO_LANDING,
            [NAV_FSM_EVENT_SWITCH_TO_IDLE]                      = NAV_STATE_IDLE,
        }
    },

    [NAV_STATE_RTH_CLIMB_TO_SAFE_ALT] = {
        .persistentId = NAV_PERSISTENT_ID_RTH_CLIMB_TO_SAFE_ALT,
        .onEntry = navOnEnteringState_NAV_STATE_RTH_CLIMB_TO_SAFE_ALT,
        .timeoutMs = 10,
        .stateFlags = NAV_CTL_ALT | NAV_CTL_POS | NAV_CTL_YAW | NAV_CTL_HOLD | NAV_REQUIRE_ANGLE | NAV_REQUIRE_MAGHOLD | NAV_REQUIRE_THRTILT | NAV_AUTO_RTH | NAV_RC_POS | NAV_RC_YAW,     // allow pos adjustment while climbing to safe alt
        .mapToFlightModes = NAV_RTH_MODE | NAV_ALTHOLD_MODE,
        .mwState = MW_NAV_STATE_RTH_CLIMB,
        .mwError = MW_NAV_ERROR_WAIT_FOR_RTH_ALT,
        .onEvent = {
            [NAV_FSM_EVENT_TIMEOUT]                        = NAV_STATE_RTH_CLIMB_TO_SAFE_ALT,   // re-process the state
            [NAV_FSM_EVENT_SUCCESS]                        = NAV_STATE_RTH_HEAD_HOME,
            [NAV_FSM_EVENT_SWITCH_TO_IDLE]                 = NAV_STATE_IDLE,
            [NAV_FSM_EVENT_SWITCH_TO_ALTHOLD]              = NAV_STATE_ALTHOLD_INITIALIZE,
            [NAV_FSM_EVENT_SWITCH_TO_POSHOLD_3D]           = NAV_STATE_POSHOLD_3D_INITIALIZE,
            [NAV_FSM_EVENT_SWITCH_TO_EMERGENCY_LANDING]    = NAV_STATE_EMERGENCY_LANDING_INITIALIZE,
            [NAV_FSM_EVENT_SWITCH_TO_COURSE_HOLD]          = NAV_STATE_COURSE_HOLD_INITIALIZE,
            [NAV_FSM_EVENT_SWITCH_TO_CRUISE]               = NAV_STATE_CRUISE_INITIALIZE,
        }
    },

    [NAV_STATE_RTH_TRACKBACK] = {
        .persistentId = NAV_PERSISTENT_ID_RTH_TRACKBACK,
        .onEntry = navOnEnteringState_NAV_STATE_RTH_TRACKBACK,
        .timeoutMs = 10,
        .stateFlags = NAV_CTL_ALT | NAV_CTL_POS | NAV_CTL_YAW | NAV_REQUIRE_ANGLE | NAV_REQUIRE_MAGHOLD | NAV_REQUIRE_THRTILT | NAV_AUTO_RTH,
        .mapToFlightModes = NAV_RTH_MODE | NAV_ALTHOLD_MODE,
        .mwState = MW_NAV_STATE_RTH_ENROUTE,
        .mwError = MW_NAV_ERROR_NONE,
        .onEvent = {
            [NAV_FSM_EVENT_TIMEOUT]                             = NAV_STATE_RTH_TRACKBACK,           // re-process the state
            [NAV_FSM_EVENT_SWITCH_TO_NAV_STATE_RTH_INITIALIZE]  = NAV_STATE_RTH_INITIALIZE,
            [NAV_FSM_EVENT_SWITCH_TO_EMERGENCY_LANDING]         = NAV_STATE_EMERGENCY_LANDING_INITIALIZE,
            [NAV_FSM_EVENT_SWITCH_TO_IDLE]                      = NAV_STATE_IDLE,
            [NAV_FSM_EVENT_SWITCH_TO_ALTHOLD]                   = NAV_STATE_ALTHOLD_INITIALIZE,
            [NAV_FSM_EVENT_SWITCH_TO_POSHOLD_3D]                = NAV_STATE_POSHOLD_3D_INITIALIZE,
            [NAV_FSM_EVENT_SWITCH_TO_COURSE_HOLD]               = NAV_STATE_COURSE_HOLD_INITIALIZE,
            [NAV_FSM_EVENT_SWITCH_TO_CRUISE]                    = NAV_STATE_CRUISE_INITIALIZE,
        }
    },

    [NAV_STATE_RTH_HEAD_HOME] = {
        .persistentId = NAV_PERSISTENT_ID_RTH_HEAD_HOME,
        .onEntry = navOnEnteringState_NAV_STATE_RTH_HEAD_HOME,
        .timeoutMs = 10,
        .stateFlags = NAV_CTL_ALT | NAV_CTL_POS | NAV_CTL_YAW | NAV_REQUIRE_ANGLE | NAV_REQUIRE_MAGHOLD | NAV_REQUIRE_THRTILT | NAV_AUTO_RTH | NAV_RC_POS | NAV_RC_YAW,
        .mapToFlightModes = NAV_RTH_MODE | NAV_ALTHOLD_MODE,
        .mwState = MW_NAV_STATE_RTH_ENROUTE,
        .mwError = MW_NAV_ERROR_NONE,
        .onEvent = {
            [NAV_FSM_EVENT_TIMEOUT]                        = NAV_STATE_RTH_HEAD_HOME,           // re-process the state
            [NAV_FSM_EVENT_SUCCESS]                        = NAV_STATE_RTH_LOITER_PRIOR_TO_LANDING,
            [NAV_FSM_EVENT_SWITCH_TO_IDLE]                 = NAV_STATE_IDLE,
            [NAV_FSM_EVENT_SWITCH_TO_ALTHOLD]              = NAV_STATE_ALTHOLD_INITIALIZE,
            [NAV_FSM_EVENT_SWITCH_TO_POSHOLD_3D]           = NAV_STATE_POSHOLD_3D_INITIALIZE,
            [NAV_FSM_EVENT_SWITCH_TO_EMERGENCY_LANDING]    = NAV_STATE_EMERGENCY_LANDING_INITIALIZE,
            [NAV_FSM_EVENT_SWITCH_TO_COURSE_HOLD]          = NAV_STATE_COURSE_HOLD_INITIALIZE,
            [NAV_FSM_EVENT_SWITCH_TO_CRUISE]               = NAV_STATE_CRUISE_INITIALIZE,
            [NAV_FSM_EVENT_SWITCH_TO_MIXERAT]              = NAV_STATE_MIXERAT_INITIALIZE,
        }
    },

    [NAV_STATE_RTH_LOITER_PRIOR_TO_LANDING] = {
        .persistentId = NAV_PERSISTENT_ID_RTH_LOITER_PRIOR_TO_LANDING,
        .onEntry = navOnEnteringState_NAV_STATE_RTH_LOITER_PRIOR_TO_LANDING,
        .timeoutMs = 500,
        .stateFlags = NAV_CTL_ALT | NAV_CTL_POS | NAV_CTL_YAW | NAV_CTL_HOLD | NAV_REQUIRE_ANGLE | NAV_REQUIRE_MAGHOLD | NAV_REQUIRE_THRTILT | NAV_AUTO_RTH | NAV_RC_POS | NAV_RC_YAW,
        .mapToFlightModes = NAV_RTH_MODE | NAV_ALTHOLD_MODE,
        .mwState = MW_NAV_STATE_LAND_SETTLE,
        .mwError = MW_NAV_ERROR_NONE,
        .onEvent = {
            [NAV_FSM_EVENT_TIMEOUT]                         = NAV_STATE_RTH_LOITER_PRIOR_TO_LANDING,
            [NAV_FSM_EVENT_SUCCESS]                         = NAV_STATE_RTH_LANDING,
            [NAV_FSM_EVENT_SWITCH_TO_RTH_LOITER_ABOVE_HOME] = NAV_STATE_RTH_LOITER_ABOVE_HOME,
            [NAV_FSM_EVENT_SWITCH_TO_IDLE]                  = NAV_STATE_IDLE,
            [NAV_FSM_EVENT_SWITCH_TO_ALTHOLD]               = NAV_STATE_ALTHOLD_INITIALIZE,
            [NAV_FSM_EVENT_SWITCH_TO_POSHOLD_3D]            = NAV_STATE_POSHOLD_3D_INITIALIZE,
            [NAV_FSM_EVENT_SWITCH_TO_EMERGENCY_LANDING]     = NAV_STATE_EMERGENCY_LANDING_INITIALIZE,
            [NAV_FSM_EVENT_SWITCH_TO_COURSE_HOLD]           = NAV_STATE_COURSE_HOLD_INITIALIZE,
            [NAV_FSM_EVENT_SWITCH_TO_CRUISE]                = NAV_STATE_CRUISE_INITIALIZE,
        }
    },

    [NAV_STATE_RTH_LOITER_ABOVE_HOME] = {
        .persistentId = NAV_PERSISTENT_ID_RTH_LOITER_ABOVE_HOME,
        .onEntry = navOnEnteringState_NAV_STATE_RTH_LOITER_ABOVE_HOME,
        .timeoutMs = 10,
        .stateFlags = NAV_CTL_ALT | NAV_CTL_POS | NAV_CTL_YAW | NAV_CTL_HOLD | NAV_REQUIRE_ANGLE | NAV_REQUIRE_MAGHOLD | NAV_REQUIRE_THRTILT | NAV_AUTO_RTH | NAV_RC_POS | NAV_RC_YAW | NAV_RC_ALT,
        .mapToFlightModes = NAV_RTH_MODE | NAV_ALTHOLD_MODE,
        .mwState = MW_NAV_STATE_HOVER_ABOVE_HOME,
        .mwError = MW_NAV_ERROR_NONE,
        .onEvent = {
            [NAV_FSM_EVENT_TIMEOUT]                        = NAV_STATE_RTH_LOITER_ABOVE_HOME,
            [NAV_FSM_EVENT_SWITCH_TO_IDLE]                 = NAV_STATE_IDLE,
            [NAV_FSM_EVENT_SWITCH_TO_ALTHOLD]              = NAV_STATE_ALTHOLD_INITIALIZE,
            [NAV_FSM_EVENT_SWITCH_TO_POSHOLD_3D]           = NAV_STATE_POSHOLD_3D_INITIALIZE,
            [NAV_FSM_EVENT_SWITCH_TO_EMERGENCY_LANDING]    = NAV_STATE_EMERGENCY_LANDING_INITIALIZE,
            [NAV_FSM_EVENT_SWITCH_TO_COURSE_HOLD]          = NAV_STATE_COURSE_HOLD_INITIALIZE,
            [NAV_FSM_EVENT_SWITCH_TO_CRUISE]               = NAV_STATE_CRUISE_INITIALIZE,
        }
    },

    [NAV_STATE_RTH_LANDING] = {
        .persistentId = NAV_PERSISTENT_ID_RTH_LANDING,
        .onEntry = navOnEnteringState_NAV_STATE_RTH_LANDING,
        .timeoutMs = 10,
        .stateFlags = NAV_CTL_ALT | NAV_CTL_POS | NAV_CTL_YAW | NAV_CTL_HOLD | NAV_CTL_LAND | NAV_REQUIRE_ANGLE | NAV_REQUIRE_MAGHOLD | NAV_REQUIRE_THRTILT | NAV_AUTO_RTH | NAV_RC_POS | NAV_RC_YAW,
        .mapToFlightModes = NAV_RTH_MODE | NAV_ALTHOLD_MODE,
        .mwState = MW_NAV_STATE_LAND_IN_PROGRESS,
        .mwError = MW_NAV_ERROR_LANDING,
        .onEvent = {
            [NAV_FSM_EVENT_TIMEOUT]                         = NAV_STATE_RTH_LANDING,         // re-process state
            [NAV_FSM_EVENT_SUCCESS]                         = NAV_STATE_RTH_FINISHING,
            [NAV_FSM_EVENT_SWITCH_TO_IDLE]                  = NAV_STATE_IDLE,
            [NAV_FSM_EVENT_SWITCH_TO_ALTHOLD]               = NAV_STATE_ALTHOLD_INITIALIZE,
            [NAV_FSM_EVENT_SWITCH_TO_POSHOLD_3D]            = NAV_STATE_POSHOLD_3D_INITIALIZE,
            [NAV_FSM_EVENT_SWITCH_TO_EMERGENCY_LANDING]     = NAV_STATE_EMERGENCY_LANDING_INITIALIZE,
            [NAV_FSM_EVENT_SWITCH_TO_MIXERAT]               = NAV_STATE_MIXERAT_INITIALIZE,
            [NAV_FSM_EVENT_SWITCH_TO_NAV_STATE_FW_LANDING]  = NAV_STATE_FW_LANDING_CLIMB_TO_LOITER,
            [NAV_FSM_EVENT_SWITCH_TO_RTH_LOITER_ABOVE_HOME] = NAV_STATE_RTH_LOITER_ABOVE_HOME,
        }
    },

    [NAV_STATE_RTH_FINISHING] = {
        .persistentId = NAV_PERSISTENT_ID_RTH_FINISHING,
        .onEntry = navOnEnteringState_NAV_STATE_RTH_FINISHING,
        .timeoutMs = 0,
        .stateFlags = NAV_CTL_ALT | NAV_CTL_POS | NAV_CTL_YAW | NAV_CTL_HOLD | NAV_CTL_LAND | NAV_REQUIRE_ANGLE | NAV_REQUIRE_MAGHOLD | NAV_REQUIRE_THRTILT | NAV_AUTO_RTH,
        .mapToFlightModes = NAV_RTH_MODE | NAV_ALTHOLD_MODE,
        .mwState = MW_NAV_STATE_LAND_IN_PROGRESS,
        .mwError = MW_NAV_ERROR_LANDING,
        .onEvent = {
            [NAV_FSM_EVENT_SUCCESS]                        = NAV_STATE_RTH_FINISHED,
            [NAV_FSM_EVENT_SWITCH_TO_IDLE]                 = NAV_STATE_IDLE,
        }
    },

    [NAV_STATE_RTH_FINISHED] = {
        .persistentId = NAV_PERSISTENT_ID_RTH_FINISHED,
        .onEntry = navOnEnteringState_NAV_STATE_RTH_FINISHED,
        .timeoutMs = 10,
        .stateFlags = NAV_CTL_ALT | NAV_CTL_LAND | NAV_REQUIRE_ANGLE | NAV_REQUIRE_THRTILT | NAV_AUTO_RTH,
        .mapToFlightModes = NAV_RTH_MODE | NAV_ALTHOLD_MODE,
        .mwState = MW_NAV_STATE_LANDED,
        .mwError = MW_NAV_ERROR_NONE,
        .onEvent = {
            [NAV_FSM_EVENT_TIMEOUT]                        = NAV_STATE_RTH_FINISHED,         // re-process state
            [NAV_FSM_EVENT_SWITCH_TO_IDLE]                 = NAV_STATE_IDLE,
            [NAV_FSM_EVENT_SWITCH_TO_ALTHOLD]              = NAV_STATE_ALTHOLD_INITIALIZE,
            [NAV_FSM_EVENT_SWITCH_TO_POSHOLD_3D]           = NAV_STATE_POSHOLD_3D_INITIALIZE,
            [NAV_FSM_EVENT_SWITCH_TO_EMERGENCY_LANDING]    = NAV_STATE_EMERGENCY_LANDING_INITIALIZE,
        }
    },

    /** WAYPOINT mode ************************************************/
    [NAV_STATE_WAYPOINT_INITIALIZE] = {
        .persistentId = NAV_PERSISTENT_ID_WAYPOINT_INITIALIZE,
        .onEntry = navOnEnteringState_NAV_STATE_WAYPOINT_INITIALIZE,
        .timeoutMs = 0,
        .stateFlags = NAV_CTL_ALT | NAV_CTL_POS | NAV_CTL_YAW | NAV_REQUIRE_ANGLE | NAV_REQUIRE_MAGHOLD | NAV_REQUIRE_THRTILT | NAV_AUTO_WP,
        .mapToFlightModes = NAV_WP_MODE | NAV_ALTHOLD_MODE,
        .mwState = MW_NAV_STATE_PROCESS_NEXT,
        .mwError = MW_NAV_ERROR_NONE,
        .onEvent = {
            [NAV_FSM_EVENT_SUCCESS]                        = NAV_STATE_WAYPOINT_PRE_ACTION,
            [NAV_FSM_EVENT_ERROR]                          = NAV_STATE_IDLE,
            [NAV_FSM_EVENT_SWITCH_TO_IDLE]                 = NAV_STATE_IDLE,
            [NAV_FSM_EVENT_SWITCH_TO_WAYPOINT_FINISHED]    = NAV_STATE_WAYPOINT_FINISHED,
        }
    },

    [NAV_STATE_WAYPOINT_PRE_ACTION] = {
        .persistentId = NAV_PERSISTENT_ID_WAYPOINT_PRE_ACTION,
        .onEntry = navOnEnteringState_NAV_STATE_WAYPOINT_PRE_ACTION,
        .timeoutMs = 10,
        .stateFlags = NAV_CTL_ALT | NAV_CTL_POS | NAV_CTL_YAW | NAV_REQUIRE_ANGLE | NAV_REQUIRE_MAGHOLD | NAV_REQUIRE_THRTILT | NAV_AUTO_WP,
        .mapToFlightModes = NAV_WP_MODE | NAV_ALTHOLD_MODE,
        .mwState = MW_NAV_STATE_PROCESS_NEXT,
        .mwError = MW_NAV_ERROR_NONE,
        .onEvent = {
            [NAV_FSM_EVENT_TIMEOUT]                     = NAV_STATE_WAYPOINT_PRE_ACTION,   // re-process the state (for JUMP)
            [NAV_FSM_EVENT_SUCCESS]                     = NAV_STATE_WAYPOINT_IN_PROGRESS,
            [NAV_FSM_EVENT_ERROR]                       = NAV_STATE_IDLE,
            [NAV_FSM_EVENT_SWITCH_TO_IDLE]              = NAV_STATE_IDLE,
            [NAV_FSM_EVENT_SWITCH_TO_RTH]               = NAV_STATE_RTH_INITIALIZE,
            [NAV_FSM_EVENT_SWITCH_TO_WAYPOINT_FINISHED] = NAV_STATE_WAYPOINT_FINISHED,
        }
    },

    [NAV_STATE_WAYPOINT_IN_PROGRESS] = {
        .persistentId = NAV_PERSISTENT_ID_WAYPOINT_IN_PROGRESS,
        .onEntry = navOnEnteringState_NAV_STATE_WAYPOINT_IN_PROGRESS,
        .timeoutMs = 10,
        .stateFlags = NAV_CTL_ALT | NAV_CTL_POS | NAV_CTL_YAW | NAV_REQUIRE_ANGLE | NAV_REQUIRE_MAGHOLD | NAV_REQUIRE_THRTILT | NAV_AUTO_WP,
        .mapToFlightModes = NAV_WP_MODE | NAV_ALTHOLD_MODE,
        .mwState = MW_NAV_STATE_WP_ENROUTE,
        .mwError = MW_NAV_ERROR_NONE,
        .onEvent = {
            [NAV_FSM_EVENT_TIMEOUT]                        = NAV_STATE_WAYPOINT_IN_PROGRESS,   // re-process the state
            [NAV_FSM_EVENT_SUCCESS]                        = NAV_STATE_WAYPOINT_REACHED,       // successfully reached waypoint
            [NAV_FSM_EVENT_SWITCH_TO_IDLE]                 = NAV_STATE_IDLE,
            [NAV_FSM_EVENT_SWITCH_TO_ALTHOLD]              = NAV_STATE_ALTHOLD_INITIALIZE,
            [NAV_FSM_EVENT_SWITCH_TO_POSHOLD_3D]           = NAV_STATE_POSHOLD_3D_INITIALIZE,
            [NAV_FSM_EVENT_SWITCH_TO_RTH]                  = NAV_STATE_RTH_INITIALIZE,
            [NAV_FSM_EVENT_SWITCH_TO_EMERGENCY_LANDING]    = NAV_STATE_EMERGENCY_LANDING_INITIALIZE,
            [NAV_FSM_EVENT_SWITCH_TO_COURSE_HOLD]          = NAV_STATE_COURSE_HOLD_INITIALIZE,
            [NAV_FSM_EVENT_SWITCH_TO_CRUISE]               = NAV_STATE_CRUISE_INITIALIZE,
        }
    },

    [NAV_STATE_WAYPOINT_REACHED] = {
        .persistentId = NAV_PERSISTENT_ID_WAYPOINT_REACHED,
        .onEntry = navOnEnteringState_NAV_STATE_WAYPOINT_REACHED,
        .timeoutMs = 10,
        .stateFlags = NAV_CTL_ALT | NAV_CTL_POS | NAV_CTL_YAW | NAV_REQUIRE_ANGLE | NAV_REQUIRE_MAGHOLD | NAV_REQUIRE_THRTILT | NAV_AUTO_WP,
        .mapToFlightModes = NAV_WP_MODE | NAV_ALTHOLD_MODE,
        .mwState = MW_NAV_STATE_PROCESS_NEXT,
        .mwError = MW_NAV_ERROR_NONE,
        .onEvent = {
            [NAV_FSM_EVENT_TIMEOUT]                     = NAV_STATE_WAYPOINT_REACHED,   // re-process state
            [NAV_FSM_EVENT_SUCCESS]                     = NAV_STATE_WAYPOINT_NEXT,
            [NAV_FSM_EVENT_SWITCH_TO_WAYPOINT_HOLD_TIME] = NAV_STATE_WAYPOINT_HOLD_TIME,
            [NAV_FSM_EVENT_SWITCH_TO_WAYPOINT_FINISHED] = NAV_STATE_WAYPOINT_FINISHED,
            [NAV_FSM_EVENT_SWITCH_TO_WAYPOINT_RTH_LAND] = NAV_STATE_WAYPOINT_RTH_LAND,
            [NAV_FSM_EVENT_SWITCH_TO_IDLE]              = NAV_STATE_IDLE,
            [NAV_FSM_EVENT_SWITCH_TO_ALTHOLD]           = NAV_STATE_ALTHOLD_INITIALIZE,
            [NAV_FSM_EVENT_SWITCH_TO_POSHOLD_3D]        = NAV_STATE_POSHOLD_3D_INITIALIZE,
            [NAV_FSM_EVENT_SWITCH_TO_RTH]               = NAV_STATE_RTH_INITIALIZE,
            [NAV_FSM_EVENT_SWITCH_TO_EMERGENCY_LANDING] = NAV_STATE_EMERGENCY_LANDING_INITIALIZE,
            [NAV_FSM_EVENT_SWITCH_TO_COURSE_HOLD]       = NAV_STATE_COURSE_HOLD_INITIALIZE,
            [NAV_FSM_EVENT_SWITCH_TO_CRUISE]            = NAV_STATE_CRUISE_INITIALIZE,
        }
    },

    [NAV_STATE_WAYPOINT_HOLD_TIME] = {
        .persistentId = NAV_PERSISTENT_ID_WAYPOINT_HOLD_TIME,                             // There is no state for timed hold?
        .onEntry = navOnEnteringState_NAV_STATE_WAYPOINT_HOLD_TIME,
        .timeoutMs = 10,
        .stateFlags = NAV_CTL_ALT | NAV_CTL_POS | NAV_CTL_YAW | NAV_CTL_HOLD | NAV_REQUIRE_ANGLE | NAV_REQUIRE_MAGHOLD | NAV_REQUIRE_THRTILT | NAV_AUTO_WP,
        .mapToFlightModes = NAV_WP_MODE | NAV_ALTHOLD_MODE,
        .mwState = MW_NAV_STATE_HOLD_TIMED,
        .mwError = MW_NAV_ERROR_NONE,
        .onEvent = {
            [NAV_FSM_EVENT_TIMEOUT]                        = NAV_STATE_WAYPOINT_HOLD_TIME,     // re-process the state
            [NAV_FSM_EVENT_SUCCESS]                        = NAV_STATE_WAYPOINT_NEXT,          // successfully reached waypoint
            [NAV_FSM_EVENT_SWITCH_TO_IDLE]                 = NAV_STATE_IDLE,
            [NAV_FSM_EVENT_SWITCH_TO_ALTHOLD]              = NAV_STATE_ALTHOLD_INITIALIZE,
            [NAV_FSM_EVENT_SWITCH_TO_POSHOLD_3D]           = NAV_STATE_POSHOLD_3D_INITIALIZE,
            [NAV_FSM_EVENT_SWITCH_TO_RTH]                  = NAV_STATE_RTH_INITIALIZE,
            [NAV_FSM_EVENT_SWITCH_TO_EMERGENCY_LANDING]    = NAV_STATE_EMERGENCY_LANDING_INITIALIZE,
            [NAV_FSM_EVENT_SWITCH_TO_COURSE_HOLD]          = NAV_STATE_COURSE_HOLD_INITIALIZE,
            [NAV_FSM_EVENT_SWITCH_TO_CRUISE]               = NAV_STATE_CRUISE_INITIALIZE,
        }
    },

    [NAV_STATE_WAYPOINT_RTH_LAND] = {
        .persistentId = NAV_PERSISTENT_ID_WAYPOINT_RTH_LAND,
        .onEntry = navOnEnteringState_NAV_STATE_WAYPOINT_RTH_LAND,
        .timeoutMs = 10,
        .stateFlags = NAV_CTL_ALT | NAV_CTL_POS | NAV_CTL_YAW | NAV_CTL_HOLD | NAV_CTL_LAND | NAV_REQUIRE_ANGLE | NAV_REQUIRE_MAGHOLD | NAV_REQUIRE_THRTILT | NAV_AUTO_WP,
        .mapToFlightModes = NAV_WP_MODE | NAV_ALTHOLD_MODE,
        .mwState = MW_NAV_STATE_LAND_IN_PROGRESS,
        .mwError = MW_NAV_ERROR_LANDING,
        .onEvent = {
            [NAV_FSM_EVENT_TIMEOUT]                        = NAV_STATE_WAYPOINT_RTH_LAND,   // re-process state
            [NAV_FSM_EVENT_SUCCESS]                        = NAV_STATE_WAYPOINT_FINISHED,
            [NAV_FSM_EVENT_SWITCH_TO_IDLE]                 = NAV_STATE_IDLE,
            [NAV_FSM_EVENT_SWITCH_TO_ALTHOLD]              = NAV_STATE_ALTHOLD_INITIALIZE,
            [NAV_FSM_EVENT_SWITCH_TO_POSHOLD_3D]           = NAV_STATE_POSHOLD_3D_INITIALIZE,
            [NAV_FSM_EVENT_SWITCH_TO_RTH]                  = NAV_STATE_RTH_INITIALIZE,
            [NAV_FSM_EVENT_SWITCH_TO_EMERGENCY_LANDING]    = NAV_STATE_EMERGENCY_LANDING_INITIALIZE,
            [NAV_FSM_EVENT_SWITCH_TO_COURSE_HOLD]          = NAV_STATE_COURSE_HOLD_INITIALIZE,
            [NAV_FSM_EVENT_SWITCH_TO_CRUISE]               = NAV_STATE_CRUISE_INITIALIZE,
            [NAV_FSM_EVENT_SWITCH_TO_MIXERAT]              = NAV_STATE_MIXERAT_INITIALIZE,
            [NAV_FSM_EVENT_SWITCH_TO_NAV_STATE_FW_LANDING] = NAV_STATE_FW_LANDING_CLIMB_TO_LOITER,
            [NAV_FSM_EVENT_SWITCH_TO_WAYPOINT_FINISHED]    = NAV_STATE_WAYPOINT_FINISHED,
        }
    },

    [NAV_STATE_WAYPOINT_NEXT] = {
        .persistentId = NAV_PERSISTENT_ID_WAYPOINT_NEXT,
        .onEntry = navOnEnteringState_NAV_STATE_WAYPOINT_NEXT,
        .timeoutMs = 0,
        .stateFlags = NAV_CTL_ALT | NAV_CTL_POS | NAV_CTL_YAW | NAV_REQUIRE_ANGLE | NAV_REQUIRE_MAGHOLD | NAV_REQUIRE_THRTILT | NAV_AUTO_WP,
        .mapToFlightModes = NAV_WP_MODE | NAV_ALTHOLD_MODE,
        .mwState = MW_NAV_STATE_PROCESS_NEXT,
        .mwError = MW_NAV_ERROR_NONE,
        .onEvent = {
            [NAV_FSM_EVENT_SUCCESS]                        = NAV_STATE_WAYPOINT_PRE_ACTION,
            [NAV_FSM_EVENT_SWITCH_TO_WAYPOINT_FINISHED]    = NAV_STATE_WAYPOINT_FINISHED,
        }
    },

    [NAV_STATE_WAYPOINT_FINISHED] = {
        .persistentId = NAV_PERSISTENT_ID_WAYPOINT_FINISHED,
        .onEntry = navOnEnteringState_NAV_STATE_WAYPOINT_FINISHED,
        .timeoutMs = 10,
        .stateFlags = NAV_CTL_ALT | NAV_CTL_POS | NAV_CTL_YAW | NAV_CTL_HOLD | NAV_REQUIRE_ANGLE | NAV_REQUIRE_MAGHOLD | NAV_REQUIRE_THRTILT | NAV_AUTO_WP | NAV_AUTO_WP_DONE,
        .mapToFlightModes = NAV_WP_MODE | NAV_ALTHOLD_MODE,
        .mwState = MW_NAV_STATE_WP_ENROUTE,
        .mwError = MW_NAV_ERROR_FINISH,
        .onEvent = {
            [NAV_FSM_EVENT_TIMEOUT]                        = NAV_STATE_WAYPOINT_FINISHED,   // re-process state
            [NAV_FSM_EVENT_SWITCH_TO_IDLE]                 = NAV_STATE_IDLE,
            [NAV_FSM_EVENT_SWITCH_TO_ALTHOLD]              = NAV_STATE_ALTHOLD_INITIALIZE,
            [NAV_FSM_EVENT_SWITCH_TO_POSHOLD_3D]           = NAV_STATE_POSHOLD_3D_INITIALIZE,
            [NAV_FSM_EVENT_SWITCH_TO_RTH]                  = NAV_STATE_RTH_INITIALIZE,
            [NAV_FSM_EVENT_SWITCH_TO_EMERGENCY_LANDING]    = NAV_STATE_EMERGENCY_LANDING_INITIALIZE,
            [NAV_FSM_EVENT_SWITCH_TO_COURSE_HOLD]          = NAV_STATE_COURSE_HOLD_INITIALIZE,
            [NAV_FSM_EVENT_SWITCH_TO_CRUISE]               = NAV_STATE_CRUISE_INITIALIZE,
        }
    },

    /** EMERGENCY LANDING ************************************************/
    [NAV_STATE_EMERGENCY_LANDING_INITIALIZE] = {
        .persistentId = NAV_PERSISTENT_ID_EMERGENCY_LANDING_INITIALIZE,
        .onEntry = navOnEnteringState_NAV_STATE_EMERGENCY_LANDING_INITIALIZE,
        .timeoutMs = 0,
        .stateFlags = NAV_CTL_EMERG | NAV_REQUIRE_ANGLE,
        .mapToFlightModes = 0,
        .mwState = MW_NAV_STATE_EMERGENCY_LANDING,
        .mwError = MW_NAV_ERROR_LANDING,
        .onEvent = {
            [NAV_FSM_EVENT_SUCCESS]                        = NAV_STATE_EMERGENCY_LANDING_IN_PROGRESS,
            [NAV_FSM_EVENT_ERROR]                          = NAV_STATE_IDLE,
            [NAV_FSM_EVENT_SWITCH_TO_IDLE]                 = NAV_STATE_IDLE,
            [NAV_FSM_EVENT_SWITCH_TO_ALTHOLD]              = NAV_STATE_ALTHOLD_INITIALIZE,
            [NAV_FSM_EVENT_SWITCH_TO_RTH]                  = NAV_STATE_RTH_INITIALIZE,
            [NAV_FSM_EVENT_SWITCH_TO_WAYPOINT]             = NAV_STATE_WAYPOINT_INITIALIZE,
        }
    },

    [NAV_STATE_EMERGENCY_LANDING_IN_PROGRESS] = {
        .persistentId = NAV_PERSISTENT_ID_EMERGENCY_LANDING_IN_PROGRESS,
        .onEntry = navOnEnteringState_NAV_STATE_EMERGENCY_LANDING_IN_PROGRESS,
        .timeoutMs = 10,
        .stateFlags =  NAV_CTL_HOLD | NAV_CTL_EMERG | NAV_REQUIRE_ANGLE,
        .mapToFlightModes = 0,
        .mwState = MW_NAV_STATE_EMERGENCY_LANDING,
        .mwError = MW_NAV_ERROR_LANDING,
        .onEvent = {
            [NAV_FSM_EVENT_TIMEOUT]                        = NAV_STATE_EMERGENCY_LANDING_IN_PROGRESS,    // re-process the state
            [NAV_FSM_EVENT_SUCCESS]                        = NAV_STATE_EMERGENCY_LANDING_FINISHED,
            [NAV_FSM_EVENT_SWITCH_TO_IDLE]                 = NAV_STATE_IDLE,
            [NAV_FSM_EVENT_SWITCH_TO_ALTHOLD]              = NAV_STATE_ALTHOLD_INITIALIZE,
            [NAV_FSM_EVENT_SWITCH_TO_RTH]                  = NAV_STATE_RTH_INITIALIZE,
            [NAV_FSM_EVENT_SWITCH_TO_WAYPOINT]             = NAV_STATE_WAYPOINT_INITIALIZE,
        }
    },

    [NAV_STATE_EMERGENCY_LANDING_FINISHED] = {
        .persistentId = NAV_PERSISTENT_ID_EMERGENCY_LANDING_FINISHED,
        .onEntry = navOnEnteringState_NAV_STATE_EMERGENCY_LANDING_FINISHED,
        .timeoutMs = 10,
        .stateFlags =  NAV_CTL_HOLD | NAV_CTL_EMERG | NAV_REQUIRE_ANGLE,
        .mapToFlightModes = 0,
        .mwState = MW_NAV_STATE_LANDED,
        .mwError = MW_NAV_ERROR_LANDING,
        .onEvent = {
            [NAV_FSM_EVENT_TIMEOUT]                        = NAV_STATE_EMERGENCY_LANDING_FINISHED,
            [NAV_FSM_EVENT_SWITCH_TO_IDLE]                 = NAV_STATE_IDLE,
        }
    },

    [NAV_STATE_LAUNCH_INITIALIZE] = {
        .persistentId = NAV_PERSISTENT_ID_LAUNCH_INITIALIZE,
        .onEntry = navOnEnteringState_NAV_STATE_LAUNCH_INITIALIZE,
        .timeoutMs = 0,
        .stateFlags = NAV_REQUIRE_ANGLE,
        .mapToFlightModes = NAV_LAUNCH_MODE,
        .mwState = MW_NAV_STATE_NONE,
        .mwError = MW_NAV_ERROR_NONE,
        .onEvent = {
            [NAV_FSM_EVENT_SUCCESS]                        = NAV_STATE_LAUNCH_WAIT,
            [NAV_FSM_EVENT_ERROR]                          = NAV_STATE_IDLE,
            [NAV_FSM_EVENT_SWITCH_TO_IDLE]                 = NAV_STATE_IDLE,
        }
    },

    [NAV_STATE_LAUNCH_WAIT] = {
        .persistentId = NAV_PERSISTENT_ID_LAUNCH_WAIT,
        .onEntry = navOnEnteringState_NAV_STATE_LAUNCH_WAIT,
        .timeoutMs = 10,
        .stateFlags = NAV_CTL_LAUNCH | NAV_REQUIRE_ANGLE,
        .mapToFlightModes = NAV_LAUNCH_MODE,
        .mwState = MW_NAV_STATE_NONE,
        .mwError = MW_NAV_ERROR_NONE,
        .onEvent = {
            [NAV_FSM_EVENT_TIMEOUT]                        = NAV_STATE_LAUNCH_WAIT,    // re-process the state
            [NAV_FSM_EVENT_SUCCESS]                        = NAV_STATE_LAUNCH_IN_PROGRESS,
            [NAV_FSM_EVENT_ERROR]                          = NAV_STATE_IDLE,
            [NAV_FSM_EVENT_SWITCH_TO_IDLE]                 = NAV_STATE_IDLE,
        }
    },

    [NAV_STATE_LAUNCH_IN_PROGRESS] = {
        .persistentId = NAV_PERSISTENT_ID_LAUNCH_IN_PROGRESS,
        .onEntry = navOnEnteringState_NAV_STATE_LAUNCH_IN_PROGRESS,
        .timeoutMs = 10,
        .stateFlags = NAV_CTL_LAUNCH | NAV_REQUIRE_ANGLE,
        .mapToFlightModes = NAV_LAUNCH_MODE,
        .mwState = MW_NAV_STATE_NONE,
        .mwError = MW_NAV_ERROR_NONE,
        .onEvent = {
            [NAV_FSM_EVENT_TIMEOUT]                        = NAV_STATE_LAUNCH_IN_PROGRESS,    // re-process the state
            [NAV_FSM_EVENT_SUCCESS]                        = NAV_STATE_IDLE,
            [NAV_FSM_EVENT_ERROR]                          = NAV_STATE_IDLE,
            [NAV_FSM_EVENT_SWITCH_TO_IDLE]                 = NAV_STATE_IDLE,
        }
    },

    /** MIXER AUTOMATED TRANSITION mode, alternated althod ***************************************************/
    [NAV_STATE_MIXERAT_INITIALIZE] = {
        .persistentId = NAV_PERSISTENT_ID_MIXERAT_INITIALIZE,
        .onEntry = navOnEnteringState_NAV_STATE_MIXERAT_INITIALIZE,
        .timeoutMs = 0,
        .stateFlags = NAV_CTL_ALT | NAV_REQUIRE_ANGLE | NAV_REQUIRE_THRTILT | NAV_MIXERAT,
        .mapToFlightModes = NAV_ALTHOLD_MODE,
        .mwState = MW_NAV_STATE_NONE,
        .mwError = MW_NAV_ERROR_NONE,
        .onEvent = {
            [NAV_FSM_EVENT_SUCCESS]                        = NAV_STATE_MIXERAT_IN_PROGRESS,
            [NAV_FSM_EVENT_ERROR]                          = NAV_STATE_IDLE,
            [NAV_FSM_EVENT_SWITCH_TO_IDLE]                 = NAV_STATE_IDLE,
        }
    },

    [NAV_STATE_MIXERAT_IN_PROGRESS] = {
        .persistentId = NAV_PERSISTENT_ID_MIXERAT_IN_PROGRESS,
        .onEntry = navOnEnteringState_NAV_STATE_MIXERAT_IN_PROGRESS,
        .timeoutMs = 10,
        .stateFlags = NAV_CTL_ALT | NAV_REQUIRE_ANGLE | NAV_REQUIRE_THRTILT | NAV_MIXERAT,
        .mapToFlightModes = NAV_ALTHOLD_MODE,
        .mwState = MW_NAV_STATE_NONE,
        .mwError = MW_NAV_ERROR_NONE,
        .onEvent = {
            [NAV_FSM_EVENT_TIMEOUT]                        = NAV_STATE_MIXERAT_IN_PROGRESS,    // re-process the state
            [NAV_FSM_EVENT_SWITCH_TO_IDLE]                 = NAV_STATE_MIXERAT_ABORT,
            [NAV_FSM_EVENT_SWITCH_TO_RTH_HEAD_HOME]        = NAV_STATE_RTH_HEAD_HOME, //switch to its pending state
            [NAV_FSM_EVENT_SWITCH_TO_RTH_LANDING]          = NAV_STATE_RTH_LANDING, //switch to its pending state
        }
    },
    [NAV_STATE_MIXERAT_ABORT] = {
        .persistentId = NAV_PERSISTENT_ID_MIXERAT_ABORT,
        .onEntry = navOnEnteringState_NAV_STATE_MIXERAT_ABORT, //will not switch to its pending state
        .timeoutMs = 10,
        .stateFlags = NAV_CTL_ALT | NAV_REQUIRE_ANGLE | NAV_REQUIRE_THRTILT,
        .mapToFlightModes = NAV_ALTHOLD_MODE,
        .mwState = MW_NAV_STATE_NONE,
        .mwError = MW_NAV_ERROR_NONE,
        .onEvent = {
            [NAV_FSM_EVENT_SUCCESS]                        = NAV_STATE_IDLE,
            [NAV_FSM_EVENT_SWITCH_TO_IDLE]                 = NAV_STATE_IDLE,

        }
    },

/** Advanced Fixed Wing Autoland **/
#ifdef USE_FW_AUTOLAND
    [NAV_STATE_FW_LANDING_CLIMB_TO_LOITER] = {
        .persistentId = NAV_PERSISTENT_ID_FW_LANDING_CLIMB_TO_LOITER,
        .onEntry = navOnEnteringState_NAV_STATE_FW_LANDING_CLIMB_TO_LOITER,
        .timeoutMs = 10,
        .stateFlags = NAV_CTL_ALT | NAV_CTL_POS | NAV_CTL_YAW | NAV_CTL_HOLD | NAV_REQUIRE_ANGLE | NAV_AUTO_RTH,
        .mapToFlightModes = NAV_FW_AUTOLAND,
        .mwState = MW_NAV_STATE_LAND_IN_PROGRESS,
        .mwError = MW_NAV_ERROR_NONE,
        .onEvent = {
            [NAV_FSM_EVENT_TIMEOUT]                                 = NAV_STATE_FW_LANDING_CLIMB_TO_LOITER,
            [NAV_FSM_EVENT_SUCCESS]                                 = NAV_STATE_FW_LANDING_LOITER,
            [NAV_FSM_EVENT_SWITCH_TO_IDLE]                          = NAV_STATE_IDLE,
            [NAV_FSM_EVENT_SWITCH_TO_ALTHOLD]                       = NAV_STATE_ALTHOLD_INITIALIZE,
            [NAV_FSM_EVENT_SWITCH_TO_POSHOLD_3D]                    = NAV_STATE_POSHOLD_3D_INITIALIZE,
            [NAV_FSM_EVENT_SWITCH_TO_EMERGENCY_LANDING]             = NAV_STATE_EMERGENCY_LANDING_INITIALIZE,
            [NAV_FSM_EVENT_SWITCH_TO_COURSE_HOLD]                   = NAV_STATE_COURSE_HOLD_INITIALIZE,
            [NAV_FSM_EVENT_SWITCH_TO_CRUISE]                        = NAV_STATE_CRUISE_INITIALIZE,
            [NAV_FSM_EVENT_SWITCH_TO_NAV_STATE_FW_LANDING_ABORT]    = NAV_STATE_FW_LANDING_ABORT,
        }
    },

    [NAV_STATE_FW_LANDING_LOITER] = {
        .persistentId = NAV_PERSISTENT_ID_FW_LANDING_LOITER,
        .onEntry = navOnEnteringState_NAV_STATE_FW_LANDING_LOITER,
        .timeoutMs = 10,
        .stateFlags = NAV_CTL_ALT | NAV_CTL_POS | NAV_CTL_YAW | NAV_CTL_HOLD | NAV_REQUIRE_ANGLE | NAV_AUTO_RTH,
        .mapToFlightModes = NAV_FW_AUTOLAND,
        .mwState = MW_NAV_STATE_LAND_IN_PROGRESS,
        .mwError = MW_NAV_ERROR_NONE,
        .onEvent = {
            [NAV_FSM_EVENT_TIMEOUT]                                 = NAV_STATE_FW_LANDING_LOITER,
            [NAV_FSM_EVENT_SUCCESS]                                 = NAV_STATE_FW_LANDING_APPROACH,
            [NAV_FSM_EVENT_SWITCH_TO_IDLE]                          = NAV_STATE_IDLE,
            [NAV_FSM_EVENT_SWITCH_TO_ALTHOLD]                       = NAV_STATE_ALTHOLD_INITIALIZE,
            [NAV_FSM_EVENT_SWITCH_TO_POSHOLD_3D]                    = NAV_STATE_POSHOLD_3D_INITIALIZE,
            [NAV_FSM_EVENT_SWITCH_TO_EMERGENCY_LANDING]             = NAV_STATE_EMERGENCY_LANDING_INITIALIZE,
            [NAV_FSM_EVENT_SWITCH_TO_COURSE_HOLD]                   = NAV_STATE_COURSE_HOLD_INITIALIZE,
            [NAV_FSM_EVENT_SWITCH_TO_CRUISE]                        = NAV_STATE_CRUISE_INITIALIZE,
            [NAV_FSM_EVENT_SWITCH_TO_NAV_STATE_FW_LANDING_ABORT]    = NAV_STATE_FW_LANDING_ABORT,
        }
    },

    [NAV_STATE_FW_LANDING_APPROACH] = {
        .persistentId = NAV_PERSISTENT_ID_FW_LANDING_APPROACH,
        .onEntry = navOnEnteringState_NAV_STATE_FW_LANDING_APPROACH,
        .timeoutMs = 10,
        .stateFlags = NAV_CTL_ALT | NAV_CTL_POS | NAV_CTL_YAW | NAV_REQUIRE_ANGLE | NAV_AUTO_WP,
        .mapToFlightModes = NAV_FW_AUTOLAND,
        .mwState = MW_NAV_STATE_LAND_IN_PROGRESS,
        .mwError = MW_NAV_ERROR_NONE,
        .onEvent = {
            [NAV_FSM_EVENT_TIMEOUT]                                 = NAV_STATE_FW_LANDING_APPROACH,
            [NAV_FSM_EVENT_SUCCESS]                                 = NAV_STATE_FW_LANDING_GLIDE,
            [NAV_FSM_EVENT_SWITCH_TO_IDLE]                          = NAV_STATE_IDLE,
            [NAV_FSM_EVENT_SWITCH_TO_ALTHOLD]                       = NAV_STATE_ALTHOLD_INITIALIZE,
            [NAV_FSM_EVENT_SWITCH_TO_POSHOLD_3D]                    = NAV_STATE_POSHOLD_3D_INITIALIZE,
            [NAV_FSM_EVENT_SWITCH_TO_EMERGENCY_LANDING]             = NAV_STATE_EMERGENCY_LANDING_INITIALIZE,
            [NAV_FSM_EVENT_SWITCH_TO_COURSE_HOLD]                   = NAV_STATE_COURSE_HOLD_INITIALIZE,
            [NAV_FSM_EVENT_SWITCH_TO_CRUISE]                        = NAV_STATE_CRUISE_INITIALIZE,
            [NAV_FSM_EVENT_SWITCH_TO_NAV_STATE_FW_LANDING_FINISHED] = NAV_STATE_FW_LANDING_FINISHED,
            [NAV_FSM_EVENT_SWITCH_TO_NAV_STATE_FW_LANDING_ABORT]    = NAV_STATE_FW_LANDING_ABORT,
        }
    },

    [NAV_STATE_FW_LANDING_GLIDE] = {
        .persistentId = NAV_PERSISTENT_ID_FW_LANDING_GLIDE,
        .onEntry = navOnEnteringState_NAV_STATE_FW_LANDING_GLIDE,
        .timeoutMs = 10,
        .stateFlags = NAV_CTL_POS | NAV_CTL_YAW | NAV_REQUIRE_ANGLE | NAV_RC_POS | NAV_RC_YAW,
        .mapToFlightModes = NAV_FW_AUTOLAND,
        .mwState = MW_NAV_STATE_LAND_IN_PROGRESS,
        .mwError = MW_NAV_ERROR_NONE,
        .onEvent = {
            [NAV_FSM_EVENT_TIMEOUT]                                 = NAV_STATE_FW_LANDING_GLIDE,
            [NAV_FSM_EVENT_SUCCESS]                                 = NAV_STATE_FW_LANDING_FLARE,
            [NAV_FSM_EVENT_SWITCH_TO_IDLE]                          = NAV_STATE_IDLE,
            [NAV_FSM_EVENT_SWITCH_TO_ALTHOLD]                       = NAV_STATE_ALTHOLD_INITIALIZE,
            [NAV_FSM_EVENT_SWITCH_TO_POSHOLD_3D]                    = NAV_STATE_POSHOLD_3D_INITIALIZE,
            [NAV_FSM_EVENT_SWITCH_TO_EMERGENCY_LANDING]             = NAV_STATE_EMERGENCY_LANDING_INITIALIZE,
            [NAV_FSM_EVENT_SWITCH_TO_COURSE_HOLD]                   = NAV_STATE_COURSE_HOLD_INITIALIZE,
            [NAV_FSM_EVENT_SWITCH_TO_CRUISE]                        = NAV_STATE_CRUISE_INITIALIZE,
            [NAV_FSM_EVENT_SWITCH_TO_NAV_STATE_FW_LANDING_FINISHED] = NAV_STATE_FW_LANDING_FINISHED,
            [NAV_FSM_EVENT_SWITCH_TO_NAV_STATE_FW_LANDING_ABORT]    = NAV_STATE_FW_LANDING_ABORT,
        }
    },

    [NAV_STATE_FW_LANDING_FLARE] = {
        .persistentId = NAV_PERSISTENT_ID_FW_LANDING_FLARE,
        .onEntry = navOnEnteringState_NAV_STATE_FW_LANDING_FLARE,
        .timeoutMs = 10,
        .stateFlags = NAV_CTL_POS | NAV_CTL_YAW | NAV_REQUIRE_ANGLE | NAV_RC_POS | NAV_RC_YAW,
        .mapToFlightModes = NAV_FW_AUTOLAND,
        .mwState = MW_NAV_STATE_LAND_IN_PROGRESS,
        .mwError = MW_NAV_ERROR_NONE,
        .onEvent = {
            [NAV_FSM_EVENT_TIMEOUT]                                 = NAV_STATE_FW_LANDING_FLARE,   // re-process the state
            [NAV_FSM_EVENT_SWITCH_TO_NAV_STATE_FW_LANDING_FINISHED] = NAV_STATE_FW_LANDING_FINISHED,
            [NAV_FSM_EVENT_SWITCH_TO_IDLE]                          = NAV_STATE_IDLE,
        }
    },

    [NAV_STATE_FW_LANDING_FINISHED] = {
        .persistentId = NAV_PERSISTENT_ID_FW_LANDING_FINISHED,
        .onEntry = navOnEnteringState_NAV_STATE_FW_LANDING_FINISHED,
        .timeoutMs = 10,
        .stateFlags = NAV_REQUIRE_ANGLE,
        .mapToFlightModes = NAV_FW_AUTOLAND,
        .mwState = MW_NAV_STATE_LANDED,
        .mwError = MW_NAV_ERROR_NONE,
        .onEvent = {
            [NAV_FSM_EVENT_TIMEOUT]                                 = NAV_STATE_FW_LANDING_FINISHED,   // re-process the state
            [NAV_FSM_EVENT_SWITCH_TO_IDLE]                          = NAV_STATE_IDLE,
        }
    },

    [NAV_STATE_FW_LANDING_ABORT] = {
        .persistentId = NAV_PERSISTENT_ID_FW_LANDING_ABORT,
        .onEntry = navOnEnteringState_NAV_STATE_FW_LANDING_ABORT,
        .timeoutMs = 10,
        .stateFlags = NAV_CTL_ALT | NAV_CTL_POS | NAV_CTL_YAW | NAV_REQUIRE_ANGLE | NAV_AUTO_RTH | NAV_RC_POS | NAV_RC_YAW,
        .mapToFlightModes = NAV_FW_AUTOLAND,
        .mwState = MW_NAV_STATE_LAND_IN_PROGRESS,
        .mwError = MW_NAV_ERROR_NONE,
        .onEvent = {
            [NAV_FSM_EVENT_TIMEOUT]             = NAV_STATE_FW_LANDING_ABORT,
            [NAV_FSM_EVENT_SUCCESS]             = NAV_STATE_IDLE,
            [NAV_FSM_EVENT_SWITCH_TO_RTH]       = NAV_STATE_RTH_INITIALIZE,
            [NAV_FSM_EVENT_SWITCH_TO_IDLE]      = NAV_STATE_IDLE,
            [NAV_FSM_EVENT_SWITCH_TO_WAYPOINT]  = NAV_STATE_WAYPOINT_INITIALIZE,
        }
    },
#endif
};

static navigationFSMStateFlags_t navGetStateFlags(navigationFSMState_t state)
{
    return navFSM[state].stateFlags;
}

flightModeFlags_e navGetMappedFlightModes(navigationFSMState_t state)
{
    return navFSM[state].mapToFlightModes;
}

navigationFSMStateFlags_t navGetCurrentStateFlags(void)
{
    return navGetStateFlags(posControl.navState);
}

static bool navTerrainFollowingRequested(void)
{
    // Terrain following not supported on FIXED WING aircraft yet
    return !STATE(FIXED_WING_LEGACY) && IS_RC_MODE_ACTIVE(BOXSURFACE);
}

/*************************************************************************************************/
static navigationFSMEvent_t navOnEnteringState_NAV_STATE_IDLE(navigationFSMState_t previousState)
{
    UNUSED(previousState);

    resetAltitudeController(false);
    resetHeadingController();
    resetPositionController();
#ifdef USE_FW_AUTOLAND
    resetFwAutoland();
#endif

    return NAV_FSM_EVENT_NONE;
}

static navigationFSMEvent_t navOnEnteringState_NAV_STATE_ALTHOLD_INITIALIZE(navigationFSMState_t previousState)
{
    const navigationFSMStateFlags_t prevFlags = navGetStateFlags(previousState);
    const bool terrainFollowingToggled = (posControl.flags.isTerrainFollowEnabled != navTerrainFollowingRequested());

    resetGCSFlags();

    // Prepare altitude controller if idle, RTH or WP modes active or surface mode status changed
    if (!(prevFlags & NAV_CTL_ALT) || (prevFlags & NAV_AUTO_RTH) || (prevFlags & NAV_AUTO_WP) || terrainFollowingToggled) {
        resetAltitudeController(navTerrainFollowingRequested());
        setupAltitudeController();
        setDesiredPosition(&navGetCurrentActualPositionAndVelocity()->pos, posControl.actualState.yaw, NAV_POS_UPDATE_Z);  // This will reset surface offset
    }

    return NAV_FSM_EVENT_SUCCESS;
}

static navigationFSMEvent_t navOnEnteringState_NAV_STATE_ALTHOLD_IN_PROGRESS(navigationFSMState_t previousState)
{
    UNUSED(previousState);

    // If GCS was disabled - reset altitude setpoint
    if (posControl.flags.isGCSAssistedNavigationReset) {
        setDesiredPosition(&navGetCurrentActualPositionAndVelocity()->pos, posControl.actualState.yaw, NAV_POS_UPDATE_Z);
        resetGCSFlags();
    }

    return NAV_FSM_EVENT_NONE;
}

static navigationFSMEvent_t navOnEnteringState_NAV_STATE_POSHOLD_3D_INITIALIZE(navigationFSMState_t previousState)
{
    const navigationFSMStateFlags_t prevFlags = navGetStateFlags(previousState);
    const bool terrainFollowingToggled = (posControl.flags.isTerrainFollowEnabled != navTerrainFollowingRequested());

    resetGCSFlags();

    // Prepare altitude controller if idle, RTH or WP modes active or surface mode status changed
    if (!(prevFlags & NAV_CTL_ALT) || (prevFlags & NAV_AUTO_RTH) || (prevFlags & NAV_AUTO_WP) || terrainFollowingToggled) {
        resetAltitudeController(navTerrainFollowingRequested());
        setupAltitudeController();
        setDesiredPosition(&navGetCurrentActualPositionAndVelocity()->pos, posControl.actualState.yaw, NAV_POS_UPDATE_Z);  // This will reset surface offset
    }

    // Prepare position controller if idle or current Mode NOT active in position hold state
    if (previousState != NAV_STATE_RTH_LOITER_PRIOR_TO_LANDING && previousState != NAV_STATE_RTH_LOITER_ABOVE_HOME &&
        previousState != NAV_STATE_RTH_LANDING && previousState != NAV_STATE_WAYPOINT_RTH_LAND &&
        previousState != NAV_STATE_WAYPOINT_FINISHED && previousState != NAV_STATE_WAYPOINT_HOLD_TIME)
        {
        resetPositionController();

        fpVector3_t targetHoldPos;
        calculateInitialHoldPosition(&targetHoldPos);
        setDesiredPosition(&targetHoldPos, posControl.actualState.yaw, NAV_POS_UPDATE_XY | NAV_POS_UPDATE_HEADING);
    }

    return NAV_FSM_EVENT_SUCCESS;
}

static navigationFSMEvent_t navOnEnteringState_NAV_STATE_POSHOLD_3D_IN_PROGRESS(navigationFSMState_t previousState)
{
    UNUSED(previousState);

    // If GCS was disabled - reset 2D pos setpoint
    if (posControl.flags.isGCSAssistedNavigationReset) {
        fpVector3_t targetHoldPos;
        calculateInitialHoldPosition(&targetHoldPos);
        setDesiredPosition(&navGetCurrentActualPositionAndVelocity()->pos, posControl.actualState.yaw, NAV_POS_UPDATE_Z);
        setDesiredPosition(&targetHoldPos, posControl.actualState.yaw, NAV_POS_UPDATE_XY | NAV_POS_UPDATE_HEADING);
        resetGCSFlags();
    }

    return NAV_FSM_EVENT_NONE;
}

static navigationFSMEvent_t navOnEnteringState_NAV_STATE_COURSE_HOLD_INITIALIZE(navigationFSMState_t previousState)
{
    UNUSED(previousState);

    if (STATE(MULTIROTOR) && !navConfig()->general.cruise_yaw_rate) {  // course hold not possible on MR without yaw control
        return NAV_FSM_EVENT_ERROR;
    }

    DEBUG_SET(DEBUG_CRUISE, 0, 1);
    // Switch to IDLE if we do not have an healty position. Try the next iteration.
    if (checkForPositionSensorTimeout()) {
        return NAV_FSM_EVENT_SWITCH_TO_IDLE;
    }

    resetPositionController();

    if (STATE(AIRPLANE)) {
        posControl.cruise.course = posControl.actualState.cog;  // Store the course to follow
    } else {    // Multicopter
        posControl.cruise.course = posControl.actualState.yaw;
        posControl.cruise.multicopterSpeed = constrainf(posControl.actualState.velXY, 10.0f, navConfig()->general.max_manual_speed);
        posControl.desiredState.pos = posControl.actualState.abs.pos;
    }
    posControl.cruise.previousCourse = posControl.cruise.course;
    posControl.cruise.lastCourseAdjustmentTime = 0;

    return NAV_FSM_EVENT_SUCCESS; // Go to NAV_STATE_COURSE_HOLD_IN_PROGRESS state
}

static navigationFSMEvent_t navOnEnteringState_NAV_STATE_COURSE_HOLD_IN_PROGRESS(navigationFSMState_t previousState)
{
    UNUSED(previousState);

    const timeMs_t currentTimeMs = millis();

    // Switch to IDLE if we do not have an healty position. Do the CRUISE init the next iteration.
    if (checkForPositionSensorTimeout()) {
        return NAV_FSM_EVENT_SWITCH_TO_IDLE;
    }

    DEBUG_SET(DEBUG_CRUISE, 0, 2);
    DEBUG_SET(DEBUG_CRUISE, 2, 0);

    if (STATE(AIRPLANE) && posControl.flags.isAdjustingPosition) {  // inhibit for MR, pitch/roll only adjusts speed using pitch
        return NAV_FSM_EVENT_SWITCH_TO_COURSE_ADJ;
    }

    const bool mcRollStickHeadingAdjustmentActive = STATE(MULTIROTOR) && ABS(rcCommand[ROLL]) > rcControlsConfig()->pos_hold_deadband;

    // User demanding yaw -> yaw stick on FW, yaw or roll sticks on MR
    // We record the desired course and change the desired target in the meanwhile
    if (posControl.flags.isAdjustingHeading || mcRollStickHeadingAdjustmentActive) {
        int16_t cruiseYawRate = DEGREES_TO_CENTIDEGREES(navConfig()->general.cruise_yaw_rate);
        int16_t headingAdjustCommand = rcCommand[YAW];
        if (mcRollStickHeadingAdjustmentActive && ABS(rcCommand[ROLL]) > ABS(headingAdjustCommand)) {
            headingAdjustCommand = -rcCommand[ROLL];
        }

        timeMs_t timeDifference = currentTimeMs - posControl.cruise.lastCourseAdjustmentTime;
        if (timeDifference > 100) timeDifference = 0;   // if adjustment was called long time ago, reset the time difference.
        float rateTarget = scaleRangef((float)headingAdjustCommand, -500.0f, 500.0f, -cruiseYawRate, cruiseYawRate);
        float centidegsPerIteration = rateTarget * MS2S(timeDifference);
        posControl.cruise.course = wrap_36000(posControl.cruise.course - centidegsPerIteration);
        DEBUG_SET(DEBUG_CRUISE, 1, CENTIDEGREES_TO_DEGREES(posControl.cruise.course));
        posControl.cruise.lastCourseAdjustmentTime = currentTimeMs;
    } else if (currentTimeMs - posControl.cruise.lastCourseAdjustmentTime > 4000) {
        posControl.cruise.previousCourse = posControl.cruise.course;
    }

    setDesiredPosition(NULL, posControl.cruise.course, NAV_POS_UPDATE_HEADING);

    return NAV_FSM_EVENT_NONE;
}

static navigationFSMEvent_t navOnEnteringState_NAV_STATE_COURSE_HOLD_ADJUSTING(navigationFSMState_t previousState)
{
    UNUSED(previousState);
    DEBUG_SET(DEBUG_CRUISE, 0, 3);

    // User is rolling, changing manually direction. Wait until it is done and then restore CRUISE
    if (posControl.flags.isAdjustingPosition) {
        posControl.cruise.course = posControl.actualState.cog;  //store current course
        posControl.cruise.lastCourseAdjustmentTime = millis();
        return NAV_FSM_EVENT_NONE;  // reprocess the state
    }

    resetPositionController();

    return NAV_FSM_EVENT_SUCCESS; // go back to NAV_STATE_COURSE_HOLD_IN_PROGRESS state
}

static navigationFSMEvent_t navOnEnteringState_NAV_STATE_CRUISE_INITIALIZE(navigationFSMState_t previousState)
{
    if (STATE(MULTIROTOR) && !navConfig()->general.cruise_yaw_rate) {  // course hold not possible on MR without yaw control
        return NAV_FSM_EVENT_ERROR;
    }

    navOnEnteringState_NAV_STATE_ALTHOLD_INITIALIZE(previousState);

    return navOnEnteringState_NAV_STATE_COURSE_HOLD_INITIALIZE(previousState);
}

static navigationFSMEvent_t navOnEnteringState_NAV_STATE_CRUISE_IN_PROGRESS(navigationFSMState_t previousState)
{
    navOnEnteringState_NAV_STATE_ALTHOLD_IN_PROGRESS(previousState);

    return navOnEnteringState_NAV_STATE_COURSE_HOLD_IN_PROGRESS(previousState);
}

static navigationFSMEvent_t navOnEnteringState_NAV_STATE_CRUISE_ADJUSTING(navigationFSMState_t previousState)
{
    navOnEnteringState_NAV_STATE_ALTHOLD_IN_PROGRESS(previousState);

    return navOnEnteringState_NAV_STATE_COURSE_HOLD_ADJUSTING(previousState);
}

static navigationFSMEvent_t navOnEnteringState_NAV_STATE_RTH_INITIALIZE(navigationFSMState_t previousState)
{

    if (navConfig()->general.flags.rth_use_linear_descent && posControl.rthState.rthLinearDescentActive)
                posControl.rthState.rthLinearDescentActive = false;

    if ((posControl.flags.estHeadingStatus == EST_NONE) || (posControl.flags.estAltStatus == EST_NONE) || !STATE(GPS_FIX_HOME)) {
        // Heading sensor, altitude sensor and HOME fix are mandatory for RTH. If not satisfied - switch to emergency landing
        // Relevant to failsafe forced RTH only. Switched RTH blocked in selectNavEventFromBoxModeInput if sensors unavailable.
        // If we are in dead-reckoning mode - also fail, since coordinates may be unreliable
        return NAV_FSM_EVENT_SWITCH_TO_EMERGENCY_LANDING;
    }

    if (previousState != NAV_STATE_FW_LANDING_ABORT) {
#ifdef USE_FW_AUTOLAND
        posControl.fwLandState.landAborted = false;
#endif
        if (STATE(FIXED_WING_LEGACY) && (posControl.homeDistance < navConfig()->general.min_rth_distance) && !posControl.flags.forcedRTHActivated) {
            // Prevent RTH from activating on airplanes if too close to home unless it's a failsafe RTH
            return NAV_FSM_EVENT_SWITCH_TO_IDLE;
        }
    }

    // If we have valid position sensor or configured to ignore it's loss at initial stage - continue
    if ((posControl.flags.estPosStatus >= EST_USABLE) || navConfig()->general.flags.rth_climb_ignore_emerg) {
        // Prepare controllers
        resetPositionController();
        resetAltitudeController(false);     // Make sure surface tracking is not enabled - RTH uses global altitude, not AGL
        setupAltitudeController();

        // If close to home - reset home position and land
        if (posControl.homeDistance < navConfig()->general.min_rth_distance) {
            setHomePosition(&navGetCurrentActualPositionAndVelocity()->pos, posControl.actualState.yaw, NAV_POS_UPDATE_XY | NAV_POS_UPDATE_HEADING, NAV_HOME_VALID_ALL);
            setDesiredPosition(&navGetCurrentActualPositionAndVelocity()->pos, posControl.actualState.yaw, NAV_POS_UPDATE_XY | NAV_POS_UPDATE_Z | NAV_POS_UPDATE_HEADING);

            return NAV_FSM_EVENT_SWITCH_TO_RTH_LANDING;   // NAV_STATE_RTH_LOITER_PRIOR_TO_LANDING
        }
        else {
            // Switch to RTH trackback
            bool trackbackActive = navConfig()->general.flags.rth_trackback_mode == RTH_TRACKBACK_ON ||
                                   (navConfig()->general.flags.rth_trackback_mode == RTH_TRACKBACK_FS && posControl.flags.forcedRTHActivated);

            if (trackbackActive && rth_trackback.activePointIndex >= 0 && !isWaypointMissionRTHActive()) {
                rthTrackBackUpdate(true);  // save final trackpoint for altitude and max trackback distance reference
                posControl.flags.rthTrackbackActive = true;
                calculateAndSetActiveWaypointToLocalPosition(getRthTrackBackPosition());
                return NAV_FSM_EVENT_SWITCH_TO_NAV_STATE_RTH_TRACKBACK;
            }

            fpVector3_t targetHoldPos;

            if (STATE(FIXED_WING_LEGACY)) {
                // Airplane - climbout before heading home
                if (navConfig()->general.flags.rth_climb_first == RTH_CLIMB_ON_FW_SPIRAL) {
                    // Spiral climb centered at xy of RTH activation
                    calculateInitialHoldPosition(&targetHoldPos);
                } else {
                    calculateFarAwayTarget(&targetHoldPos, posControl.actualState.cog, 100000.0f);  // 1km away Linear climb
                }
            } else {
                // Multicopter, hover and climb
                calculateInitialHoldPosition(&targetHoldPos);

                // Initialize RTH sanity check to prevent fly-aways on RTH
                // For airplanes this is delayed until climb-out is finished
                initializeRTHSanityChecker();
            }

            setDesiredPosition(&targetHoldPos, posControl.actualState.yaw, NAV_POS_UPDATE_XY | NAV_POS_UPDATE_HEADING);

            return NAV_FSM_EVENT_SUCCESS;   // NAV_STATE_RTH_CLIMB_TO_SAFE_ALT
        }
    }
    /* Position sensor failure timeout - land. Land immediately if failsafe RTH and timeout disabled (set to 0) */
    else if (checkForPositionSensorTimeout() || (!navConfig()->general.pos_failure_timeout && posControl.flags.forcedRTHActivated)) {
        return NAV_FSM_EVENT_SWITCH_TO_EMERGENCY_LANDING;
    }
    /* No valid POS sensor but still within valid timeout - wait */
    return NAV_FSM_EVENT_NONE;
}

static navigationFSMEvent_t navOnEnteringState_NAV_STATE_RTH_CLIMB_TO_SAFE_ALT(navigationFSMState_t previousState)
{
    UNUSED(previousState);

    if (!STATE(ALTITUDE_CONTROL)) {
        //If altitude control is not a thing, switch to RTH in progress instead
        return NAV_FSM_EVENT_SUCCESS; //Will cause NAV_STATE_RTH_HEAD_HOME
    }

    rthAltControlStickOverrideCheck(PITCH);

    /* Position sensor failure timeout and not configured to ignore GPS loss - land */
    if ((posControl.flags.estHeadingStatus == EST_NONE) ||
        (checkForPositionSensorTimeout() && !navConfig()->general.flags.rth_climb_ignore_emerg)) {
        return NAV_FSM_EVENT_SWITCH_TO_EMERGENCY_LANDING;
    }

    const uint8_t rthClimbMarginPercent = STATE(FIXED_WING_LEGACY) ? FW_RTH_CLIMB_MARGIN_PERCENT : MR_RTH_CLIMB_MARGIN_PERCENT;
    const float rthAltitudeMargin = MAX(FW_RTH_CLIMB_MARGIN_MIN_CM, (rthClimbMarginPercent/100.0f) * fabsf(posControl.rthState.rthInitialAltitude - posControl.rthState.homePosition.pos.z));

    // If we reached desired initial RTH altitude or we don't want to climb first
    if (((navGetCurrentActualPositionAndVelocity()->pos.z - posControl.rthState.rthInitialAltitude) > -rthAltitudeMargin) || (navConfig()->general.flags.rth_climb_first == RTH_CLIMB_OFF) || rthAltControlStickOverrideCheck(ROLL) || rthClimbStageActiveAndComplete()) {

        // Delayed initialization for RTH sanity check on airplanes - allow to finish climb first as it can take some distance
        if (STATE(FIXED_WING_LEGACY)) {
            initializeRTHSanityChecker();
        }

        // Save initial home distance and direction for future use
        posControl.rthState.rthInitialDistance = posControl.homeDistance;
        posControl.activeWaypoint.bearing = posControl.homeDirection;
        fpVector3_t * tmpHomePos = rthGetHomeTargetPosition(RTH_HOME_ENROUTE_INITIAL);

        if (navConfig()->general.flags.rth_tail_first && !STATE(FIXED_WING_LEGACY)) {
            setDesiredPosition(tmpHomePos, 0, NAV_POS_UPDATE_XY | NAV_POS_UPDATE_Z | NAV_POS_UPDATE_BEARING_TAIL_FIRST);
        }
        else {
            setDesiredPosition(tmpHomePos, 0, NAV_POS_UPDATE_XY | NAV_POS_UPDATE_Z | NAV_POS_UPDATE_BEARING);
        }

        return NAV_FSM_EVENT_SUCCESS;   // NAV_STATE_RTH_HEAD_HOME

    } else {

        fpVector3_t * tmpHomePos = rthGetHomeTargetPosition(RTH_HOME_ENROUTE_INITIAL);

        /* For multi-rotors execute sanity check during initial ascent as well */
        if (!STATE(FIXED_WING_LEGACY) && !validateRTHSanityChecker()) {
            return NAV_FSM_EVENT_SWITCH_TO_EMERGENCY_LANDING;
        }

        // Climb to safe altitude and turn to correct direction
        // Until the initial climb phase is complete target slightly *above* the cruise altitude to ensure we actually reach
        // it in a reasonable time. Immediately after we finish this phase - target the original altitude.
        if (STATE(FIXED_WING_LEGACY)) {
            tmpHomePos->z += FW_RTH_CLIMB_OVERSHOOT_CM;
            setDesiredPosition(tmpHomePos, 0, NAV_POS_UPDATE_Z);
        } else {
            tmpHomePos->z += MR_RTH_CLIMB_OVERSHOOT_CM;

            if (navConfig()->general.flags.rth_tail_first) {
                setDesiredPosition(tmpHomePos, 0, NAV_POS_UPDATE_Z | NAV_POS_UPDATE_BEARING_TAIL_FIRST);
            } else {
                setDesiredPosition(tmpHomePos, 0, NAV_POS_UPDATE_Z | NAV_POS_UPDATE_BEARING);
            }
        }

        return NAV_FSM_EVENT_NONE;
    }
}

static navigationFSMEvent_t navOnEnteringState_NAV_STATE_RTH_TRACKBACK(navigationFSMState_t previousState)
{
    UNUSED(previousState);

    /* If position sensors unavailable - land immediately */
    if ((posControl.flags.estHeadingStatus == EST_NONE) || checkForPositionSensorTimeout()) {
        return NAV_FSM_EVENT_SWITCH_TO_EMERGENCY_LANDING;
    }

    if (rthTrackBackSetNewPosition()) {
        return NAV_FSM_EVENT_SWITCH_TO_NAV_STATE_RTH_INITIALIZE;
    }

    return NAV_FSM_EVENT_NONE;
}

static navigationFSMEvent_t navOnEnteringState_NAV_STATE_RTH_HEAD_HOME(navigationFSMState_t previousState)
{
    UNUSED(previousState);

    rthAltControlStickOverrideCheck(PITCH);

    /* If position sensors unavailable - land immediately */
    if ((posControl.flags.estHeadingStatus == EST_NONE) || !validateRTHSanityChecker()) {
        return NAV_FSM_EVENT_SWITCH_TO_EMERGENCY_LANDING;
    }

    if (checkMixerATRequired(MIXERAT_REQUEST_RTH) && (calculateDistanceToDestination(&posControl.rthState.homePosition.pos) > (navConfig()->fw.loiter_radius * 3))){
        return NAV_FSM_EVENT_SWITCH_TO_MIXERAT;
    }

    if (navConfig()->general.flags.rth_use_linear_descent && navConfig()->general.rth_home_altitude > 0) {
        // Check linear descent status
        uint32_t homeDistance = calculateDistanceToDestination(&posControl.rthState.homePosition.pos);

        if (homeDistance <= METERS_TO_CENTIMETERS(navConfig()->general.rth_linear_descent_start_distance)) {
            posControl.rthState.rthFinalAltitude = posControl.rthState.homePosition.pos.z + navConfig()->general.rth_home_altitude;
            posControl.rthState.rthLinearDescentActive = true;
        }
    }

    // If we have position sensor - continue home
    if ((posControl.flags.estPosStatus >= EST_USABLE)) {
        fpVector3_t * tmpHomePos = rthGetHomeTargetPosition(RTH_HOME_ENROUTE_PROPORTIONAL);

        if (isWaypointReached(tmpHomePos, &posControl.activeWaypoint.bearing)) {
            // Successfully reached position target - update XYZ-position
            setDesiredPosition(tmpHomePos, posControl.rthState.homePosition.heading, NAV_POS_UPDATE_XY | NAV_POS_UPDATE_Z | NAV_POS_UPDATE_HEADING);

            posControl.landingDelay = 0;

            if (navConfig()->general.flags.rth_use_linear_descent && posControl.rthState.rthLinearDescentActive)
                posControl.rthState.rthLinearDescentActive = false;

            return NAV_FSM_EVENT_SUCCESS;       // NAV_STATE_RTH_LOITER_PRIOR_TO_LANDING
        } else {
            setDesiredPosition(tmpHomePos, 0, NAV_POS_UPDATE_Z | NAV_POS_UPDATE_XY);
            return NAV_FSM_EVENT_NONE;
        }
    }
    /* Position sensor failure timeout - land */
    else if (checkForPositionSensorTimeout()) {
        return NAV_FSM_EVENT_SWITCH_TO_EMERGENCY_LANDING;
    }
    /* No valid POS sensor but still within valid timeout - wait */
    return NAV_FSM_EVENT_NONE;
}

static navigationFSMEvent_t navOnEnteringState_NAV_STATE_RTH_LOITER_PRIOR_TO_LANDING(navigationFSMState_t previousState)
{
    UNUSED(previousState);

    //On ROVER and BOAT we immediately switch to the next event
    if (!STATE(ALTITUDE_CONTROL)) {
        return NAV_FSM_EVENT_SUCCESS;
    }

    /* If position sensors unavailable - land immediately (wait for timeout on GPS) */
    if ((posControl.flags.estHeadingStatus == EST_NONE) || checkForPositionSensorTimeout() || !validateRTHSanityChecker()) {
        return NAV_FSM_EVENT_SWITCH_TO_EMERGENCY_LANDING;
    }

    // Action delay before landing if in FS and option enabled
    bool pauseLanding = false;
    navRTHAllowLanding_e allow = navConfig()->general.flags.rth_allow_landing;
    if ((allow == NAV_RTH_ALLOW_LANDING_ALWAYS || allow == NAV_RTH_ALLOW_LANDING_FS_ONLY) && FLIGHT_MODE(FAILSAFE_MODE) && navConfig()->general.rth_fs_landing_delay > 0) {
        if (posControl.landingDelay == 0)
            posControl.landingDelay = millis() + S2MS(navConfig()->general.rth_fs_landing_delay);

        batteryState_e batteryState = getBatteryState();

        if (millis() < posControl.landingDelay && batteryState != BATTERY_WARNING && batteryState != BATTERY_CRITICAL)
            pauseLanding = true;
        else
            posControl.landingDelay = 0;
    }

    // If landing is not temporarily paused (FS only), position ok, OR within valid timeout - continue
    // Wait until target heading is reached for MR (with 15 deg margin for error), or continue for Fixed Wing
    if (!pauseLanding && ((ABS(wrap_18000(posControl.rthState.homePosition.heading - posControl.actualState.yaw)) < DEGREES_TO_CENTIDEGREES(15)) || STATE(FIXED_WING_LEGACY))) {
        resetLandingDetector();     // force reset landing detector just in case
<<<<<<< HEAD
        updateClimbRateToAltitudeController(0, 0, ROC_TO_ALT_CURRENT);
        return navigationRTHAllowsLanding() ? NAV_FSM_EVENT_SUCCESS : NAV_FSM_EVENT_SWITCH_TO_RTH_HOVER_ABOVE_HOME; // success = land
=======
        updateClimbRateToAltitudeController(0, 0, ROC_TO_ALT_RESET);
        return navigationRTHAllowsLanding() ? NAV_FSM_EVENT_SUCCESS : NAV_FSM_EVENT_SWITCH_TO_RTH_LOITER_ABOVE_HOME; // success = land
>>>>>>> 33abbabe
    } else {
        fpVector3_t * tmpHomePos = rthGetHomeTargetPosition(RTH_HOME_ENROUTE_FINAL);
        setDesiredPosition(tmpHomePos, posControl.rthState.homePosition.heading, NAV_POS_UPDATE_XY | NAV_POS_UPDATE_Z | NAV_POS_UPDATE_HEADING);
        return NAV_FSM_EVENT_NONE;
    }
}

static navigationFSMEvent_t navOnEnteringState_NAV_STATE_RTH_LOITER_ABOVE_HOME(navigationFSMState_t previousState)
{
    UNUSED(previousState);

    /* If position sensors unavailable - land immediately (wait for timeout on GPS) */
    if (posControl.flags.estHeadingStatus == EST_NONE || checkForPositionSensorTimeout() || !validateRTHSanityChecker()) {
        return NAV_FSM_EVENT_SWITCH_TO_EMERGENCY_LANDING;
    }

    fpVector3_t * tmpHomePos = rthGetHomeTargetPosition(RTH_HOME_FINAL_LOITER);
    setDesiredPosition(tmpHomePos, 0, NAV_POS_UPDATE_Z);

    return NAV_FSM_EVENT_NONE;
}

static navigationFSMEvent_t navOnEnteringState_NAV_STATE_RTH_LANDING(navigationFSMState_t previousState)
{
    UNUSED(previousState);

    //On ROVER and BOAT we immediately switch to the next event
    if (!STATE(ALTITUDE_CONTROL)) {
        return NAV_FSM_EVENT_SUCCESS;
    }

    if (!ARMING_FLAG(ARMED) || STATE(LANDING_DETECTED)) {
        return NAV_FSM_EVENT_SUCCESS;
    }

    /* If position sensors unavailable - land immediately (wait for timeout on GPS)
     * Continue to check for RTH sanity during landing */
    if (posControl.flags.estHeadingStatus == EST_NONE || checkForPositionSensorTimeout() || (FLIGHT_MODE(NAV_RTH_MODE) && !validateRTHSanityChecker())) {
        return NAV_FSM_EVENT_SWITCH_TO_EMERGENCY_LANDING;
    }

    if (checkMixerATRequired(MIXERAT_REQUEST_LAND)){
        return NAV_FSM_EVENT_SWITCH_TO_MIXERAT;
    }

#ifdef USE_FW_AUTOLAND
    if (STATE(AIRPLANE)) {
        int8_t missionIdx = -1, shIdx = -1, missionFwLandConfigStartIdx = 8, approachSettingIdx = -1;
#ifdef USE_MULTI_MISSION
        missionIdx = posControl.loadedMultiMissionIndex - 1;
#endif

#ifdef USE_SAFE_HOME
        shIdx = posControl.safehomeState.index;
        missionFwLandConfigStartIdx = MAX_SAFE_HOMES;
#endif
        if (FLIGHT_MODE(NAV_WP_MODE) && missionIdx >= 0) {
            approachSettingIdx = missionFwLandConfigStartIdx + missionIdx;
        } else if (shIdx >= 0) {
            approachSettingIdx = shIdx;
        }

        if (!posControl.fwLandState.landAborted && approachSettingIdx >= 0 && (fwAutolandApproachConfig(approachSettingIdx)->landApproachHeading1 != 0 || fwAutolandApproachConfig(approachSettingIdx)->landApproachHeading2 != 0)) {

            if (FLIGHT_MODE(NAV_WP_MODE)) {
                posControl.fwLandState.landPos = posControl.activeWaypoint.pos;
                posControl.fwLandState.landWp = true;
            } else {
                posControl.fwLandState.landPos = posControl.safehomeState.nearestSafeHome;
                posControl.fwLandState.landWp = false;
            }

            posControl.fwLandState.approachSettingIdx = approachSettingIdx;
            posControl.fwLandState.landAltAgl = fwAutolandApproachConfig(posControl.fwLandState.approachSettingIdx)->isSeaLevelRef ? fwAutolandApproachConfig(posControl.fwLandState.approachSettingIdx)->landAlt - GPS_home.alt : fwAutolandApproachConfig(posControl.fwLandState.approachSettingIdx)->landAlt;
            posControl.fwLandState.landAproachAltAgl = fwAutolandApproachConfig(posControl.fwLandState.approachSettingIdx)->isSeaLevelRef ? fwAutolandApproachConfig(posControl.fwLandState.approachSettingIdx)->approachAlt - GPS_home.alt : fwAutolandApproachConfig(posControl.fwLandState.approachSettingIdx)->approachAlt;
            return NAV_FSM_EVENT_SWITCH_TO_NAV_STATE_FW_LANDING;
        }
    }
#endif

    float descentVelLimited = 0;
    int32_t landingElevation = posControl.rthState.homeTmpWaypoint.z;

    // A safeguard - if surface altitude sensor is available and is reading < 50cm altitude - drop to min descend speed.
    // Also slow down to min descent speed during RTH MR landing if MR drifted too far away from home position.
    bool minDescentSpeedRequired = (posControl.flags.estAglStatus == EST_TRUSTED && posControl.actualState.agl.pos.z < 50.0f) ||
                                   (FLIGHT_MODE(NAV_RTH_MODE) && STATE(MULTIROTOR) && posControl.homeDistance > MR_RTH_LAND_MARGIN_CM);

    // Do not allow descent velocity slower than -30cm/s so the landing detector works (limited by land_minalt_vspd).
    if (minDescentSpeedRequired) {
        descentVelLimited = navConfig()->general.land_minalt_vspd;
    } else {
        // Ramp down descent velocity from max speed at maxAlt altitude to min speed from minAlt to 0cm.
        float descentVelScaled = scaleRangef(navGetCurrentActualPositionAndVelocity()->pos.z,
                                navConfig()->general.land_slowdown_minalt + landingElevation,
                                navConfig()->general.land_slowdown_maxalt + landingElevation,
                                navConfig()->general.land_minalt_vspd, navConfig()->general.land_maxalt_vspd);

        descentVelLimited = constrainf(descentVelScaled, navConfig()->general.land_minalt_vspd, navConfig()->general.land_maxalt_vspd);
    }

    updateClimbRateToAltitudeController(-descentVelLimited, 0, ROC_TO_ALT_CONSTANT);

    return NAV_FSM_EVENT_NONE;
}

static navigationFSMEvent_t navOnEnteringState_NAV_STATE_RTH_FINISHING(navigationFSMState_t previousState)
{
    UNUSED(previousState);

    //On ROVER and BOAT disarm immediately
    if (!STATE(ALTITUDE_CONTROL)) {
        disarm(DISARM_NAVIGATION);
    }

    return NAV_FSM_EVENT_SUCCESS;
}

static navigationFSMEvent_t navOnEnteringState_NAV_STATE_RTH_FINISHED(navigationFSMState_t previousState)
{
    // Stay in this state
    UNUSED(previousState);

    if (STATE(ALTITUDE_CONTROL)) {
        updateClimbRateToAltitudeController(-1.1f * navConfig()->general.land_minalt_vspd, 0, ROC_TO_ALT_CONSTANT);  // FIXME
    }

    // Prevent I-terms growing when already landed
    pidResetErrorAccumulators();
    return NAV_FSM_EVENT_NONE;
}

static navigationFSMEvent_t navOnEnteringState_NAV_STATE_WAYPOINT_INITIALIZE(navigationFSMState_t previousState)
{
    UNUSED(previousState);

    if (!posControl.waypointCount || !posControl.waypointListValid) {
        return NAV_FSM_EVENT_ERROR;
    }

    // Prepare controllers
    resetPositionController();
    resetAltitudeController(false);     // Make sure surface tracking is not enabled - WP uses global altitude, not AGL

#ifdef USE_FW_AUTOLAND
    if (previousState != NAV_STATE_FW_LANDING_ABORT) {
        posControl.fwLandState.landAborted = false;
    }
#endif

    if (posControl.activeWaypointIndex == posControl.startWpIndex || posControl.wpMissionRestart) {
        /* Use p3 as the volatile jump counter, allowing embedded, rearmed jumps
        Using p3 minimises the risk of saving an invalid counter if a mission is aborted */
        setupJumpCounters();
        posControl.activeWaypointIndex = posControl.startWpIndex;
        wpHeadingControl.mode = NAV_WP_HEAD_MODE_NONE;
    }

    if (navConfig()->general.flags.waypoint_mission_restart == WP_MISSION_SWITCH) {
        posControl.wpMissionRestart = posControl.activeWaypointIndex > posControl.startWpIndex ? !posControl.wpMissionRestart : false;
    } else {
        posControl.wpMissionRestart = navConfig()->general.flags.waypoint_mission_restart == WP_MISSION_START;
    }

    return NAV_FSM_EVENT_SUCCESS;   // will switch to NAV_STATE_WAYPOINT_PRE_ACTION
}

static navigationFSMEvent_t nextForNonGeoStates(void)
{
    /* simple helper for non-geographical states that just set other data */
    if (isLastMissionWaypoint()) { // non-geo state is the last waypoint, switch to finish.
        return NAV_FSM_EVENT_SWITCH_TO_WAYPOINT_FINISHED;
    } else {    // Finished non-geo,  move to next WP
        posControl.activeWaypointIndex++;
        return NAV_FSM_EVENT_NONE; // re-process the state passing to the next WP
    }
}

static navigationFSMEvent_t navOnEnteringState_NAV_STATE_WAYPOINT_PRE_ACTION(navigationFSMState_t previousState)
{
    /* A helper function to do waypoint-specific action */
    UNUSED(previousState);

    switch ((navWaypointActions_e)posControl.waypointList[posControl.activeWaypointIndex].action) {
        case NAV_WP_ACTION_HOLD_TIME:
        case NAV_WP_ACTION_WAYPOINT:
        case NAV_WP_ACTION_LAND:
            calculateAndSetActiveWaypoint(&posControl.waypointList[posControl.activeWaypointIndex]);
            posControl.wpInitialDistance = calculateDistanceToDestination(&posControl.activeWaypoint.pos);
            posControl.wpAltitudeReached = false;
            return NAV_FSM_EVENT_SUCCESS;       // will switch to NAV_STATE_WAYPOINT_IN_PROGRESS

        case NAV_WP_ACTION_JUMP:
            // We use p3 as the volatile jump counter (p2 is the static value)
            if (posControl.waypointList[posControl.activeWaypointIndex].p3 != -1) {
                if (posControl.waypointList[posControl.activeWaypointIndex].p3 == 0) {
                    resetJumpCounter();
                    return nextForNonGeoStates();
                }
                else
                {
                    posControl.waypointList[posControl.activeWaypointIndex].p3--;
                }
            }
            posControl.activeWaypointIndex = posControl.waypointList[posControl.activeWaypointIndex].p1 + posControl.startWpIndex;
            return NAV_FSM_EVENT_NONE; // re-process the state passing to the next WP

        case NAV_WP_ACTION_SET_POI:
            if (STATE(MULTIROTOR)) {
                wpHeadingControl.mode = NAV_WP_HEAD_MODE_POI;
                mapWaypointToLocalPosition(&wpHeadingControl.poi_pos,
                                           &posControl.waypointList[posControl.activeWaypointIndex], GEO_ALT_RELATIVE);
            }
            return nextForNonGeoStates();

        case NAV_WP_ACTION_SET_HEAD:
            if (STATE(MULTIROTOR)) {
                if (posControl.waypointList[posControl.activeWaypointIndex].p1 < 0 ||
                    posControl.waypointList[posControl.activeWaypointIndex].p1 > 359) {
                    wpHeadingControl.mode = NAV_WP_HEAD_MODE_NONE;
                } else {
                    wpHeadingControl.mode = NAV_WP_HEAD_MODE_FIXED;
                    wpHeadingControl.heading = DEGREES_TO_CENTIDEGREES(posControl.waypointList[posControl.activeWaypointIndex].p1);
                }
            }
            return nextForNonGeoStates();

        case NAV_WP_ACTION_RTH:
            posControl.wpMissionRestart = true;
            return NAV_FSM_EVENT_SWITCH_TO_RTH;
    };

    UNREACHABLE();
}

static navigationFSMEvent_t navOnEnteringState_NAV_STATE_WAYPOINT_IN_PROGRESS(navigationFSMState_t previousState)
{
    UNUSED(previousState);

    // If no position sensor available - land immediately
    if ((posControl.flags.estPosStatus >= EST_USABLE) && (posControl.flags.estHeadingStatus >= EST_USABLE)) {
        switch ((navWaypointActions_e)posControl.waypointList[posControl.activeWaypointIndex].action) {
            case NAV_WP_ACTION_HOLD_TIME:
            case NAV_WP_ACTION_WAYPOINT:
            case NAV_WP_ACTION_LAND:
                if (isWaypointReached(&posControl.activeWaypoint.pos, &posControl.activeWaypoint.bearing)) {
                    return NAV_FSM_EVENT_SUCCESS;   // will switch to NAV_STATE_WAYPOINT_REACHED
                }
                else {
                    fpVector3_t tmpWaypoint;
                    tmpWaypoint.x = posControl.activeWaypoint.pos.x;
                    tmpWaypoint.y = posControl.activeWaypoint.pos.y;
                    setDesiredPosition(&tmpWaypoint, 0, NAV_POS_UPDATE_XY | NAV_POS_UPDATE_BEARING);

                    // Use linear climb between WPs arriving at WP altitude when within 10% of total distance to WP
                    // Update climb rate until within 100cm of total climb xy distance to WP, then hold constant
                    float climbRate = 0.0f;
                    if (posControl.wpDistance - 0.1f * posControl.wpInitialDistance > 100.0f) {
                        climbRate = posControl.actualState.velXY * (posControl.activeWaypoint.pos.z - posControl.actualState.abs.pos.z) /
                                    (posControl.wpDistance - 0.1f * posControl.wpInitialDistance);
                    }
                    updateClimbRateToAltitudeController(climbRate, posControl.activeWaypoint.pos.z, ROC_TO_ALT_TARGET);

                    if(STATE(MULTIROTOR)) {
                        switch (wpHeadingControl.mode) {
                            case NAV_WP_HEAD_MODE_NONE:
                                break;
                            case NAV_WP_HEAD_MODE_FIXED:
                                setDesiredPosition(NULL, wpHeadingControl.heading, NAV_POS_UPDATE_HEADING);
                                break;
                            case NAV_WP_HEAD_MODE_POI:
                                setDesiredPosition(&wpHeadingControl.poi_pos, 0, NAV_POS_UPDATE_BEARING);
                                break;
                        }
                    }
                    return NAV_FSM_EVENT_NONE;      // will re-process state in >10ms
                }
                break;

            case NAV_WP_ACTION_JUMP:
            case NAV_WP_ACTION_SET_HEAD:
            case NAV_WP_ACTION_SET_POI:
            case NAV_WP_ACTION_RTH:
                UNREACHABLE();
        }
    }
    /* If position sensors unavailable - land immediately (wait for timeout on GPS) */
    else if (checkForPositionSensorTimeout() || (posControl.flags.estHeadingStatus == EST_NONE)) {
        return NAV_FSM_EVENT_SWITCH_TO_EMERGENCY_LANDING;
    }

    return NAV_FSM_EVENT_NONE;      // will re-process state in >10ms
}

static navigationFSMEvent_t navOnEnteringState_NAV_STATE_WAYPOINT_REACHED(navigationFSMState_t previousState)
{
    UNUSED(previousState);

    if (navConfig()->general.waypoint_enforce_altitude) {
        posControl.wpAltitudeReached = isWaypointAltitudeReached();
    }

    switch ((navWaypointActions_e)posControl.waypointList[posControl.activeWaypointIndex].action) {
        case NAV_WP_ACTION_WAYPOINT:
            if (navConfig()->general.waypoint_enforce_altitude && !posControl.wpAltitudeReached) {
                return NAV_FSM_EVENT_SWITCH_TO_WAYPOINT_HOLD_TIME;
            } else {
                return NAV_FSM_EVENT_SUCCESS;   // NAV_STATE_WAYPOINT_NEXT
            }

        case NAV_WP_ACTION_JUMP:
        case NAV_WP_ACTION_SET_HEAD:
        case NAV_WP_ACTION_SET_POI:
        case NAV_WP_ACTION_RTH:
            UNREACHABLE();

        case NAV_WP_ACTION_LAND:
            return NAV_FSM_EVENT_SWITCH_TO_WAYPOINT_RTH_LAND;

        case NAV_WP_ACTION_HOLD_TIME:
            // Save the current time for the time the waypoint was reached
            posControl.wpReachedTime = millis();
            return NAV_FSM_EVENT_SWITCH_TO_WAYPOINT_HOLD_TIME;
    }

    UNREACHABLE();
}

static navigationFSMEvent_t navOnEnteringState_NAV_STATE_WAYPOINT_HOLD_TIME(navigationFSMState_t previousState)
{
    UNUSED(previousState);

    /* If position sensors unavailable - land immediately (wait for timeout on GPS) */
    if (posControl.flags.estHeadingStatus == EST_NONE || checkForPositionSensorTimeout()) {
        return NAV_FSM_EVENT_SWITCH_TO_EMERGENCY_LANDING;
    }

    if (navConfig()->general.waypoint_enforce_altitude && !posControl.wpAltitudeReached) {
        // Adjust altitude to waypoint setting
        setDesiredPosition(&posControl.activeWaypoint.pos, 0, NAV_POS_UPDATE_Z);

        posControl.wpAltitudeReached = isWaypointAltitudeReached();

        if (posControl.wpAltitudeReached) {
            posControl.wpReachedTime = millis();
        } else {
            return NAV_FSM_EVENT_NONE;
        }
    }

    timeMs_t currentTime = millis();

    if (posControl.waypointList[posControl.activeWaypointIndex].p1 <= 0 ||
        posControl.waypointList[posControl.activeWaypointIndex].action == NAV_WP_ACTION_WAYPOINT ||
        (posControl.wpReachedTime != 0 && currentTime - posControl.wpReachedTime >= (timeMs_t)posControl.waypointList[posControl.activeWaypointIndex].p1*1000L)) {
        return NAV_FSM_EVENT_SUCCESS;
    }

    return NAV_FSM_EVENT_NONE;      // will re-process state in >10ms
}

static navigationFSMEvent_t navOnEnteringState_NAV_STATE_WAYPOINT_RTH_LAND(navigationFSMState_t previousState)
{
#ifdef USE_FW_AUTOLAND
    if (posControl.fwLandState.landAborted) {
        return NAV_FSM_EVENT_SWITCH_TO_WAYPOINT_FINISHED;
    }
#endif

    const navigationFSMEvent_t landEvent = navOnEnteringState_NAV_STATE_RTH_LANDING(previousState);

<<<<<<< HEAD
#ifdef USE_FW_AUTOLAND
    if (landEvent == NAV_FSM_EVENT_SWITCH_TO_NAV_STATE_FW_LANDING) {
        return NAV_FSM_EVENT_SWITCH_TO_NAV_STATE_FW_LANDING;
    } else
#endif
    if (landEvent == NAV_FSM_EVENT_SWITCH_TO_RTH_HOVER_ABOVE_HOME) {
        return NAV_FSM_EVENT_SWITCH_TO_WAYPOINT_FINISHED;
    } else if (landEvent == NAV_FSM_EVENT_SUCCESS) {
        // Landing controller returned success - invoke RTH finishing state and finish the waypoint
=======
    if (landEvent == NAV_FSM_EVENT_SUCCESS) {
        // Landing controller returned success - invoke RTH finish states and finish the waypoint
>>>>>>> 33abbabe
        navOnEnteringState_NAV_STATE_RTH_FINISHING(previousState);
        navOnEnteringState_NAV_STATE_RTH_FINISHED(previousState);
    }

    return landEvent;
}

static navigationFSMEvent_t navOnEnteringState_NAV_STATE_WAYPOINT_NEXT(navigationFSMState_t previousState)
{
    UNUSED(previousState);

    if (isLastMissionWaypoint()) {      // Last waypoint reached
        return NAV_FSM_EVENT_SWITCH_TO_WAYPOINT_FINISHED;
    }
    else {
        // Waypoint reached, do something and move on to next waypoint
        posControl.activeWaypointIndex++;
        return NAV_FSM_EVENT_SUCCESS;   // will switch to NAV_STATE_WAYPOINT_PRE_ACTION
    }
}

static navigationFSMEvent_t navOnEnteringState_NAV_STATE_WAYPOINT_FINISHED(navigationFSMState_t previousState)
{
    UNUSED(previousState);

    clearJumpCounters();
    posControl.wpMissionRestart = true;

    /* If position sensors unavailable - land immediately (wait for timeout on GPS) */
    if (posControl.flags.estHeadingStatus == EST_NONE || checkForPositionSensorTimeout()) {
        return NAV_FSM_EVENT_SWITCH_TO_EMERGENCY_LANDING;
    }

    return NAV_FSM_EVENT_NONE;      // will re-process state in >10ms
}

static navigationFSMEvent_t navOnEnteringState_NAV_STATE_EMERGENCY_LANDING_INITIALIZE(navigationFSMState_t previousState)
{
    UNUSED(previousState);

#ifdef USE_FW_AUTOLAND
    posControl.fwLandState.landState = FW_AUTOLAND_STATE_IDLE;
#endif

    if ((posControl.flags.estPosStatus >= EST_USABLE)) {
        resetPositionController();
        setDesiredPosition(&navGetCurrentActualPositionAndVelocity()->pos, 0, NAV_POS_UPDATE_XY);
    }

    // Emergency landing MAY use common altitude controller if vertical position is valid - initialize it
    // Make sure terrain following is not enabled
    resetAltitudeController(false);

    return NAV_FSM_EVENT_SUCCESS;
}

static navigationFSMEvent_t navOnEnteringState_NAV_STATE_EMERGENCY_LANDING_IN_PROGRESS(navigationFSMState_t previousState)
{
    UNUSED(previousState);

    // Reset target position if too far away for some reason, e.g. GPS recovered since start landing.
    if (posControl.flags.estPosStatus >= EST_USABLE) {
        float targetPosLimit = STATE(MULTIROTOR) ? 2000.0f : navConfig()->fw.loiter_radius * 2.0f;
        if (calculateDistanceToDestination(&posControl.desiredState.pos) > targetPosLimit) {
            setDesiredPosition(&navGetCurrentActualPositionAndVelocity()->pos, 0, NAV_POS_UPDATE_XY);
        }
    }

    if (STATE(LANDING_DETECTED)) {
        return NAV_FSM_EVENT_SUCCESS;
    }

    return NAV_FSM_EVENT_NONE;
}

static navigationFSMEvent_t navOnEnteringState_NAV_STATE_EMERGENCY_LANDING_FINISHED(navigationFSMState_t previousState)
{
    UNUSED(previousState);

    return NAV_FSM_EVENT_NONE;
}

static navigationFSMEvent_t navOnEnteringState_NAV_STATE_LAUNCH_INITIALIZE(navigationFSMState_t previousState)
{
    const timeUs_t currentTimeUs = micros();
    UNUSED(previousState);

    resetFixedWingLaunchController(currentTimeUs);

    return NAV_FSM_EVENT_SUCCESS;   // NAV_STATE_LAUNCH_WAIT
}

static navigationFSMEvent_t navOnEnteringState_NAV_STATE_LAUNCH_WAIT(navigationFSMState_t previousState)
{
    const timeUs_t currentTimeUs = micros();
    UNUSED(previousState);

    // Continue immediately to launch in progress if manual launch throttle used
    if (navConfig()->fw.launch_manual_throttle) {
        return NAV_FSM_EVENT_SUCCESS;
    }

    if (fixedWingLaunchStatus() == FW_LAUNCH_DETECTED) {
        enableFixedWingLaunchController(currentTimeUs);
        return NAV_FSM_EVENT_SUCCESS;   // NAV_STATE_LAUNCH_IN_PROGRESS
    }

    // abort NAV_LAUNCH_MODE by moving sticks with low throttle or throttle stick < launch idle throttle
    if (abortLaunchAllowed() && isRollPitchStickDeflected(navConfig()->fw.launch_land_abort_deadband)) {
        abortFixedWingLaunch();
        return NAV_FSM_EVENT_SWITCH_TO_IDLE;
    }

    return NAV_FSM_EVENT_NONE;
}

static navigationFSMEvent_t navOnEnteringState_NAV_STATE_LAUNCH_IN_PROGRESS(navigationFSMState_t previousState)
{
    UNUSED(previousState);

    if (fixedWingLaunchStatus() >= FW_LAUNCH_ABORTED) {
        return NAV_FSM_EVENT_SUCCESS;
    }

    return NAV_FSM_EVENT_NONE;
}

navigationFSMState_t navMixerATPendingState = NAV_STATE_IDLE;
static navigationFSMEvent_t navOnEnteringState_NAV_STATE_MIXERAT_INITIALIZE(navigationFSMState_t previousState)
{
    const navigationFSMStateFlags_t prevFlags = navGetStateFlags(previousState);

    // Prepare altitude controller if idle, RTH or WP modes active or surface mode status changed
    if (!(prevFlags & NAV_CTL_ALT) || (prevFlags & NAV_AUTO_RTH) || (prevFlags & NAV_AUTO_WP)) {
        resetAltitudeController(false);
        setupAltitudeController();
    }
    setDesiredPosition(&navGetCurrentActualPositionAndVelocity()->pos, posControl.actualState.yaw, NAV_POS_UPDATE_Z);
    navMixerATPendingState = previousState;
    return NAV_FSM_EVENT_SUCCESS;
}

static navigationFSMEvent_t navOnEnteringState_NAV_STATE_MIXERAT_IN_PROGRESS(navigationFSMState_t previousState)
{
    UNUSED(previousState);
    mixerProfileATRequest_e required_action;
    switch (navMixerATPendingState)
    {
    case NAV_STATE_RTH_HEAD_HOME:
        required_action = MIXERAT_REQUEST_RTH;
        break;
    case NAV_STATE_RTH_LANDING:
        required_action = MIXERAT_REQUEST_LAND;
        break;
    default:
        required_action = MIXERAT_REQUEST_NONE;
        break;
    }
    if (mixerATUpdateState(required_action)){
        // MixerAT is done, switch to next state
        resetPositionController();
        resetAltitudeController(false);     // Make sure surface tracking is not enabled uses global altitude, not AGL
        mixerATUpdateState(MIXERAT_REQUEST_ABORT);
        switch (navMixerATPendingState)
        {
        case NAV_STATE_RTH_HEAD_HOME:
            setupAltitudeController();
            return NAV_FSM_EVENT_SWITCH_TO_RTH_HEAD_HOME;
            break;
        case NAV_STATE_RTH_LANDING:
            setupAltitudeController();
            return NAV_FSM_EVENT_SWITCH_TO_RTH_LANDING;
            break;
        default:
            return NAV_FSM_EVENT_SWITCH_TO_IDLE;
            break;
        }
    }

    setDesiredPosition(&navGetCurrentActualPositionAndVelocity()->pos, posControl.actualState.yaw, NAV_POS_UPDATE_Z);

    return NAV_FSM_EVENT_NONE;
}

static navigationFSMEvent_t navOnEnteringState_NAV_STATE_MIXERAT_ABORT(navigationFSMState_t previousState)
{
    UNUSED(previousState);
    mixerATUpdateState(MIXERAT_REQUEST_ABORT);
    return NAV_FSM_EVENT_SUCCESS;
}

#ifdef USE_FW_AUTOLAND
static navigationFSMEvent_t navOnEnteringState_NAV_STATE_FW_LANDING_CLIMB_TO_LOITER(navigationFSMState_t previousState)
{
    UNUSED(previousState);

    if (isRollPitchStickDeflected(navConfig()->fw.launch_land_abort_deadband)) {
        return NAV_FSM_EVENT_SWITCH_TO_NAV_STATE_FW_LANDING_ABORT;
    }

    if (posControl.fwLandState.loiterStartTime == 0) {
        posControl.fwLandState.loiterStartTime = micros();
    }

    if (ABS(getEstimatedActualPosition(Z) - posControl.fwLandState.landAproachAltAgl) < (navConfig()->general.waypoint_enforce_altitude > 0 ? navConfig()->general.waypoint_enforce_altitude : FW_LAND_LOITER_ALT_TOLERANCE)) {
        updateClimbRateToAltitudeController(0, 0, ROC_TO_ALT_CURRENT);
        posControl.fwLandState.landState = FW_AUTOLAND_STATE_LOITER;
        return NAV_FSM_EVENT_SUCCESS;
    }

    fpVector3_t tmpHomePos = posControl.rthState.homePosition.pos;
    tmpHomePos.z = posControl.fwLandState.landAproachAltAgl;
    setDesiredPosition(&tmpHomePos, 0, NAV_POS_UPDATE_Z);

    return NAV_FSM_EVENT_NONE;
}

static navigationFSMEvent_t navOnEnteringState_NAV_STATE_FW_LANDING_LOITER(navigationFSMState_t previousState)
{
    UNUSED(previousState);
    /* If position sensors unavailable - land immediately (wait for timeout on GPS) */
    if ((posControl.flags.estHeadingStatus == EST_NONE) || checkForPositionSensorTimeout()) {
        return NAV_FSM_EVENT_SWITCH_TO_EMERGENCY_LANDING;
    }

    if (isRollPitchStickDeflected(navConfig()->fw.launch_land_abort_deadband)) {
        return NAV_FSM_EVENT_SWITCH_TO_NAV_STATE_FW_LANDING_ABORT;
    }

    if (micros() - posControl.fwLandState.loiterStartTime > FW_LAND_LOITER_MIN_TIME) {
       if (isEstimatedWindSpeedValid()) {

            uint16_t windAngle = 0;
            int32_t approachHeading = -1;
            float windSpeed = getEstimatedHorizontalWindSpeed(&windAngle);
            windAngle = wrap_36000(windAngle + 18000);

            // Ignore low wind speed, could be the error of the wind estimator
            if (windSpeed < navFwAutolandConfig()->maxTailwind) {
                if (fwAutolandApproachConfig(posControl.fwLandState.approachSettingIdx)->landApproachHeading1 != 0) {
                    approachHeading = posControl.fwLandState.landingDirection = ABS(DEGREES_TO_CENTIDEGREES(fwAutolandApproachConfig(posControl.fwLandState.approachSettingIdx)->landApproachHeading1));
                } else if ((fwAutolandApproachConfig(posControl.fwLandState.approachSettingIdx)->landApproachHeading2 != 0) ) {
                    approachHeading = posControl.fwLandState.landingDirection = ABS(DEGREES_TO_CENTIDEGREES(fwAutolandApproachConfig(posControl.fwLandState.approachSettingIdx)->landApproachHeading2));
                }
            } else {
                int32_t heading1 = calcFinalApproachHeading(DEGREES_TO_CENTIDEGREES(fwAutolandApproachConfig(posControl.fwLandState.approachSettingIdx)->landApproachHeading1), windAngle);
                int32_t heading2 = calcFinalApproachHeading(DEGREES_TO_CENTIDEGREES(fwAutolandApproachConfig(posControl.fwLandState.approachSettingIdx)->landApproachHeading2), windAngle);

                if (heading1 == heading2 || heading1 == wrap_36000(heading2 + 18000)) {
                    heading2 = -1;
                }

                if (heading1 == -1 && heading2 >= 0) {
                    posControl.fwLandState.landingDirection = heading2;
                    approachHeading = DEGREES_TO_CENTIDEGREES(fwAutolandApproachConfig(posControl.fwLandState.approachSettingIdx)->landApproachHeading2);
                } else if (heading1 >= 0 && heading2 == -1) {
                    posControl.fwLandState.landingDirection = heading1;
                    approachHeading = DEGREES_TO_CENTIDEGREES(fwAutolandApproachConfig(posControl.fwLandState.approachSettingIdx)->landApproachHeading1);
                } else {
                    if (calcWindDiff(heading1, windAngle) < calcWindDiff(heading2, windAngle)) {
                        posControl.fwLandState.landingDirection = heading1;
                        approachHeading = DEGREES_TO_CENTIDEGREES(fwAutolandApproachConfig(posControl.fwLandState.approachSettingIdx)->landApproachHeading1);
                    } else {
                        posControl.fwLandState.landingDirection = heading2;
                        approachHeading = DEGREES_TO_CENTIDEGREES(fwAutolandApproachConfig(posControl.fwLandState.approachSettingIdx)->landApproachHeading2);
                    }
                }
            }

            if (posControl.fwLandState.landingDirection >= 0) {
                fpVector3_t tmpPos;

                int32_t finalApproachAlt = posControl.fwLandState.landAproachAltAgl / 3 * 2;
                int32_t dir = 0;
                if (fwAutolandApproachConfig(posControl.fwLandState.approachSettingIdx)->approachDirection == FW_AUTOLAND_APPROACH_DIRECTION_LEFT) {
                    dir = wrap_36000(ABS(approachHeading) - 9000);
                } else {
                    dir = wrap_36000(ABS(approachHeading) + 9000);
                }

                calculateFarAwayPos(&tmpPos, &posControl.fwLandState.landPos, posControl.fwLandState.landingDirection, navFwAutolandConfig()->approachLength);
                tmpPos.z = posControl.fwLandState.landAltAgl - finalApproachAlt;
                posControl.fwLandState.landWaypoints[FW_AUTOLAND_WP_LAND] = tmpPos;

                calculateFarAwayPos(&tmpPos, &posControl.fwLandState.landPos, wrap_36000(posControl.fwLandState.landingDirection + 18000), navFwAutolandConfig()->approachLength);
                tmpPos.z = finalApproachAlt;
                posControl.fwLandState.landWaypoints[FW_AUTOLAND_WP_FINAL_APPROACH] = tmpPos;

                calculateFarAwayPos(&tmpPos, &posControl.fwLandState.landWaypoints[FW_AUTOLAND_WP_FINAL_APPROACH], dir, MAX((uint32_t)navConfig()->fw.loiter_radius * 4, navFwAutolandConfig()->approachLength / 2));
                tmpPos.z = posControl.fwLandState.landAproachAltAgl;
                posControl.fwLandState.landWaypoints[FW_AUTOLAND_WP_TURN] = tmpPos;

                setLandWaypoint(&posControl.fwLandState.landWaypoints[FW_AUTOLAND_WP_TURN], &posControl.fwLandState.landWaypoints[FW_AUTOLAND_WP_FINAL_APPROACH]);
                posControl.fwLandState.landCurrentWp = FW_AUTOLAND_WP_TURN;
                posControl.fwLandState.landState = FW_AUTOLAND_STATE_DOWNWIND;

                return NAV_FSM_EVENT_SUCCESS;
            } else {
                posControl.fwLandState.loiterStartTime = micros();
            }
        } else {
            posControl.fwLandState.loiterStartTime = micros();
        }
    }

    fpVector3_t tmpPoint = posControl.fwLandState.landPos;
    tmpPoint.z = posControl.fwLandState.landAproachAltAgl;
    setDesiredPosition(&tmpPoint, posControl.fwLandState.landPosHeading, NAV_POS_UPDATE_XY | NAV_POS_UPDATE_Z | NAV_POS_UPDATE_HEADING);

    return NAV_FSM_EVENT_NONE;
}
static navigationFSMEvent_t navOnEnteringState_NAV_STATE_FW_LANDING_APPROACH(navigationFSMState_t previousState)
{
    UNUSED(previousState);

    if (STATE(LANDING_DETECTED)) {
        return NAV_FSM_EVENT_SWITCH_TO_NAV_STATE_FW_LANDING_FINISHED;
    }

    if ((posControl.flags.estHeadingStatus == EST_NONE) || checkForPositionSensorTimeout()) {
        return NAV_FSM_EVENT_SWITCH_TO_EMERGENCY_LANDING;
    }

    if (isRollPitchStickDeflected(navConfig()->fw.launch_land_abort_deadband)) {
        return NAV_FSM_EVENT_SWITCH_TO_NAV_STATE_FW_LANDING_ABORT;
    }

    if (getLandAltitude() <= fwAutolandApproachConfig(posControl.fwLandState.approachSettingIdx)->landAlt + navFwAutolandConfig()->glideAltitude - (fwAutolandApproachConfig(posControl.fwLandState.approachSettingIdx)->isSeaLevelRef ? GPS_home.alt : 0)) {
        resetPositionController();
        posControl.cruise.course = posControl.fwLandState.landingDirection;
        posControl.cruise.previousCourse = posControl.cruise.course;
        posControl.cruise.lastCourseAdjustmentTime = 0;
        posControl.fwLandState.landState = FW_AUTOLAND_STATE_GLIDE;
        return NAV_FSM_EVENT_SUCCESS;
    } else if (isWaypointReached(&posControl.fwLandState.landWaypoints[posControl.fwLandState.landCurrentWp], &posControl.activeWaypoint.bearing)) {
        if (posControl.fwLandState.landCurrentWp == FW_AUTOLAND_WP_TURN) {
            setLandWaypoint(&posControl.fwLandState.landWaypoints[FW_AUTOLAND_WP_FINAL_APPROACH], &posControl.fwLandState.landWaypoints[FW_AUTOLAND_WP_LAND]);
            posControl.fwLandState.landCurrentWp = FW_AUTOLAND_WP_FINAL_APPROACH;
            posControl.fwLandState.landState = FW_AUTOLAND_STATE_BASE_LEG;
            return NAV_FSM_EVENT_NONE;
        } else if (posControl.fwLandState.landCurrentWp == FW_AUTOLAND_WP_FINAL_APPROACH) {
            setLandWaypoint(&posControl.fwLandState.landWaypoints[FW_AUTOLAND_WP_LAND], NULL);
            posControl.fwLandState.landCurrentWp = FW_AUTOLAND_WP_LAND;
            posControl.fwLandState.landState = FW_AUTOLAND_STATE_FINAL_APPROACH;
            return NAV_FSM_EVENT_NONE;
        }
    }

    fpVector3_t tmpWaypoint;
    tmpWaypoint.x = posControl.activeWaypoint.pos.x;
    tmpWaypoint.y = posControl.activeWaypoint.pos.y;
    tmpWaypoint.z = scaleRangef(constrainf(posControl.wpDistance, posControl.wpInitialDistance / 10.0f, posControl.wpInitialDistance),
        posControl.wpInitialDistance, posControl.wpInitialDistance / 10.0f,
        posControl.wpInitialAltitude, posControl.activeWaypoint.pos.z);
    setDesiredPosition(&tmpWaypoint, 0, NAV_POS_UPDATE_XY | NAV_POS_UPDATE_Z | NAV_POS_UPDATE_BEARING);

    return NAV_FSM_EVENT_NONE;
}

static navigationFSMEvent_t navOnEnteringState_NAV_STATE_FW_LANDING_GLIDE(navigationFSMState_t previousState)
{
    UNUSED(previousState);

    if (STATE(LANDING_DETECTED)) {
        return NAV_FSM_EVENT_SWITCH_TO_NAV_STATE_FW_LANDING_FINISHED;
    }

    if (isRollPitchStickDeflected(navConfig()->fw.launch_land_abort_deadband)) {
        return NAV_FSM_EVENT_SWITCH_TO_NAV_STATE_FW_LANDING_ABORT;
    }

    if (getHwRangefinderStatus() == HW_SENSOR_OK && getLandAltitude() <= posControl.fwLandState.landAltAgl + navFwAutolandConfig()->flareAltitude) {
        posControl.fwLandState.landState = FW_AUTOLAND_STATE_FLARE;
        return NAV_FSM_EVENT_SUCCESS;
    }

    setDesiredPosition(NULL, posControl.cruise.course, NAV_POS_UPDATE_HEADING);
    return NAV_FSM_EVENT_NONE;
}

static navigationFSMEvent_t navOnEnteringState_NAV_STATE_FW_LANDING_FLARE(navigationFSMState_t previousState)
{
    UNUSED(previousState);

    if (STATE(LANDING_DETECTED)) {
        return NAV_FSM_EVENT_SWITCH_TO_NAV_STATE_FW_LANDING_FINISHED;
    }

    setDesiredPosition(NULL, posControl.cruise.course, NAV_POS_UPDATE_HEADING);

    return NAV_FSM_EVENT_NONE;
}

static navigationFSMEvent_t navOnEnteringState_NAV_STATE_FW_LANDING_FINISHED(navigationFSMState_t previousState)
{
    UNUSED(previousState);

    posControl.fwLandState.landState = FW_AUTOLAND_STATE_IDLE;

    return NAV_FSM_EVENT_NONE;
}

static navigationFSMEvent_t navOnEnteringState_NAV_STATE_FW_LANDING_ABORT(navigationFSMState_t previousState)
{
    UNUSED(previousState);
    posControl.fwLandState.landAborted = true;
    posControl.fwLandState.landState = FW_AUTOLAND_STATE_IDLE;

    return posControl.fwLandState.landWp ? NAV_FSM_EVENT_SWITCH_TO_WAYPOINT : NAV_FSM_EVENT_SWITCH_TO_RTH;
}
#endif

static navigationFSMState_t navSetNewFSMState(navigationFSMState_t newState)
{
    navigationFSMState_t previousState;

    previousState = posControl.navState;
    if (posControl.navState != newState) {
        posControl.navState = newState;
        posControl.navPersistentId = navFSM[newState].persistentId;
    }
    return previousState;
}

static void navProcessFSMEvents(navigationFSMEvent_t injectedEvent)
{
    const timeMs_t currentMillis = millis();
    navigationFSMState_t previousState = NAV_STATE_UNDEFINED;
    static timeMs_t lastStateProcessTime = 0;

    /* Process new injected event if event defined,
     * otherwise process timeout event if defined */
    if (injectedEvent != NAV_FSM_EVENT_NONE && navFSM[posControl.navState].onEvent[injectedEvent] != NAV_STATE_UNDEFINED) {
        /* Update state */
        previousState = navSetNewFSMState(navFSM[posControl.navState].onEvent[injectedEvent]);
    } else if ((navFSM[posControl.navState].timeoutMs > 0) && (navFSM[posControl.navState].onEvent[NAV_FSM_EVENT_TIMEOUT] != NAV_STATE_UNDEFINED) &&
            ((currentMillis - lastStateProcessTime) >= navFSM[posControl.navState].timeoutMs)) {
        /* Update state */
        previousState = navSetNewFSMState(navFSM[posControl.navState].onEvent[NAV_FSM_EVENT_TIMEOUT]);
    }

    if (previousState) {    /* If state updated call new state's entry function */
        while (navFSM[posControl.navState].onEntry) {
            navigationFSMEvent_t newEvent = navFSM[posControl.navState].onEntry(previousState);

            if ((newEvent != NAV_FSM_EVENT_NONE) && (navFSM[posControl.navState].onEvent[newEvent] != NAV_STATE_UNDEFINED)) {
                previousState = navSetNewFSMState(navFSM[posControl.navState].onEvent[newEvent]);
            }
            else {
                break;
            }
        }

        lastStateProcessTime = currentMillis;
    }

    /* Update public system state information */
    NAV_Status.mode = MW_GPS_MODE_NONE;

    if (ARMING_FLAG(ARMED)) {
        navigationFSMStateFlags_t navStateFlags = navGetStateFlags(posControl.navState);

        if (navStateFlags & NAV_AUTO_RTH) {
            NAV_Status.mode = MW_GPS_MODE_RTH;
        }
        else if (navStateFlags & NAV_AUTO_WP) {
            NAV_Status.mode = MW_GPS_MODE_NAV;
        }
        else if (navStateFlags & NAV_CTL_EMERG) {
            NAV_Status.mode = MW_GPS_MODE_EMERG;
        }
        else if (navStateFlags & NAV_CTL_POS) {
            NAV_Status.mode = MW_GPS_MODE_HOLD;
        }
    }

    NAV_Status.state = navFSM[posControl.navState].mwState;
    NAV_Status.error = navFSM[posControl.navState].mwError;

    NAV_Status.flags = 0;
    if (posControl.flags.isAdjustingPosition)   NAV_Status.flags |= MW_NAV_FLAG_ADJUSTING_POSITION;
    if (posControl.flags.isAdjustingAltitude)   NAV_Status.flags |= MW_NAV_FLAG_ADJUSTING_ALTITUDE;

    NAV_Status.activeWpIndex = posControl.activeWaypointIndex - posControl.startWpIndex;
    NAV_Status.activeWpNumber = NAV_Status.activeWpIndex + 1;

    NAV_Status.activeWpAction = 0;
    if ((posControl.activeWaypointIndex >= 0) && (posControl.activeWaypointIndex < NAV_MAX_WAYPOINTS)) {
        NAV_Status.activeWpAction = posControl.waypointList[posControl.activeWaypointIndex].action;
    }
}

static fpVector3_t * rthGetHomeTargetPosition(rthTargetMode_e mode)
{
    posControl.rthState.homeTmpWaypoint = posControl.rthState.homePosition.pos;

    switch (mode) {
        case RTH_HOME_ENROUTE_INITIAL:
            posControl.rthState.homeTmpWaypoint.z = posControl.rthState.rthInitialAltitude;
            break;

        case RTH_HOME_ENROUTE_PROPORTIONAL:
            {
                float rthTotalDistanceToTravel = posControl.rthState.rthInitialDistance - (STATE(FIXED_WING_LEGACY) ? navConfig()->fw.loiter_radius : 0);
                if (rthTotalDistanceToTravel >= 100) {
                    float ratioNotTravelled = constrainf(posControl.homeDistance / rthTotalDistanceToTravel, 0.0f, 1.0f);
                    posControl.rthState.homeTmpWaypoint.z = (posControl.rthState.rthInitialAltitude * ratioNotTravelled) + (posControl.rthState.rthFinalAltitude * (1.0f - ratioNotTravelled));
                }
                else {
                    posControl.rthState.homeTmpWaypoint.z = posControl.rthState.rthFinalAltitude;
                }
            }
            break;

        case RTH_HOME_ENROUTE_FINAL:
            posControl.rthState.homeTmpWaypoint.z = posControl.rthState.rthFinalAltitude;
            break;

        case RTH_HOME_FINAL_LOITER:
            if (navConfig()->general.rth_home_altitude) {
                posControl.rthState.homeTmpWaypoint.z = posControl.rthState.homePosition.pos.z + navConfig()->general.rth_home_altitude;
            }
            else {
                // If home altitude not defined - fall back to final ENROUTE altitude
                posControl.rthState.homeTmpWaypoint.z = posControl.rthState.rthFinalAltitude;
            }
            break;

        case RTH_HOME_FINAL_LAND:
            // if WP mission p2 > 0 use p2 value as landing elevation (in meters !) (otherwise default to takeoff home elevation)
            if (FLIGHT_MODE(NAV_WP_MODE) && posControl.waypointList[posControl.activeWaypointIndex].action == NAV_WP_ACTION_LAND && posControl.waypointList[posControl.activeWaypointIndex].p2 != 0) {
                posControl.rthState.homeTmpWaypoint.z = posControl.waypointList[posControl.activeWaypointIndex].p2 * 100;   // 100 -> m to cm
                if (waypointMissionAltConvMode(posControl.waypointList[posControl.activeWaypointIndex].p3) == GEO_ALT_ABSOLUTE) {
                    posControl.rthState.homeTmpWaypoint.z -= posControl.gpsOrigin.alt;  // correct to relative if absolute SL altitude datum used
                }
            }
            break;
    }

    return &posControl.rthState.homeTmpWaypoint;
}

/*-----------------------------------------------------------
 * Detects if thrust vector is facing downwards
 *-----------------------------------------------------------*/
bool isThrustFacingDownwards(void)
{
    // Tilt angle <= 80 deg; cos(80) = 0.17364817766693034885171662676931
    return (calculateCosTiltAngle() >= 0.173648178f);
}

/*-----------------------------------------------------------
 * Checks if position sensor (GPS) is failing for a specified timeout (if enabled)
 *-----------------------------------------------------------*/
bool checkForPositionSensorTimeout(void)
{
    if (navConfig()->general.pos_failure_timeout) {
        if ((posControl.flags.estPosStatus == EST_NONE) && ((millis() - posControl.lastValidPositionTimeMs) > (1000 * navConfig()->general.pos_failure_timeout))) {
            return true;
        }
        else {
            return false;
        }
    }
    else {
        // Timeout not defined, never fail
        return false;
    }
}

/*-----------------------------------------------------------
 * Processes an update to XY-position and velocity
 *-----------------------------------------------------------*/
void updateActualHorizontalPositionAndVelocity(bool estPosValid, bool estVelValid, float newX, float newY, float newVelX, float newVelY)
{
    posControl.actualState.abs.pos.x = newX;
    posControl.actualState.abs.pos.y = newY;
    posControl.actualState.abs.vel.x = newVelX;
    posControl.actualState.abs.vel.y = newVelY;

    posControl.actualState.agl.pos.x = newX;
    posControl.actualState.agl.pos.y = newY;
    posControl.actualState.agl.vel.x = newVelX;
    posControl.actualState.agl.vel.y = newVelY;

    posControl.actualState.velXY = calc_length_pythagorean_2D(newVelX, newVelY);

    // CASE 1: POS & VEL valid
    if (estPosValid && estVelValid) {
        posControl.flags.estPosStatus = EST_TRUSTED;
        posControl.flags.estVelStatus = EST_TRUSTED;
        posControl.flags.horizontalPositionDataNew = true;
        posControl.lastValidPositionTimeMs = millis();
    }
    // CASE 1: POS invalid, VEL valid
    else if (!estPosValid && estVelValid) {
        posControl.flags.estPosStatus = EST_USABLE;     // Pos usable, but not trusted
        posControl.flags.estVelStatus = EST_TRUSTED;
        posControl.flags.horizontalPositionDataNew = true;
        posControl.lastValidPositionTimeMs = millis();
    }
    // CASE 3: can't use pos/vel data
    else {
        posControl.flags.estPosStatus = EST_NONE;
        posControl.flags.estVelStatus = EST_NONE;
        posControl.flags.horizontalPositionDataNew = false;
    }

    //Update blackbox data
    navLatestActualPosition[X] = newX;
    navLatestActualPosition[Y] = newY;
    navActualVelocity[X] = constrain(newVelX, -32678, 32767);
    navActualVelocity[Y] = constrain(newVelY, -32678, 32767);
}

/*-----------------------------------------------------------
 * Processes an update to Z-position and velocity
 *-----------------------------------------------------------*/
void updateActualAltitudeAndClimbRate(bool estimateValid, float newAltitude, float newVelocity, float surfaceDistance, float surfaceVelocity, navigationEstimateStatus_e surfaceStatus, float gpsCfEstimatedAltitudeError)
{
    posControl.actualState.abs.pos.z = newAltitude;
    posControl.actualState.abs.vel.z = newVelocity;

    posControl.actualState.agl.pos.z = surfaceDistance;
    posControl.actualState.agl.vel.z = surfaceVelocity;

    // Update altitude that would be used when executing RTH
    if (estimateValid) {
        updateDesiredRTHAltitude();

        // If we acquired new surface reference - changing from NONE/USABLE -> TRUSTED
        if ((surfaceStatus == EST_TRUSTED) && (posControl.flags.estAglStatus != EST_TRUSTED)) {
            // If we are in terrain-following modes - signal that we should update the surface tracking setpoint
            //      NONE/USABLE means that we were flying blind, now we should lock to surface
            //updateSurfaceTrackingSetpoint();
        }

        posControl.flags.estAglStatus = surfaceStatus;  // Could be TRUSTED or USABLE
        posControl.flags.estAltStatus = EST_TRUSTED;
        posControl.flags.verticalPositionDataNew = true;
        posControl.lastValidAltitudeTimeMs = millis();
        /* flag set if mismatch between relative GPS and estimated altitude exceeds 20m */
        posControl.flags.gpsCfEstimatedAltitudeMismatch = fabsf(gpsCfEstimatedAltitudeError) > 2000;
    }
    else {
        posControl.flags.estAltStatus = EST_NONE;
        posControl.flags.estAglStatus = EST_NONE;
        posControl.flags.verticalPositionDataNew = false;
        posControl.flags.gpsCfEstimatedAltitudeMismatch = false;
    }

    if (ARMING_FLAG(ARMED)) {
        if ((posControl.flags.estAglStatus == EST_TRUSTED) && surfaceDistance > 0) {
            if (posControl.actualState.surfaceMin > 0) {
                posControl.actualState.surfaceMin = MIN(posControl.actualState.surfaceMin, surfaceDistance);
            }
            else {
                posControl.actualState.surfaceMin = surfaceDistance;
            }
        }
    }
    else {
        posControl.actualState.surfaceMin = -1;
    }

    //Update blackbox data
    navLatestActualPosition[Z] = navGetCurrentActualPositionAndVelocity()->pos.z;
    navActualVelocity[Z] = constrain(navGetCurrentActualPositionAndVelocity()->vel.z, -32678, 32767);
}

/*-----------------------------------------------------------
 * Processes an update to estimated heading
 *-----------------------------------------------------------*/
void updateActualHeading(bool headingValid, int32_t newHeading, int32_t newGroundCourse)
{
    /* Update heading. Check if we're acquiring a valid heading for the
     * first time and update home heading accordingly.
     */

    navigationEstimateStatus_e newEstHeading = headingValid ? EST_TRUSTED : EST_NONE;

#ifdef USE_DEV_TOOLS
    if (systemConfig()->groundTestMode && STATE(AIRPLANE)) {
        newEstHeading = EST_TRUSTED;
    }
#endif
    if (newEstHeading >= EST_USABLE && posControl.flags.estHeadingStatus < EST_USABLE &&
        (posControl.rthState.homeFlags & (NAV_HOME_VALID_XY | NAV_HOME_VALID_Z)) &&
        (posControl.rthState.homeFlags & NAV_HOME_VALID_HEADING) == 0) {

        // Home was stored using the fake heading (assuming boot as 0deg). Calculate
        // the offset from the fake to the actual yaw and apply the same rotation
        // to the home point.
        int32_t fakeToRealYawOffset = newHeading - posControl.actualState.yaw;
        posControl.rthState.homePosition.heading += fakeToRealYawOffset;
        posControl.rthState.homePosition.heading = wrap_36000(posControl.rthState.homePosition.heading);

        posControl.rthState.homeFlags |= NAV_HOME_VALID_HEADING;
    }

    posControl.actualState.yaw = newHeading;
    posControl.actualState.cog = newGroundCourse;
    posControl.flags.estHeadingStatus = newEstHeading;

    /* Precompute sin/cos of yaw angle */
    posControl.actualState.sinYaw = sin_approx(CENTIDEGREES_TO_RADIANS(newHeading));
    posControl.actualState.cosYaw = cos_approx(CENTIDEGREES_TO_RADIANS(newHeading));
}

/*-----------------------------------------------------------
 * Returns pointer to currently used position (ABS or AGL) depending on surface tracking status
 *-----------------------------------------------------------*/
const navEstimatedPosVel_t * navGetCurrentActualPositionAndVelocity(void)
{
    return posControl.flags.isTerrainFollowEnabled ? &posControl.actualState.agl : &posControl.actualState.abs;
}

/*-----------------------------------------------------------
 * Calculates distance and bearing to destination point
 *-----------------------------------------------------------*/
static uint32_t calculateDistanceFromDelta(float deltaX, float deltaY)
{
    return calc_length_pythagorean_2D(deltaX, deltaY);
}

static int32_t calculateBearingFromDelta(float deltaX, float deltaY)
{
    return wrap_36000(RADIANS_TO_CENTIDEGREES(atan2_approx(deltaY, deltaX)));
}

uint32_t calculateDistanceToDestination(const fpVector3_t * destinationPos)
{
    const navEstimatedPosVel_t *posvel = navGetCurrentActualPositionAndVelocity();
    const float deltaX = destinationPos->x - posvel->pos.x;
    const float deltaY = destinationPos->y - posvel->pos.y;

    return calculateDistanceFromDelta(deltaX, deltaY);
}

int32_t calculateBearingToDestination(const fpVector3_t * destinationPos)
{
    const navEstimatedPosVel_t *posvel = navGetCurrentActualPositionAndVelocity();
    const float deltaX = destinationPos->x - posvel->pos.x;
    const float deltaY = destinationPos->y - posvel->pos.y;

    return calculateBearingFromDelta(deltaX, deltaY);
}

int32_t calculateBearingBetweenLocalPositions(const fpVector3_t * startPos, const fpVector3_t * endPos)
{
    const float deltaX = endPos->x - startPos->x;
    const float deltaY = endPos->y - startPos->y;

    return calculateBearingFromDelta(deltaX, deltaY);
}

bool navCalculatePathToDestination(navDestinationPath_t *result, const fpVector3_t * destinationPos)   // NOT USED ANYWHERE
{
    if (posControl.flags.estPosStatus == EST_NONE ||
        posControl.flags.estHeadingStatus == EST_NONE) {

        return false;
    }

    const navEstimatedPosVel_t *posvel = navGetCurrentActualPositionAndVelocity();
    const float deltaX = destinationPos->x - posvel->pos.x;
    const float deltaY = destinationPos->y - posvel->pos.y;

    result->distance = calculateDistanceFromDelta(deltaX, deltaY);
    result->bearing = calculateBearingFromDelta(deltaX, deltaY);
    return true;
}

static bool getLocalPosNextWaypoint(fpVector3_t * nextWpPos)
{
    // Only for WP Mode not Trackback. Ignore non geo waypoints except RTH and JUMP.
    if (navGetStateFlags(posControl.navState) & NAV_AUTO_WP && !isLastMissionWaypoint()) {
        navWaypointActions_e nextWpAction = posControl.waypointList[posControl.activeWaypointIndex + 1].action;

        if (!(nextWpAction == NAV_WP_ACTION_SET_POI || nextWpAction == NAV_WP_ACTION_SET_HEAD)) {
            uint8_t nextWpIndex = posControl.activeWaypointIndex + 1;
            if (nextWpAction == NAV_WP_ACTION_JUMP) {
                if (posControl.waypointList[posControl.activeWaypointIndex + 1].p3 != 0 ||
                    posControl.waypointList[posControl.activeWaypointIndex + 1].p2 == -1) {
                    nextWpIndex = posControl.waypointList[posControl.activeWaypointIndex + 1].p1 + posControl.startWpIndex;
                } else if (posControl.activeWaypointIndex + 2 <= posControl.startWpIndex + posControl.waypointCount - 1) {
                    if (posControl.waypointList[posControl.activeWaypointIndex + 2].action != NAV_WP_ACTION_JUMP) {
                        nextWpIndex++;
                    } else {
                        return false;   // give up - too complicated
                    }
                }
            }
            mapWaypointToLocalPosition(nextWpPos, &posControl.waypointList[nextWpIndex], 0);
            return true;
        }
    }

    return false;   // no position available
}

/*-----------------------------------------------------------
 * Check if waypoint is/was reached.
 * 'waypointBearing' stores initial bearing to waypoint.
 *-----------------------------------------------------------*/
bool isWaypointReached(const fpVector3_t *waypointPos, const int32_t *waypointBearing)
{
    posControl.wpDistance = calculateDistanceToDestination(waypointPos);

    // Check if waypoint was missed based on bearing to waypoint exceeding given angular limit relative to initial waypoint bearing.
    // Default angular limit = 100 degs with a reduced limit of 60 degs used if fixed wing waypoint turn smoothing option active
    uint16_t relativeBearingTargetAngle = 10000;

    if (STATE(AIRPLANE) && posControl.flags.wpTurnSmoothingActive) {
        // If WP mode turn smoothing CUT option used waypoint is reached when start of turn is initiated
        if (navConfig()->fw.wp_turn_smoothing == WP_TURN_SMOOTHING_CUT) {
            posControl.flags.wpTurnSmoothingActive = false;
            return true;
        }
        relativeBearingTargetAngle = 6000;
    }


    if (ABS(wrap_18000(calculateBearingToDestination(waypointPos) - *waypointBearing)) > relativeBearingTargetAngle) {
        return true;
    }

    return posControl.wpDistance <= (navConfig()->general.waypoint_radius);
}

bool isWaypointAltitudeReached(void)
{
    return ABS(navGetCurrentActualPositionAndVelocity()->pos.z - posControl.activeWaypoint.pos.z) < navConfig()->general.waypoint_enforce_altitude;
}

static void updateHomePositionCompatibility(void)
{
    geoConvertLocalToGeodetic(&GPS_home, &posControl.gpsOrigin, &posControl.rthState.homePosition.pos);
    GPS_distanceToHome = posControl.homeDistance * 0.01f;
    GPS_directionToHome = posControl.homeDirection * 0.01f;
}

// Backdoor for RTH estimator
float getFinalRTHAltitude(void)
{
    return posControl.rthState.rthFinalAltitude;
}

/*-----------------------------------------------------------
 * Update the RTH Altitudes
 *-----------------------------------------------------------*/
static void updateDesiredRTHAltitude(void)
{
    if (ARMING_FLAG(ARMED)) {
        if (!((navGetStateFlags(posControl.navState) & NAV_AUTO_RTH)
          || ((navGetStateFlags(posControl.navState) & NAV_AUTO_WP) && posControl.waypointList[posControl.activeWaypointIndex].action == NAV_WP_ACTION_RTH))) {
            switch (navConfig()->general.flags.rth_climb_first_stage_mode) {
                case NAV_RTH_CLIMB_STAGE_AT_LEAST:
                    posControl.rthState.rthClimbStageAltitude = posControl.rthState.homePosition.pos.z + navConfig()->general.rth_climb_first_stage_altitude;
                    break;
                case NAV_RTH_CLIMB_STAGE_EXTRA:
                    posControl.rthState.rthClimbStageAltitude = posControl.actualState.abs.pos.z + navConfig()->general.rth_climb_first_stage_altitude;
                    break;
            }

            switch (navConfig()->general.flags.rth_alt_control_mode) {
                case NAV_RTH_NO_ALT:
                    posControl.rthState.rthInitialAltitude = posControl.actualState.abs.pos.z;
                    posControl.rthState.rthFinalAltitude = posControl.rthState.rthInitialAltitude;
                    break;

                case NAV_RTH_EXTRA_ALT: // Maintain current altitude + predefined safety margin
                    posControl.rthState.rthInitialAltitude = posControl.actualState.abs.pos.z + navConfig()->general.rth_altitude;
                    posControl.rthState.rthFinalAltitude = posControl.rthState.rthInitialAltitude;
                    break;

                case NAV_RTH_MAX_ALT:
                    posControl.rthState.rthInitialAltitude = MAX(posControl.rthState.rthInitialAltitude, posControl.actualState.abs.pos.z);
                    if (navConfig()->general.rth_altitude > 0) {
                        posControl.rthState.rthInitialAltitude = MAX(posControl.rthState.rthInitialAltitude, posControl.rthState.homePosition.pos.z + navConfig()->general.rth_altitude);
                    }
                    posControl.rthState.rthFinalAltitude = posControl.rthState.rthInitialAltitude;
                    break;

                case NAV_RTH_AT_LEAST_ALT:  // Climb to at least some predefined altitude above home
                    posControl.rthState.rthInitialAltitude = MAX(posControl.rthState.homePosition.pos.z + navConfig()->general.rth_altitude, posControl.actualState.abs.pos.z);
                    posControl.rthState.rthFinalAltitude = posControl.rthState.rthInitialAltitude;
                    break;

                case NAV_RTH_CONST_ALT:     // Climb/descend to predefined altitude above home
                default:
                    posControl.rthState.rthInitialAltitude = posControl.rthState.homePosition.pos.z + navConfig()->general.rth_altitude;
                    posControl.rthState.rthFinalAltitude = posControl.rthState.rthInitialAltitude;
            }

            if ((navConfig()->general.flags.rth_use_linear_descent) && (navConfig()->general.rth_home_altitude > 0) && (navConfig()->general.rth_linear_descent_start_distance == 0) ) {
                posControl.rthState.rthFinalAltitude = posControl.rthState.homePosition.pos.z + navConfig()->general.rth_home_altitude;
            }
        }
    } else {
        posControl.rthState.rthClimbStageAltitude = posControl.actualState.abs.pos.z;
        posControl.rthState.rthInitialAltitude = posControl.actualState.abs.pos.z;
        posControl.rthState.rthFinalAltitude = posControl.actualState.abs.pos.z;
    }
}

/*-----------------------------------------------------------
 * RTH sanity test logic
 *-----------------------------------------------------------*/
void initializeRTHSanityChecker(void)
{
    const timeMs_t currentTimeMs = millis();

    posControl.rthSanityChecker.lastCheckTime = currentTimeMs;
    posControl.rthSanityChecker.rthSanityOK = true;
    posControl.rthSanityChecker.minimalDistanceToHome = calculateDistanceToDestination(&posControl.rthState.homePosition.pos);
}

bool validateRTHSanityChecker(void)
{
    const timeMs_t currentTimeMs = millis();

    // Ability to disable sanity checker
    if (navConfig()->general.rth_abort_threshold == 0) {
        return true;
    }

#ifdef USE_GPS_FIX_ESTIMATION
    if (STATE(GPS_ESTIMATED_FIX)) {
        //disable sanity checks in GPS estimation mode
        //when estimated GPS fix is replaced with real fix, coordinates may jump
        posControl.rthSanityChecker.minimalDistanceToHome = 1e10f;
        //schedule check in 5 seconds after getting real GPS fix, when position estimation coords stabilise after jump
        posControl.rthSanityChecker.lastCheckTime = currentTimeMs + 5000;
        return true;
    }
#endif

    // Check at 10Hz rate
    if ( ((int32_t)(currentTimeMs - posControl.rthSanityChecker.lastCheckTime)) > 100) {
        const float currentDistanceToHome = calculateDistanceToDestination(&posControl.rthState.homePosition.pos);
        posControl.rthSanityChecker.lastCheckTime = currentTimeMs;

        if (currentDistanceToHome < posControl.rthSanityChecker.minimalDistanceToHome) {
            posControl.rthSanityChecker.minimalDistanceToHome = currentDistanceToHome;
        } else {
            // If while doing RTH we got even farther away from home - RTH is doing something crazy
            posControl.rthSanityChecker.rthSanityOK = (currentDistanceToHome - posControl.rthSanityChecker.minimalDistanceToHome) < navConfig()->general.rth_abort_threshold;
        }
    }

    return posControl.rthSanityChecker.rthSanityOK;
}

/*-----------------------------------------------------------
 * Reset home position to current position
 *-----------------------------------------------------------*/
void setHomePosition(const fpVector3_t * pos, int32_t heading, navSetWaypointFlags_t useMask, navigationHomeFlags_t homeFlags)
{
    // XY-position
    if ((useMask & NAV_POS_UPDATE_XY) != 0) {
        posControl.rthState.homePosition.pos.x = pos->x;
        posControl.rthState.homePosition.pos.y = pos->y;
        if (homeFlags & NAV_HOME_VALID_XY) {
            posControl.rthState.homeFlags |= NAV_HOME_VALID_XY;
        } else {
            posControl.rthState.homeFlags &= ~NAV_HOME_VALID_XY;
        }
    }

    // Z-position
    if ((useMask & NAV_POS_UPDATE_Z) != 0) {
        posControl.rthState.homePosition.pos.z = pos->z;
        if (homeFlags & NAV_HOME_VALID_Z) {
            posControl.rthState.homeFlags |= NAV_HOME_VALID_Z;
        } else {
            posControl.rthState.homeFlags &= ~NAV_HOME_VALID_Z;
        }
    }

    // Heading
    if ((useMask & NAV_POS_UPDATE_HEADING) != 0) {
        // Heading
        posControl.rthState.homePosition.heading = heading;
        if (homeFlags & NAV_HOME_VALID_HEADING) {
            posControl.rthState.homeFlags |= NAV_HOME_VALID_HEADING;
        } else {
            posControl.rthState.homeFlags &= ~NAV_HOME_VALID_HEADING;
        }
    }

    posControl.homeDistance = 0;
    posControl.homeDirection = 0;

    // Update target RTH altitude as a waypoint above home
    updateDesiredRTHAltitude();

    //  Reset RTH sanity checker for new home position if RTH active
    if (FLIGHT_MODE(NAV_RTH_MODE) || FLIGHT_MODE(NAV_FW_AUTOLAND) ) {
        initializeRTHSanityChecker();
    }

    updateHomePositionCompatibility();
    ENABLE_STATE(GPS_FIX_HOME);
}

static navigationHomeFlags_t navigationActualStateHomeValidity(void)
{
    navigationHomeFlags_t flags = 0;

    if (posControl.flags.estPosStatus >= EST_USABLE) {
        flags |= NAV_HOME_VALID_XY | NAV_HOME_VALID_Z;
    }

    if (posControl.flags.estHeadingStatus >= EST_USABLE) {
        flags |= NAV_HOME_VALID_HEADING;
    }

    return flags;
}

#if defined(USE_SAFE_HOME)
void checkSafeHomeState(bool shouldBeEnabled)
{
    bool safehomeNotApplicable = navConfig()->general.flags.safehome_usage_mode == SAFEHOME_USAGE_OFF || posControl.flags.rthTrackbackActive ||
                                 (!posControl.safehomeState.isApplied && posControl.homeDistance < navConfig()->general.min_rth_distance);
#ifdef USE_MULTI_FUNCTIONS
    safehomeNotApplicable = safehomeNotApplicable || (MULTI_FUNC_FLAG(MF_SUSPEND_SAFEHOMES) && !posControl.flags.forcedRTHActivated);
#endif

    if (safehomeNotApplicable) {
        shouldBeEnabled = false;
    } else if (navConfig()->general.flags.safehome_usage_mode == SAFEHOME_USAGE_RTH_FS && shouldBeEnabled) {
        // if safehomes are only used with failsafe and we're trying to enable safehome
        // then enable the safehome only with failsafe
        shouldBeEnabled = posControl.flags.forcedRTHActivated;
    }
    // no safe homes found when arming or safehome feature in the correct state, then we don't need to do anything
	if (posControl.safehomeState.distance == 0 || posControl.safehomeState.isApplied == shouldBeEnabled) {
		return;
	}
    if (shouldBeEnabled) {
		// set home to safehome
        setHomePosition(&posControl.safehomeState.nearestSafeHome, 0, NAV_POS_UPDATE_XY | NAV_POS_UPDATE_Z | NAV_POS_UPDATE_HEADING, navigationActualStateHomeValidity());
		posControl.safehomeState.isApplied = true;
	} else {
		// set home to original arming point
        setHomePosition(&posControl.rthState.originalHomePosition, 0, NAV_POS_UPDATE_XY | NAV_POS_UPDATE_Z | NAV_POS_UPDATE_HEADING, navigationActualStateHomeValidity());
		posControl.safehomeState.isApplied = false;
	}
	// if we've changed the home position, update the distance and direction
    updateHomePosition();
}

/***********************************************************
 *  See if there are any safehomes near where we are arming.
 *  If so, save the nearest one in case we need it later for RTH.
 **********************************************************/
bool findNearestSafeHome(void)
{
    posControl.safehomeState.index = -1;
    uint32_t nearest_safehome_distance = navConfig()->general.safehome_max_distance + 1;
    uint32_t distance_to_current;
    fpVector3_t currentSafeHome;
    gpsLocation_t shLLH;
    shLLH.alt = 0;
    for (uint8_t i = 0; i < MAX_SAFE_HOMES; i++) {
        if (!safeHomeConfig(i)->enabled)
            continue;

        shLLH.lat = safeHomeConfig(i)->lat;
        shLLH.lon = safeHomeConfig(i)->lon;
        geoConvertGeodeticToLocal(&currentSafeHome, &posControl.gpsOrigin, &shLLH, GEO_ALT_RELATIVE);
        distance_to_current = calculateDistanceToDestination(&currentSafeHome);
        if (distance_to_current < nearest_safehome_distance) {
             // this safehome is the nearest so far - keep track of it.
             posControl.safehomeState.index = i;
             nearest_safehome_distance = distance_to_current;
             posControl.safehomeState.nearestSafeHome = currentSafeHome;
        }
    }
    if (posControl.safehomeState.index >= 0) {
		posControl.safehomeState.distance = nearest_safehome_distance;
    } else {
        posControl.safehomeState.distance = 0;
    }
    return posControl.safehomeState.distance > 0;
}
#endif

/*-----------------------------------------------------------
 * Update home position, calculate distance and bearing to home
 *-----------------------------------------------------------*/
void updateHomePosition(void)
{
    // Disarmed and have a valid position, constantly update home before first arm (depending on setting)
    // Update immediately after arming thereafter if reset on each arm (required to avoid home reset after emerg in flight rearm)
    static bool setHome = false;
    navSetWaypointFlags_t homeUpdateFlags = NAV_POS_UPDATE_XY | NAV_POS_UPDATE_Z | NAV_POS_UPDATE_HEADING;

    if (!ARMING_FLAG(ARMED)) {
        if (posControl.flags.estPosStatus >= EST_USABLE) {
            const navigationHomeFlags_t validHomeFlags = NAV_HOME_VALID_XY | NAV_HOME_VALID_Z;
            setHome = (posControl.rthState.homeFlags & validHomeFlags) != validHomeFlags;
            switch ((nav_reset_type_e)positionEstimationConfig()->reset_home_type) {
                case NAV_RESET_NEVER:
                    break;
                case NAV_RESET_ON_FIRST_ARM:
                    setHome |= !ARMING_FLAG(WAS_EVER_ARMED);
                    break;
                case NAV_RESET_ON_EACH_ARM:
                    setHome = true;
                    break;
            }
        }
    }
    else {
        static bool isHomeResetAllowed = false;
        // If pilot so desires he may reset home position to current position
        if (IS_RC_MODE_ACTIVE(BOXHOMERESET)) {
            if (isHomeResetAllowed && !FLIGHT_MODE(FAILSAFE_MODE) && !FLIGHT_MODE(NAV_RTH_MODE) && !FLIGHT_MODE(NAV_FW_AUTOLAND) && !FLIGHT_MODE(NAV_WP_MODE) && (posControl.flags.estPosStatus >= EST_USABLE)) {
                homeUpdateFlags = 0;
                homeUpdateFlags = STATE(GPS_FIX_HOME) ? (NAV_POS_UPDATE_XY | NAV_POS_UPDATE_HEADING) : (NAV_POS_UPDATE_XY | NAV_POS_UPDATE_Z | NAV_POS_UPDATE_HEADING);
                setHome = true;
                isHomeResetAllowed = false;
            }
        }
        else {
            isHomeResetAllowed = true;
        }

        // Update distance and direction to home if armed (home is not updated when armed)
        if (STATE(GPS_FIX_HOME)) {
            fpVector3_t * tmpHomePos = rthGetHomeTargetPosition(RTH_HOME_FINAL_LAND);
            posControl.homeDistance = calculateDistanceToDestination(tmpHomePos);
            posControl.homeDirection = calculateBearingToDestination(tmpHomePos);
            updateHomePositionCompatibility();
        }

        setHome &= !STATE(IN_FLIGHT_EMERG_REARM);   // prevent reset following emerg in flight rearm
    }

    if (setHome && (!ARMING_FLAG(WAS_EVER_ARMED) || ARMING_FLAG(ARMED))) {
#if defined(USE_SAFE_HOME)
        findNearestSafeHome();
#endif
        setHomePosition(&posControl.actualState.abs.pos, posControl.actualState.yaw, homeUpdateFlags, navigationActualStateHomeValidity());

        if (ARMING_FLAG(ARMED) && positionEstimationConfig()->reset_altitude_type == NAV_RESET_ON_EACH_ARM) {
            posControl.rthState.homePosition.pos.z = 0;     // force to 0 if reference altitude also reset every arm
        }
        // save the current location in case it is replaced by a safehome or HOME_RESET
        posControl.rthState.originalHomePosition = posControl.rthState.homePosition.pos;
        setHome = false;
    }
}

/* -----------------------------------------------------------
 * Override RTH preset altitude and Climb First option
 * using Pitch/Roll stick held for > 1 seconds
 * Climb First override limited to Fixed Wing only
 * Roll also cancels RTH trackback on Fixed Wing and Multirotor
 *-----------------------------------------------------------*/
bool rthAltControlStickOverrideCheck(uint8_t axis)
{
    if (!navConfig()->general.flags.rth_alt_control_override || posControl.flags.forcedRTHActivated ||
        (axis == ROLL && STATE(MULTIROTOR) && !posControl.flags.rthTrackbackActive)) {
        return false;
    }

    static timeMs_t rthOverrideStickHoldStartTime[2];

    if (rxGetChannelValue(axis) > rxConfig()->maxcheck) {
        timeDelta_t holdTime = millis() - rthOverrideStickHoldStartTime[axis];

        if (!rthOverrideStickHoldStartTime[axis]) {
            rthOverrideStickHoldStartTime[axis] = millis();
        } else if (ABS(1500 - holdTime) < 500) {    // 1s delay to activate, activation duration limited to 1 sec
            if (axis == PITCH) {           // PITCH down to override preset altitude reset to current altitude
                posControl.rthState.rthInitialAltitude = posControl.actualState.abs.pos.z;
                posControl.rthState.rthFinalAltitude = posControl.rthState.rthInitialAltitude;
                return true;
            } else if (axis == ROLL) {     // ROLL right to override climb first
                return true;
            }
        }
    } else {
        rthOverrideStickHoldStartTime[axis] = 0;
    }

    return false;
}

/* ---------------------------------------------------
 * If climb stage is being used, see if it is time to
 * transiton in to turn.
 * Limited to fixed wing only.
 * --------------------------------------------------- */
 bool rthClimbStageActiveAndComplete(void) {
    if ((STATE(FIXED_WING_LEGACY) || STATE(AIRPLANE)) && (navConfig()->general.rth_climb_first_stage_altitude > 0)) {
        if (posControl.actualState.abs.pos.z >= posControl.rthState.rthClimbStageAltitude) {
            return true;
        }
    }

    return false;
 }

/*-----------------------------------------------------------
 * Update flight statistics
 *-----------------------------------------------------------*/
static void updateNavigationFlightStatistics(void)
{
    static timeMs_t previousTimeMs = 0;
    const timeMs_t currentTimeMs = millis();
    const timeDelta_t timeDeltaMs = currentTimeMs - previousTimeMs;
    previousTimeMs = currentTimeMs;

    if (ARMING_FLAG(ARMED)) {
        posControl.totalTripDistance += posControl.actualState.velXY * MS2S(timeDeltaMs);
    }
}

/*
 * Total travel distance in cm
 */
uint32_t getTotalTravelDistance(void)
{
    return lrintf(posControl.totalTripDistance);
}

/*-----------------------------------------------------------
 * Calculate platform-specific hold position (account for deceleration)
 *-----------------------------------------------------------*/
void calculateInitialHoldPosition(fpVector3_t * pos)
{
    if (STATE(FIXED_WING_LEGACY)) { // FIXED_WING_LEGACY
        calculateFixedWingInitialHoldPosition(pos);
    }
    else {
        calculateMulticopterInitialHoldPosition(pos);
    }
}

/*-----------------------------------------------------------
 * Set active XYZ-target and desired heading
 *-----------------------------------------------------------*/
void setDesiredPosition(const fpVector3_t * pos, int32_t yaw, navSetWaypointFlags_t useMask)
{
    // XY-position update is allowed only when not braking in NAV_CRUISE_BRAKING
    if ((useMask & NAV_POS_UPDATE_XY) != 0 && !STATE(NAV_CRUISE_BRAKING)) {
        posControl.desiredState.pos.x = pos->x;
        posControl.desiredState.pos.y = pos->y;
    }

    // Z-position
    if ((useMask & NAV_POS_UPDATE_Z) != 0) {
        updateClimbRateToAltitudeController(0, pos->z, ROC_TO_ALT_TARGET);
    }

    // Heading
    if ((useMask & NAV_POS_UPDATE_HEADING) != 0) {
        // Heading
        posControl.desiredState.yaw = yaw;
    }
    else if ((useMask & NAV_POS_UPDATE_BEARING) != 0) {
        posControl.desiredState.yaw = calculateBearingToDestination(pos);
    }
    else if ((useMask & NAV_POS_UPDATE_BEARING_TAIL_FIRST) != 0) {
        posControl.desiredState.yaw = wrap_36000(calculateBearingToDestination(pos) - 18000);
    }
}

void calculateFarAwayPos(fpVector3_t *farAwayPos, const fpVector3_t *start,  int32_t bearing, int32_t distance)
{
    farAwayPos->x = start->x + distance * cos_approx(CENTIDEGREES_TO_RADIANS(bearing));
    farAwayPos->y = start->y + distance * sin_approx(CENTIDEGREES_TO_RADIANS(bearing));
    farAwayPos->z = start->z;
}

void calculateFarAwayTarget(fpVector3_t * farAwayPos, int32_t bearing, int32_t distance)
{
    calculateFarAwayPos(farAwayPos, &navGetCurrentActualPositionAndVelocity()->pos, bearing, distance);
}

/*-----------------------------------------------------------
 * NAV land detector
 *-----------------------------------------------------------*/
void updateLandingStatus(timeMs_t currentTimeMs)
{
    if (STATE(AIRPLANE) && !navConfig()->general.flags.disarm_on_landing) {
        return;     // no point using this with a fixed wing if not set to disarm
    }

    static timeMs_t lastUpdateTimeMs = 0;
    if ((currentTimeMs - lastUpdateTimeMs) <= HZ2MS(100)) {  // limit update to 100Hz
        return;
    }
    lastUpdateTimeMs = currentTimeMs;

    DEBUG_SET(DEBUG_LANDING, 0, landingDetectorIsActive);
    DEBUG_SET(DEBUG_LANDING, 1, STATE(LANDING_DETECTED));

    if (!ARMING_FLAG(ARMED)) {
        if (STATE(LANDING_DETECTED)) {
            landingDetectorIsActive = false;
        }
        resetLandingDetector();

        return;
    }

    if (!landingDetectorIsActive) {
        if (isFlightDetected()) {
            landingDetectorIsActive = true;
            resetLandingDetector();
        }
    } else if (STATE(LANDING_DETECTED)) {
        pidResetErrorAccumulators();
        if (navConfig()->general.flags.disarm_on_landing && !FLIGHT_MODE(FAILSAFE_MODE)) {
            ENABLE_ARMING_FLAG(ARMING_DISABLED_LANDING_DETECTED);
            disarm(DISARM_LANDING);
        } else if (!navigationInAutomaticThrottleMode()) {
            // for multirotor only - reactivate landing detector without disarm when throttle raised toward hover throttle
            landingDetectorIsActive = rxGetChannelValue(THROTTLE) < (0.5 * (currentBatteryProfile->nav.mc.hover_throttle + getThrottleIdleValue()));
        }
    } else if (isLandingDetected()) {
        ENABLE_STATE(LANDING_DETECTED);
    }
}

bool isLandingDetected(void)
{
    return STATE(AIRPLANE) ? isFixedWingLandingDetected() : isMulticopterLandingDetected();
}

void resetLandingDetector(void)
{
    DISABLE_STATE(LANDING_DETECTED);
    posControl.flags.resetLandingDetector = true;
}

void resetLandingDetectorActiveState(void)
{
    landingDetectorIsActive = false;
}

bool isFlightDetected(void)
{
    return STATE(AIRPLANE) ? isFixedWingFlying() : isMulticopterFlying();
}

bool isProbablyStillFlying(void)
{
    bool inFlightSanityCheck;
    if (STATE(MULTIROTOR)) {
        inFlightSanityCheck = posControl.actualState.velXY > MC_LAND_CHECK_VEL_XY_MOVING || averageAbsGyroRates() > 4.0f;
    } else {
        inFlightSanityCheck = isGPSHeadingValid();
    }

    return landingDetectorIsActive && inFlightSanityCheck;
}

/*-----------------------------------------------------------
 * Z-position controller
 *-----------------------------------------------------------*/
float getDesiredClimbRate(float targetAltitude, timeDelta_t deltaMicros)
{
    const bool emergLandingIsActive = navigationIsExecutingAnEmergencyLanding();
    float maxClimbRate = STATE(MULTIROTOR) ? navConfig()->mc.max_auto_climb_rate : navConfig()->fw.max_auto_climb_rate;

    if (posControl.flags.rocToAltMode == ROC_TO_ALT_CONSTANT) {
        if (posControl.flags.isAdjustingAltitude) {
            maxClimbRate = STATE(MULTIROTOR) ? navConfig()->mc.max_manual_climb_rate : navConfig()->fw.max_manual_climb_rate;
        }

        return constrainf(posControl.desiredState.climbRateDemand, -maxClimbRate, maxClimbRate);
    }

    if (posControl.desiredState.climbRateDemand) {
        maxClimbRate = constrainf(ABS(posControl.desiredState.climbRateDemand), 0.0f, maxClimbRate);
    } else if (emergLandingIsActive) {
        maxClimbRate = navConfig()->general.emerg_descent_rate;
    }

    const float targetAltitudeError = targetAltitude - navGetCurrentActualPositionAndVelocity()->pos.z;
    float targetVel = 0.0f;

    if (STATE(MULTIROTOR)) {
        targetVel = getSqrtControllerVelocity(targetAltitude, deltaMicros);
    } else {
        targetVel = pidProfile()->fwAltControlResponseFactor * targetAltitudeError / 100.0f;
    }

    if (emergLandingIsActive && targetAltitudeError > -50.0f) {
        return -100.0f;    // maintain 1 m/s descent during emerg landing when within 50cm of min speed landing altitude target
    } else {
        return constrainf(targetVel, -maxClimbRate, maxClimbRate);
    }
}

void updateClimbRateToAltitudeController(float desiredClimbRate, float targetAltitude, climbRateToAltitudeControllerMode_e mode)
{
    /* ROC_TO_ALT_TARGET - constant climb rate until close to target altitude then reducing down as altitude is reached.
     * Any non zero climb rate sets the max allowed climb rate. Default max climb rate limits are used when set to 0.
     *
     * ROC_TO_ALT_CURRENT - similar to ROC_TO_ALT_TARGET except target altitude set to current altitude.
     * No climb rate or altitude target required.
     *
     * ROC_TO_ALT_CONSTANT - constant climb rate. Climb rate and direction required. Target alt not required. */

    if (mode == ROC_TO_ALT_CURRENT) {
        posControl.desiredState.pos.z = navGetCurrentActualPositionAndVelocity()->pos.z;
        desiredClimbRate = 0.0f;
    } else if (mode == ROC_TO_ALT_TARGET) {
        posControl.desiredState.pos.z = targetAltitude;
    }

    posControl.desiredState.climbRateDemand = desiredClimbRate;
    posControl.flags.rocToAltMode = mode;

    /*
     * If max altitude is set limit desired altitude and impose altitude limit for constant climbs unless climb rate is -ve.
     * Inhibit during RTH mode and also WP mode with altitude enforce active to avoid climbs getting stuck at max alt limit.
     */
    if (navConfig()->general.max_altitude && !FLIGHT_MODE(NAV_RTH_MODE) && !(FLIGHT_MODE(NAV_WP_MODE) && navConfig()->general.waypoint_enforce_altitude)) {
        posControl.desiredState.pos.z = MIN(posControl.desiredState.pos.z, navConfig()->general.max_altitude);

        if (mode != ROC_TO_ALT_CONSTANT || (mode == ROC_TO_ALT_CONSTANT && desiredClimbRate < 0.0f)) {
            return;
        }

        if (posControl.flags.isAdjustingAltitude) {
            posControl.desiredState.pos.z = navConfig()->general.max_altitude;
            posControl.flags.rocToAltMode = ROC_TO_ALT_TARGET;
        }
    }
}

static void resetAltitudeController(bool useTerrainFollowing)
{
    // Set terrain following flag
    posControl.flags.isTerrainFollowEnabled = useTerrainFollowing;

    if (STATE(FIXED_WING_LEGACY)) {
        resetFixedWingAltitudeController();
    }
    else {
        resetMulticopterAltitudeController();
    }
}

static void setupAltitudeController(void)
{
    if (STATE(FIXED_WING_LEGACY)) {
        setupFixedWingAltitudeController();
    }
    else {
        setupMulticopterAltitudeController();
    }
}

static bool adjustAltitudeFromRCInput(void)
{
    if (STATE(FIXED_WING_LEGACY)) {
        return adjustFixedWingAltitudeFromRCInput();
    }
    else {
        return adjustMulticopterAltitudeFromRCInput();
    }
}

/*-----------------------------------------------------------
 * Jump Counter support functions
 *-----------------------------------------------------------*/
static void setupJumpCounters(void)
{
    for (uint8_t wp = posControl.startWpIndex; wp < posControl.waypointCount + posControl.startWpIndex; wp++) {
        if (posControl.waypointList[wp].action == NAV_WP_ACTION_JUMP){
            posControl.waypointList[wp].p3 = posControl.waypointList[wp].p2;
        }
    }
}

static void resetJumpCounter(void)
{
        // reset the volatile counter from the set / static value
    posControl.waypointList[posControl.activeWaypointIndex].p3 = posControl.waypointList[posControl.activeWaypointIndex].p2;
}

static void clearJumpCounters(void)
{
    for (uint8_t wp = posControl.startWpIndex; wp < posControl.waypointCount + posControl.startWpIndex; wp++) {
        if (posControl.waypointList[wp].action == NAV_WP_ACTION_JUMP) {
            posControl.waypointList[wp].p3 = 0;
        }
    }
}



/*-----------------------------------------------------------
 * Heading controller (pass-through to MAG mode)
 *-----------------------------------------------------------*/
static void resetHeadingController(void)
{
    if (STATE(FIXED_WING_LEGACY)) {
        resetFixedWingHeadingController();
    }
    else {
        resetMulticopterHeadingController();
    }
}

static bool adjustHeadingFromRCInput(void)
{
    if (STATE(FIXED_WING_LEGACY)) {
        return adjustFixedWingHeadingFromRCInput();
    }
    else {
        return adjustMulticopterHeadingFromRCInput();
    }
}

/*-----------------------------------------------------------
 * XY Position controller
 *-----------------------------------------------------------*/
static void resetPositionController(void)
{
    if (STATE(FIXED_WING_LEGACY)) {
        resetFixedWingPositionController();
    }
    else {
        resetMulticopterPositionController();
        resetMulticopterBrakingMode();
    }
}

static bool adjustPositionFromRCInput(void)
{
    bool retValue;

    if (STATE(FIXED_WING_LEGACY)) {
        retValue = adjustFixedWingPositionFromRCInput();
    }
    else {

        const int16_t rcPitchAdjustment = applyDeadbandRescaled(rcCommand[PITCH], rcControlsConfig()->pos_hold_deadband, -500, 500);
        const int16_t rcRollAdjustment = applyDeadbandRescaled(rcCommand[ROLL], rcControlsConfig()->pos_hold_deadband, -500, 500);

        retValue = adjustMulticopterPositionFromRCInput(rcPitchAdjustment, rcRollAdjustment);
    }

    return retValue;
}

/*-----------------------------------------------------------
 * WP controller
 *-----------------------------------------------------------*/
void resetGCSFlags(void)
{
    posControl.flags.isGCSAssistedNavigationReset = false;
    posControl.flags.isGCSAssistedNavigationEnabled = false;
}

void getWaypoint(uint8_t wpNumber, navWaypoint_t * wpData)
{
    /* Default waypoint to send */
    wpData->action = NAV_WP_ACTION_RTH;
    wpData->lat = 0;
    wpData->lon = 0;
    wpData->alt = 0;
    wpData->p1 = 0;
    wpData->p2 = 0;
    wpData->p3 = 0;
    wpData->flag = NAV_WP_FLAG_LAST;

    // WP #0 - special waypoint - HOME
    if (wpNumber == 0) {
        if (STATE(GPS_FIX_HOME)) {
            wpData->lat = GPS_home.lat;
            wpData->lon = GPS_home.lon;
            wpData->alt = GPS_home.alt;
        }
    }
    // WP #255 - special waypoint - directly get actualPosition
    else if (wpNumber == 255) {
        gpsLocation_t wpLLH;

        geoConvertLocalToGeodetic(&wpLLH, &posControl.gpsOrigin, &navGetCurrentActualPositionAndVelocity()->pos);

        wpData->lat = wpLLH.lat;
        wpData->lon = wpLLH.lon;
        wpData->alt = wpLLH.alt;
    }
    // WP #254 - special waypoint - get desiredPosition that was set by ground control station if in 3D-guided mode
    else if (wpNumber == 254) {
        navigationFSMStateFlags_t navStateFlags = navGetStateFlags(posControl.navState);

        if ((posControl.gpsOrigin.valid) && (navStateFlags & NAV_CTL_ALT) && (navStateFlags & NAV_CTL_POS)) {
            gpsLocation_t wpLLH;

            geoConvertLocalToGeodetic(&wpLLH, &posControl.gpsOrigin, &posControl.desiredState.pos);

            wpData->lat = wpLLH.lat;
            wpData->lon = wpLLH.lon;
            wpData->alt = wpLLH.alt;
        }
    }
    // WP #1 - #60 - common waypoints - pre-programmed mission
    else if ((wpNumber >= 1) && (wpNumber <= NAV_MAX_WAYPOINTS)) {
        if (wpNumber <= getWaypointCount()) {
            *wpData = posControl.waypointList[wpNumber - 1 + (ARMING_FLAG(ARMED) ? posControl.startWpIndex : 0)];
            if(wpData->action == NAV_WP_ACTION_JUMP) {
                wpData->p1 += 1; // make WP # (vice index)
            }
        }
    }
}

void setWaypoint(uint8_t wpNumber, const navWaypoint_t * wpData)
{
    gpsLocation_t wpLLH;
    navWaypointPosition_t wpPos;

    // Pre-fill structure to convert to local coordinates
    wpLLH.lat = wpData->lat;
    wpLLH.lon = wpData->lon;
    wpLLH.alt = wpData->alt;

    // WP #0 - special waypoint - HOME
    if ((wpNumber == 0) && ARMING_FLAG(ARMED) && (posControl.flags.estPosStatus >= EST_USABLE) && posControl.gpsOrigin.valid && posControl.flags.isGCSAssistedNavigationEnabled) {
        // Forcibly set home position. Note that this is only valid if already armed, otherwise home will be reset instantly
        geoConvertGeodeticToLocal(&wpPos.pos, &posControl.gpsOrigin, &wpLLH, GEO_ALT_RELATIVE);
        setHomePosition(&wpPos.pos, 0, NAV_POS_UPDATE_XY | NAV_POS_UPDATE_Z | NAV_POS_UPDATE_HEADING, NAV_HOME_VALID_ALL);
    }
    // WP #255 - special waypoint - directly set desiredPosition
    // Only valid when armed and in poshold mode
    else if ((wpNumber == 255) && (wpData->action == NAV_WP_ACTION_WAYPOINT) &&
             ARMING_FLAG(ARMED) && (posControl.flags.estPosStatus == EST_TRUSTED) && posControl.gpsOrigin.valid && posControl.flags.isGCSAssistedNavigationEnabled &&
             (posControl.navState == NAV_STATE_POSHOLD_3D_IN_PROGRESS)) {
        // Convert to local coordinates
        geoConvertGeodeticToLocal(&wpPos.pos, &posControl.gpsOrigin, &wpLLH, GEO_ALT_RELATIVE);

        navSetWaypointFlags_t waypointUpdateFlags = NAV_POS_UPDATE_XY;

        // If we received global altitude == 0, use current altitude
        if (wpData->alt != 0) {
            waypointUpdateFlags |= NAV_POS_UPDATE_Z;
        }

        if (wpData->p1 > 0 && wpData->p1 < 360) {
            waypointUpdateFlags |= NAV_POS_UPDATE_HEADING;
        }

        setDesiredPosition(&wpPos.pos, DEGREES_TO_CENTIDEGREES(wpData->p1), waypointUpdateFlags);
    }
    // WP #1 - #NAV_MAX_WAYPOINTS - common waypoints - pre-programmed mission
    else if ((wpNumber >= 1) && (wpNumber <= NAV_MAX_WAYPOINTS) && !ARMING_FLAG(ARMED)) {
        if (wpData->action == NAV_WP_ACTION_WAYPOINT || wpData->action == NAV_WP_ACTION_JUMP || wpData->action == NAV_WP_ACTION_RTH || wpData->action == NAV_WP_ACTION_HOLD_TIME || wpData->action == NAV_WP_ACTION_LAND || wpData->action == NAV_WP_ACTION_SET_POI || wpData->action == NAV_WP_ACTION_SET_HEAD ) {
            // Only allow upload next waypoint (continue upload mission) or first waypoint (new mission)
            static int8_t nonGeoWaypointCount = 0;

            if (wpNumber == (posControl.waypointCount + 1) || wpNumber == 1) {
                if (wpNumber == 1) {
                    resetWaypointList();
                }
                posControl.waypointList[wpNumber - 1] = *wpData;
                if(wpData->action == NAV_WP_ACTION_SET_POI || wpData->action == NAV_WP_ACTION_SET_HEAD || wpData->action == NAV_WP_ACTION_JUMP) {
                    nonGeoWaypointCount += 1;
                    if(wpData->action == NAV_WP_ACTION_JUMP) {
                        posControl.waypointList[wpNumber - 1].p1 -= 1; // make index (vice WP #)
                    }
                }

                posControl.waypointCount = wpNumber;
                posControl.waypointListValid = (wpData->flag == NAV_WP_FLAG_LAST);
                posControl.geoWaypointCount = posControl.waypointCount - nonGeoWaypointCount;
                if (posControl.waypointListValid) {
                    nonGeoWaypointCount = 0;
                }
            }
        }
    }
}

void resetWaypointList(void)
{
    posControl.waypointCount = 0;
    posControl.waypointListValid = false;
    posControl.geoWaypointCount = 0;
    posControl.startWpIndex = 0;
#ifdef USE_MULTI_MISSION
    posControl.totalMultiMissionWpCount = 0;
    posControl.loadedMultiMissionIndex = 0;
    posControl.multiMissionCount = 0;
#endif
}

bool isWaypointListValid(void)
{
    return posControl.waypointListValid;
}

int getWaypointCount(void)
{
    uint8_t waypointCount = posControl.waypointCount;
#ifdef USE_MULTI_MISSION
    if (!ARMING_FLAG(ARMED) && posControl.totalMultiMissionWpCount) {
        waypointCount = posControl.totalMultiMissionWpCount;
    }
#endif
    return waypointCount;
}

#ifdef USE_MULTI_MISSION
void selectMultiMissionIndex(int8_t increment)
{
    if (posControl.multiMissionCount > 1) {     // stick selection only active when multi mission loaded
        navConfigMutable()->general.waypoint_multi_mission_index = constrain(navConfigMutable()->general.waypoint_multi_mission_index + increment, 1, posControl.multiMissionCount);
    }
}

void loadSelectedMultiMission(uint8_t missionIndex)
{
    uint8_t missionCount = 1;
    posControl.waypointCount = 0;
    posControl.geoWaypointCount = 0;

    for (int i = 0; i < NAV_MAX_WAYPOINTS; i++) {
        if (missionCount == missionIndex) {
            /* store details of selected mission: start wp index, mission wp count, geo wp count */
            if (!(posControl.waypointList[i].action == NAV_WP_ACTION_SET_POI ||
                    posControl.waypointList[i].action == NAV_WP_ACTION_SET_HEAD ||
                        posControl.waypointList[i].action == NAV_WP_ACTION_JUMP)) {
                posControl.geoWaypointCount++;
            }
            // mission start WP
            if (posControl.waypointCount == 0) {
                posControl.waypointCount = 1;   // start marker only, value unimportant (but not 0)
                posControl.startWpIndex = i;
            }
            // mission end WP
            if (posControl.waypointList[i].flag == NAV_WP_FLAG_LAST) {
                posControl.waypointCount = i - posControl.startWpIndex + 1;
                break;
            }
        } else if (posControl.waypointList[i].flag == NAV_WP_FLAG_LAST) {
            missionCount++;
        }
    }

    posControl.loadedMultiMissionIndex = posControl.multiMissionCount ? missionIndex : 0;
    posControl.activeWaypointIndex = posControl.startWpIndex;
}

bool updateWpMissionChange(void)
{
    /* Function only called when ARMED */

    if (posControl.multiMissionCount < 2 || posControl.wpPlannerActiveWPIndex || FLIGHT_MODE(NAV_WP_MODE)) {
        return true;
    }

    uint8_t setMissionIndex = navConfig()->general.waypoint_multi_mission_index;
    if (!(IS_RC_MODE_ACTIVE(BOXCHANGEMISSION) || isAdjustmentFunctionSelected(ADJUSTMENT_NAV_WP_MULTI_MISSION_INDEX))) {
        /* reload mission if mission index changed */
        if (posControl.loadedMultiMissionIndex != setMissionIndex) {
            loadSelectedMultiMission(setMissionIndex);
        }
        return true;
    }

    static bool toggleFlag = false;
    if (IS_RC_MODE_ACTIVE(BOXNAVWP) && toggleFlag) {
        if (setMissionIndex == posControl.multiMissionCount) {
            navConfigMutable()->general.waypoint_multi_mission_index = 1;
        } else {
            selectMultiMissionIndex(1);
        }
        toggleFlag = false;
    } else if (!IS_RC_MODE_ACTIVE(BOXNAVWP)) {
        toggleFlag = true;
    }
    return false;   // block WP mode while changing mission when armed
}

bool checkMissionCount(int8_t waypoint)
{
    if (nonVolatileWaypointList(waypoint)->flag == NAV_WP_FLAG_LAST) {
        posControl.multiMissionCount += 1;  // count up no missions in multi mission WP file
        if (waypoint != NAV_MAX_WAYPOINTS - 1) {
            return (nonVolatileWaypointList(waypoint + 1)->flag == NAV_WP_FLAG_LAST &&
                    nonVolatileWaypointList(waypoint + 1)->action ==NAV_WP_ACTION_RTH);
            // end of multi mission file if successive NAV_WP_FLAG_LAST and default action (RTH)
        }
    }
    return false;
}
#endif  // multi mission
#ifdef NAV_NON_VOLATILE_WAYPOINT_STORAGE
bool loadNonVolatileWaypointList(bool clearIfLoaded)
{
    /* Don't load if armed or mission planner active */
    if (ARMING_FLAG(ARMED) || posControl.wpPlannerActiveWPIndex) {
        return false;
    }

    // if forced and waypoints are already loaded, just unload them.
    if (clearIfLoaded && posControl.waypointCount > 0) {
        resetWaypointList();
        return false;
    }
#ifdef USE_MULTI_MISSION
    /* Reset multi mission index to 1 if exceeds number of available missions */
    if (navConfig()->general.waypoint_multi_mission_index > posControl.multiMissionCount) {
        navConfigMutable()->general.waypoint_multi_mission_index = 1;
    }
#endif
    for (int i = 0; i < NAV_MAX_WAYPOINTS; i++) {
        setWaypoint(i + 1, nonVolatileWaypointList(i));
#ifdef USE_MULTI_MISSION
        /* count up number of missions and exit after last multi mission */
        if (checkMissionCount(i)) {
            break;
        }
    }
    posControl.totalMultiMissionWpCount = posControl.waypointCount;
    loadSelectedMultiMission(navConfig()->general.waypoint_multi_mission_index);

    /* Mission sanity check failed - reset the list
     * Also reset if no selected mission loaded (shouldn't happen) */
    if (!posControl.waypointListValid || !posControl.waypointCount) {
#else
        // check this is the last waypoint
        if (nonVolatileWaypointList(i)->flag == NAV_WP_FLAG_LAST) {
            break;
        }
    }

    // Mission sanity check failed - reset the list
    if (!posControl.waypointListValid) {
#endif
        resetWaypointList();
    }

    return posControl.waypointListValid;
}

bool saveNonVolatileWaypointList(void)
{
    if (ARMING_FLAG(ARMED) || !posControl.waypointListValid)
        return false;

    for (int i = 0; i < NAV_MAX_WAYPOINTS; i++) {
        getWaypoint(i + 1, nonVolatileWaypointListMutable(i));
    }
#ifdef USE_MULTI_MISSION
    navConfigMutable()->general.waypoint_multi_mission_index = 1;    // reset selected mission to 1 when new entries saved
#endif
    saveConfigAndNotify();

    return true;
}
#endif

#if defined(USE_SAFE_HOME)

void resetSafeHomes(void)
{
    memset(safeHomeConfigMutable(0), 0, sizeof(navSafeHome_t) * MAX_SAFE_HOMES);
}
#endif

static void mapWaypointToLocalPosition(fpVector3_t * localPos, const navWaypoint_t * waypoint, geoAltitudeConversionMode_e altConv)
{
    gpsLocation_t wpLLH;

    /* Default to home position if lat & lon = 0 or HOME flag set
     * Applicable to WAYPOINT, HOLD_TIME & LANDING WP types */
    if ((waypoint->lat == 0 && waypoint->lon == 0) || waypoint->flag == NAV_WP_FLAG_HOME) {
        wpLLH.lat = GPS_home.lat;
        wpLLH.lon = GPS_home.lon;
    } else {
        wpLLH.lat = waypoint->lat;
        wpLLH.lon = waypoint->lon;
    }
    wpLLH.alt = waypoint->alt;

    geoConvertGeodeticToLocal(localPos, &posControl.gpsOrigin, &wpLLH, altConv);
}

void calculateAndSetActiveWaypointToLocalPosition(const fpVector3_t *pos)
{
    // Calculate bearing towards waypoint and store it in waypoint bearing parameter (this will further be used to detect missed waypoints)
    if (isWaypointNavTrackingActive() && !(posControl.activeWaypoint.pos.x == pos->x && posControl.activeWaypoint.pos.y == pos->y)) {
        posControl.activeWaypoint.bearing = calculateBearingBetweenLocalPositions(&posControl.activeWaypoint.pos, pos);
    } else {
        posControl.activeWaypoint.bearing = calculateBearingToDestination(pos);
    }
    posControl.activeWaypoint.nextTurnAngle = -1;     // no turn angle set (-1), will be set by WP mode as required

    posControl.activeWaypoint.pos = *pos;

    // Set desired position to next waypoint (XYZ-controller)
    setDesiredPosition(&posControl.activeWaypoint.pos, posControl.activeWaypoint.bearing, NAV_POS_UPDATE_XY | NAV_POS_UPDATE_Z | NAV_POS_UPDATE_HEADING);
}

geoAltitudeConversionMode_e waypointMissionAltConvMode(geoAltitudeDatumFlag_e datumFlag)
{
    return ((datumFlag & NAV_WP_MSL_DATUM) == NAV_WP_MSL_DATUM) ? GEO_ALT_ABSOLUTE : GEO_ALT_RELATIVE;
}

static void calculateAndSetActiveWaypoint(const navWaypoint_t * waypoint)
{
    fpVector3_t localPos;
    mapWaypointToLocalPosition(&localPos, waypoint, waypointMissionAltConvMode(waypoint->p3));
    calculateAndSetActiveWaypointToLocalPosition(&localPos);

    if (navConfig()->fw.wp_turn_smoothing) {
        fpVector3_t posNextWp;
        if (getLocalPosNextWaypoint(&posNextWp)) {
            int32_t bearingToNextWp = calculateBearingBetweenLocalPositions(&posControl.activeWaypoint.pos, &posNextWp);
            posControl.activeWaypoint.nextTurnAngle = wrap_18000(bearingToNextWp - posControl.activeWaypoint.bearing);
        }
    }
}

/* Checks if active waypoint is last in mission */
bool isLastMissionWaypoint(void)
{
    return FLIGHT_MODE(NAV_WP_MODE) && (posControl.activeWaypointIndex >= (posControl.startWpIndex + posControl.waypointCount - 1) ||
            (posControl.waypointList[posControl.activeWaypointIndex].flag == NAV_WP_FLAG_LAST));
}

/* Checks if Nav hold position is active */
bool isNavHoldPositionActive(void)
{
    /* If the current Nav state isn't flagged as a hold point (NAV_CTL_HOLD) then
     * waypoints are assumed to be hold points by default unless excluded as defined here */

    if (navGetCurrentStateFlags() & NAV_CTL_HOLD) {
        return true;
    }

    // No hold required for basic WP type unless it's the last mission waypoint
    if (FLIGHT_MODE(NAV_WP_MODE)) {
        return posControl.waypointList[posControl.activeWaypointIndex].action != NAV_WP_ACTION_WAYPOINT || isLastMissionWaypoint();
    }
<<<<<<< HEAD
    // RTH mode (spiral climb and Home positions but excluding RTH Trackback point positions) and POSHOLD mode
    // Also hold position during emergency landing if position valid
    return (FLIGHT_MODE(NAV_RTH_MODE) && !posControl.flags.rthTrackbackActive) ||
            FLIGHT_MODE(NAV_POSHOLD_MODE) ||
            (posControl.navState == NAV_STATE_FW_LANDING_CLIMB_TO_LOITER || posControl.navState == NAV_STATE_FW_LANDING_LOITER) ||
            navigationIsExecutingAnEmergencyLanding();
=======

    // No hold required for Trackback WPs or for fixed wing autoland WPs not flagged as hold points (returned above if they are)
    return !FLIGHT_MODE(NAV_FW_AUTOLAND) && !posControl.flags.rthTrackbackActive;
>>>>>>> 33abbabe
}

float getActiveSpeed(void)
{
    /* Currently only applicable for multicopter */

    // Speed limit for modes where speed manually controlled
    if (posControl.flags.isAdjustingPosition || FLIGHT_MODE(NAV_COURSE_HOLD_MODE)) {
        return navConfig()->general.max_manual_speed;
    }

    uint16_t waypointSpeed = navConfig()->general.auto_speed;

    if (navGetStateFlags(posControl.navState) & NAV_AUTO_WP) {
        if (posControl.waypointCount > 0 && (posControl.waypointList[posControl.activeWaypointIndex].action == NAV_WP_ACTION_WAYPOINT || posControl.waypointList[posControl.activeWaypointIndex].action == NAV_WP_ACTION_HOLD_TIME || posControl.waypointList[posControl.activeWaypointIndex].action == NAV_WP_ACTION_LAND)) {
            float wpSpecificSpeed = 0.0f;
            if(posControl.waypointList[posControl.activeWaypointIndex].action == NAV_WP_ACTION_HOLD_TIME)
                wpSpecificSpeed = posControl.waypointList[posControl.activeWaypointIndex].p2; // P1 is hold time
            else
                wpSpecificSpeed = posControl.waypointList[posControl.activeWaypointIndex].p1; // default case

            if (wpSpecificSpeed >= 50.0f && wpSpecificSpeed <= navConfig()->general.max_auto_speed) {
                waypointSpeed = wpSpecificSpeed;
            } else if (wpSpecificSpeed > navConfig()->general.max_auto_speed) {
                waypointSpeed = navConfig()->general.max_auto_speed;
            }
        }
    }

    return waypointSpeed;
}

bool isWaypointNavTrackingActive(void)
{
    // NAV_WP_MODE flag used rather than state flag NAV_AUTO_WP to ensure heading to initial waypoint
    // is set from current position not previous WP. Works for WP Restart intermediate WP as well as first mission WP.
    // (NAV_WP_MODE flag isn't set until WP initialisation is finished, i.e. after calculateAndSetActiveWaypoint called)

    return FLIGHT_MODE(NAV_WP_MODE)
    || posControl.navState == NAV_STATE_FW_LANDING_APPROACH
    || (posControl.flags.rthTrackbackActive && rth_trackback.activePointIndex != rth_trackback.lastSavedIndex);
}

/*-----------------------------------------------------------
 * Process adjustments to alt, pos and yaw controllers
 *-----------------------------------------------------------*/
static void processNavigationRCAdjustments(void)
{
    /* Process pilot's RC input. Disable all pilot's input when in FAILSAFE_MODE */
    navigationFSMStateFlags_t navStateFlags = navGetStateFlags(posControl.navState);

    if (FLIGHT_MODE(FAILSAFE_MODE)) {
        if (STATE(MULTIROTOR) && navStateFlags & NAV_RC_POS) {
            resetMulticopterBrakingMode();
        }
        posControl.flags.isAdjustingAltitude = false;
        posControl.flags.isAdjustingPosition = false;
        posControl.flags.isAdjustingHeading = false;

        return;
    }

    posControl.flags.isAdjustingAltitude = (navStateFlags & NAV_RC_ALT) && adjustAltitudeFromRCInput();
    posControl.flags.isAdjustingPosition = (navStateFlags & NAV_RC_POS) && adjustPositionFromRCInput();
    posControl.flags.isAdjustingHeading = (navStateFlags & NAV_RC_YAW) && adjustHeadingFromRCInput();
}

/*-----------------------------------------------------------
 * A main function to call position controllers at loop rate
 *-----------------------------------------------------------*/
void applyWaypointNavigationAndAltitudeHold(void)
{
    const timeUs_t currentTimeUs = micros();

    //Updata blackbox data
    navFlags = 0;
    if (posControl.flags.estAltStatus == EST_TRUSTED)       navFlags |= (1 << 0);
    if (posControl.flags.estAglStatus == EST_TRUSTED)       navFlags |= (1 << 1);
    if (posControl.flags.estPosStatus == EST_TRUSTED)       navFlags |= (1 << 2);
    if (posControl.flags.isTerrainFollowEnabled)            navFlags |= (1 << 3);
    // naFlags |= (1 << 4); // Old NAV GPS Glitch Detection flag
    if (posControl.flags.estHeadingStatus == EST_TRUSTED)   navFlags |= (1 << 5);

    // Reset all navigation requests - NAV controllers will set them if necessary
    DISABLE_STATE(NAV_MOTOR_STOP_OR_IDLE);

    // No navigation when disarmed
    if (!ARMING_FLAG(ARMED)) {
        // If we are disarmed, abort forced RTH or Emergency Landing
        posControl.flags.forcedRTHActivated = false;
        posControl.flags.forcedEmergLandingActivated = false;
        posControl.flags.manualEmergLandActive = false;
        //  ensure WP missions always restart from first waypoint after disarm
        posControl.activeWaypointIndex = posControl.startWpIndex;
        // Reset RTH trackback
        resetRthTrackBack();

        return;
    }

    /* Reset flags */
    posControl.flags.horizontalPositionDataConsumed = false;
    posControl.flags.verticalPositionDataConsumed = false;

#ifdef USE_FW_AUTOLAND
    if (!FLIGHT_MODE(NAV_FW_AUTOLAND)) {
        posControl.fwLandState.landState = FW_AUTOLAND_STATE_IDLE;
    }
#endif

    /* Process controllers */
    navigationFSMStateFlags_t navStateFlags = navGetStateFlags(posControl.navState);
    if (STATE(ROVER) || STATE(BOAT)) {
        applyRoverBoatNavigationController(navStateFlags, currentTimeUs);
    } else if (STATE(FIXED_WING_LEGACY)) {
        applyFixedWingNavigationController(navStateFlags, currentTimeUs);
    }
    else {
        applyMulticopterNavigationController(navStateFlags, currentTimeUs);
    }

    /* Consume position data */
    if (posControl.flags.horizontalPositionDataConsumed)
        posControl.flags.horizontalPositionDataNew = false;

    if (posControl.flags.verticalPositionDataConsumed)
        posControl.flags.verticalPositionDataNew = false;

    //Update blackbox data
    if (posControl.flags.isAdjustingPosition)       navFlags |= (1 << 6);
    if (posControl.flags.isAdjustingAltitude)       navFlags |= (1 << 7);
    if (posControl.flags.isAdjustingHeading)        navFlags |= (1 << 8);

    navTargetPosition[X] = lrintf(posControl.desiredState.pos.x);
    navTargetPosition[Y] = lrintf(posControl.desiredState.pos.y);
    navTargetPosition[Z] = lrintf(posControl.desiredState.pos.z);

    navDesiredHeading = wrap_36000(posControl.desiredState.yaw);
}

/*-----------------------------------------------------------
 * Set CF's FLIGHT_MODE from current NAV_MODE
 *-----------------------------------------------------------*/
void switchNavigationFlightModes(void)
{
    const flightModeFlags_e enabledNavFlightModes = navGetMappedFlightModes(posControl.navState);
    const flightModeFlags_e disabledFlightModes = (NAV_ALTHOLD_MODE | NAV_RTH_MODE | NAV_FW_AUTOLAND | NAV_POSHOLD_MODE | NAV_WP_MODE | NAV_LAUNCH_MODE | NAV_COURSE_HOLD_MODE) & (~enabledNavFlightModes);
    DISABLE_FLIGHT_MODE(disabledFlightModes);
    ENABLE_FLIGHT_MODE(enabledNavFlightModes);
}

/*-----------------------------------------------------------
 * desired NAV_MODE from combination of FLIGHT_MODE flags
 *-----------------------------------------------------------*/
static bool canActivateAltHoldMode(void)
{
    return (posControl.flags.estAltStatus >= EST_USABLE);
}

static bool canActivatePosHoldMode(void)
{
    return (posControl.flags.estPosStatus >= EST_USABLE) && (posControl.flags.estVelStatus == EST_TRUSTED) && (posControl.flags.estHeadingStatus >= EST_USABLE);
}

static bool canActivateNavigationModes(void)
{
    return (posControl.flags.estPosStatus == EST_TRUSTED) && (posControl.flags.estVelStatus == EST_TRUSTED) && (posControl.flags.estHeadingStatus >= EST_USABLE);
}

static bool isWaypointMissionValid(void)
{
    return posControl.waypointListValid && (posControl.waypointCount > 0);
}

void checkManualEmergencyLandingControl(bool forcedActivation)
{
    static timeMs_t timeout = 0;
    static int8_t counter = 0;
    static bool toggle;
    timeMs_t currentTimeMs = millis();

    if (timeout && currentTimeMs > timeout) {
        timeout += 1000;
        counter -= counter ? 1 : 0;
        if (!counter) {
            timeout = 0;
        }
    }
    if (IS_RC_MODE_ACTIVE(BOXNAVPOSHOLD)) {
        if (!timeout && toggle) {
            timeout = currentTimeMs + 4000;
        }
        counter += toggle;
        toggle = false;
    } else {
        toggle = true;
    }

    // Emergency landing toggled ON or OFF after 5 cycles of Poshold mode @ 1Hz minimum rate
    if (counter >= 5 || forcedActivation) {
        counter = 0;
        posControl.flags.manualEmergLandActive = !posControl.flags.manualEmergLandActive;

        if (!posControl.flags.manualEmergLandActive) {
            navProcessFSMEvents(NAV_FSM_EVENT_SWITCH_TO_IDLE);
        }
    }
}

static navigationFSMEvent_t selectNavEventFromBoxModeInput(void)
{
    static bool canActivateLaunchMode = false;

    //We can switch modes only when ARMED
    if (ARMING_FLAG(ARMED)) {
        // Ask failsafe system if we can use navigation system
        if (failsafeBypassNavigation()) {
            return NAV_FSM_EVENT_SWITCH_TO_IDLE;
        }

        // Flags if we can activate certain nav modes (check if we have required sensors and they provide valid data)
        const bool canActivateAltHold    = canActivateAltHoldMode();
        const bool canActivatePosHold    = canActivatePosHoldMode();
        const bool canActivateNavigation = canActivateNavigationModes();
        const bool isExecutingRTH        = navGetStateFlags(posControl.navState) & NAV_AUTO_RTH;
#ifdef USE_SAFE_HOME
        checkSafeHomeState(isExecutingRTH || posControl.flags.forcedRTHActivated);
#endif
        // deactivate rth trackback if RTH not active
        if (posControl.flags.rthTrackbackActive) {
            posControl.flags.rthTrackbackActive = isExecutingRTH;
        }

        /* Emergency landing controlled manually by rapid switching of Poshold mode.
         * Landing toggled ON or OFF for each Poshold activation sequence */
        checkManualEmergencyLandingControl(false);

        /* Emergency landing triggered by failsafe Landing or manually initiated */
        if (posControl.flags.forcedEmergLandingActivated || posControl.flags.manualEmergLandActive) {
            return NAV_FSM_EVENT_SWITCH_TO_EMERGENCY_LANDING;
        }

        /* Keep Emergency landing mode active once triggered.
         * If caused by sensor failure - landing auto cancelled if sensors working again or when WP and RTH deselected or if Althold selected.
         * If caused by RTH Sanity Checking - landing cancelled if RTH deselected.
         * Remains active if failsafe active regardless of mode selections */
        if (navigationIsExecutingAnEmergencyLanding()) {
            bool autonomousNavIsPossible = canActivateNavigation && canActivateAltHold && STATE(GPS_FIX_HOME);
            bool emergLandingCancel = (!autonomousNavIsPossible &&
                                      ((IS_RC_MODE_ACTIVE(BOXNAVALTHOLD) && canActivateAltHold) || !(IS_RC_MODE_ACTIVE(BOXNAVWP) || IS_RC_MODE_ACTIVE(BOXNAVRTH)))) ||
                                      (autonomousNavIsPossible && !IS_RC_MODE_ACTIVE(BOXNAVRTH));

            if ((!posControl.rthSanityChecker.rthSanityOK || !autonomousNavIsPossible) && (!emergLandingCancel || FLIGHT_MODE(FAILSAFE_MODE))) {
                return NAV_FSM_EVENT_SWITCH_TO_EMERGENCY_LANDING;
            }
        }
        posControl.rthSanityChecker.rthSanityOK = true;

        /* Airplane specific modes */
        if (STATE(AIRPLANE)) {
            // LAUNCH mode has priority over any other NAV mode
            if (isNavLaunchEnabled()) {     // FIXME: Only available for fixed wing aircrafts now
                if (canActivateLaunchMode) {
                    canActivateLaunchMode = false;
                    return NAV_FSM_EVENT_SWITCH_TO_LAUNCH;
                }
                else if FLIGHT_MODE(NAV_LAUNCH_MODE) {
                    // Make sure we don't bail out to IDLE
                    return NAV_FSM_EVENT_NONE;
                }
            }
            else {
                // If we were in LAUNCH mode - force switch to IDLE only if the throttle is low or throttle stick < launch idle throttle
                if (FLIGHT_MODE(NAV_LAUNCH_MODE)) {
                    if (abortLaunchAllowed()) {
                        return NAV_FSM_EVENT_SWITCH_TO_IDLE;
                    } else {
                        return NAV_FSM_EVENT_NONE;
                    }
                }
            }

            /* Soaring mode, disables altitude control in Position hold and Course hold modes.
             * Pitch allowed to freefloat within defined Angle mode deadband */
            if (IS_RC_MODE_ACTIVE(BOXSOARING) && (FLIGHT_MODE(NAV_POSHOLD_MODE) || FLIGHT_MODE(NAV_COURSE_HOLD_MODE))) {
                ENABLE_FLIGHT_MODE(SOARING_MODE);
            } else {
                DISABLE_FLIGHT_MODE(SOARING_MODE);
            }
        }

        /* If we request forced RTH - attempt to activate it no matter what
         * This might switch to emergency landing controller if GPS is unavailable */
        if (posControl.flags.forcedRTHActivated) {
            return NAV_FSM_EVENT_SWITCH_TO_RTH;
        }

        /* WP mission activation control:
         * canActivateWaypoint & waypointWasActivated are used to prevent WP mission
         * auto restarting after interruption by Manual or RTH modes.
         * WP mode must be deselected before it can be reactivated again
         * WP Mode also inhibited when Mission Planner is active */
        static bool waypointWasActivated = false;
        bool canActivateWaypoint = isWaypointMissionValid();
        bool wpRthFallbackIsActive = false;

        if (IS_RC_MODE_ACTIVE(BOXMANUAL) || posControl.flags.wpMissionPlannerActive) {
            canActivateWaypoint = false;
        } else {
            if (waypointWasActivated && !FLIGHT_MODE(NAV_WP_MODE)) {
                canActivateWaypoint = false;

                if (!IS_RC_MODE_ACTIVE(BOXNAVWP)) {
                    canActivateWaypoint = true;
                    waypointWasActivated = false;
                }
            }

            wpRthFallbackIsActive = IS_RC_MODE_ACTIVE(BOXNAVWP) && !canActivateWaypoint;
        }

        /* Pilot-triggered RTH, also fall-back for WP if no mission is loaded.
         * Check for isExecutingRTH to prevent switching our from RTH in case of a brief GPS loss
         * Without this loss of any of the canActivateNavigation && canActivateAltHold
         * will kick us out of RTH state machine via NAV_FSM_EVENT_SWITCH_TO_IDLE and will prevent any of the fall-back
         * logic kicking in (waiting for GPS on airplanes, switch to emergency landing etc) */
        if (IS_RC_MODE_ACTIVE(BOXNAVRTH) || wpRthFallbackIsActive) {
            if (isExecutingRTH || (canActivateNavigation && canActivateAltHold && STATE(GPS_FIX_HOME))) {
                return NAV_FSM_EVENT_SWITCH_TO_RTH;
            }
        }

        // MANUAL mode has priority over WP/PH/AH
        if (IS_RC_MODE_ACTIVE(BOXMANUAL)) {
            return NAV_FSM_EVENT_SWITCH_TO_IDLE;
        }

        // Pilot-activated waypoint mission. Fall-back to RTH if no mission loaded.
        // Also check multimission mission change status before activating WP mode.
#ifdef USE_MULTI_MISSION
        if (updateWpMissionChange() && IS_RC_MODE_ACTIVE(BOXNAVWP)) {
#else
        if (IS_RC_MODE_ACTIVE(BOXNAVWP)) {
#endif
            if (FLIGHT_MODE(NAV_WP_MODE) || (canActivateWaypoint && canActivateNavigation && canActivateAltHold && STATE(GPS_FIX_HOME))) {
                waypointWasActivated = true;
                return NAV_FSM_EVENT_SWITCH_TO_WAYPOINT;
            }
        }

        if (IS_RC_MODE_ACTIVE(BOXNAVPOSHOLD)) {
            if (FLIGHT_MODE(NAV_POSHOLD_MODE) || (canActivatePosHold && canActivateAltHold))
                return NAV_FSM_EVENT_SWITCH_TO_POSHOLD_3D;
        }

        // CRUISE has priority over COURSE_HOLD and AH
        if (IS_RC_MODE_ACTIVE(BOXNAVCRUISE)) {
            if ((FLIGHT_MODE(NAV_COURSE_HOLD_MODE) && FLIGHT_MODE(NAV_ALTHOLD_MODE)) || (canActivatePosHold && canActivateAltHold))
                return NAV_FSM_EVENT_SWITCH_TO_CRUISE;
        }

        // PH has priority over COURSE_HOLD
        // CRUISE has priority on AH
        if (IS_RC_MODE_ACTIVE(BOXNAVCOURSEHOLD)) {
            if (IS_RC_MODE_ACTIVE(BOXNAVALTHOLD) && ((FLIGHT_MODE(NAV_COURSE_HOLD_MODE) && FLIGHT_MODE(NAV_ALTHOLD_MODE)) || (canActivatePosHold && canActivateAltHold))) {
                return NAV_FSM_EVENT_SWITCH_TO_CRUISE;
            }

            if (FLIGHT_MODE(NAV_COURSE_HOLD_MODE) || (canActivatePosHold)) {
                return NAV_FSM_EVENT_SWITCH_TO_COURSE_HOLD;
            }
        }

        if (IS_RC_MODE_ACTIVE(BOXNAVALTHOLD)) {
            if ((FLIGHT_MODE(NAV_ALTHOLD_MODE)) || (canActivateAltHold))
                return NAV_FSM_EVENT_SWITCH_TO_ALTHOLD;
        }
    } else {
        // Launch mode can be activated if feature FW_LAUNCH is enabled or BOX is turned on prior to arming (avoid switching to LAUNCH in flight)
        canActivateLaunchMode = isNavLaunchEnabled() && (!sensors(SENSOR_GPS) || (sensors(SENSOR_GPS) && !isGPSHeadingValid()));
    }

    return NAV_FSM_EVENT_SWITCH_TO_IDLE;
}

/*-----------------------------------------------------------
 * An indicator that throttle tilt compensation is forced
 *-----------------------------------------------------------*/
bool navigationRequiresThrottleTiltCompensation(void)
{
    return !STATE(FIXED_WING_LEGACY) && (navGetStateFlags(posControl.navState) & NAV_REQUIRE_THRTILT);
}

/*-----------------------------------------------------------
 * An indicator that ANGLE mode must be forced per NAV requirement
 *-----------------------------------------------------------*/
bool navigationRequiresAngleMode(void)
{
    const navigationFSMStateFlags_t currentState = navGetStateFlags(posControl.navState);
    return (currentState & NAV_REQUIRE_ANGLE) || ((currentState & NAV_REQUIRE_ANGLE_FW) && STATE(FIXED_WING_LEGACY));
}

/*-----------------------------------------------------------
 * An indicator that TURN ASSISTANCE is required for navigation
 *-----------------------------------------------------------*/
bool navigationRequiresTurnAssistance(void)
{
    const navigationFSMStateFlags_t currentState = navGetStateFlags(posControl.navState);
    if (STATE(FIXED_WING_LEGACY)) {
        // For airplanes turn assistant is always required when controlling position
        return (currentState & (NAV_CTL_POS | NAV_CTL_ALT));
    }

    return false;
}

/**
 * An indicator that NAV is in charge of heading control (a signal to disable other heading controllers)
 */
int8_t navigationGetHeadingControlState(void)
{
    // For airplanes report as manual heading control
    if (STATE(FIXED_WING_LEGACY)) {
        return NAV_HEADING_CONTROL_MANUAL;
    }

    // For multirotors it depends on navigation system mode
    // Course hold requires Auto Control to update heading hold target whilst RC adjustment active
    if (navGetStateFlags(posControl.navState) & NAV_REQUIRE_MAGHOLD) {
        if (posControl.flags.isAdjustingHeading && !FLIGHT_MODE(NAV_COURSE_HOLD_MODE)) {
            return NAV_HEADING_CONTROL_MANUAL;
        }

        return NAV_HEADING_CONTROL_AUTO;
    }

    return NAV_HEADING_CONTROL_NONE;
}

bool navigationTerrainFollowingEnabled(void)
{
    return posControl.flags.isTerrainFollowEnabled;
}

uint32_t distanceToFirstWP(void)
{
    fpVector3_t startingWaypointPos;
    mapWaypointToLocalPosition(&startingWaypointPos, &posControl.waypointList[posControl.startWpIndex], GEO_ALT_RELATIVE);
    return calculateDistanceToDestination(&startingWaypointPos);
}

bool navigationPositionEstimateIsHealthy(void)
{
    return (posControl.flags.estPosStatus >= EST_USABLE) && STATE(GPS_FIX_HOME);
}

navArmingBlocker_e navigationIsBlockingArming(bool *usedBypass)
{
    const bool navBoxModesEnabled = IS_RC_MODE_ACTIVE(BOXNAVRTH) || IS_RC_MODE_ACTIVE(BOXNAVWP) || IS_RC_MODE_ACTIVE(BOXNAVCOURSEHOLD) ||
    IS_RC_MODE_ACTIVE(BOXNAVCRUISE) || IS_RC_MODE_ACTIVE(BOXNAVPOSHOLD) || (STATE(FIXED_WING_LEGACY) && IS_RC_MODE_ACTIVE(BOXNAVALTHOLD));

    if (usedBypass) {
        *usedBypass = false;
    }

    // Apply extra arming safety only if pilot has any of GPS modes configured
    if ((isUsingNavigationModes() || failsafeMayRequireNavigationMode()) && !navigationPositionEstimateIsHealthy()) {
        if (navConfig()->general.flags.extra_arming_safety == NAV_EXTRA_ARMING_SAFETY_ALLOW_BYPASS &&
            (STATE(NAV_EXTRA_ARMING_SAFETY_BYPASSED) || checkStickPosition(YAW_HI))) {
            if (usedBypass) {
                *usedBypass = true;
            }
            return NAV_ARMING_BLOCKER_NONE;
        }
        return NAV_ARMING_BLOCKER_MISSING_GPS_FIX;
    }

    // Don't allow arming if any of NAV modes is active
    if (!ARMING_FLAG(ARMED) && navBoxModesEnabled) {
        return NAV_ARMING_BLOCKER_NAV_IS_ALREADY_ACTIVE;
    }

    // Don't allow arming if first waypoint is farther than configured safe distance
    if ((posControl.waypointCount > 0) && (navConfig()->general.waypoint_safe_distance != 0)) {
        if (distanceToFirstWP() > METERS_TO_CENTIMETERS(navConfig()->general.waypoint_safe_distance) && !checkStickPosition(YAW_HI)) {
            return NAV_ARMING_BLOCKER_FIRST_WAYPOINT_TOO_FAR;
        }
    }

    /*
     * Don't allow arming if any of JUMP waypoint has invalid settings
     * First WP can't be JUMP
     * Can't jump to immediately adjacent WPs (pointless)
     * Can't jump beyond WP list
     * Only jump to geo-referenced WP types
     */
    if (posControl.waypointCount) {
        for (uint8_t wp = posControl.startWpIndex; wp < posControl.waypointCount + posControl.startWpIndex; wp++){
            if (posControl.waypointList[wp].action == NAV_WP_ACTION_JUMP){
                if (wp == posControl.startWpIndex || posControl.waypointList[wp].p1 >= posControl.waypointCount ||
                (posControl.waypointList[wp].p1 > (wp - posControl.startWpIndex - 2) && posControl.waypointList[wp].p1 < (wp - posControl.startWpIndex + 2)) || posControl.waypointList[wp].p2 < -1) {
                    return NAV_ARMING_BLOCKER_JUMP_WAYPOINT_ERROR;
                }

                    /* check for target geo-ref sanity */
                uint16_t target = posControl.waypointList[wp].p1 + posControl.startWpIndex;
                if (!(posControl.waypointList[target].action == NAV_WP_ACTION_WAYPOINT || posControl.waypointList[target].action == NAV_WP_ACTION_HOLD_TIME || posControl.waypointList[target].action == NAV_WP_ACTION_LAND)) {
                    return NAV_ARMING_BLOCKER_JUMP_WAYPOINT_ERROR;
                }
            }
        }
    }

    return NAV_ARMING_BLOCKER_NONE;
}

/**
 * Indicate ready/not ready status
 */
static void updateReadyStatus(void)
{
    static bool posReadyBeepDone = false;

    /* Beep out READY_BEEP once when position lock is firstly acquired and HOME set */
    if (navigationPositionEstimateIsHealthy() && !posReadyBeepDone) {
        beeper(BEEPER_READY_BEEP);
        posReadyBeepDone = true;
    }
}

void updateFlightBehaviorModifiers(void)
{
    if (posControl.flags.isGCSAssistedNavigationEnabled && !IS_RC_MODE_ACTIVE(BOXGCSNAV)) {
        posControl.flags.isGCSAssistedNavigationReset = true;
    }

    posControl.flags.isGCSAssistedNavigationEnabled = IS_RC_MODE_ACTIVE(BOXGCSNAV);
}

/* On the fly WP mission planner mode allows WP missions to be setup during navigation.
 * Uses the WP mode switch to save WP at current location (WP mode disabled when active)
 * Mission can be flown after mission planner mode switched off and saved after disarm. */

void updateWpMissionPlanner(void)
{
    static timeMs_t resetTimerStart = 0;
    if (IS_RC_MODE_ACTIVE(BOXPLANWPMISSION) && !(FLIGHT_MODE(NAV_WP_MODE) || isWaypointMissionRTHActive())) {
        const bool positionTrusted = posControl.flags.estAltStatus == EST_TRUSTED && posControl.flags.estPosStatus == EST_TRUSTED && (STATE(GPS_FIX)
#ifdef USE_GPS_FIX_ESTIMATION
                || STATE(GPS_ESTIMATED_FIX)
#endif
            );

        posControl.flags.wpMissionPlannerActive = true;
        if (millis() - resetTimerStart < 1000 && navConfig()->general.flags.mission_planner_reset) {
            posControl.waypointCount = posControl.wpPlannerActiveWPIndex = 0;
            posControl.waypointListValid = false;
            posControl.wpMissionPlannerStatus = WP_PLAN_WAIT;
        }
        if (positionTrusted && posControl.wpMissionPlannerStatus != WP_PLAN_FULL) {
            missionPlannerSetWaypoint();
        } else {
            posControl.wpMissionPlannerStatus = posControl.wpMissionPlannerStatus == WP_PLAN_FULL ? WP_PLAN_FULL : WP_PLAN_WAIT;
        }
    } else if (posControl.flags.wpMissionPlannerActive) {
        posControl.flags.wpMissionPlannerActive = false;
        posControl.activeWaypointIndex = 0;
        resetTimerStart = millis();
    }
}

void missionPlannerSetWaypoint(void)
{
    static bool boxWPModeIsReset = true;

    boxWPModeIsReset = !boxWPModeIsReset ? !IS_RC_MODE_ACTIVE(BOXNAVWP) : boxWPModeIsReset; // only able to save new WP when WP mode reset
    posControl.wpMissionPlannerStatus = boxWPModeIsReset ? boxWPModeIsReset : posControl.wpMissionPlannerStatus;  // hold save status until WP mode reset

    if (!boxWPModeIsReset || !IS_RC_MODE_ACTIVE(BOXNAVWP)) {
        return;
    }

    if (!posControl.wpPlannerActiveWPIndex) {   // reset existing mission data before adding first WP
        resetWaypointList();
    }

    gpsLocation_t wpLLH;
    geoConvertLocalToGeodetic(&wpLLH, &posControl.gpsOrigin, &navGetCurrentActualPositionAndVelocity()->pos);

    posControl.waypointList[posControl.wpPlannerActiveWPIndex].action = 1;
    posControl.waypointList[posControl.wpPlannerActiveWPIndex].lat = wpLLH.lat;
    posControl.waypointList[posControl.wpPlannerActiveWPIndex].lon = wpLLH.lon;
    posControl.waypointList[posControl.wpPlannerActiveWPIndex].alt = wpLLH.alt;
    posControl.waypointList[posControl.wpPlannerActiveWPIndex].p1 = posControl.waypointList[posControl.wpPlannerActiveWPIndex].p2 = 0;
    posControl.waypointList[posControl.wpPlannerActiveWPIndex].p3 |= NAV_WP_ALTMODE;      // use absolute altitude datum
    posControl.waypointList[posControl.wpPlannerActiveWPIndex].flag = NAV_WP_FLAG_LAST;
    posControl.waypointListValid = true;

    if (posControl.wpPlannerActiveWPIndex) {
        posControl.waypointList[posControl.wpPlannerActiveWPIndex - 1].flag = 0; // rollling reset of previous end of mission flag when new WP added
    }

    posControl.wpPlannerActiveWPIndex += 1;
    posControl.waypointCount = posControl.geoWaypointCount = posControl.wpPlannerActiveWPIndex;
    posControl.wpMissionPlannerStatus = posControl.waypointCount == NAV_MAX_WAYPOINTS ? WP_PLAN_FULL : WP_PLAN_OK;
    boxWPModeIsReset = false;
}

/**
 * Process NAV mode transition and WP/RTH state machine
 *  Update rate: RX (data driven or 50Hz)
 */
void updateWaypointsAndNavigationMode(void)
{
    /* Initiate home position update */
    updateHomePosition();

    /* Update flight statistics */
    updateNavigationFlightStatistics();

    /* Update NAV ready status */
    updateReadyStatus();

    // Update flight behaviour modifiers
    updateFlightBehaviorModifiers();

    // Process switch to a different navigation mode (if needed)
    navProcessFSMEvents(selectNavEventFromBoxModeInput());

    // Process pilot's RC input to adjust behaviour
    processNavigationRCAdjustments();

    // Map navMode back to enabled flight modes
    switchNavigationFlightModes();

    // Update WP mission planner
    updateWpMissionPlanner();

    // Update RTH trackback
    rthTrackBackUpdate(false);

    //Update Blackbox data
    navCurrentState = (int16_t)posControl.navPersistentId;
}

/*-----------------------------------------------------------
 * NAV main control functions
 *-----------------------------------------------------------*/
void navigationUsePIDs(void)
{
    /** Multicopter PIDs */
    // Brake time parameter
    posControl.posDecelerationTime = (float)navConfig()->mc.posDecelerationTime / 100.0f;

    // Position controller expo (taret vel expo for MC)
    posControl.posResponseExpo = constrainf((float)navConfig()->mc.posResponseExpo / 100.0f, 0.0f, 1.0f);

    // Initialize position hold P-controller
    for (int axis = 0; axis < 2; axis++) {
        navPidInit(
            &posControl.pids.pos[axis],
            (float)pidProfile()->bank_mc.pid[PID_POS_XY].P / 100.0f,
            0.0f,
            0.0f,
            0.0f,
            NAV_DTERM_CUT_HZ,
            0.0f
        );

        navPidInit(&posControl.pids.vel[axis], (float)pidProfile()->bank_mc.pid[PID_VEL_XY].P / 20.0f,
                                               (float)pidProfile()->bank_mc.pid[PID_VEL_XY].I / 100.0f,
                                               (float)pidProfile()->bank_mc.pid[PID_VEL_XY].D / 100.0f,
                                               (float)pidProfile()->bank_mc.pid[PID_VEL_XY].FF / 100.0f,
                                               pidProfile()->navVelXyDTermLpfHz,
                                               0.0f
        );
    }

    /*
     * Set coefficients used in MC VEL_XY
     */
    multicopterPosXyCoefficients.dTermAttenuation = pidProfile()->navVelXyDtermAttenuation / 100.0f;
    multicopterPosXyCoefficients.dTermAttenuationStart = pidProfile()->navVelXyDtermAttenuationStart / 100.0f;
    multicopterPosXyCoefficients.dTermAttenuationEnd = pidProfile()->navVelXyDtermAttenuationEnd / 100.0f;

#ifdef USE_MR_BRAKING_MODE
    multicopterPosXyCoefficients.breakingBoostFactor = (float) navConfig()->mc.braking_boost_factor / 100.0f;
#endif

    // Initialize altitude hold PID-controllers (pos_z, vel_z, acc_z
    navPidInit(
        &posControl.pids.pos[Z],
        (float)pidProfile()->bank_mc.pid[PID_POS_Z].P / 100.0f,
        0.0f,
        0.0f,
        0.0f,
        NAV_DTERM_CUT_HZ,
        0.0f
    );

    navPidInit(&posControl.pids.vel[Z], (float)pidProfile()->bank_mc.pid[PID_VEL_Z].P / 66.7f,
                                        (float)pidProfile()->bank_mc.pid[PID_VEL_Z].I / 20.0f,
                                        (float)pidProfile()->bank_mc.pid[PID_VEL_Z].D / 100.0f,
                                        0.0f,
                                        NAV_VEL_Z_DERIVATIVE_CUT_HZ,
                                        NAV_VEL_Z_ERROR_CUT_HZ
    );

    // Initialize surface tracking PID
    navPidInit(&posControl.pids.surface, 2.0f,
                                         0.0f,
                                         0.0f,
                                         0.0f,
                                         NAV_DTERM_CUT_HZ,
                                         0.0f
    );

    /** Airplane PIDs */
    // Initialize fixed wing PID controllers
    navPidInit(&posControl.pids.fw_nav, (float)pidProfile()->bank_fw.pid[PID_POS_XY].P / 100.0f,
                                        (float)pidProfile()->bank_fw.pid[PID_POS_XY].I / 100.0f,
                                        (float)pidProfile()->bank_fw.pid[PID_POS_XY].D / 100.0f,
                                        0.0f,
                                        NAV_DTERM_CUT_HZ,
                                        0.0f
    );

    navPidInit(&posControl.pids.fw_alt, (float)pidProfile()->bank_fw.pid[PID_POS_Z].P / 100.0f,
                                        (float)pidProfile()->bank_fw.pid[PID_POS_Z].I / 100.0f,
                                        (float)pidProfile()->bank_fw.pid[PID_POS_Z].D / 100.0f,
                                        0.0f,
                                        NAV_DTERM_CUT_HZ,
                                        0.0f
    );

    navPidInit(&posControl.pids.fw_heading, (float)pidProfile()->bank_fw.pid[PID_POS_HEADING].P / 10.0f,
                                        (float)pidProfile()->bank_fw.pid[PID_POS_HEADING].I / 10.0f,
                                        (float)pidProfile()->bank_fw.pid[PID_POS_HEADING].D / 100.0f,
                                        0.0f,
                                        2.0f,
                                        0.0f
    );
}

void navigationInit(void)
{
    /* Initial state */
    posControl.navState = NAV_STATE_IDLE;

    posControl.flags.horizontalPositionDataNew = false;
    posControl.flags.verticalPositionDataNew = false;

    posControl.flags.estAltStatus = EST_NONE;
    posControl.flags.estPosStatus = EST_NONE;
    posControl.flags.estVelStatus = EST_NONE;
    posControl.flags.estHeadingStatus = EST_NONE;
    posControl.flags.estAglStatus = EST_NONE;

    posControl.flags.forcedRTHActivated = false;
    posControl.flags.forcedEmergLandingActivated = false;
    posControl.waypointCount = 0;
    posControl.activeWaypointIndex = 0;
    posControl.waypointListValid = false;
    posControl.wpPlannerActiveWPIndex = 0;
    posControl.flags.wpMissionPlannerActive = false;
    posControl.startWpIndex = 0;
    posControl.safehomeState.isApplied = false;
#ifdef USE_MULTI_MISSION
    posControl.multiMissionCount = 0;
#endif
    /* Set initial surface invalid */
    posControl.actualState.surfaceMin = -1.0f;

    /* Reset statistics */
    posControl.totalTripDistance = 0.0f;

    /* Use system config */
    navigationUsePIDs();

#if defined(NAV_NON_VOLATILE_WAYPOINT_STORAGE)
    /* configure WP missions at boot */
#ifdef USE_MULTI_MISSION
    for (int8_t i = 0; i < NAV_MAX_WAYPOINTS; i++) {    // check number missions in NVM
        if (checkMissionCount(i)) {
            break;
        }
    }
    /* set index to 1 if saved mission index > available missions */
    if (navConfig()->general.waypoint_multi_mission_index > posControl.multiMissionCount) {
        navConfigMutable()->general.waypoint_multi_mission_index = 1;
    }
#endif
    /* load mission on boot */
    if (navConfig()->general.waypoint_load_on_boot) {
        loadNonVolatileWaypointList(false);
    }
#endif
}

/*-----------------------------------------------------------
 * Access to estimated position/velocity data
 *-----------------------------------------------------------*/
float getEstimatedActualVelocity(int axis)
{
    return navGetCurrentActualPositionAndVelocity()->vel.v[axis];
}

float getEstimatedActualPosition(int axis)
{
    return navGetCurrentActualPositionAndVelocity()->pos.v[axis];
}

/*-----------------------------------------------------------
 * Ability to execute RTH on external event
 *-----------------------------------------------------------*/
void activateForcedRTH(void)
{
    abortFixedWingLaunch();
    posControl.flags.forcedRTHActivated = true;
#ifdef USE_SAFE_HOME
    checkSafeHomeState(true);
#endif
    navProcessFSMEvents(selectNavEventFromBoxModeInput());
}

void abortForcedRTH(void)
{
    // Disable failsafe RTH and make sure we back out of navigation mode to IDLE
    // If any navigation mode was active prior to RTH it will be re-enabled with next RX update
    posControl.flags.forcedRTHActivated = false;
#ifdef USE_SAFE_HOME
    checkSafeHomeState(false);
#endif
    navProcessFSMEvents(NAV_FSM_EVENT_SWITCH_TO_IDLE);
}

rthState_e getStateOfForcedRTH(void)
{
    /* If forced RTH activated and in AUTO_RTH, EMERG state or FW Auto Landing */
    if (posControl.flags.forcedRTHActivated && ((navGetStateFlags(posControl.navState) & (NAV_AUTO_RTH | NAV_CTL_EMERG | NAV_MIXERAT)) || FLIGHT_MODE(NAV_FW_AUTOLAND))) {
        if (posControl.navState == NAV_STATE_RTH_FINISHED || posControl.navState == NAV_STATE_EMERGENCY_LANDING_FINISHED || posControl.navState == NAV_STATE_FW_LANDING_FINISHED) {
            return RTH_HAS_LANDED;
        }
        else {
            return RTH_IN_PROGRESS;
        }
    }
    else {
        return RTH_IDLE;
    }
}

/*-----------------------------------------------------------
 * Ability to execute Emergency Landing on external event
 *-----------------------------------------------------------*/
void activateForcedEmergLanding(void)
{
    abortFixedWingLaunch();
    posControl.flags.forcedEmergLandingActivated = true;
    navProcessFSMEvents(selectNavEventFromBoxModeInput());
}

void abortForcedEmergLanding(void)
{
    // Disable emergency landing and make sure we back out of navigation mode to IDLE
    // If any navigation mode was active prior to emergency landing it will be re-enabled with next RX update
    posControl.flags.forcedEmergLandingActivated = false;
    navProcessFSMEvents(NAV_FSM_EVENT_SWITCH_TO_IDLE);
}

emergLandState_e getStateOfForcedEmergLanding(void)
{
    /* If forced emergency landing activated and in EMERG state */
    if (posControl.flags.forcedEmergLandingActivated && (navGetStateFlags(posControl.navState) & NAV_CTL_EMERG)) {
        if (posControl.navState == NAV_STATE_EMERGENCY_LANDING_FINISHED) {
            return EMERG_LAND_HAS_LANDED;
        } else {
            return EMERG_LAND_IN_PROGRESS;
        }
    } else {
        return EMERG_LAND_IDLE;
    }
}

bool isWaypointMissionRTHActive(void)
{
    return (navGetStateFlags(posControl.navState) & NAV_AUTO_RTH) && IS_RC_MODE_ACTIVE(BOXNAVWP) &&
           !(IS_RC_MODE_ACTIVE(BOXNAVRTH) || posControl.flags.forcedRTHActivated);
}

bool navigationIsExecutingAnEmergencyLanding(void)
{
    return navGetCurrentStateFlags() & NAV_CTL_EMERG;
}

bool navigationInAutomaticThrottleMode(void)
{
    navigationFSMStateFlags_t stateFlags = navGetCurrentStateFlags();
    return (stateFlags & (NAV_CTL_ALT | NAV_CTL_EMERG | NAV_CTL_LAND)) ||
           ((stateFlags & NAV_CTL_LAUNCH) && !navConfig()->fw.launch_manual_throttle);
}

bool navigationIsControllingThrottle(void)
{
    // Note that this makes a detour into mixer code to evaluate actual motor status
    return navigationInAutomaticThrottleMode() && getMotorStatus() != MOTOR_STOPPED_USER && !FLIGHT_MODE(SOARING_MODE);
}

bool navigationIsControllingAltitude(void) {
    navigationFSMStateFlags_t stateFlags = navGetCurrentStateFlags();
    return (stateFlags & NAV_CTL_ALT);
}

bool navigationIsFlyingAutonomousMode(void)
{
    navigationFSMStateFlags_t stateFlags = navGetCurrentStateFlags();
    return (stateFlags & (NAV_AUTO_RTH | NAV_AUTO_WP));
}

bool navigationRTHAllowsLanding(void)
{
#ifdef USE_FW_AUTOLAND
    if (posControl.fwLandState.landAborted) {
        return false;
    }
#endif

    // WP mission RTH landing setting
    if (isWaypointMissionRTHActive() && isWaypointMissionValid()) {
        return posControl.waypointList[posControl.startWpIndex + posControl.waypointCount - 1].p1 > 0;
    }

    // normal RTH landing setting
    navRTHAllowLanding_e allow = navConfig()->general.flags.rth_allow_landing;
    return allow == NAV_RTH_ALLOW_LANDING_ALWAYS ||
        (allow == NAV_RTH_ALLOW_LANDING_FS_ONLY && FLIGHT_MODE(FAILSAFE_MODE));
}

bool isNavLaunchEnabled(void)
{
    return (IS_RC_MODE_ACTIVE(BOXNAVLAUNCH) || feature(FEATURE_FW_LAUNCH)) && STATE(AIRPLANE);
}

bool abortLaunchAllowed(void)
{
    // allow NAV_LAUNCH_MODE to be aborted if throttle is low or throttle stick position is < launch idle throttle setting
    return throttleStickIsLow() || throttleStickMixedValue() < currentBatteryProfile->nav.fw.launch_idle_throttle;
}

int32_t navigationGetHomeHeading(void)
{
    return posControl.rthState.homePosition.heading;
}

// returns m/s
float calculateAverageSpeed(void) {
    float flightTime = getFlightTime();
    if (flightTime == 0.0f) return 0;
    return (float)getTotalTravelDistance() / (flightTime * 100);
}

const navigationPIDControllers_t* getNavigationPIDControllers(void) {
    return &posControl.pids;
}

bool isAdjustingPosition(void) {
    return posControl.flags.isAdjustingPosition;
}

bool isAdjustingHeading(void) {
    return posControl.flags.isAdjustingHeading;
}

int32_t getCruiseHeadingAdjustment(void) {
    return wrap_18000(posControl.cruise.course - posControl.cruise.previousCourse);
}

int32_t navigationGetHeadingError(void)
{
    return wrap_18000(posControl.desiredState.yaw - posControl.actualState.cog);
}

int8_t navCheckActiveAngleHoldAxis(void)
{
    int8_t activeAxis = -1;

    if (IS_RC_MODE_ACTIVE(BOXANGLEHOLD)) {
        navigationFSMStateFlags_t stateFlags = navGetCurrentStateFlags();
        bool altholdActive = stateFlags & NAV_REQUIRE_ANGLE_FW && !(stateFlags & NAV_REQUIRE_ANGLE);

        if (FLIGHT_MODE(NAV_COURSE_HOLD_MODE) && !FLIGHT_MODE(NAV_ALTHOLD_MODE)) {
            activeAxis = FD_PITCH;
        } else if (altholdActive) {
            activeAxis = FD_ROLL;
        }
    }

    return activeAxis;
}

uint8_t getActiveWpNumber(void)
{
    return NAV_Status.activeWpNumber;
}

#ifdef USE_FW_AUTOLAND

static void resetFwAutoland(void)
{
    posControl.fwLandState.landAltAgl = 0;
    posControl.fwLandState.landAproachAltAgl = 0;
    posControl.fwLandState.loiterStartTime = 0;
    posControl.fwLandState.approachSettingIdx = 0;
    posControl.fwLandState.landPosHeading = -1;
    posControl.fwLandState.landState = FW_AUTOLAND_STATE_IDLE;
    posControl.fwLandState.landWp = false;
}

static int32_t calcFinalApproachHeading(int32_t approachHeading, int32_t windAngle)
{
    if (approachHeading == 0) {
        return -1;
    }

    int32_t windRelToRunway = wrap_36000(windAngle - ABS(approachHeading));
    // Headwind?
    if (windRelToRunway >= 27000 || windRelToRunway <= 9000) {
        return wrap_36000(ABS(approachHeading));
    }

    if (approachHeading > 0) {
        return wrap_36000(approachHeading + 18000);
    }

    return -1;
}

static float getLandAltitude(void)
{
    float altitude = -1;
#ifdef USE_RANGEFINDER
    if (rangefinderIsHealthy() && rangefinderGetLatestAltitude() > RANGEFINDER_OUT_OF_RANGE) {
        altitude = rangefinderGetLatestAltitude();
    }
    else
#endif
    if (posControl.flags.estAglStatus >= EST_USABLE) {
        altitude = posControl.actualState.agl.pos.z;
    } else {
        altitude = posControl.actualState.abs.pos.z;
    }
    return altitude;
}

static int32_t calcWindDiff(int32_t heading, int32_t windHeading)
{
    return ABS(wrap_18000(windHeading - heading));
}

static void setLandWaypoint(const fpVector3_t *pos, const fpVector3_t *nextWpPos)
{
    calculateAndSetActiveWaypointToLocalPosition(pos);

    if (navConfig()->fw.wp_turn_smoothing && nextWpPos != NULL) {
        int32_t bearingToNextWp = calculateBearingBetweenLocalPositions(&posControl.activeWaypoint.pos, nextWpPos);
        posControl.activeWaypoint.nextTurnAngle = wrap_18000(bearingToNextWp - posControl.activeWaypoint.bearing);
    } else {
        posControl.activeWaypoint.nextTurnAngle = -1;
    }

    posControl.wpInitialDistance = calculateDistanceToDestination(&posControl.activeWaypoint.pos);
    posControl.wpInitialAltitude = posControl.actualState.abs.pos.z;
    posControl.wpAltitudeReached = false;
}

void resetFwAutolandApproach(int8_t idx)
{
    if (idx >= 0 && idx < MAX_FW_LAND_APPOACH_SETTINGS) {
        memset(fwAutolandApproachConfigMutable(idx), 0, sizeof(navFwAutolandApproach_t));
    } else {
        memset(fwAutolandApproachConfigMutable(0), 0, sizeof(navFwAutolandApproach_t) * MAX_FW_LAND_APPOACH_SETTINGS);
    }
}

bool canFwLandingBeCancelled(void)
{
    return FLIGHT_MODE(NAV_FW_AUTOLAND) && posControl.navState != NAV_STATE_FW_LANDING_FLARE;
}

#endif<|MERGE_RESOLUTION|>--- conflicted
+++ resolved
@@ -1663,13 +1663,8 @@
     // Wait until target heading is reached for MR (with 15 deg margin for error), or continue for Fixed Wing
     if (!pauseLanding && ((ABS(wrap_18000(posControl.rthState.homePosition.heading - posControl.actualState.yaw)) < DEGREES_TO_CENTIDEGREES(15)) || STATE(FIXED_WING_LEGACY))) {
         resetLandingDetector();     // force reset landing detector just in case
-<<<<<<< HEAD
         updateClimbRateToAltitudeController(0, 0, ROC_TO_ALT_CURRENT);
         return navigationRTHAllowsLanding() ? NAV_FSM_EVENT_SUCCESS : NAV_FSM_EVENT_SWITCH_TO_RTH_HOVER_ABOVE_HOME; // success = land
-=======
-        updateClimbRateToAltitudeController(0, 0, ROC_TO_ALT_RESET);
-        return navigationRTHAllowsLanding() ? NAV_FSM_EVENT_SUCCESS : NAV_FSM_EVENT_SWITCH_TO_RTH_LOITER_ABOVE_HOME; // success = land
->>>>>>> 33abbabe
     } else {
         fpVector3_t * tmpHomePos = rthGetHomeTargetPosition(RTH_HOME_ENROUTE_FINAL);
         setDesiredPosition(tmpHomePos, posControl.rthState.homePosition.heading, NAV_POS_UPDATE_XY | NAV_POS_UPDATE_Z | NAV_POS_UPDATE_HEADING);
@@ -2041,20 +2036,8 @@
 
     const navigationFSMEvent_t landEvent = navOnEnteringState_NAV_STATE_RTH_LANDING(previousState);
 
-<<<<<<< HEAD
-#ifdef USE_FW_AUTOLAND
-    if (landEvent == NAV_FSM_EVENT_SWITCH_TO_NAV_STATE_FW_LANDING) {
-        return NAV_FSM_EVENT_SWITCH_TO_NAV_STATE_FW_LANDING;
-    } else
-#endif
-    if (landEvent == NAV_FSM_EVENT_SWITCH_TO_RTH_HOVER_ABOVE_HOME) {
-        return NAV_FSM_EVENT_SWITCH_TO_WAYPOINT_FINISHED;
-    } else if (landEvent == NAV_FSM_EVENT_SUCCESS) {
-        // Landing controller returned success - invoke RTH finishing state and finish the waypoint
-=======
     if (landEvent == NAV_FSM_EVENT_SUCCESS) {
         // Landing controller returned success - invoke RTH finish states and finish the waypoint
->>>>>>> 33abbabe
         navOnEnteringState_NAV_STATE_RTH_FINISHING(previousState);
         navOnEnteringState_NAV_STATE_RTH_FINISHED(previousState);
     }
@@ -4005,18 +3988,9 @@
     if (FLIGHT_MODE(NAV_WP_MODE)) {
         return posControl.waypointList[posControl.activeWaypointIndex].action != NAV_WP_ACTION_WAYPOINT || isLastMissionWaypoint();
     }
-<<<<<<< HEAD
-    // RTH mode (spiral climb and Home positions but excluding RTH Trackback point positions) and POSHOLD mode
-    // Also hold position during emergency landing if position valid
-    return (FLIGHT_MODE(NAV_RTH_MODE) && !posControl.flags.rthTrackbackActive) ||
-            FLIGHT_MODE(NAV_POSHOLD_MODE) ||
-            (posControl.navState == NAV_STATE_FW_LANDING_CLIMB_TO_LOITER || posControl.navState == NAV_STATE_FW_LANDING_LOITER) ||
-            navigationIsExecutingAnEmergencyLanding();
-=======
 
     // No hold required for Trackback WPs or for fixed wing autoland WPs not flagged as hold points (returned above if they are)
     return !FLIGHT_MODE(NAV_FW_AUTOLAND) && !posControl.flags.rthTrackbackActive;
->>>>>>> 33abbabe
 }
 
 float getActiveSpeed(void)
