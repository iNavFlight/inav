/*
 * This file is part of Cleanflight.
 *
 * Cleanflight is free software: you can redistribute it and/or modify
 * it under the terms of the GNU General Public License as published by
 * the Free Software Foundation, either version 3 of the License, or
 * (at your option) any later version.
 *
 * Cleanflight is distributed in the hope that it will be useful,
 * but WITHOUT ANY WARRANTY; without even the implied warranty of
 * MERCHANTABILITY or FITNESS FOR A PARTICULAR PURPOSE.  See the
 * GNU General Public License for more details.
 *
 * You should have received a copy of the GNU General Public License
 * along with Cleanflight.  If not, see <http://www.gnu.org/licenses/>.
 */

#include <stdbool.h>
#include <stdint.h>
#include <math.h>


#include "platform.h"

#include "build/debug.h"

#include "common/axis.h"
#include "common/filter.h"
#include "common/maths.h"
#include "common/utils.h"

#include "config/parameter_group.h"
#include "config/parameter_group_ids.h"

#include "drivers/time.h"

#include "fc/fc_core.h"
#include "fc/config.h"
#include "fc/rc_controls.h"
#include "fc/rc_modes.h"
#include "fc/runtime_config.h"

#include "flight/imu.h"
#include "flight/mixer.h"
#include "flight/pid.h"

#include "io/beeper.h"
#include "io/gps.h"

#include "navigation/navigation.h"
#include "navigation/navigation_private.h"

#include "rx/rx.h"

#include "sensors/sensors.h"
#include "sensors/acceleration.h"
#include "sensors/boardalignment.h"


// Multirotors:
#define MR_RTH_CLIMB_OVERSHOOT_CM   100  // target this amount of cm *above* the target altitude to ensure it is actually reached (Vz > 0 at target alt)
#define MR_RTH_CLIMB_MARGIN_MIN_CM  100  // start cruising home this amount of cm *before* reaching the cruise altitude (while continuing the ascend)
#define MR_RTH_CLIMB_MARGIN_PERCENT 15   // on high RTH altitudes use even bigger margin - percent of the altitude set
// Planes:
#define FW_RTH_CLIMB_OVERSHOOT_CM   100
#define FW_RTH_CLIMB_MARGIN_MIN_CM  100
#define FW_RTH_CLIMB_MARGIN_PERCENT 15

/*-----------------------------------------------------------
 * Compatibility for home position
 *-----------------------------------------------------------*/
gpsLocation_t GPS_home;
uint32_t      GPS_distanceToHome;        // distance to home point in meters
int16_t       GPS_directionToHome;       // direction to home point in degrees

radar_pois_t radar_pois[RADAR_MAX_POIS];

#if defined(USE_NAV)
#if defined(NAV_NON_VOLATILE_WAYPOINT_STORAGE)
PG_REGISTER_ARRAY(navWaypoint_t, NAV_MAX_WAYPOINTS, nonVolatileWaypointList, PG_WAYPOINT_MISSION_STORAGE, 0);
#endif

PG_REGISTER_WITH_RESET_TEMPLATE(navConfig_t, navConfig, PG_NAV_CONFIG, 5);

PG_RESET_TEMPLATE(navConfig_t, navConfig,
    .general = {

        .flags = {
            .use_thr_mid_for_althold = 0,
            .extra_arming_safety = NAV_EXTRA_ARMING_SAFETY_ON,
            .user_control_mode = NAV_GPS_ATTI,
            .rth_alt_control_mode = NAV_RTH_AT_LEAST_ALT,
            .rth_climb_first = 1,               // Climb first, turn after reaching safe altitude
            .rth_climb_ignore_emerg = 0,        // Ignore GPS loss on initial climb
            .rth_tail_first = 0,
            .disarm_on_landing = 0,
            .rth_allow_landing = NAV_RTH_ALLOW_LANDING_ALWAYS,
            .auto_overrides_motor_stop = 1,
        },

        // General navigation parameters
        .pos_failure_timeout = 5,               // 5 sec
        .waypoint_radius = 100,                 // 2m diameter
        .waypoint_safe_distance = 10000,        // centimeters - first waypoint should be closer than this
        .max_auto_speed = 300,                  // 3 m/s = 10.8 km/h
        .max_auto_climb_rate = 500,             // 5 m/s
        .max_manual_speed = 500,
        .max_manual_climb_rate = 200,
        .land_descent_rate = 200,               // centimeters/s
        .land_slowdown_minalt = 500,            // altitude in centimeters
        .land_slowdown_maxalt = 2000,           // altitude in meters
        .emerg_descent_rate = 500,              // centimeters/s
        .min_rth_distance = 500,                // centimeters, if closer than this land immediately
        .rth_altitude = 1000,                   // altitude in centimeters
        .rth_home_altitude = 0,                 // altitude in centimeters
        .rth_abort_threshold = 50000,           // centimeters - 500m should be safe for all aircraft
        .max_terrain_follow_altitude = 100,     // max altitude in centimeters in terrain following mode
        .rth_home_offset_distance = 0,          // Distance offset from GPS established home to "safe" position used for RTH (cm, 0 disables)
        .rth_home_offset_direction = 0,         // Direction offset from GPS established home to "safe" position used for RTH (degrees, 0=N, 90=E, 180=S, 270=W, requires non-zero offset distance)
        },

    // MC-specific
    .mc = {
        .max_bank_angle = 30,                   // degrees
        .hover_throttle = 1500,
        .auto_disarm_delay = 2000,              // milliseconds - time before disarming when auto disarm is enabled and landing is confirmed
        .braking_speed_threshold = 100,         // Braking can become active above 1m/s
        .braking_disengage_speed = 75,          // Stop when speed goes below 0.75m/s
        .braking_timeout = 2000,                // Timeout barking after 2s
        .braking_boost_factor = 100,            // A 100% boost by default
        .braking_boost_timeout = 750,           // Timout boost after 750ms
        .braking_boost_speed_threshold = 150,   // Boost can happen only above 1.5m/s
        .braking_boost_disengage_speed = 100,   // Disable boost at 1m/s
        .braking_bank_angle = 40,               // Max braking angle
        .posDecelerationTime = 120,             // posDecelerationTime * 100
        .posResponseExpo = 10,                  // posResponseExpo * 100
    },

    // Fixed wing
    .fw = {
        .max_bank_angle = 35,                   // degrees
        .max_climb_angle = 20,                  // degrees
        .max_dive_angle = 15,                   // degrees
        .cruise_throttle = 1400,
        .cruise_speed = 0,                      // cm/s
        .max_throttle = 1700,
        .min_throttle = 1200,
        .pitch_to_throttle = 10,                // pwm units per degree of pitch (10pwm units ~ 1% throttle)
        .loiter_radius = 5000,                  // 50m

        //Fixed wing landing
        .land_dive_angle = 2,                   // 2 degrees dive by default

        // Fixed wing launch
        .launch_velocity_thresh = 300,          // 3 m/s
        .launch_accel_thresh = 1.9f * 981,      // cm/s/s (1.9*G)
        .launch_time_thresh = 40,               // 40ms
        .launch_throttle = 1700,
        .launch_idle_throttle = 1000,           // Motor idle or MOTOR_STOP
        .launch_motor_timer = 500,              // ms
        .launch_motor_spinup_time = 100,        // ms, time to gredually increase throttle from idle to launch
        .launch_min_time = 0,                   // ms, min time in launch mode
        .launch_timeout = 5000,                 // ms, timeout for launch procedure
        .launch_max_altitude = 0,               // cm, altitude where to consider launch ended
        .launch_climb_angle = 18,               // 18 degrees
        .launch_max_angle = 45,                 // 45 deg
        .cruise_yaw_rate  = 20,                 // 20dps
        .allow_manual_thr_increase = false
    }
);

navigationPosControl_t  posControl;
navSystemStatus_t       NAV_Status;

#if defined(NAV_BLACKBOX)
int16_t navCurrentState;
int16_t navActualVelocity[3];
int16_t navDesiredVelocity[3];
int16_t navActualHeading;
int16_t navDesiredHeading;
int32_t navTargetPosition[3];
int32_t navLatestActualPosition[3];
int16_t navActualSurface;
uint16_t navFlags;
uint16_t navEPH;
uint16_t navEPV;
int16_t navAccNEU[3];
#endif

static fpVector3_t * rthGetHomeTargetPosition(rthTargetMode_e mode);
static void updateDesiredRTHAltitude(void);
static void resetAltitudeController(bool useTerrainFollowing);
static void resetPositionController(void);
static void setupAltitudeController(void);
static void resetHeadingController(void);
void resetGCSFlags(void);

static void calculateAndSetActiveWaypoint(const navWaypoint_t * waypoint);
static void calculateAndSetActiveWaypointToLocalPosition(const fpVector3_t * pos);
void calculateInitialHoldPosition(fpVector3_t * pos);
void calculateFarAwayTarget(fpVector3_t * farAwayPos, int32_t yaw, int32_t distance);
void calculateNewCruiseTarget(fpVector3_t * origin, int32_t yaw, int32_t distance);
static bool isWaypointPositionReached(const fpVector3_t * pos, const bool isWaypointHome);

void initializeRTHSanityChecker(const fpVector3_t * pos);
bool validateRTHSanityChecker(void);

/*************************************************************************************************/
static navigationFSMEvent_t navOnEnteringState_NAV_STATE_IDLE(navigationFSMState_t previousState);
static navigationFSMEvent_t navOnEnteringState_NAV_STATE_ALTHOLD_INITIALIZE(navigationFSMState_t previousState);
static navigationFSMEvent_t navOnEnteringState_NAV_STATE_ALTHOLD_IN_PROGRESS(navigationFSMState_t previousState);
static navigationFSMEvent_t navOnEnteringState_NAV_STATE_POSHOLD_3D_INITIALIZE(navigationFSMState_t previousState);
static navigationFSMEvent_t navOnEnteringState_NAV_STATE_POSHOLD_3D_IN_PROGRESS(navigationFSMState_t previousState);
static navigationFSMEvent_t navOnEnteringState_NAV_STATE_CRUISE_2D_INITIALIZE(navigationFSMState_t previousState);
static navigationFSMEvent_t navOnEnteringState_NAV_STATE_CRUISE_2D_IN_PROGRESS(navigationFSMState_t previousState);
static navigationFSMEvent_t navOnEnteringState_NAV_STATE_CRUISE_2D_ADJUSTING(navigationFSMState_t previousState);
static navigationFSMEvent_t navOnEnteringState_NAV_STATE_CRUISE_3D_INITIALIZE(navigationFSMState_t previousState);
static navigationFSMEvent_t navOnEnteringState_NAV_STATE_CRUISE_3D_IN_PROGRESS(navigationFSMState_t previousState);
static navigationFSMEvent_t navOnEnteringState_NAV_STATE_CRUISE_3D_ADJUSTING(navigationFSMState_t previousState);
static navigationFSMEvent_t navOnEnteringState_NAV_STATE_RTH_INITIALIZE(navigationFSMState_t previousState);
static navigationFSMEvent_t navOnEnteringState_NAV_STATE_RTH_CLIMB_TO_SAFE_ALT(navigationFSMState_t previousState);
static navigationFSMEvent_t navOnEnteringState_NAV_STATE_RTH_HEAD_HOME(navigationFSMState_t previousState);
static navigationFSMEvent_t navOnEnteringState_NAV_STATE_RTH_HOVER_PRIOR_TO_LANDING(navigationFSMState_t previousState);
static navigationFSMEvent_t navOnEnteringState_NAV_STATE_RTH_HOVER_ABOVE_HOME(navigationFSMState_t previousState);
static navigationFSMEvent_t navOnEnteringState_NAV_STATE_RTH_LANDING(navigationFSMState_t previousState);
static navigationFSMEvent_t navOnEnteringState_NAV_STATE_RTH_FINISHING(navigationFSMState_t previousState);
static navigationFSMEvent_t navOnEnteringState_NAV_STATE_RTH_FINISHED(navigationFSMState_t previousState);
static navigationFSMEvent_t navOnEnteringState_NAV_STATE_WAYPOINT_INITIALIZE(navigationFSMState_t previousState);
static navigationFSMEvent_t navOnEnteringState_NAV_STATE_WAYPOINT_PRE_ACTION(navigationFSMState_t previousState);
static navigationFSMEvent_t navOnEnteringState_NAV_STATE_WAYPOINT_IN_PROGRESS(navigationFSMState_t previousState);
static navigationFSMEvent_t navOnEnteringState_NAV_STATE_WAYPOINT_REACHED(navigationFSMState_t previousState);
static navigationFSMEvent_t navOnEnteringState_NAV_STATE_WAYPOINT_HOLD_TIME(navigationFSMState_t previousState);
static navigationFSMEvent_t navOnEnteringState_NAV_STATE_WAYPOINT_NEXT(navigationFSMState_t previousState);
static navigationFSMEvent_t navOnEnteringState_NAV_STATE_WAYPOINT_FINISHED(navigationFSMState_t previousState);
static navigationFSMEvent_t navOnEnteringState_NAV_STATE_WAYPOINT_RTH_LAND(navigationFSMState_t previousState);
static navigationFSMEvent_t navOnEnteringState_NAV_STATE_EMERGENCY_LANDING_INITIALIZE(navigationFSMState_t previousState);
static navigationFSMEvent_t navOnEnteringState_NAV_STATE_EMERGENCY_LANDING_IN_PROGRESS(navigationFSMState_t previousState);
static navigationFSMEvent_t navOnEnteringState_NAV_STATE_EMERGENCY_LANDING_FINISHED(navigationFSMState_t previousState);
static navigationFSMEvent_t navOnEnteringState_NAV_STATE_LAUNCH_INITIALIZE(navigationFSMState_t previousState);
static navigationFSMEvent_t navOnEnteringState_NAV_STATE_LAUNCH_WAIT(navigationFSMState_t previousState);
static navigationFSMEvent_t navOnEnteringState_NAV_STATE_LAUNCH_IN_PROGRESS(navigationFSMState_t previousState);

static const navigationFSMStateDescriptor_t navFSM[NAV_STATE_COUNT] = {
    /** Idle state ******************************************************/
    [NAV_STATE_IDLE] = {
        .persistentId = NAV_PERSISTENT_ID_IDLE,
        .onEntry = navOnEnteringState_NAV_STATE_IDLE,
        .timeoutMs = 0,
        .stateFlags = 0,
        .mapToFlightModes = 0,
        .mwState = MW_NAV_STATE_NONE,
        .mwError = MW_NAV_ERROR_NONE,
        .onEvent = {
            [NAV_FSM_EVENT_SWITCH_TO_ALTHOLD]           = NAV_STATE_ALTHOLD_INITIALIZE,
            [NAV_FSM_EVENT_SWITCH_TO_POSHOLD_3D]        = NAV_STATE_POSHOLD_3D_INITIALIZE,
            [NAV_FSM_EVENT_SWITCH_TO_RTH]               = NAV_STATE_RTH_INITIALIZE,
            [NAV_FSM_EVENT_SWITCH_TO_WAYPOINT]          = NAV_STATE_WAYPOINT_INITIALIZE,
            [NAV_FSM_EVENT_SWITCH_TO_EMERGENCY_LANDING] = NAV_STATE_EMERGENCY_LANDING_INITIALIZE,
            [NAV_FSM_EVENT_SWITCH_TO_LAUNCH]            = NAV_STATE_LAUNCH_INITIALIZE,
            [NAV_FSM_EVENT_SWITCH_TO_CRUISE_2D]         = NAV_STATE_CRUISE_2D_INITIALIZE,
            [NAV_FSM_EVENT_SWITCH_TO_CRUISE_3D]         = NAV_STATE_CRUISE_3D_INITIALIZE,
        }
    },

    /** ALTHOLD mode ***************************************************/
    [NAV_STATE_ALTHOLD_INITIALIZE] = {
        .persistentId = NAV_PERSISTENT_ID_ALTHOLD_INITIALIZE,
        .onEntry = navOnEnteringState_NAV_STATE_ALTHOLD_INITIALIZE,
        .timeoutMs = 0,
        .stateFlags = NAV_CTL_ALT | NAV_REQUIRE_ANGLE_FW | NAV_REQUIRE_THRTILT,
        .mapToFlightModes = NAV_ALTHOLD_MODE,
        .mwState = MW_NAV_STATE_NONE,
        .mwError = MW_NAV_ERROR_NONE,
        .onEvent = {
            [NAV_FSM_EVENT_SUCCESS]                     = NAV_STATE_ALTHOLD_IN_PROGRESS,
            [NAV_FSM_EVENT_ERROR]                       = NAV_STATE_IDLE,
            [NAV_FSM_EVENT_SWITCH_TO_IDLE]              = NAV_STATE_IDLE,
        }
    },

    [NAV_STATE_ALTHOLD_IN_PROGRESS] = {
        .persistentId = NAV_PERSISTENT_ID_ALTHOLD_IN_PROGRESS,
        .onEntry = navOnEnteringState_NAV_STATE_ALTHOLD_IN_PROGRESS,
        .timeoutMs = 10,
        .stateFlags = NAV_CTL_ALT | NAV_REQUIRE_ANGLE_FW | NAV_REQUIRE_THRTILT | NAV_RC_ALT,
        .mapToFlightModes = NAV_ALTHOLD_MODE,
        .mwState = MW_NAV_STATE_NONE,
        .mwError = MW_NAV_ERROR_NONE,
        .onEvent = {
            [NAV_FSM_EVENT_TIMEOUT]                     = NAV_STATE_ALTHOLD_IN_PROGRESS,    // re-process the state
            [NAV_FSM_EVENT_SWITCH_TO_IDLE]              = NAV_STATE_IDLE,
            [NAV_FSM_EVENT_SWITCH_TO_POSHOLD_3D]        = NAV_STATE_POSHOLD_3D_INITIALIZE,
            [NAV_FSM_EVENT_SWITCH_TO_RTH]               = NAV_STATE_RTH_INITIALIZE,
            [NAV_FSM_EVENT_SWITCH_TO_WAYPOINT]          = NAV_STATE_WAYPOINT_INITIALIZE,
            [NAV_FSM_EVENT_SWITCH_TO_EMERGENCY_LANDING] = NAV_STATE_EMERGENCY_LANDING_INITIALIZE,
            [NAV_FSM_EVENT_SWITCH_TO_CRUISE_2D]         = NAV_STATE_CRUISE_2D_INITIALIZE,
            [NAV_FSM_EVENT_SWITCH_TO_CRUISE_3D]         = NAV_STATE_CRUISE_3D_INITIALIZE,
        }
    },

    /** POSHOLD_3D mode ************************************************/
    [NAV_STATE_POSHOLD_3D_INITIALIZE] = {
        .persistentId = NAV_PERSISTENT_ID_POSHOLD_3D_INITIALIZE,
        .onEntry = navOnEnteringState_NAV_STATE_POSHOLD_3D_INITIALIZE,
        .timeoutMs = 0,
        .stateFlags = NAV_CTL_ALT | NAV_CTL_POS | NAV_REQUIRE_ANGLE | NAV_REQUIRE_THRTILT,
        .mapToFlightModes = NAV_ALTHOLD_MODE | NAV_POSHOLD_MODE,
        .mwState = MW_NAV_STATE_HOLD_INFINIT,
        .mwError = MW_NAV_ERROR_NONE,
        .onEvent = {
            [NAV_FSM_EVENT_SUCCESS]                     = NAV_STATE_POSHOLD_3D_IN_PROGRESS,
            [NAV_FSM_EVENT_ERROR]                       = NAV_STATE_IDLE,
            [NAV_FSM_EVENT_SWITCH_TO_IDLE]              = NAV_STATE_IDLE,
        }
    },

    [NAV_STATE_POSHOLD_3D_IN_PROGRESS] = {
        .persistentId = NAV_PERSISTENT_ID_POSHOLD_3D_IN_PROGRESS,
        .onEntry = navOnEnteringState_NAV_STATE_POSHOLD_3D_IN_PROGRESS,
        .timeoutMs = 10,
        .stateFlags = NAV_CTL_ALT | NAV_CTL_POS | NAV_CTL_YAW | NAV_REQUIRE_ANGLE | NAV_REQUIRE_THRTILT | NAV_RC_ALT | NAV_RC_POS | NAV_RC_YAW,
        .mapToFlightModes = NAV_ALTHOLD_MODE | NAV_POSHOLD_MODE,
        .mwState = MW_NAV_STATE_HOLD_INFINIT,
        .mwError = MW_NAV_ERROR_NONE,
        .onEvent = {
            [NAV_FSM_EVENT_TIMEOUT]                     = NAV_STATE_POSHOLD_3D_IN_PROGRESS,    // re-process the state
            [NAV_FSM_EVENT_SWITCH_TO_IDLE]              = NAV_STATE_IDLE,
            [NAV_FSM_EVENT_SWITCH_TO_ALTHOLD]           = NAV_STATE_ALTHOLD_INITIALIZE,
            [NAV_FSM_EVENT_SWITCH_TO_RTH]               = NAV_STATE_RTH_INITIALIZE,
            [NAV_FSM_EVENT_SWITCH_TO_WAYPOINT]          = NAV_STATE_WAYPOINT_INITIALIZE,
            [NAV_FSM_EVENT_SWITCH_TO_EMERGENCY_LANDING] = NAV_STATE_EMERGENCY_LANDING_INITIALIZE,
            [NAV_FSM_EVENT_SWITCH_TO_CRUISE_2D]         = NAV_STATE_CRUISE_2D_INITIALIZE,
            [NAV_FSM_EVENT_SWITCH_TO_CRUISE_3D]         = NAV_STATE_CRUISE_3D_INITIALIZE,
        }
    },
    /** CRUISE_2D mode ************************************************/
    [NAV_STATE_CRUISE_2D_INITIALIZE] = {
        .persistentId = NAV_PERSISTENT_ID_CRUISE_2D_INITIALIZE,
        .onEntry = navOnEnteringState_NAV_STATE_CRUISE_2D_INITIALIZE,
        .timeoutMs = 0,
        .stateFlags = NAV_REQUIRE_ANGLE,
        .mapToFlightModes = NAV_CRUISE_MODE,
        .mwState = MW_NAV_STATE_NONE,
        .mwError = MW_NAV_ERROR_NONE,
        .onEvent = {
            [NAV_FSM_EVENT_SUCCESS]                     = NAV_STATE_CRUISE_2D_IN_PROGRESS,
            [NAV_FSM_EVENT_ERROR]                       = NAV_STATE_IDLE,
            [NAV_FSM_EVENT_SWITCH_TO_IDLE]              = NAV_STATE_IDLE,
        }
    },

    [NAV_STATE_CRUISE_2D_IN_PROGRESS] = {
        .persistentId = NAV_PERSISTENT_ID_CRUISE_2D_IN_PROGRESS,
        .onEntry = navOnEnteringState_NAV_STATE_CRUISE_2D_IN_PROGRESS,
        .timeoutMs = 10,
        .stateFlags = NAV_CTL_POS | NAV_CTL_YAW | NAV_REQUIRE_ANGLE | NAV_RC_POS | NAV_RC_YAW,
        .mapToFlightModes = NAV_CRUISE_MODE,
        .mwState = MW_NAV_STATE_NONE,
        .mwError = MW_NAV_ERROR_NONE,
        .onEvent = {
            [NAV_FSM_EVENT_TIMEOUT]                     = NAV_STATE_CRUISE_2D_IN_PROGRESS,    // re-process the state
            [NAV_FSM_EVENT_SWITCH_TO_IDLE]              = NAV_STATE_IDLE,
            [NAV_FSM_EVENT_SWITCH_TO_ALTHOLD]           = NAV_STATE_ALTHOLD_INITIALIZE,
            [NAV_FSM_EVENT_SWITCH_TO_POSHOLD_3D]        = NAV_STATE_POSHOLD_3D_INITIALIZE,
            [NAV_FSM_EVENT_SWITCH_TO_CRUISE_3D]         = NAV_STATE_CRUISE_3D_INITIALIZE,
            [NAV_FSM_EVENT_SWITCH_TO_CRUISE_ADJ]        = NAV_STATE_CRUISE_2D_ADJUSTING,
            [NAV_FSM_EVENT_SWITCH_TO_RTH]               = NAV_STATE_RTH_INITIALIZE,
            [NAV_FSM_EVENT_SWITCH_TO_WAYPOINT]          = NAV_STATE_WAYPOINT_INITIALIZE,
            [NAV_FSM_EVENT_SWITCH_TO_EMERGENCY_LANDING] = NAV_STATE_EMERGENCY_LANDING_INITIALIZE,
        }
    },

        [NAV_STATE_CRUISE_2D_ADJUSTING] = {
        .persistentId = NAV_PERSISTENT_ID_CRUISE_2D_ADJUSTING,
        .onEntry = navOnEnteringState_NAV_STATE_CRUISE_2D_ADJUSTING,
        .timeoutMs = 10,
        .stateFlags =  NAV_REQUIRE_ANGLE | NAV_RC_POS,
        .mapToFlightModes = NAV_CRUISE_MODE,
        .mwState = MW_NAV_STATE_NONE,
        .mwError = MW_NAV_ERROR_NONE,
        .onEvent = {
            [NAV_FSM_EVENT_SUCCESS]                     = NAV_STATE_CRUISE_2D_IN_PROGRESS,
            [NAV_FSM_EVENT_TIMEOUT]                     = NAV_STATE_CRUISE_2D_ADJUSTING,
            [NAV_FSM_EVENT_ERROR]                       = NAV_STATE_IDLE,
            [NAV_FSM_EVENT_SWITCH_TO_IDLE]              = NAV_STATE_IDLE,
            [NAV_FSM_EVENT_SWITCH_TO_ALTHOLD]           = NAV_STATE_ALTHOLD_INITIALIZE,
            [NAV_FSM_EVENT_SWITCH_TO_POSHOLD_3D]        = NAV_STATE_POSHOLD_3D_INITIALIZE,
            [NAV_FSM_EVENT_SWITCH_TO_CRUISE_3D]         = NAV_STATE_CRUISE_3D_INITIALIZE,
            [NAV_FSM_EVENT_SWITCH_TO_RTH]               = NAV_STATE_RTH_INITIALIZE,
            [NAV_FSM_EVENT_SWITCH_TO_WAYPOINT]          = NAV_STATE_WAYPOINT_INITIALIZE,
            [NAV_FSM_EVENT_SWITCH_TO_EMERGENCY_LANDING] = NAV_STATE_EMERGENCY_LANDING_INITIALIZE,
        }
    },

    /** CRUISE_3D mode ************************************************/
    [NAV_STATE_CRUISE_3D_INITIALIZE] = {
        .persistentId = NAV_PERSISTENT_ID_CRUISE_3D_INITIALIZE,
        .onEntry = navOnEnteringState_NAV_STATE_CRUISE_3D_INITIALIZE,
        .timeoutMs = 0,
        .stateFlags = NAV_REQUIRE_ANGLE,
        .mapToFlightModes = NAV_ALTHOLD_MODE | NAV_CRUISE_MODE,
        .mwState = MW_NAV_STATE_NONE,
        .mwError = MW_NAV_ERROR_NONE,
        .onEvent = {
            [NAV_FSM_EVENT_SUCCESS]                     = NAV_STATE_CRUISE_3D_IN_PROGRESS,
            [NAV_FSM_EVENT_ERROR]                       = NAV_STATE_IDLE,
            [NAV_FSM_EVENT_SWITCH_TO_IDLE]              = NAV_STATE_IDLE,
        }
    },

    [NAV_STATE_CRUISE_3D_IN_PROGRESS] = {
        .persistentId = NAV_PERSISTENT_ID_CRUISE_3D_IN_PROGRESS,
        .onEntry = navOnEnteringState_NAV_STATE_CRUISE_3D_IN_PROGRESS,
        .timeoutMs = 10,
        .stateFlags = NAV_CTL_POS | NAV_CTL_YAW | NAV_CTL_ALT | NAV_REQUIRE_ANGLE | NAV_RC_POS | NAV_RC_YAW | NAV_RC_ALT,
        .mapToFlightModes = NAV_ALTHOLD_MODE | NAV_CRUISE_MODE,
        .mwState = MW_NAV_STATE_NONE,
        .mwError = MW_NAV_ERROR_NONE,
        .onEvent = {
            [NAV_FSM_EVENT_TIMEOUT]                     = NAV_STATE_CRUISE_3D_IN_PROGRESS,    // re-process the state
            [NAV_FSM_EVENT_SWITCH_TO_IDLE]              = NAV_STATE_IDLE,
            [NAV_FSM_EVENT_SWITCH_TO_ALTHOLD]           = NAV_STATE_ALTHOLD_INITIALIZE,
            [NAV_FSM_EVENT_SWITCH_TO_POSHOLD_3D]        = NAV_STATE_POSHOLD_3D_INITIALIZE,
            [NAV_FSM_EVENT_SWITCH_TO_CRUISE_2D]         = NAV_STATE_CRUISE_2D_INITIALIZE,
            [NAV_FSM_EVENT_SWITCH_TO_CRUISE_ADJ]        = NAV_STATE_CRUISE_3D_ADJUSTING,
            [NAV_FSM_EVENT_SWITCH_TO_RTH]               = NAV_STATE_RTH_INITIALIZE,
            [NAV_FSM_EVENT_SWITCH_TO_WAYPOINT]          = NAV_STATE_WAYPOINT_INITIALIZE,
            [NAV_FSM_EVENT_SWITCH_TO_EMERGENCY_LANDING] = NAV_STATE_EMERGENCY_LANDING_INITIALIZE,
        }
    },

    [NAV_STATE_CRUISE_3D_ADJUSTING] = {
        .persistentId = NAV_PERSISTENT_ID_CRUISE_3D_ADJUSTING,
        .onEntry = navOnEnteringState_NAV_STATE_CRUISE_3D_ADJUSTING,
        .timeoutMs = 10,
        .stateFlags =  NAV_CTL_ALT | NAV_REQUIRE_ANGLE | NAV_RC_POS | NAV_RC_ALT,
        .mapToFlightModes = NAV_ALTHOLD_MODE | NAV_CRUISE_MODE,
        .mwState = MW_NAV_STATE_NONE,
        .mwError = MW_NAV_ERROR_NONE,
        .onEvent = {
            [NAV_FSM_EVENT_SUCCESS]                     = NAV_STATE_CRUISE_3D_IN_PROGRESS,
            [NAV_FSM_EVENT_TIMEOUT]                     = NAV_STATE_CRUISE_3D_ADJUSTING,
            [NAV_FSM_EVENT_ERROR]                       = NAV_STATE_IDLE,
            [NAV_FSM_EVENT_SWITCH_TO_IDLE]              = NAV_STATE_IDLE,
            [NAV_FSM_EVENT_SWITCH_TO_ALTHOLD]           = NAV_STATE_ALTHOLD_INITIALIZE,
            [NAV_FSM_EVENT_SWITCH_TO_POSHOLD_3D]        = NAV_STATE_POSHOLD_3D_INITIALIZE,
            [NAV_FSM_EVENT_SWITCH_TO_CRUISE_2D]         = NAV_STATE_CRUISE_2D_INITIALIZE,
            [NAV_FSM_EVENT_SWITCH_TO_RTH]               = NAV_STATE_RTH_INITIALIZE,
            [NAV_FSM_EVENT_SWITCH_TO_WAYPOINT]          = NAV_STATE_WAYPOINT_INITIALIZE,
            [NAV_FSM_EVENT_SWITCH_TO_EMERGENCY_LANDING] = NAV_STATE_EMERGENCY_LANDING_INITIALIZE,
        }
    },

    /** RTH_3D mode ************************************************/
    [NAV_STATE_RTH_INITIALIZE] = {
        .persistentId = NAV_PERSISTENT_ID_RTH_INITIALIZE,
        .onEntry = navOnEnteringState_NAV_STATE_RTH_INITIALIZE,
        .timeoutMs = 10,
        .stateFlags = NAV_CTL_ALT | NAV_CTL_POS | NAV_CTL_YAW | NAV_REQUIRE_ANGLE | NAV_REQUIRE_MAGHOLD | NAV_REQUIRE_THRTILT | NAV_AUTO_RTH,
        .mapToFlightModes = NAV_RTH_MODE | NAV_ALTHOLD_MODE,
        .mwState = MW_NAV_STATE_RTH_START,
        .mwError = MW_NAV_ERROR_NONE,
        .onEvent = {
            [NAV_FSM_EVENT_TIMEOUT]                     = NAV_STATE_RTH_INITIALIZE,      // re-process the state
            [NAV_FSM_EVENT_SUCCESS]                     = NAV_STATE_RTH_CLIMB_TO_SAFE_ALT,
            [NAV_FSM_EVENT_SWITCH_TO_EMERGENCY_LANDING] = NAV_STATE_EMERGENCY_LANDING_INITIALIZE,
            [NAV_FSM_EVENT_SWITCH_TO_RTH_LANDING]       = NAV_STATE_RTH_HOVER_PRIOR_TO_LANDING,
            [NAV_FSM_EVENT_SWITCH_TO_IDLE]              = NAV_STATE_IDLE,
        }
    },

    [NAV_STATE_RTH_CLIMB_TO_SAFE_ALT] = {
        .persistentId = NAV_PERSISTENT_ID_RTH_CLIMB_TO_SAFE_ALT,
        .onEntry = navOnEnteringState_NAV_STATE_RTH_CLIMB_TO_SAFE_ALT,
        .timeoutMs = 10,
        .stateFlags = NAV_CTL_ALT | NAV_CTL_POS | NAV_CTL_YAW | NAV_REQUIRE_ANGLE | NAV_REQUIRE_MAGHOLD | NAV_REQUIRE_THRTILT | NAV_AUTO_RTH | NAV_RC_POS | NAV_RC_YAW,     // allow pos adjustment while climbind to safe alt
        .mapToFlightModes = NAV_RTH_MODE | NAV_ALTHOLD_MODE,
        .mwState = MW_NAV_STATE_RTH_ENROUTE,
        .mwError = MW_NAV_ERROR_WAIT_FOR_RTH_ALT,
        .onEvent = {
            [NAV_FSM_EVENT_TIMEOUT]                     = NAV_STATE_RTH_CLIMB_TO_SAFE_ALT,   // re-process the state
            [NAV_FSM_EVENT_SUCCESS]                     = NAV_STATE_RTH_HEAD_HOME,
            [NAV_FSM_EVENT_SWITCH_TO_IDLE]              = NAV_STATE_IDLE,
            [NAV_FSM_EVENT_SWITCH_TO_ALTHOLD]           = NAV_STATE_ALTHOLD_INITIALIZE,
            [NAV_FSM_EVENT_SWITCH_TO_POSHOLD_3D]        = NAV_STATE_POSHOLD_3D_INITIALIZE,
            [NAV_FSM_EVENT_SWITCH_TO_EMERGENCY_LANDING] = NAV_STATE_EMERGENCY_LANDING_INITIALIZE,
            [NAV_FSM_EVENT_SWITCH_TO_CRUISE_2D]         = NAV_STATE_CRUISE_2D_INITIALIZE,
            [NAV_FSM_EVENT_SWITCH_TO_CRUISE_3D]         = NAV_STATE_CRUISE_3D_INITIALIZE,
        }
    },

    [NAV_STATE_RTH_HEAD_HOME] = {
        .persistentId = NAV_PERSISTENT_ID_RTH_HEAD_HOME,
        .onEntry = navOnEnteringState_NAV_STATE_RTH_HEAD_HOME,
        .timeoutMs = 10,
        .stateFlags = NAV_CTL_ALT | NAV_CTL_POS | NAV_CTL_YAW | NAV_REQUIRE_ANGLE | NAV_REQUIRE_MAGHOLD | NAV_REQUIRE_THRTILT | NAV_AUTO_RTH | NAV_RC_POS | NAV_RC_YAW,
        .mapToFlightModes = NAV_RTH_MODE | NAV_ALTHOLD_MODE,
        .mwState = MW_NAV_STATE_RTH_ENROUTE,
        .mwError = MW_NAV_ERROR_NONE,
        .onEvent = {
            [NAV_FSM_EVENT_TIMEOUT]                     = NAV_STATE_RTH_HEAD_HOME,           // re-process the state
            [NAV_FSM_EVENT_SUCCESS]                     = NAV_STATE_RTH_HOVER_PRIOR_TO_LANDING,
            [NAV_FSM_EVENT_SWITCH_TO_IDLE]              = NAV_STATE_IDLE,
            [NAV_FSM_EVENT_SWITCH_TO_ALTHOLD]           = NAV_STATE_ALTHOLD_INITIALIZE,
            [NAV_FSM_EVENT_SWITCH_TO_POSHOLD_3D]        = NAV_STATE_POSHOLD_3D_INITIALIZE,
            [NAV_FSM_EVENT_SWITCH_TO_EMERGENCY_LANDING] = NAV_STATE_EMERGENCY_LANDING_INITIALIZE,
            [NAV_FSM_EVENT_SWITCH_TO_CRUISE_2D]         = NAV_STATE_CRUISE_2D_INITIALIZE,
            [NAV_FSM_EVENT_SWITCH_TO_CRUISE_3D]         = NAV_STATE_CRUISE_3D_INITIALIZE,
        }
    },

    [NAV_STATE_RTH_HOVER_PRIOR_TO_LANDING] = {
        .persistentId = NAV_PERSISTENT_ID_RTH_HOVER_PRIOR_TO_LANDING,
        .onEntry = navOnEnteringState_NAV_STATE_RTH_HOVER_PRIOR_TO_LANDING,
        .timeoutMs = 500,
        .stateFlags = NAV_CTL_ALT | NAV_CTL_POS | NAV_CTL_YAW | NAV_REQUIRE_ANGLE | NAV_REQUIRE_MAGHOLD | NAV_REQUIRE_THRTILT | NAV_AUTO_RTH | NAV_RC_POS | NAV_RC_YAW,
        .mapToFlightModes = NAV_RTH_MODE | NAV_ALTHOLD_MODE,
        .mwState = MW_NAV_STATE_LAND_SETTLE,
        .mwError = MW_NAV_ERROR_NONE,
        .onEvent = {
            [NAV_FSM_EVENT_TIMEOUT]                     = NAV_STATE_RTH_HOVER_PRIOR_TO_LANDING,
            [NAV_FSM_EVENT_SUCCESS]                     = NAV_STATE_RTH_LANDING,
            [NAV_FSM_EVENT_SWITCH_TO_RTH_HOVER_ABOVE_HOME] = NAV_STATE_RTH_HOVER_ABOVE_HOME,
            [NAV_FSM_EVENT_SWITCH_TO_IDLE]              = NAV_STATE_IDLE,
            [NAV_FSM_EVENT_SWITCH_TO_ALTHOLD]           = NAV_STATE_ALTHOLD_INITIALIZE,
            [NAV_FSM_EVENT_SWITCH_TO_POSHOLD_3D]        = NAV_STATE_POSHOLD_3D_INITIALIZE,
            [NAV_FSM_EVENT_SWITCH_TO_EMERGENCY_LANDING] = NAV_STATE_EMERGENCY_LANDING_INITIALIZE,
            [NAV_FSM_EVENT_SWITCH_TO_CRUISE_2D]         = NAV_STATE_CRUISE_2D_INITIALIZE,
            [NAV_FSM_EVENT_SWITCH_TO_CRUISE_3D]         = NAV_STATE_CRUISE_3D_INITIALIZE,
        }
    },

    [NAV_STATE_RTH_HOVER_ABOVE_HOME] = {
        .persistentId = NAV_PERSISTENT_ID_RTH_HOVER_ABOVE_HOME,
        .onEntry = navOnEnteringState_NAV_STATE_RTH_HOVER_ABOVE_HOME,
        .timeoutMs = 10,
        .stateFlags = NAV_CTL_ALT | NAV_CTL_POS | NAV_CTL_YAW | NAV_REQUIRE_ANGLE | NAV_REQUIRE_MAGHOLD | NAV_REQUIRE_THRTILT | NAV_AUTO_RTH | NAV_RC_POS | NAV_RC_YAW | NAV_RC_ALT,
        .mapToFlightModes = NAV_RTH_MODE | NAV_ALTHOLD_MODE,
        .mwState = MW_NAV_STATE_HOVER_ABOVE_HOME,
        .mwError = MW_NAV_ERROR_NONE,
        .onEvent = {
            [NAV_FSM_EVENT_TIMEOUT]                     = NAV_STATE_RTH_HOVER_ABOVE_HOME,
            [NAV_FSM_EVENT_SWITCH_TO_IDLE]              = NAV_STATE_IDLE,
            [NAV_FSM_EVENT_SWITCH_TO_ALTHOLD]           = NAV_STATE_ALTHOLD_INITIALIZE,
            [NAV_FSM_EVENT_SWITCH_TO_POSHOLD_3D]        = NAV_STATE_POSHOLD_3D_INITIALIZE,
            [NAV_FSM_EVENT_SWITCH_TO_EMERGENCY_LANDING] = NAV_STATE_EMERGENCY_LANDING_INITIALIZE,
            [NAV_FSM_EVENT_SWITCH_TO_CRUISE_2D]         = NAV_STATE_CRUISE_2D_INITIALIZE,
            [NAV_FSM_EVENT_SWITCH_TO_CRUISE_3D]         = NAV_STATE_CRUISE_3D_INITIALIZE,
        }
    },

    [NAV_STATE_RTH_LANDING] = {
        .persistentId = NAV_PERSISTENT_ID_RTH_LANDING,
        .onEntry = navOnEnteringState_NAV_STATE_RTH_LANDING,
        .timeoutMs = 10,
        .stateFlags = NAV_CTL_ALT | NAV_CTL_POS | NAV_CTL_YAW | NAV_CTL_LAND | NAV_REQUIRE_ANGLE | NAV_REQUIRE_MAGHOLD | NAV_REQUIRE_THRTILT | NAV_AUTO_RTH | NAV_RC_POS | NAV_RC_YAW,
        .mapToFlightModes = NAV_RTH_MODE | NAV_ALTHOLD_MODE,
        .mwState = MW_NAV_STATE_LAND_IN_PROGRESS,
        .mwError = MW_NAV_ERROR_LANDING,
        .onEvent = {
            [NAV_FSM_EVENT_TIMEOUT]                     = NAV_STATE_RTH_LANDING,         // re-process state
            [NAV_FSM_EVENT_SUCCESS]                     = NAV_STATE_RTH_FINISHING,
            [NAV_FSM_EVENT_SWITCH_TO_IDLE]              = NAV_STATE_IDLE,
            [NAV_FSM_EVENT_SWITCH_TO_ALTHOLD]           = NAV_STATE_ALTHOLD_INITIALIZE,
            [NAV_FSM_EVENT_SWITCH_TO_POSHOLD_3D]        = NAV_STATE_POSHOLD_3D_INITIALIZE,
            [NAV_FSM_EVENT_SWITCH_TO_EMERGENCY_LANDING] = NAV_STATE_EMERGENCY_LANDING_INITIALIZE,
        }
    },

    [NAV_STATE_RTH_FINISHING] = {
        .persistentId = NAV_PERSISTENT_ID_RTH_FINISHING,
        .onEntry = navOnEnteringState_NAV_STATE_RTH_FINISHING,
        .timeoutMs = 0,
        .stateFlags = NAV_CTL_ALT | NAV_CTL_POS | NAV_CTL_YAW | NAV_REQUIRE_ANGLE | NAV_REQUIRE_MAGHOLD | NAV_REQUIRE_THRTILT | NAV_AUTO_RTH,
        .mapToFlightModes = NAV_RTH_MODE | NAV_ALTHOLD_MODE,
        .mwState = MW_NAV_STATE_LAND_IN_PROGRESS,
        .mwError = MW_NAV_ERROR_LANDING,
        .onEvent = {
            [NAV_FSM_EVENT_SUCCESS]                     = NAV_STATE_RTH_FINISHED,
            [NAV_FSM_EVENT_SWITCH_TO_IDLE]              = NAV_STATE_IDLE,
        }
    },

    [NAV_STATE_RTH_FINISHED] = {
        .persistentId = NAV_PERSISTENT_ID_RTH_FINISHED,
        .onEntry = navOnEnteringState_NAV_STATE_RTH_FINISHED,
        .timeoutMs = 10,
        .stateFlags = NAV_CTL_ALT | NAV_REQUIRE_ANGLE | NAV_REQUIRE_THRTILT | NAV_AUTO_RTH,
        .mapToFlightModes = NAV_RTH_MODE | NAV_ALTHOLD_MODE,
        .mwState = MW_NAV_STATE_LANDED,
        .mwError = MW_NAV_ERROR_NONE,
        .onEvent = {
            [NAV_FSM_EVENT_TIMEOUT]                     = NAV_STATE_RTH_FINISHED,         // re-process state
            [NAV_FSM_EVENT_SWITCH_TO_IDLE]              = NAV_STATE_IDLE,
            [NAV_FSM_EVENT_SWITCH_TO_ALTHOLD]           = NAV_STATE_ALTHOLD_INITIALIZE,
            [NAV_FSM_EVENT_SWITCH_TO_POSHOLD_3D]        = NAV_STATE_POSHOLD_3D_INITIALIZE,
            [NAV_FSM_EVENT_SWITCH_TO_EMERGENCY_LANDING] = NAV_STATE_EMERGENCY_LANDING_INITIALIZE,
        }
    },

    /** WAYPOINT mode ************************************************/
    [NAV_STATE_WAYPOINT_INITIALIZE] = {
        .persistentId = NAV_PERSISTENT_ID_WAYPOINT_INITIALIZE,
        .onEntry = navOnEnteringState_NAV_STATE_WAYPOINT_INITIALIZE,
        .timeoutMs = 0,
        .stateFlags = NAV_CTL_ALT | NAV_CTL_POS | NAV_CTL_YAW | NAV_REQUIRE_ANGLE | NAV_REQUIRE_MAGHOLD | NAV_REQUIRE_THRTILT | NAV_AUTO_WP,
        .mapToFlightModes = NAV_WP_MODE | NAV_ALTHOLD_MODE,
        .mwState = MW_NAV_STATE_PROCESS_NEXT,
        .mwError = MW_NAV_ERROR_NONE,
        .onEvent = {
            [NAV_FSM_EVENT_SUCCESS]                     = NAV_STATE_WAYPOINT_PRE_ACTION,
            [NAV_FSM_EVENT_ERROR]                       = NAV_STATE_IDLE,
            [NAV_FSM_EVENT_SWITCH_TO_IDLE]              = NAV_STATE_IDLE,
            [NAV_FSM_EVENT_SWITCH_TO_WAYPOINT_FINISHED] = NAV_STATE_WAYPOINT_FINISHED,
        }
    },

    [NAV_STATE_WAYPOINT_PRE_ACTION] = {
        .persistentId = NAV_PERSISTENT_ID_WAYPOINT_PRE_ACTION,
        .onEntry = navOnEnteringState_NAV_STATE_WAYPOINT_PRE_ACTION,
        .timeoutMs = 0,
        .stateFlags = NAV_CTL_ALT | NAV_CTL_POS | NAV_CTL_YAW | NAV_REQUIRE_ANGLE | NAV_REQUIRE_MAGHOLD | NAV_REQUIRE_THRTILT | NAV_AUTO_WP,
        .mapToFlightModes = NAV_WP_MODE | NAV_ALTHOLD_MODE,
        .mwState = MW_NAV_STATE_PROCESS_NEXT,
        .mwError = MW_NAV_ERROR_NONE,
        .onEvent = {
            [NAV_FSM_EVENT_SUCCESS]                     = NAV_STATE_WAYPOINT_IN_PROGRESS,
            [NAV_FSM_EVENT_ERROR]                       = NAV_STATE_IDLE,
            [NAV_FSM_EVENT_SWITCH_TO_IDLE]              = NAV_STATE_IDLE,
            [NAV_FSM_EVENT_SWITCH_TO_WAYPOINT_FINISHED] = NAV_STATE_WAYPOINT_FINISHED,
        }
    },

    [NAV_STATE_WAYPOINT_IN_PROGRESS] = {
        .persistentId = NAV_PERSISTENT_ID_WAYPOINT_IN_PROGRESS,
        .onEntry = navOnEnteringState_NAV_STATE_WAYPOINT_IN_PROGRESS,
        .timeoutMs = 10,
        .stateFlags = NAV_CTL_ALT | NAV_CTL_POS | NAV_CTL_YAW | NAV_REQUIRE_ANGLE | NAV_REQUIRE_MAGHOLD | NAV_REQUIRE_THRTILT | NAV_AUTO_WP,
        .mapToFlightModes = NAV_WP_MODE | NAV_ALTHOLD_MODE,
        .mwState = MW_NAV_STATE_WP_ENROUTE,
        .mwError = MW_NAV_ERROR_NONE,
        .onEvent = {
            [NAV_FSM_EVENT_TIMEOUT]                     = NAV_STATE_WAYPOINT_IN_PROGRESS,   // re-process the state
            [NAV_FSM_EVENT_SUCCESS]                     = NAV_STATE_WAYPOINT_REACHED,       // successfully reached waypoint
            [NAV_FSM_EVENT_SWITCH_TO_IDLE]              = NAV_STATE_IDLE,
            [NAV_FSM_EVENT_SWITCH_TO_ALTHOLD]           = NAV_STATE_ALTHOLD_INITIALIZE,
            [NAV_FSM_EVENT_SWITCH_TO_POSHOLD_3D]        = NAV_STATE_POSHOLD_3D_INITIALIZE,
            [NAV_FSM_EVENT_SWITCH_TO_RTH]               = NAV_STATE_RTH_INITIALIZE,
            [NAV_FSM_EVENT_SWITCH_TO_EMERGENCY_LANDING] = NAV_STATE_EMERGENCY_LANDING_INITIALIZE,
            [NAV_FSM_EVENT_SWITCH_TO_CRUISE_2D]         = NAV_STATE_CRUISE_2D_INITIALIZE,
            [NAV_FSM_EVENT_SWITCH_TO_CRUISE_3D]         = NAV_STATE_CRUISE_3D_INITIALIZE,
        }
    },

    [NAV_STATE_WAYPOINT_REACHED] = {
        .persistentId = NAV_PERSISTENT_ID_WAYPOINT_REACHED,
        .onEntry = navOnEnteringState_NAV_STATE_WAYPOINT_REACHED,
        .timeoutMs = 10,
        .stateFlags = NAV_CTL_ALT | NAV_CTL_POS | NAV_CTL_YAW | NAV_REQUIRE_ANGLE | NAV_REQUIRE_MAGHOLD | NAV_REQUIRE_THRTILT | NAV_AUTO_WP,
        .mapToFlightModes = NAV_WP_MODE | NAV_ALTHOLD_MODE,
        .mwState = MW_NAV_STATE_PROCESS_NEXT,
        .mwError = MW_NAV_ERROR_NONE,
        .onEvent = {
            [NAV_FSM_EVENT_TIMEOUT]                     = NAV_STATE_WAYPOINT_REACHED,   // re-process state
            [NAV_FSM_EVENT_SUCCESS]                     = NAV_STATE_WAYPOINT_NEXT,
            [NAV_FSM_EVENT_SWITCH_TO_WAYPOINT_HOLD_TIME] = NAV_STATE_WAYPOINT_HOLD_TIME,
            [NAV_FSM_EVENT_SWITCH_TO_WAYPOINT_FINISHED] = NAV_STATE_WAYPOINT_FINISHED,
            [NAV_FSM_EVENT_SWITCH_TO_WAYPOINT_RTH_LAND] = NAV_STATE_WAYPOINT_RTH_LAND,
            [NAV_FSM_EVENT_SWITCH_TO_IDLE]              = NAV_STATE_IDLE,
            [NAV_FSM_EVENT_SWITCH_TO_ALTHOLD]           = NAV_STATE_ALTHOLD_INITIALIZE,
            [NAV_FSM_EVENT_SWITCH_TO_POSHOLD_3D]        = NAV_STATE_POSHOLD_3D_INITIALIZE,
            [NAV_FSM_EVENT_SWITCH_TO_RTH]               = NAV_STATE_RTH_INITIALIZE,
            [NAV_FSM_EVENT_SWITCH_TO_EMERGENCY_LANDING] = NAV_STATE_EMERGENCY_LANDING_INITIALIZE,
            [NAV_FSM_EVENT_SWITCH_TO_CRUISE_2D]         = NAV_STATE_CRUISE_2D_INITIALIZE,
            [NAV_FSM_EVENT_SWITCH_TO_CRUISE_3D]         = NAV_STATE_CRUISE_3D_INITIALIZE,
        }
    },

    [NAV_STATE_WAYPOINT_HOLD_TIME] = {
        .persistentId = NAV_PERSISTENT_ID_WAYPOINT_HOLD_TIME,                             // There is no state for timed hold?
        .onEntry = navOnEnteringState_NAV_STATE_WAYPOINT_HOLD_TIME,
        .timeoutMs = 10,
        .stateFlags = NAV_CTL_ALT | NAV_CTL_POS | NAV_CTL_YAW | NAV_REQUIRE_ANGLE | NAV_REQUIRE_MAGHOLD | NAV_REQUIRE_THRTILT | NAV_AUTO_WP,
        .mapToFlightModes = NAV_WP_MODE | NAV_ALTHOLD_MODE,
        .mwState = MW_NAV_STATE_HOLD_TIMED,
        .mwError = MW_NAV_ERROR_NONE,
        .onEvent = {
            [NAV_FSM_EVENT_TIMEOUT]                     = NAV_STATE_WAYPOINT_HOLD_TIME,     // re-process the state
            [NAV_FSM_EVENT_SUCCESS]                     = NAV_STATE_WAYPOINT_NEXT,          // successfully reached waypoint
            [NAV_FSM_EVENT_SWITCH_TO_IDLE]              = NAV_STATE_IDLE,
            [NAV_FSM_EVENT_SWITCH_TO_ALTHOLD]           = NAV_STATE_ALTHOLD_INITIALIZE,
            [NAV_FSM_EVENT_SWITCH_TO_POSHOLD_3D]        = NAV_STATE_POSHOLD_3D_INITIALIZE,
            [NAV_FSM_EVENT_SWITCH_TO_RTH]               = NAV_STATE_RTH_INITIALIZE,
            [NAV_FSM_EVENT_SWITCH_TO_EMERGENCY_LANDING] = NAV_STATE_EMERGENCY_LANDING_INITIALIZE,
            [NAV_FSM_EVENT_SWITCH_TO_CRUISE_2D]         = NAV_STATE_CRUISE_2D_INITIALIZE,
            [NAV_FSM_EVENT_SWITCH_TO_CRUISE_3D]         = NAV_STATE_CRUISE_3D_INITIALIZE,
        }
    },

    [NAV_STATE_WAYPOINT_RTH_LAND] = {
        .persistentId = NAV_PERSISTENT_ID_WAYPOINT_RTH_LAND,
        .onEntry = navOnEnteringState_NAV_STATE_WAYPOINT_RTH_LAND,
        .timeoutMs = 10,
        .stateFlags = NAV_CTL_ALT | NAV_CTL_POS | NAV_CTL_YAW | NAV_CTL_LAND | NAV_REQUIRE_ANGLE | NAV_REQUIRE_MAGHOLD | NAV_REQUIRE_THRTILT | NAV_AUTO_WP,
        .mapToFlightModes = NAV_WP_MODE | NAV_ALTHOLD_MODE,
        .mwState = MW_NAV_STATE_LAND_IN_PROGRESS,
        .mwError = MW_NAV_ERROR_LANDING,
        .onEvent = {
            [NAV_FSM_EVENT_TIMEOUT]                     = NAV_STATE_WAYPOINT_RTH_LAND,   // re-process state
            [NAV_FSM_EVENT_SUCCESS]                     = NAV_STATE_WAYPOINT_FINISHED,
            [NAV_FSM_EVENT_SWITCH_TO_IDLE]              = NAV_STATE_IDLE,
            [NAV_FSM_EVENT_SWITCH_TO_ALTHOLD]           = NAV_STATE_ALTHOLD_INITIALIZE,
            [NAV_FSM_EVENT_SWITCH_TO_POSHOLD_3D]        = NAV_STATE_POSHOLD_3D_INITIALIZE,
            [NAV_FSM_EVENT_SWITCH_TO_RTH]               = NAV_STATE_RTH_INITIALIZE,
            [NAV_FSM_EVENT_SWITCH_TO_EMERGENCY_LANDING] = NAV_STATE_EMERGENCY_LANDING_INITIALIZE,
            [NAV_FSM_EVENT_SWITCH_TO_CRUISE_2D]         = NAV_STATE_CRUISE_2D_INITIALIZE,
            [NAV_FSM_EVENT_SWITCH_TO_CRUISE_3D]         = NAV_STATE_CRUISE_3D_INITIALIZE,
        }
    },

    [NAV_STATE_WAYPOINT_NEXT] = {
        .persistentId = NAV_PERSISTENT_ID_WAYPOINT_NEXT,
        .onEntry = navOnEnteringState_NAV_STATE_WAYPOINT_NEXT,
        .timeoutMs = 0,
        .stateFlags = NAV_CTL_ALT | NAV_CTL_POS | NAV_CTL_YAW | NAV_REQUIRE_ANGLE | NAV_REQUIRE_MAGHOLD | NAV_REQUIRE_THRTILT | NAV_AUTO_WP,
        .mapToFlightModes = NAV_WP_MODE | NAV_ALTHOLD_MODE,
        .mwState = MW_NAV_STATE_PROCESS_NEXT,
        .mwError = MW_NAV_ERROR_NONE,
        .onEvent = {
            [NAV_FSM_EVENT_SUCCESS]                     = NAV_STATE_WAYPOINT_PRE_ACTION,
            [NAV_FSM_EVENT_SWITCH_TO_WAYPOINT_FINISHED] = NAV_STATE_WAYPOINT_FINISHED,
        }
    },

    [NAV_STATE_WAYPOINT_FINISHED] = {
        .persistentId = NAV_PERSISTENT_ID_WAYPOINT_FINISHED,
        .onEntry = navOnEnteringState_NAV_STATE_WAYPOINT_FINISHED,
        .timeoutMs = 0,
        .stateFlags = NAV_CTL_ALT | NAV_CTL_POS | NAV_CTL_YAW | NAV_REQUIRE_ANGLE | NAV_REQUIRE_MAGHOLD | NAV_REQUIRE_THRTILT | NAV_AUTO_WP,
        .mapToFlightModes = NAV_WP_MODE | NAV_ALTHOLD_MODE,
        .mwState = MW_NAV_STATE_WP_ENROUTE,
        .mwError = MW_NAV_ERROR_FINISH,
        .onEvent = {
            [NAV_FSM_EVENT_SWITCH_TO_IDLE]              = NAV_STATE_IDLE,
            [NAV_FSM_EVENT_SWITCH_TO_ALTHOLD]           = NAV_STATE_ALTHOLD_INITIALIZE,
            [NAV_FSM_EVENT_SWITCH_TO_POSHOLD_3D]        = NAV_STATE_POSHOLD_3D_INITIALIZE,
            [NAV_FSM_EVENT_SWITCH_TO_RTH]               = NAV_STATE_RTH_INITIALIZE,
            [NAV_FSM_EVENT_SWITCH_TO_EMERGENCY_LANDING] = NAV_STATE_EMERGENCY_LANDING_INITIALIZE,
            [NAV_FSM_EVENT_SWITCH_TO_CRUISE_2D]         = NAV_STATE_CRUISE_2D_INITIALIZE,
            [NAV_FSM_EVENT_SWITCH_TO_CRUISE_3D]         = NAV_STATE_CRUISE_3D_INITIALIZE,
        }
    },

    /** EMERGENCY LANDING ************************************************/
    [NAV_STATE_EMERGENCY_LANDING_INITIALIZE] = {
        .persistentId = NAV_PERSISTENT_ID_EMERGENCY_LANDING_INITIALIZE,
        .onEntry = navOnEnteringState_NAV_STATE_EMERGENCY_LANDING_INITIALIZE,
        .timeoutMs = 0,
        .stateFlags = NAV_CTL_EMERG | NAV_REQUIRE_ANGLE,
        .mapToFlightModes = 0,
        .mwState = MW_NAV_STATE_EMERGENCY_LANDING,
        .mwError = MW_NAV_ERROR_LANDING,
        .onEvent = {
            [NAV_FSM_EVENT_SUCCESS]                     = NAV_STATE_EMERGENCY_LANDING_IN_PROGRESS,
            [NAV_FSM_EVENT_ERROR]                       = NAV_STATE_IDLE,
            [NAV_FSM_EVENT_SWITCH_TO_IDLE]              = NAV_STATE_IDLE,
            [NAV_FSM_EVENT_SWITCH_TO_ALTHOLD]           = NAV_STATE_IDLE,   // ALTHOLD also bails out from emergency (to IDLE, AltHold will take over from there)
        }
    },

    [NAV_STATE_EMERGENCY_LANDING_IN_PROGRESS] = {
        .persistentId = NAV_PERSISTENT_ID_EMERGENCY_LANDING_IN_PROGRESS,
        .onEntry = navOnEnteringState_NAV_STATE_EMERGENCY_LANDING_IN_PROGRESS,
        .timeoutMs = 10,
        .stateFlags = NAV_CTL_EMERG | NAV_REQUIRE_ANGLE,
        .mapToFlightModes = 0,
        .mwState = MW_NAV_STATE_EMERGENCY_LANDING,
        .mwError = MW_NAV_ERROR_LANDING,
        .onEvent = {
            [NAV_FSM_EVENT_TIMEOUT]                     = NAV_STATE_EMERGENCY_LANDING_IN_PROGRESS,    // re-process the state
            [NAV_FSM_EVENT_SUCCESS]                     = NAV_STATE_EMERGENCY_LANDING_FINISHED,
            [NAV_FSM_EVENT_SWITCH_TO_IDLE]              = NAV_STATE_IDLE,
            [NAV_FSM_EVENT_SWITCH_TO_ALTHOLD]           = NAV_STATE_IDLE,   // ALTHOLD also bails out from emergency (to IDLE, AltHold will take over from there)
        }
    },

    [NAV_STATE_EMERGENCY_LANDING_FINISHED] = {
        .persistentId = NAV_PERSISTENT_ID_EMERGENCY_LANDING_FINISHED,
        .onEntry = navOnEnteringState_NAV_STATE_EMERGENCY_LANDING_FINISHED,
        .timeoutMs = 10,
        .stateFlags = NAV_CTL_EMERG | NAV_REQUIRE_ANGLE,
        .mapToFlightModes = 0,
        .mwState = MW_NAV_STATE_LANDED,
        .mwError = MW_NAV_ERROR_LANDING,
        .onEvent = {
            [NAV_FSM_EVENT_TIMEOUT]                     = NAV_STATE_EMERGENCY_LANDING_FINISHED,
            [NAV_FSM_EVENT_SWITCH_TO_IDLE]              = NAV_STATE_IDLE,
        }
    },

    [NAV_STATE_LAUNCH_INITIALIZE] = {
        .persistentId = NAV_PERSISTENT_ID_LAUNCH_INITIALIZE,
        .onEntry = navOnEnteringState_NAV_STATE_LAUNCH_INITIALIZE,
        .timeoutMs = 0,
        .stateFlags = NAV_REQUIRE_ANGLE,
        .mapToFlightModes = NAV_LAUNCH_MODE,
        .mwState = MW_NAV_STATE_NONE,
        .mwError = MW_NAV_ERROR_NONE,
        .onEvent = {
            [NAV_FSM_EVENT_SUCCESS]                     = NAV_STATE_LAUNCH_WAIT,
            [NAV_FSM_EVENT_ERROR]                       = NAV_STATE_IDLE,
            [NAV_FSM_EVENT_SWITCH_TO_IDLE]              = NAV_STATE_IDLE,
        }
    },

    [NAV_STATE_LAUNCH_WAIT] = {
        .persistentId = NAV_PERSISTENT_ID_LAUNCH_WAIT,
        .onEntry = navOnEnteringState_NAV_STATE_LAUNCH_WAIT,
        .timeoutMs = 10,
        .stateFlags = NAV_CTL_LAUNCH | NAV_REQUIRE_ANGLE,
        .mapToFlightModes = NAV_LAUNCH_MODE,
        .mwState = MW_NAV_STATE_NONE,
        .mwError = MW_NAV_ERROR_NONE,
        .onEvent = {
            [NAV_FSM_EVENT_TIMEOUT]                     = NAV_STATE_LAUNCH_WAIT,    // re-process the state
            [NAV_FSM_EVENT_SUCCESS]                     = NAV_STATE_LAUNCH_IN_PROGRESS,
            [NAV_FSM_EVENT_ERROR]                       = NAV_STATE_IDLE,
            [NAV_FSM_EVENT_SWITCH_TO_IDLE]              = NAV_STATE_IDLE,
        }
    },

    [NAV_STATE_LAUNCH_IN_PROGRESS] = {
        .persistentId = NAV_PERSISTENT_ID_LAUNCH_IN_PROGRESS,
        .onEntry = navOnEnteringState_NAV_STATE_LAUNCH_IN_PROGRESS,
        .timeoutMs = 10,
        .stateFlags = NAV_CTL_LAUNCH | NAV_REQUIRE_ANGLE,
        .mapToFlightModes = NAV_LAUNCH_MODE,
        .mwState = MW_NAV_STATE_NONE,
        .mwError = MW_NAV_ERROR_NONE,
        .onEvent = {
            [NAV_FSM_EVENT_TIMEOUT]                     = NAV_STATE_LAUNCH_IN_PROGRESS,    // re-process the state
            [NAV_FSM_EVENT_SUCCESS]                     = NAV_STATE_IDLE,
            [NAV_FSM_EVENT_ERROR]                       = NAV_STATE_IDLE,
            [NAV_FSM_EVENT_SWITCH_TO_IDLE]              = NAV_STATE_IDLE,
        }
    },
};

static navigationFSMStateFlags_t navGetStateFlags(navigationFSMState_t state)
{
    return navFSM[state].stateFlags;
}

static flightModeFlags_e navGetMappedFlightModes(navigationFSMState_t state)
{
    return navFSM[state].mapToFlightModes;
}

navigationFSMStateFlags_t navGetCurrentStateFlags(void)
{
    return navGetStateFlags(posControl.navState);
}

static bool navTerrainFollowingRequested(void)
{
    // Terrain following not supported on FIXED WING aircraft yet
    return !STATE(FIXED_WING_LEGACY) && IS_RC_MODE_ACTIVE(BOXSURFACE);
}

/*************************************************************************************************/
static navigationFSMEvent_t navOnEnteringState_NAV_STATE_IDLE(navigationFSMState_t previousState)
{
    UNUSED(previousState);

    resetAltitudeController(false);
    resetHeadingController();
    resetPositionController();

    return NAV_FSM_EVENT_NONE;
}

static navigationFSMEvent_t navOnEnteringState_NAV_STATE_ALTHOLD_INITIALIZE(navigationFSMState_t previousState)
{
    const navigationFSMStateFlags_t prevFlags = navGetStateFlags(previousState);
    const bool terrainFollowingToggled = (posControl.flags.isTerrainFollowEnabled != navTerrainFollowingRequested());

    resetGCSFlags();

    // If surface tracking mode changed value - reset altitude controller
    if ((prevFlags & NAV_CTL_ALT) == 0 || terrainFollowingToggled) {
        resetAltitudeController(navTerrainFollowingRequested());
    }

    if (((prevFlags & NAV_CTL_ALT) == 0) || ((prevFlags & NAV_AUTO_RTH) != 0) || ((prevFlags & NAV_AUTO_WP) != 0) || terrainFollowingToggled) {
        setupAltitudeController();
        setDesiredPosition(&navGetCurrentActualPositionAndVelocity()->pos, posControl.actualState.yaw, NAV_POS_UPDATE_Z);  // This will reset surface offset
    }

    return NAV_FSM_EVENT_SUCCESS;
}

static navigationFSMEvent_t navOnEnteringState_NAV_STATE_ALTHOLD_IN_PROGRESS(navigationFSMState_t previousState)
{
    UNUSED(previousState);

    // If GCS was disabled - reset altitude setpoint
    if (posControl.flags.isGCSAssistedNavigationReset) {
        setDesiredPosition(&navGetCurrentActualPositionAndVelocity()->pos, posControl.actualState.yaw, NAV_POS_UPDATE_Z);
        resetGCSFlags();
    }

    return NAV_FSM_EVENT_NONE;
}

static navigationFSMEvent_t navOnEnteringState_NAV_STATE_POSHOLD_3D_INITIALIZE(navigationFSMState_t previousState)
{
    const navigationFSMStateFlags_t prevFlags = navGetStateFlags(previousState);
    const bool terrainFollowingToggled = (posControl.flags.isTerrainFollowEnabled != navTerrainFollowingRequested());

    resetGCSFlags();

    if ((prevFlags & NAV_CTL_POS) == 0) {
        resetPositionController();
    }

    if ((prevFlags & NAV_CTL_ALT) == 0 || terrainFollowingToggled) {
        resetAltitudeController(navTerrainFollowingRequested());
        setupAltitudeController();
    }

    if (((prevFlags & NAV_CTL_ALT) == 0) || ((prevFlags & NAV_AUTO_RTH) != 0) || ((prevFlags & NAV_AUTO_WP) != 0) || terrainFollowingToggled) {
        setDesiredPosition(&navGetCurrentActualPositionAndVelocity()->pos, posControl.actualState.yaw, NAV_POS_UPDATE_Z);  // This will reset surface offset
    }

    if ((previousState != NAV_STATE_RTH_HOVER_PRIOR_TO_LANDING) && (previousState != NAV_STATE_RTH_HOVER_ABOVE_HOME) && (previousState != NAV_STATE_RTH_LANDING)) {
        fpVector3_t targetHoldPos;
        calculateInitialHoldPosition(&targetHoldPos);
        setDesiredPosition(&targetHoldPos, posControl.actualState.yaw, NAV_POS_UPDATE_XY | NAV_POS_UPDATE_HEADING);
    }

    return NAV_FSM_EVENT_SUCCESS;
}

static navigationFSMEvent_t navOnEnteringState_NAV_STATE_POSHOLD_3D_IN_PROGRESS(navigationFSMState_t previousState)
{
    UNUSED(previousState);

    // If GCS was disabled - reset 2D pos setpoint
    if (posControl.flags.isGCSAssistedNavigationReset) {
        fpVector3_t targetHoldPos;
        calculateInitialHoldPosition(&targetHoldPos);
        setDesiredPosition(&navGetCurrentActualPositionAndVelocity()->pos, posControl.actualState.yaw, NAV_POS_UPDATE_Z);
        setDesiredPosition(&targetHoldPos, posControl.actualState.yaw, NAV_POS_UPDATE_XY | NAV_POS_UPDATE_HEADING);
        resetGCSFlags();
    }

    return NAV_FSM_EVENT_NONE;
}
/////////////////

static navigationFSMEvent_t navOnEnteringState_NAV_STATE_CRUISE_2D_INITIALIZE(navigationFSMState_t previousState)
{
    const navigationFSMStateFlags_t prevFlags = navGetStateFlags(previousState);

    if (!STATE(FIXED_WING_LEGACY)) { return NAV_FSM_EVENT_ERROR; } // Only on FW for now

    DEBUG_SET(DEBUG_CRUISE, 0, 1);
    if (checkForPositionSensorTimeout()) { return NAV_FSM_EVENT_SWITCH_TO_IDLE; }  // Switch to IDLE if we do not have an healty position. Try the next iteration.

    if (!(prevFlags & NAV_CTL_POS)) {
        resetPositionController();
    }

    posControl.cruise.yaw = posControl.actualState.yaw; // Store the yaw to follow
    posControl.cruise.previousYaw = posControl.cruise.yaw;
    posControl.cruise.lastYawAdjustmentTime = 0;

    return NAV_FSM_EVENT_SUCCESS; // Go to CRUISE_XD_IN_PROGRESS state
}

static navigationFSMEvent_t navOnEnteringState_NAV_STATE_CRUISE_2D_IN_PROGRESS(navigationFSMState_t previousState)
{
    const timeMs_t currentTimeMs = millis();

    if (checkForPositionSensorTimeout()) { return NAV_FSM_EVENT_SWITCH_TO_IDLE; } // Switch to IDLE if we do not have an healty position. Do the CRUISE init the next iteration.

    DEBUG_SET(DEBUG_CRUISE, 0, 2);
    DEBUG_SET(DEBUG_CRUISE, 2, 0);

    if (posControl.flags.isAdjustingPosition) {
        return NAV_FSM_EVENT_SWITCH_TO_CRUISE_ADJ;
    }

    // User is yawing. We record the desidered yaw and we change the desidered target in the meanwhile
    if (posControl.flags.isAdjustingHeading) {
        timeMs_t timeDifference = currentTimeMs - posControl.cruise.lastYawAdjustmentTime;
        if (timeDifference > 100) timeDifference = 0; // if adjustment was called long time ago, reset the time difference.
        float rateTarget = scaleRangef((float)rcCommand[YAW], -500.0f, 500.0f, -DEGREES_TO_CENTIDEGREES(navConfig()->fw.cruise_yaw_rate), DEGREES_TO_CENTIDEGREES(navConfig()->fw.cruise_yaw_rate));
        float centidegsPerIteration = rateTarget * timeDifference / 1000.0f;
        posControl.cruise.yaw = wrap_36000(posControl.cruise.yaw - centidegsPerIteration);
        DEBUG_SET(DEBUG_CRUISE, 1, CENTIDEGREES_TO_DEGREES(posControl.cruise.yaw));
        posControl.cruise.lastYawAdjustmentTime = currentTimeMs;
    }

    if (currentTimeMs - posControl.cruise.lastYawAdjustmentTime > 4000)
        posControl.cruise.previousYaw = posControl.cruise.yaw;

    uint32_t distance = gpsSol.groundSpeed * 60; // next WP to be reached in 60s [cm]

    if ((previousState == NAV_STATE_CRUISE_2D_INITIALIZE) || (previousState == NAV_STATE_CRUISE_2D_ADJUSTING)
            || (previousState == NAV_STATE_CRUISE_3D_INITIALIZE) || (previousState == NAV_STATE_CRUISE_3D_ADJUSTING)
            || posControl.flags.isAdjustingHeading) {
        calculateFarAwayTarget(&posControl.cruise.targetPos, posControl.cruise.yaw, distance);
        DEBUG_SET(DEBUG_CRUISE, 2, 1);
    } else if (calculateDistanceToDestination(&posControl.cruise.targetPos) <= (navConfig()->fw.loiter_radius * 1.10f)) { //10% margin
        calculateNewCruiseTarget(&posControl.cruise.targetPos, posControl.cruise.yaw, distance);
        DEBUG_SET(DEBUG_CRUISE, 2, 2);
    }

    setDesiredPosition(&posControl.cruise.targetPos, posControl.cruise.yaw, NAV_POS_UPDATE_XY);

    return NAV_FSM_EVENT_NONE;
}

static navigationFSMEvent_t navOnEnteringState_NAV_STATE_CRUISE_2D_ADJUSTING(navigationFSMState_t previousState)
{
    UNUSED(previousState);
    DEBUG_SET(DEBUG_CRUISE, 0, 3);

    // User is rolling, changing manually direction. Wait until it is done and then restore CRUISE
    if (posControl.flags.isAdjustingPosition) {
        posControl.cruise.yaw = posControl.actualState.yaw; //store current heading
        posControl.cruise.lastYawAdjustmentTime = millis();
        return NAV_FSM_EVENT_NONE;  // reprocess the state
    }

    resetPositionController();

    return NAV_FSM_EVENT_SUCCESS; // go back to the CRUISE_XD_IN_PROGRESS state
}

static navigationFSMEvent_t navOnEnteringState_NAV_STATE_CRUISE_3D_INITIALIZE(navigationFSMState_t previousState)
{
    if (!STATE(FIXED_WING_LEGACY)) { return NAV_FSM_EVENT_ERROR; } // only on FW for now

    navOnEnteringState_NAV_STATE_ALTHOLD_INITIALIZE(previousState);

    return navOnEnteringState_NAV_STATE_CRUISE_2D_INITIALIZE(previousState);
}

static navigationFSMEvent_t navOnEnteringState_NAV_STATE_CRUISE_3D_IN_PROGRESS(navigationFSMState_t previousState)
{
    navOnEnteringState_NAV_STATE_ALTHOLD_IN_PROGRESS(previousState);

    return navOnEnteringState_NAV_STATE_CRUISE_2D_IN_PROGRESS(previousState);
}

static navigationFSMEvent_t navOnEnteringState_NAV_STATE_CRUISE_3D_ADJUSTING(navigationFSMState_t previousState)
{
    navOnEnteringState_NAV_STATE_ALTHOLD_IN_PROGRESS(previousState);

    return navOnEnteringState_NAV_STATE_CRUISE_2D_ADJUSTING(previousState);
}

static navigationFSMEvent_t navOnEnteringState_NAV_STATE_RTH_INITIALIZE(navigationFSMState_t previousState)
{
    navigationFSMStateFlags_t prevFlags = navGetStateFlags(previousState);

    if ((posControl.flags.estHeadingStatus == EST_NONE) || (posControl.flags.estAltStatus == EST_NONE) || (posControl.flags.estPosStatus != EST_TRUSTED) || !STATE(GPS_FIX_HOME)) {
        // Heading sensor, altitude sensor and HOME fix are mandatory for RTH. If not satisfied - switch to emergency landing
        // If we are in dead-reckoning mode - also fail, since coordinates may be unreliable
        return NAV_FSM_EVENT_SWITCH_TO_EMERGENCY_LANDING;
    }

    if (STATE(FIXED_WING_LEGACY) && (posControl.homeDistance < navConfig()->general.min_rth_distance) && !posControl.flags.forcedRTHActivated) {
        // Prevent RTH from activating on airplanes if too close to home unless it's a failsafe RTH
        return NAV_FSM_EVENT_SWITCH_TO_IDLE;
    }

    // If we have valid position sensor or configured to ignore it's loss at initial stage - continue
    if ((posControl.flags.estPosStatus >= EST_USABLE) || navConfig()->general.flags.rth_climb_ignore_emerg) {
        // Reset altitude and position controllers if necessary
        if ((prevFlags & NAV_CTL_POS) == 0) {
            resetPositionController();
        }

        // Reset altitude controller if it was not enabled or if we are in terrain follow mode
        if ((prevFlags & NAV_CTL_ALT) == 0 || posControl.flags.isTerrainFollowEnabled) {
            // Make sure surface tracking is not enabled - RTH uses global altitude, not AGL
            resetAltitudeController(false);
            setupAltitudeController();
        }

        // If close to home - reset home position and land
        if (posControl.homeDistance < navConfig()->general.min_rth_distance) {
            setHomePosition(&navGetCurrentActualPositionAndVelocity()->pos, posControl.actualState.yaw, NAV_POS_UPDATE_XY | NAV_POS_UPDATE_HEADING, NAV_HOME_VALID_ALL);
            setDesiredPosition(&navGetCurrentActualPositionAndVelocity()->pos, posControl.actualState.yaw, NAV_POS_UPDATE_XY | NAV_POS_UPDATE_Z | NAV_POS_UPDATE_HEADING);

            return NAV_FSM_EVENT_SWITCH_TO_RTH_LANDING;   // NAV_STATE_RTH_HOVER_PRIOR_TO_LANDING
        }
        else {
            fpVector3_t targetHoldPos;

            if (STATE(FIXED_WING_LEGACY)) {
                // Airplane - climbout before turning around
                calculateFarAwayTarget(&targetHoldPos, posControl.actualState.yaw, 100000.0f);  // 1km away
            } else {
                // Multicopter, hover and climb
                calculateInitialHoldPosition(&targetHoldPos);

                // Initialize RTH sanity check to prevent fly-aways on RTH
                // For airplanes this is delayed until climb-out is finished
                initializeRTHSanityChecker(&targetHoldPos);
            }

            setDesiredPosition(&targetHoldPos, posControl.actualState.yaw, NAV_POS_UPDATE_XY | NAV_POS_UPDATE_HEADING);

            return NAV_FSM_EVENT_SUCCESS;   // NAV_STATE_RTH_CLIMB_TO_SAFE_ALT
        }
    }
    /* Position sensor failure timeout - land */
    else if (checkForPositionSensorTimeout()) {
        return NAV_FSM_EVENT_SWITCH_TO_EMERGENCY_LANDING;
    }
    /* No valid POS sensor but still within valid timeout - wait */
    else {
        return NAV_FSM_EVENT_NONE;
    }
}

static navigationFSMEvent_t navOnEnteringState_NAV_STATE_RTH_CLIMB_TO_SAFE_ALT(navigationFSMState_t previousState)
{
    UNUSED(previousState);

    if ((posControl.flags.estHeadingStatus == EST_NONE)) {
        return NAV_FSM_EVENT_SWITCH_TO_EMERGENCY_LANDING;
    }

    // If we have valid pos sensor OR we are configured to ignore GPS loss
    if ((posControl.flags.estPosStatus >= EST_USABLE) || !checkForPositionSensorTimeout() || navConfig()->general.flags.rth_climb_ignore_emerg) {
        const uint8_t rthClimbMarginPercent = STATE(FIXED_WING_LEGACY) ? FW_RTH_CLIMB_MARGIN_PERCENT : MR_RTH_CLIMB_MARGIN_PERCENT;
        const float rthAltitudeMargin = MAX(FW_RTH_CLIMB_MARGIN_MIN_CM, (rthClimbMarginPercent/100.0) * fabsf(posControl.rthState.rthInitialAltitude - posControl.rthState.homePosition.pos.z));

        // If we reached desired initial RTH altitude or we don't want to climb first
        if (((navGetCurrentActualPositionAndVelocity()->pos.z - posControl.rthState.rthInitialAltitude) > -rthAltitudeMargin) || (!navConfig()->general.flags.rth_climb_first)) {

            // Delayed initialization for RTH sanity check on airplanes - allow to finish climb first as it can take some distance
            if (STATE(FIXED_WING_LEGACY)) {
                initializeRTHSanityChecker(&navGetCurrentActualPositionAndVelocity()->pos);
            }

            // Save initial home distance for future use
            posControl.rthState.rthInitialDistance = posControl.homeDistance;
            fpVector3_t * tmpHomePos = rthGetHomeTargetPosition(RTH_HOME_ENROUTE_INITIAL);

            if (navConfig()->general.flags.rth_tail_first && !STATE(FIXED_WING_LEGACY)) {
                setDesiredPosition(tmpHomePos, 0, NAV_POS_UPDATE_XY | NAV_POS_UPDATE_Z | NAV_POS_UPDATE_BEARING_TAIL_FIRST);
            }
            else {
                setDesiredPosition(tmpHomePos, 0, NAV_POS_UPDATE_XY | NAV_POS_UPDATE_Z | NAV_POS_UPDATE_BEARING);
            }

            return NAV_FSM_EVENT_SUCCESS;   // NAV_STATE_RTH_HEAD_HOME

        } else {

            fpVector3_t * tmpHomePos = rthGetHomeTargetPosition(RTH_HOME_ENROUTE_INITIAL);

            /* For multi-rotors execute sanity check during initial ascent as well */
            if (!STATE(FIXED_WING_LEGACY) && !validateRTHSanityChecker()) {
                return NAV_FSM_EVENT_SWITCH_TO_EMERGENCY_LANDING;
            }

            // Climb to safe altitude and turn to correct direction
            if (STATE(FIXED_WING_LEGACY)) {
                tmpHomePos->z += FW_RTH_CLIMB_OVERSHOOT_CM;
                setDesiredPosition(tmpHomePos, 0, NAV_POS_UPDATE_Z);
            } else {
                // Until the initial climb phase is complete target slightly *above* the cruise altitude to ensure we actually reach
                // it in a reasonable time. Immediately after we finish this phase - target the original altitude.
                tmpHomePos->z += MR_RTH_CLIMB_OVERSHOOT_CM;

                if (navConfig()->general.flags.rth_tail_first) {
                    setDesiredPosition(tmpHomePos, 0, NAV_POS_UPDATE_Z | NAV_POS_UPDATE_BEARING_TAIL_FIRST);
                } else {
                    setDesiredPosition(tmpHomePos, 0, NAV_POS_UPDATE_Z | NAV_POS_UPDATE_BEARING);
                }
            }

            return NAV_FSM_EVENT_NONE;

        }
    }
    /* Position sensor failure timeout - land */
    else {
        return NAV_FSM_EVENT_SWITCH_TO_EMERGENCY_LANDING;
    }
}

static navigationFSMEvent_t navOnEnteringState_NAV_STATE_RTH_HEAD_HOME(navigationFSMState_t previousState)
{
    UNUSED(previousState);

    if ((posControl.flags.estHeadingStatus == EST_NONE)) {
        return NAV_FSM_EVENT_SWITCH_TO_EMERGENCY_LANDING;
    }

    // If we have position sensor - continue home
    if ((posControl.flags.estPosStatus >= EST_USABLE)) {
        fpVector3_t * tmpHomePos = rthGetHomeTargetPosition(RTH_HOME_ENROUTE_PROPORTIONAL);

        if (isWaypointPositionReached(tmpHomePos, true)) {
            // Successfully reached position target - update XYZ-position
            setDesiredPosition(tmpHomePos, posControl.rthState.homePosition.yaw, NAV_POS_UPDATE_XY | NAV_POS_UPDATE_Z | NAV_POS_UPDATE_HEADING);
            return NAV_FSM_EVENT_SUCCESS;       // NAV_STATE_RTH_HOVER_PRIOR_TO_LANDING
        }
        else if (!validateRTHSanityChecker()) {
            // Sanity check of RTH
            return NAV_FSM_EVENT_SWITCH_TO_EMERGENCY_LANDING;
        }
        else {
            setDesiredPosition(tmpHomePos, 0, NAV_POS_UPDATE_Z | NAV_POS_UPDATE_XY);
            return NAV_FSM_EVENT_NONE;
        }
    }
    /* Position sensor failure timeout - land */
    else if (checkForPositionSensorTimeout()) {
        return NAV_FSM_EVENT_SWITCH_TO_EMERGENCY_LANDING;
    }
    /* No valid POS sensor but still within valid timeout - wait */
    else {
        return NAV_FSM_EVENT_NONE;
    }
}

static navigationFSMEvent_t navOnEnteringState_NAV_STATE_RTH_HOVER_PRIOR_TO_LANDING(navigationFSMState_t previousState)
{
    UNUSED(previousState);

    if ((posControl.flags.estHeadingStatus == EST_NONE)) {
        return NAV_FSM_EVENT_SWITCH_TO_EMERGENCY_LANDING;
    }

    // If position ok OR within valid timeout - continue
    if ((posControl.flags.estPosStatus >= EST_USABLE) || !checkForPositionSensorTimeout()) {

        // Wait until target heading is reached (with 15 deg margin for error)
        if (STATE(FIXED_WING_LEGACY)) {
            resetLandingDetector();
            updateClimbRateToAltitudeController(0, ROC_TO_ALT_RESET);
            return navigationRTHAllowsLanding() ? NAV_FSM_EVENT_SUCCESS : NAV_FSM_EVENT_SWITCH_TO_RTH_HOVER_ABOVE_HOME;
        }
        else {
            if (ABS(wrap_18000(posControl.rthState.homePosition.yaw - posControl.actualState.yaw)) < DEGREES_TO_CENTIDEGREES(15)) {
                resetLandingDetector();
                updateClimbRateToAltitudeController(0, ROC_TO_ALT_RESET);
                return navigationRTHAllowsLanding() ? NAV_FSM_EVENT_SUCCESS : NAV_FSM_EVENT_SWITCH_TO_RTH_HOVER_ABOVE_HOME;
            }
            else if (!validateRTHSanityChecker()) {
                // Continue to check for RTH sanity during pre-landing hover
                return NAV_FSM_EVENT_SWITCH_TO_EMERGENCY_LANDING;
            }
            else {
                fpVector3_t * tmpHomePos = rthGetHomeTargetPosition(RTH_HOME_ENROUTE_FINAL);
                setDesiredPosition(tmpHomePos, posControl.rthState.homePosition.yaw, NAV_POS_UPDATE_XY | NAV_POS_UPDATE_Z | NAV_POS_UPDATE_HEADING);
                return NAV_FSM_EVENT_NONE;
            }
        }

    } else {
        return NAV_FSM_EVENT_SWITCH_TO_EMERGENCY_LANDING;
    }
}

static navigationFSMEvent_t navOnEnteringState_NAV_STATE_RTH_HOVER_ABOVE_HOME(navigationFSMState_t previousState)
{
    UNUSED(previousState);

    if (!(validateRTHSanityChecker() || (posControl.flags.estPosStatus >= EST_USABLE) || !checkForPositionSensorTimeout()))
        return NAV_FSM_EVENT_SWITCH_TO_EMERGENCY_LANDING;

    fpVector3_t * tmpHomePos = rthGetHomeTargetPosition(RTH_HOME_FINAL_HOVER);

    if (navConfig()->general.rth_home_altitude) {
        float timeToReachHomeAltitude = fabsf(tmpHomePos->z - navGetCurrentActualPositionAndVelocity()->pos.z) / navConfig()->general.max_auto_climb_rate;

        if (timeToReachHomeAltitude < 1) {
            // we almost reached the target home altitude so set the desired altitude to the desired home altitude
            setDesiredPosition(tmpHomePos, 0, NAV_POS_UPDATE_Z);
        } else {
            float altitudeChangeDirection = tmpHomePos->z > navGetCurrentActualPositionAndVelocity()->pos.z ? 1 : -1;
            updateClimbRateToAltitudeController(altitudeChangeDirection * navConfig()->general.max_auto_climb_rate, ROC_TO_ALT_NORMAL);
        }
    }
    else {
        setDesiredPosition(tmpHomePos, 0, NAV_POS_UPDATE_Z);
    }

    return NAV_FSM_EVENT_NONE;
}

static navigationFSMEvent_t navOnEnteringState_NAV_STATE_RTH_LANDING(navigationFSMState_t previousState)
{
    UNUSED(previousState);

    if (!ARMING_FLAG(ARMED)) {
        return NAV_FSM_EVENT_SUCCESS;
    }
    else if (isLandingDetected()) {
        return NAV_FSM_EVENT_SUCCESS;
    }
    else {
        if (!validateRTHSanityChecker()) {
            // Continue to check for RTH sanity during landing
            return NAV_FSM_EVENT_SWITCH_TO_EMERGENCY_LANDING;
        }

        float descentVelLimited = 0;

        // A safeguard - if surface altitude sensors is available and it is reading < 50cm altitude - drop to low descend speed
        if ((posControl.flags.estAglStatus == EST_TRUSTED) && posControl.actualState.agl.pos.z < 50.0f) {
            // land_descent_rate == 200 : descend speed = 30 cm/s, gentle touchdown
            // Do not allow descent velocity slower than -30cm/s so the landing detector works.
            descentVelLimited = MIN(-0.15f * navConfig()->general.land_descent_rate, -30.0f);
        }
        else {
            fpVector3_t * tmpHomePos = rthGetHomeTargetPosition(RTH_HOME_FINAL_LAND);

            // Ramp down descent velocity from 100% at maxAlt altitude to 25% from minAlt to 0cm.
            float descentVelScaling = (navGetCurrentActualPositionAndVelocity()->pos.z - tmpHomePos->z - navConfig()->general.land_slowdown_minalt)
                / (navConfig()->general.land_slowdown_maxalt - navConfig()->general.land_slowdown_minalt) * 0.75f + 0.25f;  // Yield 1.0 at 2000 alt and 0.25 at 500 alt

            descentVelScaling = constrainf(descentVelScaling, 0.25f, 1.0f);

            // Do not allow descent velocity slower than -50cm/s so the landing detector works.
            descentVelLimited = MIN(-descentVelScaling * navConfig()->general.land_descent_rate, -50.0f);
        }

        updateClimbRateToAltitudeController(descentVelLimited, ROC_TO_ALT_NORMAL);

        return NAV_FSM_EVENT_NONE;
    }
}

static navigationFSMEvent_t navOnEnteringState_NAV_STATE_RTH_FINISHING(navigationFSMState_t previousState)
{
    UNUSED(previousState);

    if (navConfig()->general.flags.disarm_on_landing) {
        disarm(DISARM_NAVIGATION);
    }

    return NAV_FSM_EVENT_SUCCESS;
}

static navigationFSMEvent_t navOnEnteringState_NAV_STATE_RTH_FINISHED(navigationFSMState_t previousState)
{
    // Stay in this state
    UNUSED(previousState);
    updateClimbRateToAltitudeController(-0.3f * navConfig()->general.land_descent_rate, ROC_TO_ALT_NORMAL);  // FIXME

    // Prevent I-terms growing when already landed
    pidResetErrorAccumulators();

    return NAV_FSM_EVENT_NONE;
}

static navigationFSMEvent_t navOnEnteringState_NAV_STATE_WAYPOINT_INITIALIZE(navigationFSMState_t previousState)
{
    UNUSED(previousState);

    if (posControl.waypointCount == 0 || !posControl.waypointListValid) {
        return NAV_FSM_EVENT_ERROR;
    }
    else {
        // Prepare controllers
        resetPositionController();

        // Make sure surface tracking is not enabled - RTH uses global altitude, not AGL
        resetAltitudeController(false);
        setupAltitudeController();

        posControl.activeWaypointIndex = 0;
        return NAV_FSM_EVENT_SUCCESS;   // will switch to NAV_STATE_WAYPOINT_PRE_ACTION
    }
}

static navigationFSMEvent_t navOnEnteringState_NAV_STATE_WAYPOINT_PRE_ACTION(navigationFSMState_t previousState)
{
    /* A helper function to do waypoint-specific action */
    UNUSED(previousState);

<<<<<<< HEAD
    switch (posControl.waypointList[posControl.activeWaypointIndex].action) {
        case NAV_WP_ACTION_HOLD_TIME:
=======
    switch ((navWaypointActions_e)posControl.waypointList[posControl.activeWaypointIndex].action) {
>>>>>>> 17bf36cf
        case NAV_WP_ACTION_WAYPOINT:
            calculateAndSetActiveWaypoint(&posControl.waypointList[posControl.activeWaypointIndex]);
            posControl.wpInitialDistance = calculateDistanceToDestination(&posControl.activeWaypoint.pos);
            posControl.wpInitialAltitude = posControl.actualState.abs.pos.z;
            return NAV_FSM_EVENT_SUCCESS;       // will switch to NAV_STATE_WAYPOINT_IN_PROGRESS

        case NAV_WP_ACTION_RTH:
            posControl.rthState.rthInitialDistance = posControl.homeDistance;
            initializeRTHSanityChecker(&navGetCurrentActualPositionAndVelocity()->pos);
            calculateAndSetActiveWaypointToLocalPosition(rthGetHomeTargetPosition(RTH_HOME_ENROUTE_INITIAL));
            return NAV_FSM_EVENT_SUCCESS;       // will switch to NAV_STATE_WAYPOINT_IN_PROGRESS
    };

    UNREACHABLE();
}

static navigationFSMEvent_t navOnEnteringState_NAV_STATE_WAYPOINT_IN_PROGRESS(navigationFSMState_t previousState)
{
    UNUSED(previousState);

    // If no position sensor available - land immediately
    if ((posControl.flags.estPosStatus >= EST_USABLE) && (posControl.flags.estHeadingStatus >= EST_USABLE)) {
<<<<<<< HEAD
        switch (posControl.waypointList[posControl.activeWaypointIndex].action) {
            case NAV_WP_ACTION_HOLD_TIME:
=======
        switch ((navWaypointActions_e)posControl.waypointList[posControl.activeWaypointIndex].action) {
>>>>>>> 17bf36cf
            case NAV_WP_ACTION_WAYPOINT:
                if (isWaypointReached(&posControl.activeWaypoint, false) || isWaypointMissed(&posControl.activeWaypoint)) {
                    return NAV_FSM_EVENT_SUCCESS;   // will switch to NAV_STATE_WAYPOINT_REACHED
                }
                else {
                    fpVector3_t tmpWaypoint;
                    tmpWaypoint.x = posControl.activeWaypoint.pos.x;
                    tmpWaypoint.y = posControl.activeWaypoint.pos.y;
                    tmpWaypoint.z = scaleRangef(constrainf(posControl.wpDistance, posControl.wpInitialDistance / 10.0f, posControl.wpInitialDistance),
                        posControl.wpInitialDistance, posControl.wpInitialDistance / 10.0f,
                        posControl.wpInitialAltitude, posControl.activeWaypoint.pos.z);
                    setDesiredPosition(&tmpWaypoint, 0, NAV_POS_UPDATE_XY | NAV_POS_UPDATE_Z | NAV_POS_UPDATE_BEARING);
                    return NAV_FSM_EVENT_NONE;      // will re-process state in >10ms
                }
                break;

            case NAV_WP_ACTION_RTH:
                if (isWaypointReached(&posControl.activeWaypoint, true) || isWaypointMissed(&posControl.activeWaypoint)) {
                    return NAV_FSM_EVENT_SUCCESS;   // will switch to NAV_STATE_WAYPOINT_REACHED
                }
                else {
                    setDesiredPosition(&posControl.activeWaypoint.pos, 0, NAV_POS_UPDATE_XY | NAV_POS_UPDATE_BEARING);
                    setDesiredPosition(rthGetHomeTargetPosition(RTH_HOME_ENROUTE_PROPORTIONAL), 0, NAV_POS_UPDATE_Z);
                    return NAV_FSM_EVENT_NONE;      // will re-process state in >10ms
                }
                break;
        }
    }
    /* No pos sensor available for NAV_WAIT_FOR_GPS_TIMEOUT_MS - land */
    else if (checkForPositionSensorTimeout()) {
        return NAV_FSM_EVENT_SWITCH_TO_EMERGENCY_LANDING;
    }
    else {
        return NAV_FSM_EVENT_NONE;      // will re-process state in >10ms
    }

    UNREACHABLE();
}

static navigationFSMEvent_t navOnEnteringState_NAV_STATE_WAYPOINT_REACHED(navigationFSMState_t previousState)
{
    UNUSED(previousState);

    switch ((navWaypointActions_e)posControl.waypointList[posControl.activeWaypointIndex].action) {
        case NAV_WP_ACTION_WAYPOINT:
            return NAV_FSM_EVENT_SUCCESS;   // NAV_STATE_WAYPOINT_NEXT

        case NAV_WP_ACTION_RTH:
            if (posControl.waypointList[posControl.activeWaypointIndex].p1 != 0) {
                return NAV_FSM_EVENT_SWITCH_TO_WAYPOINT_RTH_LAND;
            }
            else {
                return NAV_FSM_EVENT_SUCCESS;   // NAV_STATE_WAYPOINT_NEXT
            }
<<<<<<< HEAD
        case NAV_WP_ACTION_HOLD_TIME:
            // Save the current time for the time the waypoint was reached
            posControl.wpReachedTime = millis();
            return NAV_FSM_EVENT_SWITCH_TO_WAYPOINT_HOLD_TIME;
        default:
            return NAV_FSM_EVENT_SUCCESS;   // NAV_STATE_WAYPOINT_NEXT
=======
>>>>>>> 17bf36cf
    }

    UNREACHABLE();
}

static navigationFSMEvent_t navOnEnteringState_NAV_STATE_WAYPOINT_HOLD_TIME(navigationFSMState_t previousState)
{
    UNUSED(previousState);

    timeMs_t currentTime = millis();

    if(posControl.waypointList[posControl.activeWaypointIndex].p1 <= 0)
        return NAV_FSM_EVENT_SUCCESS;

    if(posControl.wpReachedTime != 0 && currentTime - posControl.wpReachedTime >= (timeMs_t)posControl.waypointList[posControl.activeWaypointIndex].p1*1000L)
        return NAV_FSM_EVENT_SUCCESS;

    return NAV_FSM_EVENT_NONE;      // will re-process state in >10ms
}

static navigationFSMEvent_t navOnEnteringState_NAV_STATE_WAYPOINT_RTH_LAND(navigationFSMState_t previousState)
{
    UNUSED(previousState);

    const navigationFSMEvent_t landEvent = navOnEnteringState_NAV_STATE_RTH_LANDING(previousState);
    if (landEvent == NAV_FSM_EVENT_SUCCESS) {
        // Landing controller returned success - invoke RTH finishing state and finish the waypoint
        navOnEnteringState_NAV_STATE_RTH_FINISHING(previousState);
        return NAV_FSM_EVENT_SUCCESS;
    }
    else {
        return NAV_FSM_EVENT_NONE;
    }
}

static navigationFSMEvent_t navOnEnteringState_NAV_STATE_WAYPOINT_NEXT(navigationFSMState_t previousState)
{
    UNUSED(previousState);

    const bool isLastWaypoint = (posControl.waypointList[posControl.activeWaypointIndex].flag == NAV_WP_FLAG_LAST) ||
                          (posControl.activeWaypointIndex >= (posControl.waypointCount - 1));

    if (isLastWaypoint) {
        // Last waypoint reached
        return NAV_FSM_EVENT_SWITCH_TO_WAYPOINT_FINISHED;
    }
    else {
        // Waypoint reached, do something and move on to next waypoint
        posControl.activeWaypointIndex++;
        return NAV_FSM_EVENT_SUCCESS;   // will switch to NAV_STATE_WAYPOINT_PRE_ACTION
    }
}

static navigationFSMEvent_t navOnEnteringState_NAV_STATE_WAYPOINT_FINISHED(navigationFSMState_t previousState)
{
    UNUSED(previousState);

    // If no position sensor available - land immediately
    if ((posControl.flags.estPosStatus >= EST_USABLE) && (posControl.flags.estHeadingStatus >= EST_USABLE)) {
        return NAV_FSM_EVENT_NONE;
    }
    /* No pos sensor available for NAV_WAIT_FOR_GPS_TIMEOUT_MS - land */
    else if (checkForPositionSensorTimeout()) {
        return NAV_FSM_EVENT_SWITCH_TO_EMERGENCY_LANDING;
    }
    else {
        return NAV_FSM_EVENT_NONE;      // will re-process state in >10ms
    }
}

static navigationFSMEvent_t navOnEnteringState_NAV_STATE_EMERGENCY_LANDING_INITIALIZE(navigationFSMState_t previousState)
{
    // TODO:
    UNUSED(previousState);

    // Emergency landing MAY use common altitude controller if vertical position is valid - initialize it
    // Make sure terrain following is not enabled
    resetAltitudeController(false);

    return NAV_FSM_EVENT_SUCCESS;
}

static navigationFSMEvent_t navOnEnteringState_NAV_STATE_EMERGENCY_LANDING_IN_PROGRESS(navigationFSMState_t previousState)
{
    // TODO:
    UNUSED(previousState);
    return NAV_FSM_EVENT_NONE;
}

static navigationFSMEvent_t navOnEnteringState_NAV_STATE_EMERGENCY_LANDING_FINISHED(navigationFSMState_t previousState)
{
    // TODO:
    UNUSED(previousState);

    // Prevent I-terms growing when already landed
    pidResetErrorAccumulators();

    return NAV_FSM_EVENT_SUCCESS;
}

static navigationFSMEvent_t navOnEnteringState_NAV_STATE_LAUNCH_INITIALIZE(navigationFSMState_t previousState)
{
    const timeUs_t currentTimeUs = micros();
    UNUSED(previousState);

    resetFixedWingLaunchController(currentTimeUs);

    return NAV_FSM_EVENT_SUCCESS;   // NAV_STATE_LAUNCH_WAIT
}

static navigationFSMEvent_t navOnEnteringState_NAV_STATE_LAUNCH_WAIT(navigationFSMState_t previousState)
{
    const timeUs_t currentTimeUs = micros();
    UNUSED(previousState);

    if (isFixedWingLaunchDetected()) {
        enableFixedWingLaunchController(currentTimeUs);
        return NAV_FSM_EVENT_SUCCESS;   // NAV_STATE_LAUNCH_IN_PROGRESS
    }

    //allow to leave NAV_LAUNCH_MODE if it has being enabled as feature by moving sticks with low throttle.
    if (feature(FEATURE_FW_LAUNCH)) {
        throttleStatus_e throttleStatus = calculateThrottleStatus();
        if ((throttleStatus == THROTTLE_LOW) && (areSticksDeflectedMoreThanPosHoldDeadband())) {
            abortFixedWingLaunch();
            return NAV_FSM_EVENT_SWITCH_TO_IDLE;
        }
    }

    return NAV_FSM_EVENT_NONE;
}

static navigationFSMEvent_t navOnEnteringState_NAV_STATE_LAUNCH_IN_PROGRESS(navigationFSMState_t previousState)
{
    UNUSED(previousState);

    if (isFixedWingLaunchFinishedOrAborted()) {
        return NAV_FSM_EVENT_SUCCESS;
    }

    return NAV_FSM_EVENT_NONE;
}

static navigationFSMState_t navSetNewFSMState(navigationFSMState_t newState)
{
    navigationFSMState_t previousState;

    previousState = posControl.navState;
    if (posControl.navState != newState) {
        posControl.navState = newState;
        posControl.navPersistentId = navFSM[newState].persistentId;
    }
    return previousState;
}

static void navProcessFSMEvents(navigationFSMEvent_t injectedEvent)
{
    const timeMs_t currentMillis = millis();
    navigationFSMState_t previousState;
    static timeMs_t lastStateProcessTime = 0;

    /* If timeout event defined and timeout reached - switch state */
    if ((navFSM[posControl.navState].timeoutMs > 0) && (navFSM[posControl.navState].onEvent[NAV_FSM_EVENT_TIMEOUT] != NAV_STATE_UNDEFINED) &&
            ((currentMillis - lastStateProcessTime) >= navFSM[posControl.navState].timeoutMs)) {
        /* Update state */
        previousState = navSetNewFSMState(navFSM[posControl.navState].onEvent[NAV_FSM_EVENT_TIMEOUT]);

        /* Call new state's entry function */
        while (navFSM[posControl.navState].onEntry) {
            navigationFSMEvent_t newEvent = navFSM[posControl.navState].onEntry(previousState);

            if ((newEvent != NAV_FSM_EVENT_NONE) && (navFSM[posControl.navState].onEvent[newEvent] != NAV_STATE_UNDEFINED)) {
                previousState = navSetNewFSMState(navFSM[posControl.navState].onEvent[newEvent]);
            }
            else {
                break;
            }
        }

        lastStateProcessTime  = currentMillis;
    }

    /* Inject new event */
    if (injectedEvent != NAV_FSM_EVENT_NONE && navFSM[posControl.navState].onEvent[injectedEvent] != NAV_STATE_UNDEFINED) {
        /* Update state */
        previousState = navSetNewFSMState(navFSM[posControl.navState].onEvent[injectedEvent]);

        /* Call new state's entry function */
        while (navFSM[posControl.navState].onEntry) {
            navigationFSMEvent_t newEvent = navFSM[posControl.navState].onEntry(previousState);

            if ((newEvent != NAV_FSM_EVENT_NONE) && (navFSM[posControl.navState].onEvent[newEvent] != NAV_STATE_UNDEFINED)) {
                previousState = navSetNewFSMState(navFSM[posControl.navState].onEvent[newEvent]);
            }
            else {
                break;
            }
        }

        lastStateProcessTime  = currentMillis;
    }

    /* Update public system state information */
    NAV_Status.mode = MW_GPS_MODE_NONE;

    if (ARMING_FLAG(ARMED)) {
        navigationFSMStateFlags_t navStateFlags = navGetStateFlags(posControl.navState);

        if (navStateFlags & NAV_AUTO_RTH) {
            NAV_Status.mode = MW_GPS_MODE_RTH;
        }
        else if (navStateFlags & NAV_AUTO_WP) {
            NAV_Status.mode = MW_GPS_MODE_NAV;
        }
        else if (navStateFlags & NAV_CTL_EMERG) {
            NAV_Status.mode = MW_GPS_MODE_EMERG;
        }
        else if (navStateFlags & NAV_CTL_POS) {
            NAV_Status.mode = MW_GPS_MODE_HOLD;
        }
    }

    NAV_Status.state = navFSM[posControl.navState].mwState;
    NAV_Status.error = navFSM[posControl.navState].mwError;

    NAV_Status.flags = 0;
    if (posControl.flags.isAdjustingPosition)   NAV_Status.flags |= MW_NAV_FLAG_ADJUSTING_POSITION;
    if (posControl.flags.isAdjustingAltitude)   NAV_Status.flags |= MW_NAV_FLAG_ADJUSTING_ALTITUDE;

    NAV_Status.activeWpNumber = posControl.activeWaypointIndex + 1;
    NAV_Status.activeWpAction = 0;
    if ((posControl.activeWaypointIndex >= 0) && (posControl.activeWaypointIndex < NAV_MAX_WAYPOINTS)) {
        NAV_Status.activeWpAction = posControl.waypointList[posControl.activeWaypointIndex].action;
    }
}

static fpVector3_t * rthGetHomeTargetPosition(rthTargetMode_e mode)
{
    posControl.rthState.homeTmpWaypoint = posControl.rthState.homePosition.pos;

    switch (mode) {
        case RTH_HOME_ENROUTE_INITIAL:
            posControl.rthState.homeTmpWaypoint.z = posControl.rthState.rthInitialAltitude;
            break;

        case RTH_HOME_ENROUTE_PROPORTIONAL:
            {
                float rthTotalDistanceToTravel = posControl.rthState.rthInitialDistance - (STATE(FIXED_WING_LEGACY) ? navConfig()->fw.loiter_radius : 0);
                if (rthTotalDistanceToTravel >= 100) {
                    float ratioNotTravelled = constrainf(posControl.homeDistance / rthTotalDistanceToTravel, 0.0f, 1.0f);
                    posControl.rthState.homeTmpWaypoint.z = (posControl.rthState.rthInitialAltitude * ratioNotTravelled) + (posControl.rthState.rthFinalAltitude * (1.0f - ratioNotTravelled));
                }
                else {
                    posControl.rthState.homeTmpWaypoint.z = posControl.rthState.rthFinalAltitude;
                }
            }
            break;

        case RTH_HOME_ENROUTE_FINAL:
            posControl.rthState.homeTmpWaypoint.z = posControl.rthState.rthFinalAltitude;
            break;

        case RTH_HOME_FINAL_HOVER:
            if (navConfig()->general.rth_home_altitude) {
                posControl.rthState.homeTmpWaypoint.z = posControl.rthState.homePosition.pos.z + navConfig()->general.rth_home_altitude;
            }
            else {
                // If home altitude not defined - fall back to final ENROUTE altitude
                posControl.rthState.homeTmpWaypoint.z = posControl.rthState.rthFinalAltitude;
            }
            break;

        case RTH_HOME_FINAL_LAND:
            break;
    }

    return &posControl.rthState.homeTmpWaypoint;
}

/*-----------------------------------------------------------
 * Float point PID-controller implementation
 *-----------------------------------------------------------*/
// Implementation of PID with back-calculation I-term anti-windup
// Control System Design, Lecture Notes for ME 155A by Karl Johan Åström (p.228)
// http://www.cds.caltech.edu/~murray/courses/cds101/fa02/caltech/astrom-ch6.pdf
float navPidApply3(pidController_t *pid, const float setpoint, const float measurement, const float dt, const float outMin, const float outMax, const pidControllerFlags_e pidFlags, const float gainScaler)
{
    float newProportional, newDerivative, newFeedForward;
    float error = setpoint - measurement;

    /* P-term */
    newProportional = error * pid->param.kP * gainScaler;

    /* D-term */
    if (pid->reset) {
        pid->last_input = (pidFlags & PID_DTERM_FROM_ERROR) ? error : measurement;
        pid->reset = false;
    }

    if (pidFlags & PID_DTERM_FROM_ERROR) {
        /* Error-tracking D-term */
        newDerivative = (error - pid->last_input) / dt;
        pid->last_input = error;
    } else {
        /* Measurement tracking D-term */
        newDerivative = -(measurement - pid->last_input) / dt;
        pid->last_input = measurement;
    }

    if (pid->dTermLpfHz > 0) {
        newDerivative = pid->param.kD * pt1FilterApply4(&pid->dterm_filter_state, newDerivative, pid->dTermLpfHz, dt) * gainScaler;
    } else {
        newDerivative = pid->param.kD * newDerivative;
    }

    if (pidFlags & PID_ZERO_INTEGRATOR) {
        pid->integrator = 0.0f;
    }

    /*
     * Compute FeedForward parameter
     */
    newFeedForward = setpoint * pid->param.kFF * gainScaler;

    /* Pre-calculate output and limit it if actuator is saturating */
    const float outVal = newProportional + (pid->integrator * gainScaler) + newDerivative + newFeedForward;
    const float outValConstrained = constrainf(outVal, outMin, outMax);

    pid->proportional = newProportional;
    pid->integral = pid->integrator;
    pid->derivative = newDerivative;
    pid->feedForward = newFeedForward;
    pid->output_constrained = outValConstrained;

    /* Update I-term */
    if (!(pidFlags & PID_ZERO_INTEGRATOR)) {
        const float newIntegrator = pid->integrator + (error * pid->param.kI * gainScaler * dt) + ((outValConstrained - outVal) * pid->param.kT * dt);

        if (pidFlags & PID_SHRINK_INTEGRATOR) {
            // Only allow integrator to shrink
            if (fabsf(newIntegrator) < fabsf(pid->integrator)) {
                pid->integrator = newIntegrator;
            }
        }
        else {
            pid->integrator = newIntegrator;
        }
    }

    return outValConstrained;
}

float navPidApply2(pidController_t *pid, const float setpoint, const float measurement, const float dt, const float outMin, const float outMax, const pidControllerFlags_e pidFlags)
{
    return navPidApply3(pid, setpoint, measurement, dt, outMin, outMax, pidFlags, 1.0f);
}

void navPidReset(pidController_t *pid)
{
    pid->reset = true;
    pid->proportional = 0.0f;
    pid->integral = 0.0f;
    pid->derivative = 0.0f;
    pid->integrator = 0.0f;
    pid->last_input = 0.0f;
    pid->feedForward = 0.0f;
    pt1FilterReset(&pid->dterm_filter_state, 0.0f);
    pid->output_constrained = 0.0f;
}

void navPidInit(pidController_t *pid, float _kP, float _kI, float _kD, float _kFF, float _dTermLpfHz)
{
    pid->param.kP = _kP;
    pid->param.kI = _kI;
    pid->param.kD = _kD;
    pid->param.kFF = _kFF;

    if (_kI > 1e-6f && _kP > 1e-6f) {
        float Ti = _kP / _kI;
        float Td = _kD / _kP;
        pid->param.kT = 2.0f / (Ti + Td);
    }
    else {
        pid->param.kI = 0.0;
        pid->param.kT = 0.0;
    }
    pid->dTermLpfHz = _dTermLpfHz;
    navPidReset(pid);
}

/*-----------------------------------------------------------
 * Detects if thrust vector is facing downwards
 *-----------------------------------------------------------*/
bool isThrustFacingDownwards(void)
{
    // Tilt angle <= 80 deg; cos(80) = 0.17364817766693034885171662676931
    return (calculateCosTiltAngle() >= 0.173648178f);
}

/*-----------------------------------------------------------
 * Checks if position sensor (GPS) is failing for a specified timeout (if enabled)
 *-----------------------------------------------------------*/
bool checkForPositionSensorTimeout(void)
{
    if (navConfig()->general.pos_failure_timeout) {
        if ((posControl.flags.estPosStatus == EST_NONE) && ((millis() - posControl.lastValidPositionTimeMs) > (1000 * navConfig()->general.pos_failure_timeout))) {
            return true;
        }
        else {
            return false;
        }
    }
    else {
        // Timeout not defined, never fail
        return false;
    }
}

/*-----------------------------------------------------------
 * Processes an update to XY-position and velocity
 *-----------------------------------------------------------*/
void updateActualHorizontalPositionAndVelocity(bool estPosValid, bool estVelValid, float newX, float newY, float newVelX, float newVelY)
{
    posControl.actualState.abs.pos.x = newX;
    posControl.actualState.abs.pos.y = newY;
    posControl.actualState.abs.vel.x = newVelX;
    posControl.actualState.abs.vel.y = newVelY;

    posControl.actualState.agl.pos.x = newX;
    posControl.actualState.agl.pos.y = newY;
    posControl.actualState.agl.vel.x = newVelX;
    posControl.actualState.agl.vel.y = newVelY;

    posControl.actualState.velXY = sqrtf(sq(newVelX) + sq(newVelY));

    // CASE 1: POS & VEL valid
    if (estPosValid && estVelValid) {
        posControl.flags.estPosStatus = EST_TRUSTED;
        posControl.flags.estVelStatus = EST_TRUSTED;
        posControl.flags.horizontalPositionDataNew = 1;
        posControl.lastValidPositionTimeMs = millis();
    }
    // CASE 1: POS invalid, VEL valid
    else if (!estPosValid && estVelValid) {
        posControl.flags.estPosStatus = EST_USABLE;     // Pos usable, but not trusted
        posControl.flags.estVelStatus = EST_TRUSTED;
        posControl.flags.horizontalPositionDataNew = 1;
        posControl.lastValidPositionTimeMs = millis();
    }
    // CASE 3: can't use pos/vel data
    else {
        posControl.flags.estPosStatus = EST_NONE;
        posControl.flags.estVelStatus = EST_NONE;
        posControl.flags.horizontalPositionDataNew = 0;
    }

#if defined(NAV_BLACKBOX)
    navLatestActualPosition[X] = newX;
    navLatestActualPosition[Y] = newY;
    navActualVelocity[X] = constrain(newVelX, -32678, 32767);
    navActualVelocity[Y] = constrain(newVelY, -32678, 32767);
#endif
}

/*-----------------------------------------------------------
 * Processes an update to Z-position and velocity
 *-----------------------------------------------------------*/
void updateActualAltitudeAndClimbRate(bool estimateValid, float newAltitude, float newVelocity, float surfaceDistance, float surfaceVelocity, navigationEstimateStatus_e surfaceStatus)
{
    posControl.actualState.abs.pos.z = newAltitude;
    posControl.actualState.abs.vel.z = newVelocity;

    posControl.actualState.agl.pos.z = surfaceDistance;
    posControl.actualState.agl.vel.z = surfaceVelocity;

    // Update altitude that would be used when executing RTH
    if (estimateValid) {
        updateDesiredRTHAltitude();

        // If we acquired new surface reference - changing from NONE/USABLE -> TRUSTED
        if ((surfaceStatus == EST_TRUSTED) && (posControl.flags.estAglStatus != EST_TRUSTED)) {
            // If we are in terrain-following modes - signal that we should update the surface tracking setpoint
            //      NONE/USABLE means that we were flying blind, now we should lock to surface
            //updateSurfaceTrackingSetpoint();
        }

        posControl.flags.estAglStatus = surfaceStatus;  // Could be TRUSTED or USABLE
        posControl.flags.estAltStatus = EST_TRUSTED;
        posControl.flags.verticalPositionDataNew = 1;
        posControl.lastValidAltitudeTimeMs = millis();
    }
    else {
        posControl.flags.estAltStatus = EST_NONE;
        posControl.flags.estAglStatus = EST_NONE;
        posControl.flags.verticalPositionDataNew = 0;
    }

    if (ARMING_FLAG(ARMED)) {
        if ((posControl.flags.estAglStatus == EST_TRUSTED) && surfaceDistance > 0) {
            if (posControl.actualState.surfaceMin > 0) {
                posControl.actualState.surfaceMin = MIN(posControl.actualState.surfaceMin, surfaceDistance);
            }
            else {
                posControl.actualState.surfaceMin = surfaceDistance;
            }
        }
    }
    else {
        posControl.actualState.surfaceMin = -1;
    }

#if defined(NAV_BLACKBOX)
    navLatestActualPosition[Z] = navGetCurrentActualPositionAndVelocity()->pos.z;
    navActualVelocity[Z] = constrain(navGetCurrentActualPositionAndVelocity()->vel.z, -32678, 32767);
#endif
}

/*-----------------------------------------------------------
 * Processes an update to estimated heading
 *-----------------------------------------------------------*/
void updateActualHeading(bool headingValid, int32_t newHeading)
{
    /* Update heading. Check if we're acquiring a valid heading for the
     * first time and update home heading accordingly.
     */
    navigationEstimateStatus_e newEstHeading = headingValid ? EST_TRUSTED : EST_NONE;
    if (newEstHeading >= EST_USABLE && posControl.flags.estHeadingStatus < EST_USABLE &&
        (posControl.rthState.homeFlags & (NAV_HOME_VALID_XY | NAV_HOME_VALID_Z)) &&
        (posControl.rthState.homeFlags & NAV_HOME_VALID_HEADING) == 0) {

        // Home was stored using the fake heading (assuming boot as 0deg). Calculate
        // the offset from the fake to the actual yaw and apply the same rotation
        // to the home point.
        int32_t fakeToRealYawOffset = newHeading - posControl.actualState.yaw;

        posControl.rthState.homePosition.yaw += fakeToRealYawOffset;
        if (posControl.rthState.homePosition.yaw < 0) {
            posControl.rthState.homePosition.yaw += DEGREES_TO_CENTIDEGREES(360);
        }
        if (posControl.rthState.homePosition.yaw >= DEGREES_TO_CENTIDEGREES(360)) {
            posControl.rthState.homePosition.yaw -= DEGREES_TO_CENTIDEGREES(360);
        }
        posControl.rthState.homeFlags |= NAV_HOME_VALID_HEADING;
    }
    posControl.actualState.yaw = newHeading;
    posControl.flags.estHeadingStatus = newEstHeading;

    /* Precompute sin/cos of yaw angle */
    posControl.actualState.sinYaw = sin_approx(CENTIDEGREES_TO_RADIANS(newHeading));
    posControl.actualState.cosYaw = cos_approx(CENTIDEGREES_TO_RADIANS(newHeading));

    posControl.flags.headingDataNew = 1;
}

/*-----------------------------------------------------------
 * Returns pointer to currently used position (ABS or AGL) depending on surface tracking status
 *-----------------------------------------------------------*/
const navEstimatedPosVel_t * navGetCurrentActualPositionAndVelocity(void)
{
    return posControl.flags.isTerrainFollowEnabled ? &posControl.actualState.agl : &posControl.actualState.abs;
}

/*-----------------------------------------------------------
 * Calculates distance and bearing to destination point
 *-----------------------------------------------------------*/
static uint32_t calculateDistanceFromDelta(float deltaX, float deltaY)
{
    return sqrtf(sq(deltaX) + sq(deltaY));
}

static int32_t calculateBearingFromDelta(float deltaX, float deltaY)
{
    return wrap_36000(RADIANS_TO_CENTIDEGREES(atan2_approx(deltaY, deltaX)));
}

uint32_t calculateDistanceToDestination(const fpVector3_t * destinationPos)
{
    const navEstimatedPosVel_t *posvel = navGetCurrentActualPositionAndVelocity();
    const float deltaX = destinationPos->x - posvel->pos.x;
    const float deltaY = destinationPos->y - posvel->pos.y;

    return calculateDistanceFromDelta(deltaX, deltaY);
}

int32_t calculateBearingToDestination(const fpVector3_t * destinationPos)
{
    const navEstimatedPosVel_t *posvel = navGetCurrentActualPositionAndVelocity();
    const float deltaX = destinationPos->x - posvel->pos.x;
    const float deltaY = destinationPos->y - posvel->pos.y;

    return calculateBearingFromDelta(deltaX, deltaY);
}

bool navCalculatePathToDestination(navDestinationPath_t *result, const fpVector3_t * destinationPos)
{
    if (posControl.flags.estPosStatus == EST_NONE ||
        posControl.flags.estHeadingStatus == EST_NONE) {

        return false;
    }

    const navEstimatedPosVel_t *posvel = navGetCurrentActualPositionAndVelocity();
    const float deltaX = destinationPos->x - posvel->pos.x;
    const float deltaY = destinationPos->y - posvel->pos.y;

    result->distance = calculateDistanceFromDelta(deltaX, deltaY);
    result->bearing = calculateBearingFromDelta(deltaX, deltaY);
    return true;
}

/*-----------------------------------------------------------
 * Check if waypoint is/was reached. Assume that waypoint-yaw stores initial bearing
 *-----------------------------------------------------------*/
bool isWaypointMissed(const navWaypointPosition_t * waypoint)
{
    int32_t bearingError = calculateBearingToDestination(&waypoint->pos) - waypoint->yaw;
    bearingError = wrap_18000(bearingError);

    return ABS(bearingError) > 10000; // TRUE if we passed the waypoint by 100 degrees
}

static bool isWaypointPositionReached(const fpVector3_t * pos, const bool isWaypointHome)
{
    // We consider waypoint reached if within specified radius
    posControl.wpDistance = calculateDistanceToDestination(pos);

    if (STATE(FIXED_WING_LEGACY) && isWaypointHome) {
        // Airplane will do a circular loiter over home and might never approach it closer than waypoint_radius - need extra check
        return (posControl.wpDistance <= navConfig()->general.waypoint_radius)
                || (posControl.wpDistance <= (navConfig()->fw.loiter_radius * 1.10f));  // 10% margin of desired circular loiter radius
    }
    else {
        return (posControl.wpDistance <= navConfig()->general.waypoint_radius);
    }
}

bool isWaypointReached(const navWaypointPosition_t * waypoint, const bool isWaypointHome)
{
    return isWaypointPositionReached(&waypoint->pos, isWaypointHome);
}

static void updateHomePositionCompatibility(void)
{
    geoConvertLocalToGeodetic(&GPS_home, &posControl.gpsOrigin, &posControl.rthState.homePosition.pos);
    GPS_distanceToHome = posControl.homeDistance / 100;
    GPS_directionToHome = posControl.homeDirection / 100;
}

// Backdoor for RTH estimator
float getFinalRTHAltitude(void)
{
    return posControl.rthState.rthFinalAltitude;
}

/*-----------------------------------------------------------
 * Reset home position to current position
 *-----------------------------------------------------------*/
static void updateDesiredRTHAltitude(void)
{
    if (ARMING_FLAG(ARMED)) {
        if (!((navGetStateFlags(posControl.navState) & NAV_AUTO_RTH)
          || ((navGetStateFlags(posControl.navState) & NAV_AUTO_WP) && posControl.waypointList[posControl.activeWaypointIndex].action == NAV_WP_ACTION_RTH))) {
            switch (navConfig()->general.flags.rth_alt_control_mode) {
                case NAV_RTH_NO_ALT:
                    posControl.rthState.rthInitialAltitude = posControl.actualState.abs.pos.z;
                    posControl.rthState.rthFinalAltitude = posControl.rthState.rthInitialAltitude;
                    break;

                case NAV_RTH_EXTRA_ALT: // Maintain current altitude + predefined safety margin
                    posControl.rthState.rthInitialAltitude = posControl.actualState.abs.pos.z + navConfig()->general.rth_altitude;
                    posControl.rthState.rthFinalAltitude = posControl.rthState.rthInitialAltitude;
                    break;

                case NAV_RTH_MAX_ALT:
                    posControl.rthState.rthInitialAltitude = MAX(posControl.rthState.rthInitialAltitude, posControl.actualState.abs.pos.z);
                    posControl.rthState.rthFinalAltitude = posControl.rthState.rthInitialAltitude;
                    break;

                case NAV_RTH_AT_LEAST_ALT:  // Climb to at least some predefined altitude above home
                    posControl.rthState.rthInitialAltitude = MAX(posControl.rthState.homePosition.pos.z + navConfig()->general.rth_altitude, posControl.actualState.abs.pos.z);
                    posControl.rthState.rthFinalAltitude = posControl.rthState.rthInitialAltitude;
                    break;

                case NAV_RTH_AT_LEAST_ALT_LINEAR_DESCENT:
                    posControl.rthState.rthInitialAltitude = MAX(posControl.rthState.homePosition.pos.z + navConfig()->general.rth_altitude, posControl.actualState.abs.pos.z);
                    posControl.rthState.rthFinalAltitude = posControl.rthState.homePosition.pos.z + navConfig()->general.rth_altitude;
                    break;

                case NAV_RTH_CONST_ALT:     // Climb/descend to predefined altitude above home
                default:
                    posControl.rthState.rthInitialAltitude = posControl.rthState.homePosition.pos.z + navConfig()->general.rth_altitude;
                    posControl.rthState.rthFinalAltitude = posControl.rthState.rthInitialAltitude;
            }
        }
    } else {
        posControl.rthState.rthInitialAltitude = posControl.actualState.abs.pos.z;
        posControl.rthState.rthFinalAltitude = posControl.actualState.abs.pos.z;
    }
}

/*-----------------------------------------------------------
 * RTH sanity test logic
 *-----------------------------------------------------------*/
void initializeRTHSanityChecker(const fpVector3_t * pos)
{
    const timeMs_t currentTimeMs = millis();

    posControl.rthSanityChecker.lastCheckTime = currentTimeMs;
    posControl.rthSanityChecker.initialPosition = *pos;
    posControl.rthSanityChecker.minimalDistanceToHome = calculateDistanceToDestination(&posControl.rthState.homePosition.pos);
}

bool validateRTHSanityChecker(void)
{
    const timeMs_t currentTimeMs = millis();
    bool checkResult = true;    // Between the checks return the "good" status

    // Ability to disable this
    if (navConfig()->general.rth_abort_threshold == 0) {
        return true;
    }

    // Check at 10Hz rate
    if ((currentTimeMs - posControl.rthSanityChecker.lastCheckTime) > 100) {
        const float currentDistanceToHome = calculateDistanceToDestination(&posControl.rthState.homePosition.pos);

        if (currentDistanceToHome < posControl.rthSanityChecker.minimalDistanceToHome) {
            posControl.rthSanityChecker.minimalDistanceToHome = currentDistanceToHome;
        }
        else if ((currentDistanceToHome - posControl.rthSanityChecker.minimalDistanceToHome) > navConfig()->general.rth_abort_threshold) {
            // If while doing RTH we got even farther away from home - RTH is doing something crazy
            checkResult = false;
        }

        posControl.rthSanityChecker.lastCheckTime = currentTimeMs;
    }

    return checkResult;
}

/*-----------------------------------------------------------
 * Reset home position to current position
 *-----------------------------------------------------------*/
void setHomePosition(const fpVector3_t * pos, int32_t yaw, navSetWaypointFlags_t useMask, navigationHomeFlags_t homeFlags)
{
    // XY-position
    if ((useMask & NAV_POS_UPDATE_XY) != 0) {
        posControl.rthState.homePosition.pos.x = pos->x;
        posControl.rthState.homePosition.pos.y = pos->y;
        if (homeFlags & NAV_HOME_VALID_XY) {
            posControl.rthState.homeFlags |= NAV_HOME_VALID_XY;
        } else {
            posControl.rthState.homeFlags &= ~NAV_HOME_VALID_XY;
        }
    }

    // Z-position
    if ((useMask & NAV_POS_UPDATE_Z) != 0) {
        posControl.rthState.homePosition.pos.z = pos->z;
        if (homeFlags & NAV_HOME_VALID_Z) {
            posControl.rthState.homeFlags |= NAV_HOME_VALID_Z;
        } else {
            posControl.rthState.homeFlags &= ~NAV_HOME_VALID_Z;
        }
    }

    // Heading
    if ((useMask & NAV_POS_UPDATE_HEADING) != 0) {
        // Heading
        posControl.rthState.homePosition.yaw = yaw;
        if (homeFlags & NAV_HOME_VALID_HEADING) {
            posControl.rthState.homeFlags |= NAV_HOME_VALID_HEADING;
        } else {
            posControl.rthState.homeFlags &= ~NAV_HOME_VALID_HEADING;
        }
    }

    posControl.homeDistance = 0;
    posControl.homeDirection = 0;

    // Update target RTH altitude as a waypoint above home
    updateDesiredRTHAltitude();

    updateHomePositionCompatibility();
    ENABLE_STATE(GPS_FIX_HOME);
}

static navigationHomeFlags_t navigationActualStateHomeValidity(void)
{
    navigationHomeFlags_t flags = 0;

    if (posControl.flags.estPosStatus >= EST_USABLE) {
        flags |= NAV_HOME_VALID_XY | NAV_HOME_VALID_Z;
    }

    if (posControl.flags.estHeadingStatus >= EST_USABLE) {
        flags |= NAV_HOME_VALID_HEADING;
    }

    return flags;
}

/*-----------------------------------------------------------
 * Update home position, calculate distance and bearing to home
 *-----------------------------------------------------------*/
void updateHomePosition(void)
{
    // Disarmed and have a valid position, constantly update home
    if (!ARMING_FLAG(ARMED)) {
        if (posControl.flags.estPosStatus >= EST_USABLE) {
            const navigationHomeFlags_t validHomeFlags = NAV_HOME_VALID_XY | NAV_HOME_VALID_Z;
            bool setHome = (posControl.rthState.homeFlags & validHomeFlags) != validHomeFlags;
            switch ((nav_reset_type_e)positionEstimationConfig()->reset_home_type) {
                case NAV_RESET_NEVER:
                    break;
                case NAV_RESET_ON_FIRST_ARM:
                    setHome |= !ARMING_FLAG(WAS_EVER_ARMED);
                    break;
                case NAV_RESET_ON_EACH_ARM:
                    setHome = true;
                    break;
            }
            if (setHome) {
                if (navConfig()->general.rth_home_offset_distance != 0) { // apply user defined offset
                    fpVector3_t offsetHome;
                    offsetHome.x = posControl.actualState.abs.pos.x + navConfig()->general.rth_home_offset_distance * cos_approx(DEGREES_TO_RADIANS(navConfig()->general.rth_home_offset_direction));
                    offsetHome.y = posControl.actualState.abs.pos.y + navConfig()->general.rth_home_offset_distance * sin_approx(DEGREES_TO_RADIANS(navConfig()->general.rth_home_offset_direction));
                    offsetHome.z = posControl.actualState.abs.pos.z;
                    setHomePosition(&offsetHome, 0, NAV_POS_UPDATE_XY | NAV_POS_UPDATE_Z | NAV_POS_UPDATE_HEADING, navigationActualStateHomeValidity());
                } else {
                    setHomePosition(&posControl.actualState.abs.pos, posControl.actualState.yaw, NAV_POS_UPDATE_XY | NAV_POS_UPDATE_Z | NAV_POS_UPDATE_HEADING, navigationActualStateHomeValidity());
                }
            }
        }
    }
    else {
        static bool isHomeResetAllowed = false;

        // If pilot so desires he may reset home position to current position
        if (IS_RC_MODE_ACTIVE(BOXHOMERESET)) {
            if (isHomeResetAllowed && !FLIGHT_MODE(FAILSAFE_MODE) && !FLIGHT_MODE(NAV_RTH_MODE) && !FLIGHT_MODE(NAV_WP_MODE) && (posControl.flags.estPosStatus >= EST_USABLE)) {
                const navSetWaypointFlags_t homeUpdateFlags = STATE(GPS_FIX_HOME) ? (NAV_POS_UPDATE_XY | NAV_POS_UPDATE_HEADING) : (NAV_POS_UPDATE_XY | NAV_POS_UPDATE_Z | NAV_POS_UPDATE_HEADING);
                setHomePosition(&posControl.actualState.abs.pos, posControl.actualState.yaw, homeUpdateFlags, navigationActualStateHomeValidity());
                isHomeResetAllowed = false;
            }
        }
        else {
            isHomeResetAllowed = true;
        }

        // Update distance and direction to home if armed (home is not updated when armed)
        if (STATE(GPS_FIX_HOME)) {
            fpVector3_t * tmpHomePos = rthGetHomeTargetPosition(RTH_HOME_FINAL_LAND);
            posControl.homeDistance = calculateDistanceToDestination(tmpHomePos);
            posControl.homeDirection = calculateBearingToDestination(tmpHomePos);
            updateHomePositionCompatibility();
        }
    }
}

/*-----------------------------------------------------------
 * Update flight statistics
 *-----------------------------------------------------------*/
static void updateNavigationFlightStatistics(void)
{
    static timeMs_t previousTimeMs = 0;
    const timeMs_t currentTimeMs = millis();
    const timeDelta_t timeDeltaMs = currentTimeMs - previousTimeMs;
    previousTimeMs = currentTimeMs;

    if (ARMING_FLAG(ARMED)) {
        posControl.totalTripDistance += posControl.actualState.velXY * MS2S(timeDeltaMs);
    }
}

uint32_t getTotalTravelDistance(void)
{
    return lrintf(posControl.totalTripDistance);
}

/*-----------------------------------------------------------
 * Calculate platform-specific hold position (account for deceleration)
 *-----------------------------------------------------------*/
void calculateInitialHoldPosition(fpVector3_t * pos)
{
    if (STATE(FIXED_WING_LEGACY)) { // FIXED_WING_LEGACY
        calculateFixedWingInitialHoldPosition(pos);
    }
    else {
        calculateMulticopterInitialHoldPosition(pos);
    }
}

/*-----------------------------------------------------------
 * Set active XYZ-target and desired heading
 *-----------------------------------------------------------*/
void setDesiredPosition(const fpVector3_t * pos, int32_t yaw, navSetWaypointFlags_t useMask)
{
    // XY-position update is allowed only when not braking in NAV_CRUISE_BRAKING
    if ((useMask & NAV_POS_UPDATE_XY) != 0 && !STATE(NAV_CRUISE_BRAKING)) {
        posControl.desiredState.pos.x = pos->x;
        posControl.desiredState.pos.y = pos->y;
    }

    // Z-position
    if ((useMask & NAV_POS_UPDATE_Z) != 0) {
        updateClimbRateToAltitudeController(0, ROC_TO_ALT_RESET);   // Reset RoC/RoD -> altitude controller
        posControl.desiredState.pos.z = pos->z;
    }

    // Heading
    if ((useMask & NAV_POS_UPDATE_HEADING) != 0) {
        // Heading
        posControl.desiredState.yaw = yaw;
    }
    else if ((useMask & NAV_POS_UPDATE_BEARING) != 0) {
        posControl.desiredState.yaw = calculateBearingToDestination(pos);
    }
    else if ((useMask & NAV_POS_UPDATE_BEARING_TAIL_FIRST) != 0) {
        posControl.desiredState.yaw = wrap_36000(calculateBearingToDestination(pos) - 18000);
    }
}

void calculateFarAwayTarget(fpVector3_t * farAwayPos, int32_t yaw, int32_t distance)
{
    farAwayPos->x = navGetCurrentActualPositionAndVelocity()->pos.x + distance * cos_approx(CENTIDEGREES_TO_RADIANS(yaw));
    farAwayPos->y = navGetCurrentActualPositionAndVelocity()->pos.y + distance * sin_approx(CENTIDEGREES_TO_RADIANS(yaw));
    farAwayPos->z = navGetCurrentActualPositionAndVelocity()->pos.z;
}

void calculateNewCruiseTarget(fpVector3_t * origin, int32_t yaw, int32_t distance)
{
    origin->x = origin->x + distance * cos_approx(CENTIDEGREES_TO_RADIANS(yaw));
    origin->y = origin->y + distance * sin_approx(CENTIDEGREES_TO_RADIANS(yaw));
    origin->z = origin->z;
}

/*-----------------------------------------------------------
 * NAV land detector
 *-----------------------------------------------------------*/
void resetLandingDetector(void)
{
    if (STATE(FIXED_WING_LEGACY)) { // FIXED_WING_LEGACY
        resetFixedWingLandingDetector();
    }
    else {
        resetMulticopterLandingDetector();
    }
}

bool isLandingDetected(void)
{
    bool landingDetected;

    if (STATE(FIXED_WING_LEGACY)) { // FIXED_WING_LEGACY
        landingDetected = isFixedWingLandingDetected();
    }
    else {
        landingDetected = isMulticopterLandingDetected();
    }

    return landingDetected;
}

/*-----------------------------------------------------------
 * Z-position controller
 *-----------------------------------------------------------*/
void updateClimbRateToAltitudeController(float desiredClimbRate, climbRateToAltitudeControllerMode_e mode)
{
    static timeUs_t lastUpdateTimeUs;
    timeUs_t currentTimeUs = micros();

    // Terrain following uses different altitude measurement
    const float altitudeToUse = navGetCurrentActualPositionAndVelocity()->pos.z;

    if (mode == ROC_TO_ALT_RESET) {
        lastUpdateTimeUs = currentTimeUs;
        posControl.desiredState.pos.z = altitudeToUse;
    }
    else {
        if (STATE(FIXED_WING_LEGACY)) {
            // Fixed wing climb rate controller is open-loop. We simply move the known altitude target
            float timeDelta = US2S(currentTimeUs - lastUpdateTimeUs);

            if (timeDelta <= HZ2S(MIN_POSITION_UPDATE_RATE_HZ)) {
                posControl.desiredState.pos.z += desiredClimbRate * timeDelta;
                posControl.desiredState.pos.z = constrainf(posControl.desiredState.pos.z, altitudeToUse - 500, altitudeToUse + 500);    // FIXME: calculate sanity limits in a smarter way
            }
        }
        else {
            // Multicopter climb-rate control is closed-loop, it's possible to directly calculate desired altitude setpoint to yield the required RoC/RoD
            posControl.desiredState.pos.z = altitudeToUse + (desiredClimbRate / posControl.pids.pos[Z].param.kP);
        }

        lastUpdateTimeUs = currentTimeUs;
    }
}

static void resetAltitudeController(bool useTerrainFollowing)
{
    // Set terrain following flag
    posControl.flags.isTerrainFollowEnabled = useTerrainFollowing;

    if (STATE(FIXED_WING_LEGACY)) {
        resetFixedWingAltitudeController();
    }
    else {
        resetMulticopterAltitudeController();
    }
}

static void setupAltitudeController(void)
{
    if (STATE(FIXED_WING_LEGACY)) {
        setupFixedWingAltitudeController();
    }
    else {
        setupMulticopterAltitudeController();
    }
}

static bool adjustAltitudeFromRCInput(void)
{
    if (STATE(FIXED_WING_LEGACY)) {
        return adjustFixedWingAltitudeFromRCInput();
    }
    else {
        return adjustMulticopterAltitudeFromRCInput();
    }
}

/*-----------------------------------------------------------
 * Heading controller (pass-through to MAG mode)
 *-----------------------------------------------------------*/
static void resetHeadingController(void)
{
    if (STATE(FIXED_WING_LEGACY)) {
        resetFixedWingHeadingController();
    }
    else {
        resetMulticopterHeadingController();
    }
}

static bool adjustHeadingFromRCInput(void)
{
    if (STATE(FIXED_WING_LEGACY)) {
        return adjustFixedWingHeadingFromRCInput();
    }
    else {
        return adjustMulticopterHeadingFromRCInput();
    }
}

/*-----------------------------------------------------------
 * XY Position controller
 *-----------------------------------------------------------*/
static void resetPositionController(void)
{
    if (STATE(FIXED_WING_LEGACY)) {
        resetFixedWingPositionController();
    }
    else {
        resetMulticopterPositionController();
        resetMulticopterBrakingMode();
    }
}

static bool adjustPositionFromRCInput(void)
{
    bool retValue;

    if (STATE(FIXED_WING_LEGACY)) {
        retValue = adjustFixedWingPositionFromRCInput();
    }
    else {

        const int16_t rcPitchAdjustment = applyDeadband(rcCommand[PITCH], rcControlsConfig()->pos_hold_deadband);
        const int16_t rcRollAdjustment = applyDeadband(rcCommand[ROLL], rcControlsConfig()->pos_hold_deadband);

        retValue = adjustMulticopterPositionFromRCInput(rcPitchAdjustment, rcRollAdjustment);
    }

    return retValue;
}

/*-----------------------------------------------------------
 * WP controller
 *-----------------------------------------------------------*/
void resetGCSFlags(void)
{
    posControl.flags.isGCSAssistedNavigationReset = false;
    posControl.flags.isGCSAssistedNavigationEnabled = false;
}

void getWaypoint(uint8_t wpNumber, navWaypoint_t * wpData)
{
    /* Default waypoint to send */
    wpData->action = NAV_WP_ACTION_RTH;
    wpData->lat = 0;
    wpData->lon = 0;
    wpData->alt = 0;
    wpData->p1 = 0;
    wpData->p2 = 0;
    wpData->p3 = 0;
    wpData->flag = NAV_WP_FLAG_LAST;

    // WP #0 - special waypoint - HOME
    if (wpNumber == 0) {
        if (STATE(GPS_FIX_HOME)) {
            wpData->lat = GPS_home.lat;
            wpData->lon = GPS_home.lon;
            wpData->alt = GPS_home.alt;
        }
    }
    // WP #255 - special waypoint - directly get actualPosition
    else if (wpNumber == 255) {
        gpsLocation_t wpLLH;

        geoConvertLocalToGeodetic(&wpLLH, &posControl.gpsOrigin, &navGetCurrentActualPositionAndVelocity()->pos);

        wpData->lat = wpLLH.lat;
        wpData->lon = wpLLH.lon;
        wpData->alt = wpLLH.alt;
    }
    // WP #1 - #15 - common waypoints - pre-programmed mission
    else if ((wpNumber >= 1) && (wpNumber <= NAV_MAX_WAYPOINTS)) {
        if (wpNumber <= posControl.waypointCount) {
            *wpData = posControl.waypointList[wpNumber - 1];
        }
    }
}

void setWaypoint(uint8_t wpNumber, const navWaypoint_t * wpData)
{
    gpsLocation_t wpLLH;
    navWaypointPosition_t wpPos;

    // Pre-fill structure to convert to local coordinates
    wpLLH.lat = wpData->lat;
    wpLLH.lon = wpData->lon;
    wpLLH.alt = wpData->alt;

    // WP #0 - special waypoint - HOME
    if ((wpNumber == 0) && ARMING_FLAG(ARMED) && (posControl.flags.estPosStatus >= EST_USABLE) && posControl.gpsOrigin.valid && posControl.flags.isGCSAssistedNavigationEnabled) {
        // Forcibly set home position. Note that this is only valid if already armed, otherwise home will be reset instantly
        geoConvertGeodeticToLocal(&wpPos.pos, &posControl.gpsOrigin, &wpLLH, GEO_ALT_RELATIVE);
        setHomePosition(&wpPos.pos, 0, NAV_POS_UPDATE_XY | NAV_POS_UPDATE_Z | NAV_POS_UPDATE_HEADING, NAV_HOME_VALID_ALL);
    }
    // WP #255 - special waypoint - directly set desiredPosition
    // Only valid when armed and in poshold mode
    else if ((wpNumber == 255) && (wpData->action == NAV_WP_ACTION_WAYPOINT) &&
             ARMING_FLAG(ARMED) && (posControl.flags.estPosStatus == EST_TRUSTED) && posControl.gpsOrigin.valid && posControl.flags.isGCSAssistedNavigationEnabled &&
             (posControl.navState == NAV_STATE_POSHOLD_3D_IN_PROGRESS)) {
        // Convert to local coordinates
        geoConvertGeodeticToLocal(&wpPos.pos, &posControl.gpsOrigin, &wpLLH, GEO_ALT_RELATIVE);

        navSetWaypointFlags_t waypointUpdateFlags = NAV_POS_UPDATE_XY;

        // If we received global altitude == 0, use current altitude
        if (wpData->alt != 0) {
            waypointUpdateFlags |= NAV_POS_UPDATE_Z;
        }

        if (wpData->p1 > 0 && wpData->p1 < 360) {
            waypointUpdateFlags |= NAV_POS_UPDATE_HEADING;
        }

        setDesiredPosition(&wpPos.pos, DEGREES_TO_CENTIDEGREES(wpData->p1), waypointUpdateFlags);
    }
    // WP #1 - #15 - common waypoints - pre-programmed mission
    else if ((wpNumber >= 1) && (wpNumber <= NAV_MAX_WAYPOINTS) && !ARMING_FLAG(ARMED)) {
        if (wpData->action == NAV_WP_ACTION_WAYPOINT || wpData->action == NAV_WP_ACTION_RTH || wpData->action == NAV_WP_ACTION_HOLD_TIME) {
            // Only allow upload next waypoint (continue upload mission) or first waypoint (new mission)
            if (wpNumber == (posControl.waypointCount + 1) || wpNumber == 1) {
                posControl.waypointList[wpNumber - 1] = *wpData;
                posControl.waypointCount = wpNumber;
                posControl.waypointListValid = (wpData->flag == NAV_WP_FLAG_LAST);
            }
        }
    }
}

void resetWaypointList(void)
{
    /* Can only reset waypoint list if not armed */
    if (!ARMING_FLAG(ARMED)) {
        posControl.waypointCount = 0;
        posControl.waypointListValid = false;
    }
}

bool isWaypointListValid(void)
{
    return posControl.waypointListValid;
}

int getWaypointCount(void)
{
    return posControl.waypointCount;
}

#ifdef NAV_NON_VOLATILE_WAYPOINT_STORAGE
bool loadNonVolatileWaypointList(void)
{
    if (ARMING_FLAG(ARMED))
        return false;

    resetWaypointList();

    for (int i = 0; i < NAV_MAX_WAYPOINTS; i++) {
        // Load waypoint
        setWaypoint(i + 1, nonVolatileWaypointList(i));

        // Check if this is the last waypoint
        if (nonVolatileWaypointList(i)->flag == NAV_WP_FLAG_LAST)
            break;
    }

    // Mission sanity check failed - reset the list
    if (!posControl.waypointListValid) {
        resetWaypointList();
    }

    return posControl.waypointListValid;
}

bool saveNonVolatileWaypointList(void)
{
    if (ARMING_FLAG(ARMED) || !posControl.waypointListValid)
        return false;

    for (int i = 0; i < NAV_MAX_WAYPOINTS; i++) {
        getWaypoint(i + 1, nonVolatileWaypointListMutable(i));
    }

    saveConfigAndNotify();

    return true;
}
#endif

static void mapWaypointToLocalPosition(fpVector3_t * localPos, const navWaypoint_t * waypoint)
{
    gpsLocation_t wpLLH;

    wpLLH.lat = waypoint->lat;
    wpLLH.lon = waypoint->lon;
    wpLLH.alt = waypoint->alt;

    geoConvertGeodeticToLocal(localPos, &posControl.gpsOrigin, &wpLLH, GEO_ALT_RELATIVE);
}

static void calculateAndSetActiveWaypointToLocalPosition(const fpVector3_t * pos)
{
    posControl.activeWaypoint.pos = *pos;

    // Calculate initial bearing towards waypoint and store it in waypoint yaw parameter (this will further be used to detect missed waypoints)
    posControl.activeWaypoint.yaw = calculateBearingToDestination(pos);

    // Set desired position to next waypoint (XYZ-controller)
    setDesiredPosition(&posControl.activeWaypoint.pos, posControl.activeWaypoint.yaw, NAV_POS_UPDATE_XY | NAV_POS_UPDATE_Z | NAV_POS_UPDATE_HEADING);
}

static void calculateAndSetActiveWaypoint(const navWaypoint_t * waypoint)
{
    fpVector3_t localPos;
    mapWaypointToLocalPosition(&localPos, waypoint);
    calculateAndSetActiveWaypointToLocalPosition(&localPos);
}

/**
 * Returns TRUE if we are in WP mode and executing last waypoint on the list, or in RTH mode, or in PH mode
 *  In RTH mode our only and last waypoint is home
 *  In PH mode our waypoint is hold position */
bool isApproachingLastWaypoint(void)
{
    if (navGetStateFlags(posControl.navState) & NAV_AUTO_WP) {
        if (posControl.waypointCount == 0) {
            /* No waypoints */
            return true;
        }
        else if ((posControl.activeWaypointIndex == (posControl.waypointCount - 1)) ||
                 (posControl.waypointList[posControl.activeWaypointIndex].flag == NAV_WP_FLAG_LAST)) {
            return true;
        }
        else {
            return false;
        }
    }
    else if (navGetStateFlags(posControl.navState) & NAV_CTL_POS) {
        // If POS controller is active we are in Poshold or RTH mode - assume last waypoint
        return true;
    }
    else {
        return false;
    }
}

bool isWaypointWait(void)
{
    return NAV_Status.state == MW_NAV_STATE_HOLD_TIMED;
}

float getActiveWaypointSpeed(void)
{
    if (posControl.flags.isAdjustingPosition) {
        // In manual control mode use different cap for speed
        return navConfig()->general.max_manual_speed;
    }
    else {
        uint16_t waypointSpeed = navConfig()->general.max_auto_speed;

        if (navGetStateFlags(posControl.navState) & NAV_AUTO_WP) {
            if (posControl.waypointCount > 0 && (posControl.waypointList[posControl.activeWaypointIndex].action == NAV_WP_ACTION_WAYPOINT || posControl.waypointList[posControl.activeWaypointIndex].action == NAV_WP_ACTION_HOLD_TIME)) {
                float wpSpecificSpeed = 0.0f;
                if(posControl.waypointList[posControl.activeWaypointIndex].action == NAV_WP_ACTION_WAYPOINT)
                    wpSpecificSpeed = posControl.waypointList[posControl.activeWaypointIndex].p1;
                else
                    wpSpecificSpeed = posControl.waypointList[posControl.activeWaypointIndex].p2;
                if (wpSpecificSpeed >= 50.0f && wpSpecificSpeed <= navConfig()->general.max_auto_speed) {
                    waypointSpeed = wpSpecificSpeed;
                }
            }
        }

        return waypointSpeed;
    }
}

/*-----------------------------------------------------------
 * Process adjustments to alt, pos and yaw controllers
 *-----------------------------------------------------------*/
static void processNavigationRCAdjustments(void)
{
    /* Process pilot's RC input. Disable all pilot's input when in FAILSAFE_MODE */
    navigationFSMStateFlags_t navStateFlags = navGetStateFlags(posControl.navState);
    if ((navStateFlags & NAV_RC_ALT) && (!FLIGHT_MODE(FAILSAFE_MODE))) {
        posControl.flags.isAdjustingAltitude = adjustAltitudeFromRCInput();
    }
    else {
        posControl.flags.isAdjustingAltitude = false;
    }

    if (navStateFlags & NAV_RC_POS) {
        if (!FLIGHT_MODE(FAILSAFE_MODE)) {
            posControl.flags.isAdjustingPosition = adjustPositionFromRCInput();
        }
        else {
            if (!STATE(FIXED_WING_LEGACY)) {
                resetMulticopterBrakingMode();
            }
        }
    }
    else {
        posControl.flags.isAdjustingPosition = false;
    }

    if ((navStateFlags & NAV_RC_YAW) && (!FLIGHT_MODE(FAILSAFE_MODE))) {
        posControl.flags.isAdjustingHeading = adjustHeadingFromRCInput();
    }
    else {
        posControl.flags.isAdjustingHeading = false;
    }
}

/*-----------------------------------------------------------
 * A main function to call position controllers at loop rate
 *-----------------------------------------------------------*/
void applyWaypointNavigationAndAltitudeHold(void)
{
    const timeUs_t currentTimeUs = micros();

#if defined(NAV_BLACKBOX)
    navFlags = 0;
    if (posControl.flags.estAltStatus == EST_TRUSTED)       navFlags |= (1 << 0);
    if (posControl.flags.estAglStatus == EST_TRUSTED)       navFlags |= (1 << 1);
    if (posControl.flags.estPosStatus == EST_TRUSTED)       navFlags |= (1 << 2);
    if (posControl.flags.isTerrainFollowEnabled)            navFlags |= (1 << 3);
#if defined(NAV_GPS_GLITCH_DETECTION)
    if (isGPSGlitchDetected())                              navFlags |= (1 << 4);
#endif
    if (posControl.flags.estHeadingStatus == EST_TRUSTED)   navFlags |= (1 << 5);
#endif

    // Reset all navigation requests - NAV controllers will set them if necessary
    DISABLE_STATE(NAV_MOTOR_STOP_OR_IDLE);

    // No navigation when disarmed
    if (!ARMING_FLAG(ARMED)) {
        // If we are disarmed, abort forced RTH
        posControl.flags.forcedRTHActivated = false;
        return;
    }

    /* Reset flags */
    posControl.flags.horizontalPositionDataConsumed = 0;
    posControl.flags.verticalPositionDataConsumed = 0;

    /* Process controllers */
    navigationFSMStateFlags_t navStateFlags = navGetStateFlags(posControl.navState);
    if (STATE(FIXED_WING_LEGACY)) {
        applyFixedWingNavigationController(navStateFlags, currentTimeUs);
    }
    else {
        applyMulticopterNavigationController(navStateFlags, currentTimeUs);
    }

    /* Consume position data */
    if (posControl.flags.horizontalPositionDataConsumed)
        posControl.flags.horizontalPositionDataNew = 0;

    if (posControl.flags.verticalPositionDataConsumed)
        posControl.flags.verticalPositionDataNew = 0;


#if defined(NAV_BLACKBOX)
    if (posControl.flags.isAdjustingPosition)       navFlags |= (1 << 6);
    if (posControl.flags.isAdjustingAltitude)       navFlags |= (1 << 7);
    if (posControl.flags.isAdjustingHeading)        navFlags |= (1 << 8);

    navTargetPosition[X] = lrintf(posControl.desiredState.pos.x);
    navTargetPosition[Y] = lrintf(posControl.desiredState.pos.y);
    navTargetPosition[Z] = lrintf(posControl.desiredState.pos.z);
#endif
}

/*-----------------------------------------------------------
 * Set CF's FLIGHT_MODE from current NAV_MODE
 *-----------------------------------------------------------*/
void switchNavigationFlightModes(void)
{
    const flightModeFlags_e enabledNavFlightModes = navGetMappedFlightModes(posControl.navState);
    const flightModeFlags_e disabledFlightModes = (NAV_ALTHOLD_MODE | NAV_RTH_MODE | NAV_POSHOLD_MODE | NAV_WP_MODE | NAV_LAUNCH_MODE | NAV_CRUISE_MODE) & (~enabledNavFlightModes);
    DISABLE_FLIGHT_MODE(disabledFlightModes);
    ENABLE_FLIGHT_MODE(enabledNavFlightModes);
}

/*-----------------------------------------------------------
 * desired NAV_MODE from combination of FLIGHT_MODE flags
 *-----------------------------------------------------------*/
static bool canActivateAltHoldMode(void)
{
    return (posControl.flags.estAltStatus >= EST_USABLE);
}

static bool canActivatePosHoldMode(void)
{
    return (posControl.flags.estPosStatus >= EST_USABLE) && (posControl.flags.estVelStatus == EST_TRUSTED) && (posControl.flags.estHeadingStatus >= EST_USABLE);
}

static bool canActivateNavigationModes(void)
{
    return (posControl.flags.estPosStatus == EST_TRUSTED) && (posControl.flags.estVelStatus == EST_TRUSTED) && (posControl.flags.estHeadingStatus >= EST_USABLE);
}

static navigationFSMEvent_t selectNavEventFromBoxModeInput(void)
{
    static bool canActivateWaypoint = false;
    static bool canActivateLaunchMode = false;

    //We can switch modes only when ARMED
    if (ARMING_FLAG(ARMED)) {
        // Ask failsafe system if we can use navigation system
        if (failsafeBypassNavigation()) {
            return NAV_FSM_EVENT_SWITCH_TO_IDLE;
        }

        // Flags if we can activate certain nav modes (check if we have required sensors and they provide valid data)
        bool canActivateAltHold    = canActivateAltHoldMode();
        bool canActivatePosHold    = canActivatePosHoldMode();
        bool canActivateNavigation = canActivateNavigationModes();

        // LAUNCH mode has priority over any other NAV mode
        if (STATE(FIXED_WING_LEGACY)) {
            if (isNavLaunchEnabled()) {     // FIXME: Only available for fixed wing aircrafts now
                if (canActivateLaunchMode) {
                    canActivateLaunchMode = false;
                    return NAV_FSM_EVENT_SWITCH_TO_LAUNCH;
                }
                else if FLIGHT_MODE(NAV_LAUNCH_MODE) {
                    // Make sure we don't bail out to IDLE
                    return NAV_FSM_EVENT_NONE;
                }
            }
            else {
                // If we were in LAUNCH mode - force switch to IDLE only if the throttle is low
                if (FLIGHT_MODE(NAV_LAUNCH_MODE)) {
                    throttleStatus_e throttleStatus = calculateThrottleStatus();
                    if (throttleStatus != THROTTLE_LOW)
                        return NAV_FSM_EVENT_NONE;
                    else
                        return NAV_FSM_EVENT_SWITCH_TO_IDLE;
                }
            }
        }

        // RTH/Failsafe_RTH can override MANUAL
        if (posControl.flags.forcedRTHActivated || (IS_RC_MODE_ACTIVE(BOXNAVRTH) && canActivatePosHold && canActivateNavigation && canActivateAltHold && STATE(GPS_FIX_HOME))) {
            // If we request forced RTH - attempt to activate it no matter what
            // This might switch to emergency landing controller if GPS is unavailable
            canActivateWaypoint = false;    // Block WP mode if we switched to RTH for whatever reason
            return NAV_FSM_EVENT_SWITCH_TO_RTH;
        }

        // MANUAL mode has priority over WP/PH/AH
        if (IS_RC_MODE_ACTIVE(BOXMANUAL)) {
            canActivateWaypoint = false;    // Block WP mode if we are in PASSTHROUGH mode
            return NAV_FSM_EVENT_SWITCH_TO_IDLE;
        }

        if (IS_RC_MODE_ACTIVE(BOXNAVWP)) {
            if ((FLIGHT_MODE(NAV_WP_MODE)) || (canActivateNavigation && canActivateWaypoint && canActivatePosHold && canActivateAltHold && STATE(GPS_FIX_HOME) && ARMING_FLAG(ARMED) && posControl.waypointListValid && (posControl.waypointCount > 0)))
                return NAV_FSM_EVENT_SWITCH_TO_WAYPOINT;
        }
        else {
            // Arm the state variable if the WP BOX mode is not enabled
            canActivateWaypoint = true;
        }

        if (IS_RC_MODE_ACTIVE(BOXNAVPOSHOLD)) {
            if (FLIGHT_MODE(NAV_POSHOLD_MODE) || (canActivatePosHold && canActivateAltHold))
                return NAV_FSM_EVENT_SWITCH_TO_POSHOLD_3D;
        }

        // PH has priority over CRUISE
        // CRUISE has priority on AH
        if (IS_RC_MODE_ACTIVE(BOXNAVCRUISE)) {

            if (IS_RC_MODE_ACTIVE(BOXNAVALTHOLD) && ((FLIGHT_MODE(NAV_CRUISE_MODE) && FLIGHT_MODE(NAV_ALTHOLD_MODE)) || (canActivatePosHold && canActivateAltHold)))
                return NAV_FSM_EVENT_SWITCH_TO_CRUISE_3D;

            if (FLIGHT_MODE(NAV_CRUISE_MODE) || (canActivatePosHold))
                return NAV_FSM_EVENT_SWITCH_TO_CRUISE_2D;

        }

        if (IS_RC_MODE_ACTIVE(BOXNAVALTHOLD)) {
            if ((FLIGHT_MODE(NAV_ALTHOLD_MODE)) || (canActivateAltHold))
                return NAV_FSM_EVENT_SWITCH_TO_ALTHOLD;
        }
    }
    else {
        canActivateWaypoint = false;

        // Launch mode can be activated if feature FW_LAUNCH is enabled or BOX is turned on prior to arming (avoid switching to LAUNCH in flight)
        canActivateLaunchMode = isNavLaunchEnabled();
    }

    return NAV_FSM_EVENT_SWITCH_TO_IDLE;
}

/*-----------------------------------------------------------
 * An indicator that throttle tilt compensation is forced
 *-----------------------------------------------------------*/
bool navigationRequiresThrottleTiltCompensation(void)
{
    return !STATE(FIXED_WING_LEGACY) && (navGetStateFlags(posControl.navState) & NAV_REQUIRE_THRTILT);
}

/*-----------------------------------------------------------
 * An indicator that ANGLE mode must be forced per NAV requirement
 *-----------------------------------------------------------*/
bool navigationRequiresAngleMode(void)
{
    const navigationFSMStateFlags_t currentState = navGetStateFlags(posControl.navState);
    return (currentState & NAV_REQUIRE_ANGLE) || ((currentState & NAV_REQUIRE_ANGLE_FW) && STATE(FIXED_WING_LEGACY));
}

/*-----------------------------------------------------------
 * An indicator that TURN ASSISTANCE is required for navigation
 *-----------------------------------------------------------*/
bool navigationRequiresTurnAssistance(void)
{
    const navigationFSMStateFlags_t currentState = navGetStateFlags(posControl.navState);
    if (STATE(FIXED_WING_LEGACY)) {
        // For airplanes turn assistant is always required when controlling position
        return (currentState & (NAV_CTL_POS | NAV_CTL_ALT));
    }
    else {
        return false;
    }
}

/**
 * An indicator that NAV is in charge of heading control (a signal to disable other heading controllers)
 */
int8_t navigationGetHeadingControlState(void)
{
    // For airplanes report as manual heading control
    if (STATE(FIXED_WING_LEGACY)) {
        return NAV_HEADING_CONTROL_MANUAL;
    }

    // For multirotors it depends on navigation system mode
    if (navGetStateFlags(posControl.navState) & NAV_REQUIRE_MAGHOLD) {
        if (posControl.flags.isAdjustingHeading) {
            return NAV_HEADING_CONTROL_MANUAL;
        }
        else {
            return NAV_HEADING_CONTROL_AUTO;
        }
    }
    else {
        return NAV_HEADING_CONTROL_NONE;
    }
}

bool navigationTerrainFollowingEnabled(void)
{
    return posControl.flags.isTerrainFollowEnabled;
}

navArmingBlocker_e navigationIsBlockingArming(bool *usedBypass)
{
    const bool navBoxModesEnabled = IS_RC_MODE_ACTIVE(BOXNAVRTH) || IS_RC_MODE_ACTIVE(BOXNAVWP) || IS_RC_MODE_ACTIVE(BOXNAVPOSHOLD) || (STATE(FIXED_WING_LEGACY) && IS_RC_MODE_ACTIVE(BOXNAVALTHOLD)) || (STATE(FIXED_WING_LEGACY) && IS_RC_MODE_ACTIVE(BOXNAVCRUISE));
    const bool navLaunchComboModesEnabled = isNavLaunchEnabled() && (IS_RC_MODE_ACTIVE(BOXNAVRTH) || IS_RC_MODE_ACTIVE(BOXNAVWP) || IS_RC_MODE_ACTIVE(BOXNAVALTHOLD) || IS_RC_MODE_ACTIVE(BOXNAVCRUISE));

    if (usedBypass) {
        *usedBypass = false;
    }

    if (navConfig()->general.flags.extra_arming_safety == NAV_EXTRA_ARMING_SAFETY_OFF) {
        return NAV_ARMING_BLOCKER_NONE;
    }

    // Apply extra arming safety only if pilot has any of GPS modes configured
    if ((isUsingNavigationModes() || failsafeMayRequireNavigationMode()) && !((posControl.flags.estPosStatus >= EST_USABLE) && STATE(GPS_FIX_HOME))) {
        if (navConfig()->general.flags.extra_arming_safety == NAV_EXTRA_ARMING_SAFETY_ALLOW_BYPASS &&
            (STATE(NAV_EXTRA_ARMING_SAFETY_BYPASSED) || rxGetChannelValue(YAW) > 1750)) {
            if (usedBypass) {
                *usedBypass = true;
            }
            return NAV_ARMING_BLOCKER_NONE;
        }
        return NAV_ARMING_BLOCKER_MISSING_GPS_FIX;
    }

    // Don't allow arming if any of NAV modes is active
    if (!ARMING_FLAG(ARMED) && navBoxModesEnabled && !navLaunchComboModesEnabled) {
        return NAV_ARMING_BLOCKER_NAV_IS_ALREADY_ACTIVE;
    }

    // Don't allow arming if first waypoint is farther than configured safe distance
    if ((posControl.waypointCount > 0) && (navConfig()->general.waypoint_safe_distance != 0)) {
        fpVector3_t startingWaypointPos;
        mapWaypointToLocalPosition(&startingWaypointPos, &posControl.waypointList[0]);

        const bool navWpMissionStartTooFar = calculateDistanceToDestination(&startingWaypointPos) > navConfig()->general.waypoint_safe_distance;

        if (navWpMissionStartTooFar) {
            return NAV_ARMING_BLOCKER_FIRST_WAYPOINT_TOO_FAR;
        }
    }

    return NAV_ARMING_BLOCKER_NONE;
}

bool navigationPositionEstimateIsHealthy(void)
{
    return (posControl.flags.estPosStatus >= EST_USABLE) && STATE(GPS_FIX_HOME);
}

/**
 * Indicate ready/not ready status
 */
static void updateReadyStatus(void)
{
    static bool posReadyBeepDone = false;

    /* Beep out READY_BEEP once when position lock is firstly acquired and HOME set */
    if (navigationPositionEstimateIsHealthy() && !posReadyBeepDone) {
        beeper(BEEPER_READY_BEEP);
        posReadyBeepDone = true;
    }
}

void updateFlightBehaviorModifiers(void)
{
    if (posControl.flags.isGCSAssistedNavigationEnabled && !IS_RC_MODE_ACTIVE(BOXGCSNAV)) {
        posControl.flags.isGCSAssistedNavigationReset = true;
    }

    posControl.flags.isGCSAssistedNavigationEnabled = IS_RC_MODE_ACTIVE(BOXGCSNAV);
}

/**
 * Process NAV mode transition and WP/RTH state machine
 *  Update rate: RX (data driven or 50Hz)
 */
void updateWaypointsAndNavigationMode(void)
{
    /* Initiate home position update */
    updateHomePosition();

    /* Update flight statistics */
    updateNavigationFlightStatistics();

    /* Update NAV ready status */
    updateReadyStatus();

    // Update flight behaviour modifiers
    updateFlightBehaviorModifiers();

    // Process switch to a different navigation mode (if needed)
    navProcessFSMEvents(selectNavEventFromBoxModeInput());

    // Process pilot's RC input to adjust behaviour
    processNavigationRCAdjustments();

    // Map navMode back to enabled flight modes
    switchNavigationFlightModes();

#if defined(NAV_BLACKBOX)
    navCurrentState = (int16_t)posControl.navPersistentId;
#endif
}

/*-----------------------------------------------------------
 * NAV main control functions
 *-----------------------------------------------------------*/
void navigationUsePIDs(void)
{
    /** Multicopter PIDs */
    // Brake time parameter
    posControl.posDecelerationTime = (float)navConfig()->mc.posDecelerationTime / 100.0f;

    // Position controller expo (taret vel expo for MC)
    posControl.posResponseExpo = constrainf((float)navConfig()->mc.posResponseExpo / 100.0f, 0.0f, 1.0f);

    // Initialize position hold P-controller
    for (int axis = 0; axis < 2; axis++) {
        navPidInit(
            &posControl.pids.pos[axis],
            (float)pidProfile()->bank_mc.pid[PID_POS_XY].P / 100.0f,
            0.0f,
            0.0f,
            0.0f,
            NAV_DTERM_CUT_HZ
        );

        navPidInit(&posControl.pids.vel[axis], (float)pidProfile()->bank_mc.pid[PID_VEL_XY].P / 20.0f,
                                               (float)pidProfile()->bank_mc.pid[PID_VEL_XY].I / 100.0f,
                                               (float)pidProfile()->bank_mc.pid[PID_VEL_XY].D / 100.0f,
                                               (float)pidProfile()->bank_mc.pid[PID_VEL_XY].FF / 100.0f,
                                               pidProfile()->navVelXyDTermLpfHz
        );
    }

    // Initialize altitude hold PID-controllers (pos_z, vel_z, acc_z
    navPidInit(
        &posControl.pids.pos[Z],
        (float)pidProfile()->bank_mc.pid[PID_POS_Z].P / 100.0f,
        0.0f,
        0.0f,
        0.0f,
        NAV_DTERM_CUT_HZ
    );

    navPidInit(&posControl.pids.vel[Z], (float)pidProfile()->bank_mc.pid[PID_VEL_Z].P / 66.7f,
                                        (float)pidProfile()->bank_mc.pid[PID_VEL_Z].I / 20.0f,
                                        (float)pidProfile()->bank_mc.pid[PID_VEL_Z].D / 100.0f,
                                        0.0f,
                                        NAV_DTERM_CUT_HZ
    );

    // Initialize surface tracking PID
    navPidInit(&posControl.pids.surface, 2.0f,
                                         0.0f,
                                         0.0f,
                                         0.0f,
                                         NAV_DTERM_CUT_HZ
    );

    /** Airplane PIDs */
    // Initialize fixed wing PID controllers
    navPidInit(&posControl.pids.fw_nav, (float)pidProfile()->bank_fw.pid[PID_POS_XY].P / 100.0f,
                                        (float)pidProfile()->bank_fw.pid[PID_POS_XY].I / 100.0f,
                                        (float)pidProfile()->bank_fw.pid[PID_POS_XY].D / 100.0f,
                                        0.0f,
                                        NAV_DTERM_CUT_HZ
    );

    navPidInit(&posControl.pids.fw_alt, (float)pidProfile()->bank_fw.pid[PID_POS_Z].P / 10.0f,
                                        (float)pidProfile()->bank_fw.pid[PID_POS_Z].I / 10.0f,
                                        (float)pidProfile()->bank_fw.pid[PID_POS_Z].D / 10.0f,
                                        0.0f,
                                        NAV_DTERM_CUT_HZ
    );
}

void navigationInit(void)
{
    /* Initial state */
    posControl.navState = NAV_STATE_IDLE;

    posControl.flags.horizontalPositionDataNew = 0;
    posControl.flags.verticalPositionDataNew = 0;
    posControl.flags.headingDataNew = 0;

    posControl.flags.estAltStatus = EST_NONE;
    posControl.flags.estPosStatus = EST_NONE;
    posControl.flags.estVelStatus = EST_NONE;
    posControl.flags.estHeadingStatus = EST_NONE;
    posControl.flags.estAglStatus = EST_NONE;

    posControl.flags.forcedRTHActivated = 0;
    posControl.waypointCount = 0;
    posControl.activeWaypointIndex = 0;
    posControl.waypointListValid = false;

    /* Set initial surface invalid */
    posControl.actualState.surfaceMin = -1.0f;

    /* Reset statistics */
    posControl.totalTripDistance = 0.0f;

    /* Use system config */
    navigationUsePIDs();
}

/*-----------------------------------------------------------
 * Access to estimated position/velocity data
 *-----------------------------------------------------------*/
float getEstimatedActualVelocity(int axis)
{
    return navGetCurrentActualPositionAndVelocity()->vel.v[axis];
}

float getEstimatedActualPosition(int axis)
{
    return navGetCurrentActualPositionAndVelocity()->pos.v[axis];
}

/*-----------------------------------------------------------
 * Ability to execute RTH on external event
 *-----------------------------------------------------------*/
void activateForcedRTH(void)
{
    abortFixedWingLaunch();
    posControl.flags.forcedRTHActivated = true;
    navProcessFSMEvents(selectNavEventFromBoxModeInput());
}

void abortForcedRTH(void)
{
    // Disable failsafe RTH and make sure we back out of navigation mode to IDLE
    // If any navigation mode was active prior to RTH it will be re-enabled with next RX update
    posControl.flags.forcedRTHActivated = false;
    navProcessFSMEvents(NAV_FSM_EVENT_SWITCH_TO_IDLE);
}

rthState_e getStateOfForcedRTH(void)
{
    /* If forced RTH activated and in AUTO_RTH or EMERG state */
    if (posControl.flags.forcedRTHActivated && (navGetStateFlags(posControl.navState) & (NAV_AUTO_RTH | NAV_CTL_EMERG))) {
        if (posControl.navState == NAV_STATE_RTH_FINISHED || posControl.navState == NAV_STATE_EMERGENCY_LANDING_FINISHED) {
            return RTH_HAS_LANDED;
        }
        else {
            return RTH_IN_PROGRESS;
        }
    }
    else {
        return RTH_IDLE;
    }
}

bool navigationIsExecutingAnEmergencyLanding(void)
{
    return navGetCurrentStateFlags() & NAV_CTL_EMERG;
}

bool navigationIsControllingThrottle(void)
{
    navigationFSMStateFlags_t stateFlags = navGetCurrentStateFlags();
    return ((stateFlags & (NAV_CTL_ALT | NAV_CTL_EMERG | NAV_CTL_LAUNCH | NAV_CTL_LAND)) && (getMotorStatus() != MOTOR_STOPPED_USER));
}

bool navigationIsFlyingAutonomousMode(void)
{
    navigationFSMStateFlags_t stateFlags = navGetCurrentStateFlags();
    return (stateFlags & (NAV_AUTO_RTH | NAV_AUTO_WP));
}

bool navigationRTHAllowsLanding(void)
{
    navRTHAllowLanding_e allow = navConfig()->general.flags.rth_allow_landing;
    return allow == NAV_RTH_ALLOW_LANDING_ALWAYS ||
        (allow == NAV_RTH_ALLOW_LANDING_FS_ONLY && FLIGHT_MODE(FAILSAFE_MODE));
}

bool FAST_CODE isNavLaunchEnabled(void)
{
    return IS_RC_MODE_ACTIVE(BOXNAVLAUNCH) || feature(FEATURE_FW_LAUNCH);
}

int32_t navigationGetHomeHeading(void)
{
    return posControl.rthState.homePosition.yaw;
}

// returns m/s
float calculateAverageSpeed() {
    float flightTime = getFlightTime();
    if (flightTime == 0.0f) return 0;
    return (float)getTotalTravelDistance() / (flightTime * 100);
}

const navigationPIDControllers_t* getNavigationPIDControllers(void) {
    return &posControl.pids;
}

bool isAdjustingPosition(void) {
    return posControl.flags.isAdjustingPosition;
}

bool isAdjustingHeading(void) {
    return posControl.flags.isAdjustingHeading;
}

int32_t getCruiseHeadingAdjustment(void) {
    return wrap_18000(posControl.cruise.yaw - posControl.cruise.previousYaw);
}

#else // NAV

#ifdef USE_GPS
/* Fallback if navigation is not compiled in - handle GPS home coordinates */
static float GPS_scaleLonDown;
static float GPS_totalTravelDistance = 0;

static void GPS_distance_cm_bearing(int32_t currentLat1, int32_t currentLon1, int32_t destinationLat2, int32_t destinationLon2, uint32_t *dist, int32_t *bearing)
{
    const float dLat = destinationLat2 - currentLat1; // difference of latitude in 1/10 000 000 degrees
    const float dLon = (float)(destinationLon2 - currentLon1) * GPS_scaleLonDown;

    *dist = sqrtf(sq(dLat) + sq(dLon)) * DISTANCE_BETWEEN_TWO_LONGITUDE_POINTS_AT_EQUATOR;

    *bearing = 9000.0f + RADIANS_TO_CENTIDEGREES(atan2_approx(-dLat, dLon));      // Convert the output radians to 100xdeg

    if (*bearing < 0)
        *bearing += 36000;
}

void onNewGPSData(void)
{
    static timeMs_t previousTimeMs = 0;
    const timeMs_t currentTimeMs = millis();
    const timeDelta_t timeDeltaMs = currentTimeMs - previousTimeMs;
    previousTimeMs = currentTimeMs;

    if (!(sensors(SENSOR_GPS) && STATE(GPS_FIX) && gpsSol.numSat >= 5))
        return;

    if (ARMING_FLAG(ARMED)) {
        /* Update home distance and direction */
        if (STATE(GPS_FIX_HOME)) {
            uint32_t dist;
            int32_t dir;
            GPS_distance_cm_bearing(gpsSol.llh.lat, gpsSol.llh.lon, GPS_home.lat, GPS_home.lon, &dist, &dir);
            GPS_distanceToHome = dist / 100;
            GPS_directionToHome = lrintf(dir / 100.0f);
        } else {
            GPS_distanceToHome = 0;
            GPS_directionToHome = 0;
        }

        /* Update trip distance */
        GPS_totalTravelDistance += gpsSol.groundSpeed * MS2S(timeDeltaMs);
    }
    else {
        // Set home position to current GPS coordinates
        ENABLE_STATE(GPS_FIX_HOME);
        GPS_home.lat = gpsSol.llh.lat;
        GPS_home.lon = gpsSol.llh.lon;
        GPS_home.alt = gpsSol.llh.alt;
        GPS_distanceToHome = 0;
        GPS_directionToHome = 0;
        GPS_scaleLonDown = cos_approx((fabsf((float)gpsSol.llh.lat) / 10000000.0f) * 0.0174532925f);
    }
}

int32_t getTotalTravelDistance(void)
{
    return lrintf(GPS_totalTravelDistance);
}

#endif

#endif  // NAV<|MERGE_RESOLUTION|>--- conflicted
+++ resolved
@@ -1390,12 +1390,8 @@
     /* A helper function to do waypoint-specific action */
     UNUSED(previousState);
 
-<<<<<<< HEAD
-    switch (posControl.waypointList[posControl.activeWaypointIndex].action) {
+    switch ((navWaypointActions_e)posControl.waypointList[posControl.activeWaypointIndex].action) {
         case NAV_WP_ACTION_HOLD_TIME:
-=======
-    switch ((navWaypointActions_e)posControl.waypointList[posControl.activeWaypointIndex].action) {
->>>>>>> 17bf36cf
         case NAV_WP_ACTION_WAYPOINT:
             calculateAndSetActiveWaypoint(&posControl.waypointList[posControl.activeWaypointIndex]);
             posControl.wpInitialDistance = calculateDistanceToDestination(&posControl.activeWaypoint.pos);
@@ -1403,6 +1399,7 @@
             return NAV_FSM_EVENT_SUCCESS;       // will switch to NAV_STATE_WAYPOINT_IN_PROGRESS
 
         case NAV_WP_ACTION_RTH:
+        default:
             posControl.rthState.rthInitialDistance = posControl.homeDistance;
             initializeRTHSanityChecker(&navGetCurrentActualPositionAndVelocity()->pos);
             calculateAndSetActiveWaypointToLocalPosition(rthGetHomeTargetPosition(RTH_HOME_ENROUTE_INITIAL));
@@ -1418,13 +1415,10 @@
 
     // If no position sensor available - land immediately
     if ((posControl.flags.estPosStatus >= EST_USABLE) && (posControl.flags.estHeadingStatus >= EST_USABLE)) {
-<<<<<<< HEAD
-        switch (posControl.waypointList[posControl.activeWaypointIndex].action) {
+        switch ((navWaypointActions_e)posControl.waypointList[posControl.activeWaypointIndex].action) {
             case NAV_WP_ACTION_HOLD_TIME:
-=======
-        switch ((navWaypointActions_e)posControl.waypointList[posControl.activeWaypointIndex].action) {
->>>>>>> 17bf36cf
             case NAV_WP_ACTION_WAYPOINT:
+            default:
                 if (isWaypointReached(&posControl.activeWaypoint, false) || isWaypointMissed(&posControl.activeWaypoint)) {
                     return NAV_FSM_EVENT_SUCCESS;   // will switch to NAV_STATE_WAYPOINT_REACHED
                 }
@@ -1478,15 +1472,12 @@
             else {
                 return NAV_FSM_EVENT_SUCCESS;   // NAV_STATE_WAYPOINT_NEXT
             }
-<<<<<<< HEAD
         case NAV_WP_ACTION_HOLD_TIME:
             // Save the current time for the time the waypoint was reached
             posControl.wpReachedTime = millis();
             return NAV_FSM_EVENT_SWITCH_TO_WAYPOINT_HOLD_TIME;
         default:
             return NAV_FSM_EVENT_SUCCESS;   // NAV_STATE_WAYPOINT_NEXT
-=======
->>>>>>> 17bf36cf
     }
 
     UNREACHABLE();
