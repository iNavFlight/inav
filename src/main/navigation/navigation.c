--- conflicted
+++ resolved
@@ -3647,12 +3647,8 @@
 {
     abortFixedWingLaunch();
     posControl.flags.forcedRTHActivated = true;
-<<<<<<< HEAD
+    checkSafeHomeState(true);
     navProcessFSMEvents(selectNavEventFromBoxModeInput(false));
-=======
-    checkSafeHomeState(true);
-    navProcessFSMEvents(selectNavEventFromBoxModeInput());
->>>>>>> e222b7f2
 }
 
 void abortForcedRTH(void)
