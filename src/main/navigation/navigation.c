--- conflicted
+++ resolved
@@ -98,19 +98,6 @@
     .general = {
 
         .flags = {
-<<<<<<< HEAD
-            .use_thr_mid_for_althold = 0,
-            .extra_arming_safety = NAV_EXTRA_ARMING_SAFETY_ON,
-            .user_control_mode = NAV_GPS_ATTI,
-            .rth_alt_control_mode = NAV_RTH_AT_LEAST_ALT,
-            .rth_climb_first = 1,               // Climb first, turn after reaching safe altitude
-            .rth_climb_ignore_emerg = 0,        // Ignore GPS loss on initial climb
-            .rth_tail_first = 0,
-            .disarm_on_landing = 0,
-            .rth_allow_landing = NAV_RTH_ALLOW_LANDING_ALWAYS,
-            .rth_alt_control_override = 0,      // Override RTH Altitude and rth_climb_first settings using Pitch and Roll stick
-            .nav_overrides_motor_stop = NOMS_ALL_NAV,
-=======
             .use_thr_mid_for_althold = SETTING_NAV_USE_MIDTHR_FOR_ALTHOLD_DEFAULT,
             .extra_arming_safety = SETTING_NAV_EXTRA_ARMING_SAFETY_DEFAULT,
             .user_control_mode = SETTING_NAV_USER_CONTROL_MODE_DEFAULT,
@@ -120,8 +107,8 @@
             .rth_tail_first = SETTING_NAV_RTH_TAIL_FIRST_DEFAULT,
             .disarm_on_landing = SETTING_NAV_DISARM_ON_LANDING_DEFAULT,
             .rth_allow_landing = SETTING_NAV_RTH_ALLOW_LANDING_DEFAULT,
+            .rth_alt_control_override = SETTING_NAV_RTH_ALT_CONTROL_OVERRIDE_DEFAULT, // Override RTH Altitude and Climb First using Pitch and Roll stick
             .nav_overrides_motor_stop = SETTING_NAV_OVERRIDES_MOTOR_STOP_DEFAULT,
->>>>>>> e5dae31b
         },
 
         // General navigation parameters
