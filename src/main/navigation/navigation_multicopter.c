--- conflicted
+++ resolved
@@ -218,7 +218,6 @@
     pt1FilterReset(&posControl.pids.vel[Z].dterm_filter_state, 0.0f);
 
     if (FLIGHT_MODE(FAILSAFE_MODE) || FLIGHT_MODE(NAV_RTH_MODE) || FLIGHT_MODE(NAV_WP_MODE) || navigationIsExecutingAnEmergencyLanding()) {
-<<<<<<< HEAD
         nav_speed_up = navConfig()->general.max_auto_climb_rate;
         nav_accel_z = navConfig()->general.max_auto_climb_rate;
         nav_speed_down = navConfig()->general.max_auto_climb_rate;
@@ -226,16 +225,6 @@
         nav_speed_up = navConfig()->general.max_manual_climb_rate;
         nav_accel_z = navConfig()->general.max_manual_climb_rate;
         nav_speed_down = navConfig()->general.max_manual_climb_rate;
-=======
-        const float maxSpeed = getActiveSpeed();
-        nav_speed_up = maxSpeed;
-        nav_accel_z = maxSpeed;
-        nav_speed_down = navConfig()->mc.max_auto_climb_rate;
-    } else {
-        nav_speed_up = navConfig()->general.max_manual_speed;
-        nav_accel_z = navConfig()->general.max_manual_speed;
-        nav_speed_down = navConfig()->mc.max_manual_climb_rate;
->>>>>>> 4c7980c7
     }
 
     sqrtControllerInit(
