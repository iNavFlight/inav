--- conflicted
+++ resolved
@@ -110,16 +110,12 @@
 
 STATIC_FASTRAM pidState_t pidState[FLIGHT_DYNAMICS_INDEX_COUNT];
 
-<<<<<<< HEAD
-PG_REGISTER_PROFILE_WITH_RESET_TEMPLATE(pidProfile_t, pidProfile, PG_PID_PROFILE, 7);
-=======
 static EXTENDED_FASTRAM pt1Filter_t windupLpf[XYZ_AXIS_COUNT];
 static EXTENDED_FASTRAM uint8_t itermRelax;
 static EXTENDED_FASTRAM uint8_t itermRelaxType;
 static EXTENDED_FASTRAM float itermRelaxSetpointThreshold;
 
 PG_REGISTER_PROFILE_WITH_RESET_TEMPLATE(pidProfile_t, pidProfile, PG_PID_PROFILE, 8);
->>>>>>> 0a27fc90
 
 PG_RESET_TEMPLATE(pidProfile_t, pidProfile,
         .bank_mc = {
@@ -215,12 +211,9 @@
 
         .loiter_direction = NAV_LOITER_RIGHT,
         .navVelXyDTermLpfHz = NAV_ACCEL_CUTOFF_FREQUENCY_HZ,
-<<<<<<< HEAD
-=======
         .iterm_relax_type = ITERM_RELAX_SETPOINT,
         .iterm_relax_cutoff = MC_ITERM_RELAX_CUTOFF_DEFAULT,
         .iterm_relax = ITERM_RELAX_OFF,
->>>>>>> 0a27fc90
 );
 
 void pidInit(void)
@@ -285,13 +278,10 @@
         biquadFilterInitLPF(&pidState[axis].deltaLpfState, pidProfile()->dterm_lpf_hz, refreshRate);
     }
 
-<<<<<<< HEAD
-=======
     for (int i = 0; i < XYZ_AXIS_COUNT; i++) {
         pt1FilterInit(&windupLpf[i], pidProfile()->iterm_relax_cutoff, refreshRate * 1e-6f);
     }
 
->>>>>>> 0a27fc90
     pidFiltersConfigured = true;
 
     return true;
@@ -578,8 +568,6 @@
 #endif
 }
 
-<<<<<<< HEAD
-=======
 static void FAST_CODE applyItermRelax(const int axis, const float gyroRate, float currentPidSetpoint, float *itermErrorRate)
 {
     const float setpointLpf = pt1FilterApply(&windupLpf[axis], currentPidSetpoint);
@@ -607,7 +595,6 @@
     }
 }
 
->>>>>>> 0a27fc90
 static void FAST_CODE pidApplyMulticopterRateController(pidState_t *pidState, flight_dynamics_index_t axis)
 {
     const float rateError = pidState->rateTarget - pidState->gyroRate;
