--- conflicted
+++ resolved
@@ -149,7 +149,6 @@
 
 static EXTENDED_FASTRAM uint8_t yawLpfHz;
 static EXTENDED_FASTRAM float motorItermWindupPoint;
-static EXTENDED_FASTRAM float motorItermWindupPoint_inv;
 static EXTENDED_FASTRAM float antiWindupScaler;
 #ifdef USE_ANTIGRAVITY
 static EXTENDED_FASTRAM float iTermAntigravityGain;
@@ -764,7 +763,7 @@
     if (!pidState->itermFreezeActive) {
         pidState->errorGyroIf += rateError * pidState->kI * dT;
     }
-    
+
     applyItermLimiting(pidState);
 
     if (pidProfile()->pidItermLimitPercent != 0){
@@ -806,7 +805,7 @@
             const float setpointLpf = pt1FilterApply(&windupLpf[axis], currentPidSetpoint);
             const float setpointHpf = fabsf(currentPidSetpoint - setpointLpf);
 
-            const float itermRelaxFactor = MAX(0, 1 - setpointHpf / (FLIGHT_MODE(ANGLE_MODE) ? (MC_ITERM_RELAX_SETPOINT_THRESHOLD * 0.2f):MC_ITERM_RELAX_SETPOINT_THRESHOLD));
+            const float itermRelaxFactor = MAX(0, 1 - setpointHpf / MC_ITERM_RELAX_SETPOINT_THRESHOLD);
             return itermErrorRate * itermRelaxFactor;
         }
     }
@@ -835,26 +834,14 @@
     const float newOutput = newPTerm + newDTerm + pidState->errorGyroIf + newCDTerm;
     const float newOutputLimited = constrainf(newOutput, -pidState->pidSumLimit, +pidState->pidSumLimit);
 
-    float backCalc = newOutputLimited - newOutput;//back-calculation anti-windup
-    if (SIGN(backCalc) == SIGN(pidState->errorGyroIf)) {
-        //back calculation anti-windup can only shrink integrator, will not push it to the opposite direction
-        backCalc = 0.0f;
-    }
     float itermErrorRate = applyItermRelax(axis, rateTarget, rateError);
 
 #ifdef USE_ANTIGRAVITY
     itermErrorRate *= iTermAntigravityGain;
 #endif
 
-<<<<<<< HEAD
-    if (!pidState->itermFreezeActive) {
-        pidState->errorGyroIf += (itermErrorRate * pidState->kI * antiWindupScaler * dT)
-                                + (backCalc * pidState->kT * antiWindupScaler * dT);
-    }
-=======
     pidState->errorGyroIf += (itermErrorRate * pidState->kI * antiWindupScaler * dT)
                              + ((newOutputLimited - newOutput) * pidState->kT * antiWindupScaler * dT);
->>>>>>> f6ce6739
     
     if (pidProfile()->pidItermLimitPercent != 0){
         float itermLimit = pidState->pidSumLimit * pidProfile()->pidItermLimitPercent * 0.01f;
@@ -1104,6 +1091,7 @@
     }
 
     for (int axis = 0; axis < 3; axis++) {
+        // Step 1: Calculate gyro rates
         pidState[axis].gyroRate = gyro.gyroADCf[axis];
 
         // Step 2: Read target
@@ -1162,8 +1150,8 @@
         pidApplyFpvCameraAngleMix(pidState, currentControlRateProfile->misc.fpvCamAngleDegrees);
     }
 
-    // Prevent Iterm accumulation when motors are near its saturation
-    antiWindupScaler = constrainf((1.0f - getMotorMixRange() * MAX(2*motorItermWindupPoint,1)) * motorItermWindupPoint_inv, 0.0f, 1.0f);
+    // Prevent strong Iterm accumulation during stick inputs
+    antiWindupScaler = constrainf((1.0f - getMotorMixRange()) * motorItermWindupPoint, 0.0f, 1.0f);
 
     for (int axis = 0; axis < 3; axis++) {
         // Apply setpoint rate of change limits
@@ -1205,9 +1193,7 @@
     itermRelax = pidProfile()->iterm_relax;
 
     yawLpfHz = pidProfile()->yaw_lpf_hz;
-    motorItermWindupPoint = 1.0f - (pidProfile()->itermWindupPointPercent / 100.0f);
-    motorItermWindupPoint_inv = 1.0f / motorItermWindupPoint;
-
+    motorItermWindupPoint = 1.0f / (1.0f - (pidProfile()->itermWindupPointPercent / 100.0f));
 
 #ifdef USE_D_BOOST
     dBoostMin = pidProfile()->dBoostMin;
