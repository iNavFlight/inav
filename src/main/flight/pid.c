--- conflicted
+++ resolved
@@ -837,13 +837,9 @@
 static void FAST_CODE NOINLINE pidApplyMulticopterRateController(pidState_t *pidState, flight_dynamics_index_t axis, float dT)
 {
 
-<<<<<<< HEAD
-    const float rateError = pidState->rateTarget - pidState->gyroRate;
-=======
     const float rateTarget = getFlightAxisRateOverride(axis, pidState->rateTarget);
 
     const float rateError = rateTarget - pidState->gyroRate;
->>>>>>> b796f796
     const float newPTerm = pTermProcess(pidState, rateError, dT);
     const float newDTerm = dTermProcess(pidState, rateTarget, dT);
 
