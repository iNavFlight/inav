--- conflicted
+++ resolved
@@ -718,10 +718,6 @@
     applyItermRelax(axis, pidState->gyroRate, pidState->rateTarget, &itermErrorRate);
 
 #ifdef USE_ANTIGRAVITY
-<<<<<<< HEAD
-=======
-    const float iTermAntigravityGain = scaleRangef(fabsf(antigravityThrottleHpf) * antigravityAccelerator, 0.0f, 1000.0f, 1.0f, antigravityGain);    
->>>>>>> e90fd792
     itermErrorRate *= iTermAntigravityGain;
 #endif
 
