/*
 * This file is part of Cleanflight.
 *
 * Cleanflight is free software: you can redistribute it and/or modify
 * it under the terms of the GNU General Public License as published by
 * the Free Software Foundation, either version 3 of the License, or
 * (at your option) any later version.
 *
 * Cleanflight is distributed in the hope that it will be useful,
 * but WITHOUT ANY WARRANTY; without even the implied warranty of
 * MERCHANTABILITY or FITNESS FOR A PARTICULAR PURPOSE.  See the
 * GNU General Public License for more details.
 *
 * You should have received a copy of the GNU General Public License
 * along with Cleanflight.  If not, see <http://www.gnu.org/licenses/>.
 */

#include <stdbool.h>
#include <stdint.h>
#include <math.h>

#include <platform.h>

#include "build/build_config.h"
#include "build/debug.h"

#include "common/axis.h"
#include "common/filter.h"
#include "common/maths.h"

#include "config/parameter_group.h"
#include "config/parameter_group_ids.h"

#include "fc/config.h"
#include "fc/controlrate_profile.h"
#include "fc/rc_controls.h"
#include "fc/rc_modes.h"
#include "fc/runtime_config.h"

#include "flight/pid.h"
#include "flight/imu.h"
#include "flight/mixer.h"

#include "io/gps.h"

#include "navigation/navigation.h"

#include "rx/rx.h"

#include "sensors/sensors.h"
#include "sensors/gyro.h"
#include "sensors/acceleration.h"
#include "sensors/compass.h"
#include "sensors/pitotmeter.h"


typedef struct {
    float kP;   // Proportional gain
    float kI;   // Integral gain
    float kD;   // Derivative gain
    float kFF;  // Feed-forward gain
    float kT;   // Back-calculation tracking gain

    float gyroRate;
    float rateTarget;

    // Buffer for derivative calculation
#define PID_GYRO_RATE_BUF_LENGTH 5
    float gyroRateBuf[PID_GYRO_RATE_BUF_LENGTH];
    firFilter_t gyroRateFilter;

    // Rate integrator
    float errorGyroIf;
    float errorGyroIfLimit;

    // Used for ANGLE filtering (PT1, we don't need super-sharpness here)
    pt1Filter_t angleFilterState;

    // Rate filtering
    rateLimitFilter_t axisAccelFilter;
    pt1Filter_t ptermLpfState;
    biquadFilter_t deltaLpfState;

    // Dterm notch filtering
#ifdef USE_DTERM_NOTCH
    biquadFilter_t deltaNotchFilter;
#endif
    float stickPosition;
} pidState_t;

#ifdef USE_DTERM_NOTCH
STATIC_FASTRAM filterApplyFnPtr notchFilterApplyFn;
#endif

extern float dT;

FASTRAM float headingHoldCosZLimit;
FASTRAM int16_t headingHoldTarget;
STATIC_FASTRAM pt1Filter_t headingHoldRateFilter;
STATIC_FASTRAM pt1Filter_t fixedWingTpaFilter;

// Thrust PID Attenuation factor. 0.0f means fully attenuated, 1.0f no attenuation is applied
STATIC_FASTRAM bool pidGainsUpdateRequired;
FASTRAM int16_t axisPID[FLIGHT_DYNAMICS_INDEX_COUNT];

#ifdef USE_BLACKBOX
int32_t axisPID_P[FLIGHT_DYNAMICS_INDEX_COUNT], axisPID_I[FLIGHT_DYNAMICS_INDEX_COUNT], axisPID_D[FLIGHT_DYNAMICS_INDEX_COUNT], axisPID_Setpoint[FLIGHT_DYNAMICS_INDEX_COUNT];
#endif

STATIC_FASTRAM pidState_t pidState[FLIGHT_DYNAMICS_INDEX_COUNT];

PG_REGISTER_PROFILE_WITH_RESET_TEMPLATE(pidProfile_t, pidProfile, PG_PID_PROFILE, 6);

PG_RESET_TEMPLATE(pidProfile_t, pidProfile,
        .bank_mc = {
            .pid = {
                [PID_ROLL] =    { 40, 30, 23 },
                [PID_PITCH] =   { 40, 30, 23 },
                [PID_YAW] =     { 85, 45, 0 },
                [PID_LEVEL] = {
                    .P = 20,    // Self-level strength
                    .I = 15,    // Self-leveing low-pass frequency (0 - disabled)
                    .D = 75,    // 75% horizon strength
                },
                [PID_HEADING] = { 60, 0, 0 },
                [PID_POS_XY] = {
                    .P = 65,   // NAV_POS_XY_P * 100
                    .I = 120,  // posDecelerationTime * 100
                    .D = 10,   // posResponseExpo * 100
                },
                [PID_VEL_XY] = {
                    .P = 40,   // NAV_VEL_XY_P * 20
                    .I = 15,   // NAV_VEL_XY_I * 100
                    .D = 100,  // NAV_VEL_XY_D * 100
                },
                [PID_POS_Z] = {
                    .P = 50,    // NAV_POS_Z_P * 100
                    .I = 0,     // not used
                    .D = 0,     // not used
                },
                [PID_VEL_Z] = {
                    .P = 100,   // NAV_VEL_Z_P * 66.7
                    .I = 50,    // NAV_VEL_Z_I * 20
                    .D = 10,    // NAV_VEL_Z_D * 100
                }
            }
        },

        .bank_fw = {
            .pid = {
                [PID_ROLL] =    { 5, 7, 50 },
                [PID_PITCH] =   { 5, 7, 50 },
                [PID_YAW] =     { 6, 10, 60 },
                [PID_LEVEL] = {
                    .P = 20,    // Self-level strength
                    .I = 5,     // Self-leveing low-pass frequency (0 - disabled)
                    .D = 75,    // 75% horizon strength
                },
                [PID_HEADING] = { 60, 0, 0 },
                [PID_POS_Z] = {
                    .P = 40,    // FW_POS_Z_P * 10
                    .I = 5,     // FW_POS_Z_I * 10
                    .D = 10,    // FW_POS_Z_D * 10
                },
                [PID_POS_XY] = {
                    .P = 75,    // FW_POS_XY_P * 100
                    .I = 5,     // FW_POS_XY_I * 100
                    .D = 8,     // FW_POS_XY_D * 100
                }
            }
        },

        .dterm_soft_notch_hz = 0,
        .dterm_soft_notch_cutoff = 1,
        .dterm_lpf_hz = 40,
        .yaw_lpf_hz = 30,
        .dterm_setpoint_weight = 1.0f,

        .itermWindupPointPercent = 50,       // Percent

        .axisAccelerationLimitYaw = 10000,       // dps/s
        .axisAccelerationLimitRollPitch = 0,     // dps/s

        .yaw_p_limit = YAW_P_LIMIT_DEFAULT,

        .heading_hold_rate_limit = HEADING_HOLD_RATE_LIMIT_DEFAULT,

        .max_angle_inclination[FD_ROLL] = 300,    // 30 degrees
        .max_angle_inclination[FD_PITCH] = 300,    // 30 degrees
        .pidSumLimit = PID_SUM_LIMIT_DEFAULT,

        .fixedWingItermThrowLimit = FW_ITERM_THROW_LIMIT_DEFAULT,
        .fixedWingReferenceAirspeed = 1000,
        .fixedWingCoordinatedYawGain = 1.0f,
        .fixedWingItermLimitOnStickPosition = 0.5f,

        .loiter_direction = NAV_LOITER_RIGHT,
);

void pidInit(void)
{
    // Calculate derivative using 5-point noise-robust differentiators without time delay (one-sided or forward filters)
    // by Pavel Holoborodko, see http://www.holoborodko.com/pavel/numerical-methods/numerical-derivative/smooth-low-noise-differentiators/
    // h[0] = 5/8, h[-1] = 1/4, h[-2] = -1, h[-3] = -1/4, h[-4] = 3/8
    static const float dtermCoeffs[PID_GYRO_RATE_BUF_LENGTH] = {5.0f/8, 2.0f/8, -8.0f/8, -2.0f/8, 3.0f/8};
    for (int axis = 0; axis < 3; ++ axis) {
        firFilterInit(&pidState[axis].gyroRateFilter, pidState[axis].gyroRateBuf, PID_GYRO_RATE_BUF_LENGTH, dtermCoeffs);
    }

    pidResetTPAFilter();

    // Calculate max overall tilt (max pitch + max roll combined) as a limit to heading hold
    headingHoldCosZLimit = cos_approx(DECIDEGREES_TO_RADIANS(pidProfile()->max_angle_inclination[FD_ROLL])) *
                           cos_approx(DECIDEGREES_TO_RADIANS(pidProfile()->max_angle_inclination[FD_PITCH]));

    pidGainsUpdateRequired = false;
}

bool pidInitFilters(void)
{
    const uint32_t refreshRate = getLooptime();
<<<<<<< HEAD
    notchFilterApplyFn = nullFilterApply;
=======
>>>>>>> ede4a790

    if (refreshRate == 0) {
        return false;
    }

#ifdef USE_DTERM_NOTCH
    notchFilterApplyFn = nullFilterApply;
    if (pidProfile()->dterm_soft_notch_hz != 0) {
        notchFilterApplyFn = (filterApplyFnPtr)biquadFilterApply;
        for (int axis = 0; axis < 3; ++ axis) {
            biquadFilterInitNotch(&pidState[axis].deltaNotchFilter, refreshRate, pidProfile()->dterm_soft_notch_hz, pidProfile()->dterm_soft_notch_cutoff);
        }
    }
#endif

    // Init other filters
    for (int axis = 0; axis < 3; ++ axis) {
        biquadFilterInitLPF(&pidState[axis].deltaLpfState, pidProfile()->dterm_lpf_hz, refreshRate);
    }

    return true;
}

void pidResetTPAFilter(void)
{
    if (STATE(FIXED_WING) && currentControlRateProfile->throttle.fixedWingTauMs > 0) {
        pt1FilterInitRC(&fixedWingTpaFilter, currentControlRateProfile->throttle.fixedWingTauMs * 1e-3f, getLooptime() * 1e-6f);
        pt1FilterReset(&fixedWingTpaFilter, motorConfig()->minthrottle);
    }
}

void pidResetErrorAccumulators(void)
{
    // Reset R/P/Y integrator
    for (int axis = 0; axis < 3; axis++) {
        pidState[axis].errorGyroIf = 0.0f;
        pidState[axis].errorGyroIfLimit = 0.0f;
    }
}

static float pidRcCommandToAngle(int16_t stick, int16_t maxInclination)
{
    stick = constrain(stick, -500, 500);
    return scaleRangef((float) stick, -500.0f, 500.0f, (float) -maxInclination, (float) maxInclination);
}

int16_t pidAngleToRcCommand(float angleDeciDegrees, int16_t maxInclination)
{
    angleDeciDegrees = constrainf(angleDeciDegrees, (float) -maxInclination, (float) maxInclination);
    return scaleRangef((float) angleDeciDegrees, (float) -maxInclination, (float) maxInclination, -500.0f, 500.0f);
}

/*
Map stick positions to desired rotatrion rate in given axis.
Rotation rate in dps at full stick deflection is defined by axis rate measured in dps/10
Rate 20 means 200dps at full stick deflection
*/
float pidRateToRcCommand(float rateDPS, uint8_t rate)
{
    const float maxRateDPS = rate * 10.0f;
    return scaleRangef(rateDPS, -maxRateDPS, maxRateDPS, -500.0f, 500.0f);
}

float pidRcCommandToRate(int16_t stick, uint8_t rate)
{
    const float maxRateDPS = rate * 10.0f;
    return scaleRangef((float) stick, -500.0f, 500.0f, -maxRateDPS, maxRateDPS);
}

static float calculateFixedWingTPAFactor(uint16_t throttle)
{
    float tpaFactor;

    // tpa_rate is amount of curve TPA applied to PIDs
    // tpa_breakpoint for fixed wing is cruise throttle value (value at which PIDs were tuned)
    if (currentControlRateProfile->throttle.dynPID != 0 && currentControlRateProfile->throttle.pa_breakpoint > motorConfig()->minthrottle) {
        if (throttle > motorConfig()->minthrottle) {
            // Calculate TPA according to throttle
            tpaFactor = 0.5f + ((float)(currentControlRateProfile->throttle.pa_breakpoint - motorConfig()->minthrottle) / (throttle - motorConfig()->minthrottle) / 2.0f);

            // Limit to [0.5; 2] range
            tpaFactor = constrainf(tpaFactor, 0.5f, 2.0f);
        }
        else {
            tpaFactor = 2.0f;
        }

        // Attenuate TPA curve according to configured amount
        tpaFactor = 1.0f + (tpaFactor - 1.0f) * (currentControlRateProfile->throttle.dynPID / 100.0f);
    }
    else {
        tpaFactor = 1.0f;
    }

    return tpaFactor;
}

static float calculateMultirotorTPAFactor(void)
{
    float tpaFactor;

    // TPA should be updated only when TPA is actually set
    if (currentControlRateProfile->throttle.dynPID == 0 || rcCommand[THROTTLE] < currentControlRateProfile->throttle.pa_breakpoint) {
        tpaFactor = 1.0f;
    } else if (rcCommand[THROTTLE] < motorConfig()->maxthrottle) {
        tpaFactor = (100 - (uint16_t)currentControlRateProfile->throttle.dynPID * (rcCommand[THROTTLE] - currentControlRateProfile->throttle.pa_breakpoint) / (motorConfig()->maxthrottle - currentControlRateProfile->throttle.pa_breakpoint)) / 100.0f;
    } else {
        tpaFactor = (100 - currentControlRateProfile->throttle.dynPID) / 100.0f;
    }

    return tpaFactor;
}

void schedulePidGainsUpdate(void)
{
    pidGainsUpdateRequired = true;
}

void updatePIDCoefficients(void)
{
    STATIC_FASTRAM uint16_t prevThrottle = 0;

    // Check if throttle changed. Different logic for fixed wing vs multirotor
    if (STATE(FIXED_WING) && (currentControlRateProfile->throttle.fixedWingTauMs > 0)) {
        uint16_t filteredThrottle = pt1FilterApply3(&fixedWingTpaFilter, rcCommand[THROTTLE], dT);
        if (filteredThrottle != prevThrottle) {
            prevThrottle = filteredThrottle;
            pidGainsUpdateRequired = true;
        }
    }
    else {
        if (rcCommand[THROTTLE] != prevThrottle) {
            prevThrottle = rcCommand[THROTTLE];
            pidGainsUpdateRequired = true;
        }
    }

    /*
     * Compute stick position in range of [-1.0f : 1.0f] without deadband and expo
     */
    for (int axis = 0; axis < 3; axis++) {
        pidState[axis].stickPosition = constrain(rcData[axis] - PWM_RANGE_MIDDLE, -500, 500) / 500.0f;
    }

    // If nothing changed - don't waste time recalculating coefficients
    if (!pidGainsUpdateRequired) {
        return;
    }

    const float tpaFactor = STATE(FIXED_WING) ? calculateFixedWingTPAFactor(prevThrottle) : calculateMultirotorTPAFactor();

    // PID coefficients can be update only with THROTTLE and TPA or inflight PID adjustments
    //TODO: Next step would be to update those only at THROTTLE or inflight adjustments change
    for (int axis = 0; axis < 3; axis++) {
        if (STATE(FIXED_WING)) {
            // Airplanes - scale all PIDs according to TPA
            pidState[axis].kP  = pidBank()->pid[axis].P / FP_PID_RATE_P_MULTIPLIER  * tpaFactor;
            pidState[axis].kI  = pidBank()->pid[axis].I / FP_PID_RATE_I_MULTIPLIER  * tpaFactor;
            pidState[axis].kD  = 0.0f;
            pidState[axis].kFF = pidBank()->pid[axis].D / FP_PID_RATE_FF_MULTIPLIER * tpaFactor;
            pidState[axis].kT  = 0.0f;
        }
        else {
            const float axisTPA = (axis == FD_YAW) ? 1.0f : tpaFactor;
            pidState[axis].kP  = pidBank()->pid[axis].P / FP_PID_RATE_P_MULTIPLIER * axisTPA;
            pidState[axis].kI  = pidBank()->pid[axis].I / FP_PID_RATE_I_MULTIPLIER;
            pidState[axis].kD  = pidBank()->pid[axis].D / FP_PID_RATE_D_MULTIPLIER * axisTPA;
            pidState[axis].kFF = 0.0f;

            // Tracking anti-windup requires P/I/D to be all defined which is only true for MC
            if ((pidBank()->pid[axis].P != 0) && (pidBank()->pid[axis].I != 0)) {
                pidState[axis].kT = 2.0f / ((pidState[axis].kP / pidState[axis].kI) + (pidState[axis].kD / pidState[axis].kP));
            } else {
                pidState[axis].kT = 0;
            }
        }
    }

    pidGainsUpdateRequired = false;
}

static float calcHorizonRateMagnitude(void)
{
    // Figure out the raw stick positions
    const int32_t stickPosAil = ABS(getRcStickDeflection(FD_ROLL));
    const int32_t stickPosEle = ABS(getRcStickDeflection(FD_PITCH));
    const float mostDeflectedStickPos = constrain(MAX(stickPosAil, stickPosEle), 0, 500) / 500.0f;
    const float modeTransitionStickPos = constrain(pidBank()->pid[PID_LEVEL].D, 0, 100) / 100.0f;

    float horizonRateMagnitude;

    // Calculate transition point according to stick deflection
    if (mostDeflectedStickPos <= modeTransitionStickPos) {
        horizonRateMagnitude = mostDeflectedStickPos / modeTransitionStickPos;
    }
    else {
        horizonRateMagnitude = 1.0f;
    }

    return horizonRateMagnitude;
}

static void pidLevel(pidState_t *pidState, flight_dynamics_index_t axis, float horizonRateMagnitude)
{
    // This is ROLL/PITCH, run ANGLE/HORIZON controllers
    float angleTarget = pidRcCommandToAngle(rcCommand[axis], pidProfile()->max_angle_inclination[axis]);

    // Automatically pitch down if the throttle is manually controlled and reduced bellow cruise throttle
    if ((axis == FD_PITCH) && STATE(FIXED_WING) && FLIGHT_MODE(ANGLE_MODE) && !navigationIsControllingThrottle())
        angleTarget += scaleRange(MAX(0, navConfig()->fw.cruise_throttle - rcCommand[THROTTLE]), 0, navConfig()->fw.cruise_throttle - PWM_RANGE_MIN, 0, mixerConfig()->fwMinThrottleDownPitchAngle);

    const float angleErrorDeg = DECIDEGREES_TO_DEGREES(angleTarget - attitude.raw[axis]);

    float angleRateTarget = constrainf(angleErrorDeg * (pidBank()->pid[PID_LEVEL].P / FP_PID_LEVEL_P_MULTIPLIER), -currentControlRateProfile->stabilized.rates[axis] * 10.0f, currentControlRateProfile->stabilized.rates[axis] * 10.0f);

    // Apply simple LPF to angleRateTarget to make response less jerky
    // Ideas behind this:
    //  1) Attitude is updated at gyro rate, rateTarget for ANGLE mode is calculated from attitude
    //  2) If this rateTarget is passed directly into gyro-base PID controller this effectively doubles the rateError.
    //     D-term that is calculated from error tend to amplify this even more. Moreover, this tend to respond to every
    //     slightest change in attitude making self-leveling jittery
    //  3) Lowering LEVEL P can make the effects of (2) less visible, but this also slows down self-leveling.
    //  4) Human pilot response to attitude change in RATE mode is fairly slow and smooth, human pilot doesn't
    //     compensate for each slightest change
    //  5) (2) and (4) lead to a simple idea of adding a low-pass filter on rateTarget for ANGLE mode damping
    //     response to rapid attitude changes and smoothing out self-leveling reaction
    if (pidBank()->pid[PID_LEVEL].I) {
        // I8[PIDLEVEL] is filter cutoff frequency (Hz). Practical values of filtering frequency is 5-10 Hz
        angleRateTarget = pt1FilterApply4(&pidState->angleFilterState, angleRateTarget, pidBank()->pid[PID_LEVEL].I, dT);
    }

    // P[LEVEL] defines self-leveling strength (both for ANGLE and HORIZON modes)
    if (FLIGHT_MODE(HORIZON_MODE)) {
        pidState->rateTarget = (1.0f - horizonRateMagnitude) * angleRateTarget + horizonRateMagnitude * pidState->rateTarget;
    } else {
        pidState->rateTarget = angleRateTarget;
    }
}

/* Apply angular acceleration limit to rate target to limit extreme stick inputs to respect physical capabilities of the machine */
static void pidApplySetpointRateLimiting(pidState_t *pidState, flight_dynamics_index_t axis)
{
    const uint32_t axisAccelLimit = (axis == FD_YAW) ? pidProfile()->axisAccelerationLimitYaw : pidProfile()->axisAccelerationLimitRollPitch;

    if (axisAccelLimit > AXIS_ACCEL_MIN_LIMIT) {
        pidState->rateTarget = rateLimitFilterApply4(&pidState->axisAccelFilter, pidState->rateTarget, (float)axisAccelLimit, dT);
    }
}

bool isFixedWingItermLimitActive(float stickPosition)
{
    /*
     * Iterm anti windup whould be active only when pilot controls the rotation
     * velocity directly, not when ANGLE or HORIZON are used
     */
    if (FLIGHT_MODE(ANGLE_MODE) || FLIGHT_MODE(HORIZON_MODE)) {
        return false;
    }

    return fabsf(stickPosition) > pidProfile()->fixedWingItermLimitOnStickPosition;
}

static void pidApplyFixedWingRateController(pidState_t *pidState, flight_dynamics_index_t axis)
{
    const float rateError = pidState->rateTarget - pidState->gyroRate;

    // Calculate new P-term and FF-term
    float newPTerm = rateError * pidState->kP;
    float newFFTerm = pidState->rateTarget * pidState->kFF;

    // Additional P-term LPF on YAW axis
    if (axis == FD_YAW && pidProfile()->yaw_lpf_hz) {
        newPTerm = pt1FilterApply4(&pidState->ptermLpfState, newPTerm, pidProfile()->yaw_lpf_hz, dT);
    }

    // Calculate integral
    pidState->errorGyroIf += rateError * pidState->kI * dT;

    if (STATE(ANTI_WINDUP) || isFixedWingItermLimitActive(pidState->stickPosition)) {
        pidState->errorGyroIf = constrainf(pidState->errorGyroIf, -pidState->errorGyroIfLimit, pidState->errorGyroIfLimit);
    } else {
        pidState->errorGyroIfLimit = fabsf(pidState->errorGyroIf);
    }

    if (pidProfile()->fixedWingItermThrowLimit != 0) {
        pidState->errorGyroIf = constrainf(pidState->errorGyroIf, -pidProfile()->fixedWingItermThrowLimit, pidProfile()->fixedWingItermThrowLimit);
    }

#ifdef USE_AUTOTUNE_FIXED_WING
    if (FLIGHT_MODE(AUTO_TUNE) && !FLIGHT_MODE(MANUAL_MODE)) {
        autotuneFixedWingUpdate(axis, pidState->rateTarget, pidState->gyroRate, newPTerm + newFFTerm);
    }
#endif

    axisPID[axis] = constrainf(newPTerm + newFFTerm + pidState->errorGyroIf, -pidProfile()->pidSumLimit, +pidProfile()->pidSumLimit);

#ifdef USE_BLACKBOX
    axisPID_P[axis] = newPTerm;
    axisPID_I[axis] = pidState->errorGyroIf;
    axisPID_D[axis] = newFFTerm;
    axisPID_Setpoint[axis] = pidState->rateTarget;
#endif
}

static void pidApplyMulticopterRateController(pidState_t *pidState, flight_dynamics_index_t axis)
{
    const float rateError = pidState->rateTarget - pidState->gyroRate;

    // Calculate new P-term
    float newPTerm = rateError * pidState->kP;
    // Constrain YAW by yaw_p_limit value if not servo driven (in that case servo limits apply)
    if (axis == FD_YAW && (getMotorCount() >= 4 && pidProfile()->yaw_p_limit)) {
        newPTerm = constrain(newPTerm, -pidProfile()->yaw_p_limit, pidProfile()->yaw_p_limit);
    }

    // Additional P-term LPF on YAW axis
    if (axis == FD_YAW && pidProfile()->yaw_lpf_hz) {
        newPTerm = pt1FilterApply4(&pidState->ptermLpfState, newPTerm, pidProfile()->yaw_lpf_hz, dT);
    }

    // Calculate new D-term
    float newDTerm;
    if (pidBank()->pid[axis].D == 0) {
        // optimisation for when D8 is zero, often used by YAW axis
        newDTerm = 0;
    } else {
        // Calculate delta for Dterm calculation. Apply filters before derivative to minimize effects of dterm kick
        float deltaFiltered = pidProfile()->dterm_setpoint_weight * pidState->rateTarget - pidState->gyroRate;

#ifdef USE_DTERM_NOTCH
        // Apply D-term notch
        deltaFiltered = notchFilterApplyFn(&pidState->deltaNotchFilter, deltaFiltered);
#endif

        // Apply additional lowpass
        if (pidProfile()->dterm_lpf_hz) {
            deltaFiltered = biquadFilterApply(&pidState->deltaLpfState, deltaFiltered);
        }

        // Calculate derivative
        firFilterUpdate(&pidState->gyroRateFilter, deltaFiltered);
        newDTerm = firFilterApply(&pidState->gyroRateFilter) * (pidState->kD / dT);

        // Additionally constrain D
        newDTerm = constrainf(newDTerm, -300.0f, 300.0f);
    }

    // TODO: Get feedback from mixer on available correction range for each axis
    const float newOutput = newPTerm + newDTerm + pidState->errorGyroIf;
    const float newOutputLimited = constrainf(newOutput, -pidProfile()->pidSumLimit, +pidProfile()->pidSumLimit);

    // Prevent strong Iterm accumulation during stick inputs
    const float motorItermWindupPoint = 1.0f - (pidProfile()->itermWindupPointPercent / 100.0f);
    const float antiWindupScaler = constrainf((1.0f - getMotorMixRange()) / motorItermWindupPoint, 0.0f, 1.0f);

    pidState->errorGyroIf += (rateError * pidState->kI * antiWindupScaler * dT)
                             + ((newOutputLimited - newOutput) * pidState->kT * antiWindupScaler * dT);

    // Don't grow I-term if motors are at their limit
    if (STATE(ANTI_WINDUP) || mixerIsOutputSaturated()) {
        pidState->errorGyroIf = constrainf(pidState->errorGyroIf, -pidState->errorGyroIfLimit, pidState->errorGyroIfLimit);
    } else {
        pidState->errorGyroIfLimit = fabsf(pidState->errorGyroIf);
    }

    axisPID[axis] = newOutputLimited;

#ifdef USE_BLACKBOX
    axisPID_P[axis] = newPTerm;
    axisPID_I[axis] = pidState->errorGyroIf;
    axisPID_D[axis] = newDTerm;
    axisPID_Setpoint[axis] = pidState->rateTarget;
#endif
}

void updateHeadingHoldTarget(int16_t heading)
{
    headingHoldTarget = heading;
}

void resetHeadingHoldTarget(int16_t heading)
{
    updateHeadingHoldTarget(heading);
    pt1FilterReset(&headingHoldRateFilter, 0.0f);
}

int16_t getHeadingHoldTarget() {
    return headingHoldTarget;
}

static uint8_t getHeadingHoldState(void)
{
    // Don't apply heading hold if overall tilt is greater than maximum angle inclination
    if (calculateCosTiltAngle() < headingHoldCosZLimit) {
        return HEADING_HOLD_DISABLED;
    }

#if defined(USE_NAV)
    int navHeadingState = navigationGetHeadingControlState();
    // NAV will prevent MAG_MODE from activating, but require heading control
    if (navHeadingState != NAV_HEADING_CONTROL_NONE) {
        // Apply maghold only if heading control is in auto mode
        if (navHeadingState == NAV_HEADING_CONTROL_AUTO) {
            return HEADING_HOLD_ENABLED;
        }
    }
    else
#endif
    if (ABS(rcCommand[YAW]) == 0 && FLIGHT_MODE(HEADING_MODE)) {
        return HEADING_HOLD_ENABLED;
    } else {
        return HEADING_HOLD_UPDATE_HEADING;
    }

    return HEADING_HOLD_UPDATE_HEADING;
}

/*
 * HEADING_HOLD P Controller returns desired rotation rate in dps to be fed to Rate controller
 */
float pidHeadingHold(void)
{
    float headingHoldRate;

    int16_t error = DECIDEGREES_TO_DEGREES(attitude.values.yaw) - headingHoldTarget;

    /*
     * Convert absolute error into relative to current heading
     */
    if (error <= -180) {
        error += 360;
    }

    if (error >= +180) {
        error -= 360;
    }

    /*
        New MAG_HOLD controller work slightly different that previous one.
        Old one mapped error to rotation speed in following way:
            - on rate 0 it gave about 0.5dps for each degree of error
            - error 0 = rotation speed of 0dps
            - error 180 = rotation speed of 96 degrees per second
            - output
            - that gives about 2 seconds to correct any error, no matter how big. Of course, usually more because of inertia.
        That was making him quite "soft" for small changes and rapid for big ones that started to appear
        when iNav introduced real RTH and WAYPOINT that might require rapid heading changes.

        New approach uses modified principle:
            - manual yaw rate is not used. MAG_HOLD is decoupled from manual input settings
            - instead, mag_hold_rate_limit is used. It defines max rotation speed in dps that MAG_HOLD controller can require from RateController
            - computed rotation speed is capped at -mag_hold_rate_limit and mag_hold_rate_limit
            - Default mag_hold_rate_limit = 40dps and default MAG_HOLD P-gain is 40
            - With those values, maximum rotation speed will be required from Rate Controller when error is greater that 30 degrees
            - For smaller error, required rate will be proportional.
            - It uses LPF filter set at 2Hz to additionally smoothen out any rapid changes
            - That makes correction of smaller errors stronger, and those of big errors softer

        This make looks as very slow rotation rate, but please remember this is automatic mode.
        Manual override with YAW input when MAG_HOLD is enabled will still use "manual" rates, not MAG_HOLD rates.
        Highest possible correction is 180 degrees and it will take more less 4.5 seconds. It is even more than sufficient
        to run RTH or WAYPOINT missions. My favourite rate range here is 20dps - 30dps that gives nice and smooth turns.

        Correction for small errors is much faster now. For example, old contrioller for 2deg errors required 1dps (correction in 2 seconds).
        New controller for 2deg error requires 2,6dps. 4dps for 3deg and so on up until mag_hold_rate_limit is reached.
    */

    headingHoldRate = error * pidBank()->pid[PID_HEADING].P / 30;
    headingHoldRate = constrainf(headingHoldRate, -pidProfile()->heading_hold_rate_limit, pidProfile()->heading_hold_rate_limit);
    headingHoldRate = pt1FilterApply4(&headingHoldRateFilter, headingHoldRate, HEADING_HOLD_ERROR_LPF_FREQ, dT);

    return headingHoldRate;
}

/*
 * TURN ASSISTANT mode is an assisted mode to do a Yaw rotation on a ground plane, allowing one-stick turn in RATE more
 * and keeping ROLL and PITCH attitude though the turn.
 */
static void pidTurnAssistant(pidState_t *pidState)
{
    fpVector3_t targetRates;
    targetRates.x = 0.0f;
    targetRates.y = 0.0f;

    if (STATE(FIXED_WING)) {
        if (calculateCosTiltAngle() >= 0.173648f) {
            // Ideal banked turn follow the equations:
            //      forward_vel^2 / radius = Gravity * tan(roll_angle)
            //      yaw_rate = forward_vel / radius
            // If we solve for roll angle we get:
            //      tan(roll_angle) = forward_vel * yaw_rate / Gravity
            // If we solve for yaw rate we get:
            //      yaw_rate = tan(roll_angle) * Gravity / forward_vel

#if defined(USE_PITOT)
            float airspeedForCoordinatedTurn = sensors(SENSOR_PITOT) ?
                    pitot.airSpeed :
                    pidProfile()->fixedWingReferenceAirspeed;
#else
            float airspeedForCoordinatedTurn = pidProfile()->fixedWingReferenceAirspeed;
#endif

            // Constrain to somewhat sane limits - 10km/h - 216km/h
            airspeedForCoordinatedTurn = constrainf(airspeedForCoordinatedTurn, 300, 6000);

            // Calculate rate of turn in Earth frame according to FAA's Pilot's Handbook of Aeronautical Knowledge
            float bankAngle = DECIDEGREES_TO_RADIANS(attitude.values.roll);
            float coordinatedTurnRateEarthFrame = GRAVITY_CMSS * tan_approx(-bankAngle) / airspeedForCoordinatedTurn;

            targetRates.z = RADIANS_TO_DEGREES(coordinatedTurnRateEarthFrame);
        }
        else {
            // Don't allow coordinated turn calculation if airplane is in hard bank or steep climb/dive
            return;
        }
    }
    else {
        targetRates.z = pidState[YAW].rateTarget;
    }

    // Transform calculated rate offsets into body frame and apply
    imuTransformVectorEarthToBody(&targetRates);

    // Add in roll and pitch
    pidState[ROLL].rateTarget = constrainf(pidState[ROLL].rateTarget + targetRates.x, -currentControlRateProfile->stabilized.rates[ROLL] * 10.0f, currentControlRateProfile->stabilized.rates[ROLL] * 10.0f);
    pidState[PITCH].rateTarget = constrainf(pidState[PITCH].rateTarget + targetRates.y, -currentControlRateProfile->stabilized.rates[PITCH] * 10.0f, currentControlRateProfile->stabilized.rates[PITCH] * 10.0f);

    // Replace YAW on quads - add it in on airplanes
    if (STATE(FIXED_WING)) {
        pidState[YAW].rateTarget = constrainf(pidState[YAW].rateTarget + targetRates.z * pidProfile()->fixedWingCoordinatedYawGain, -currentControlRateProfile->stabilized.rates[YAW] * 10.0f, currentControlRateProfile->stabilized.rates[YAW] * 10.0f);
    }
    else {
        pidState[YAW].rateTarget = constrainf(targetRates.z, -currentControlRateProfile->stabilized.rates[YAW] * 10.0f, currentControlRateProfile->stabilized.rates[YAW] * 10.0f);
    }
}

static void pidApplyFpvCameraAngleMix(pidState_t *pidState, uint8_t fpvCameraAngle)
{
    static uint8_t lastFpvCamAngleDegrees = 0;
    static float cosCameraAngle = 1.0;
    static float sinCameraAngle = 0.0;

    if (lastFpvCamAngleDegrees != fpvCameraAngle) {
        lastFpvCamAngleDegrees = fpvCameraAngle;
        cosCameraAngle = cos_approx(DEGREES_TO_RADIANS(fpvCameraAngle));
        sinCameraAngle = sin_approx(DEGREES_TO_RADIANS(fpvCameraAngle));
    }

    // Rotate roll/yaw command from camera-frame coordinate system to body-frame coordinate system
    const float rollRate = pidState[ROLL].rateTarget;
    const float yawRate = pidState[YAW].rateTarget;
    pidState[ROLL].rateTarget = constrainf(rollRate * cosCameraAngle -  yawRate * sinCameraAngle, -GYRO_SATURATION_LIMIT, GYRO_SATURATION_LIMIT);
    pidState[YAW].rateTarget = constrainf(yawRate * cosCameraAngle + rollRate * sinCameraAngle, -GYRO_SATURATION_LIMIT, GYRO_SATURATION_LIMIT);
}

void pidController(void)
{
    bool canUseFpvCameraMix = true;
    uint8_t headingHoldState = getHeadingHoldState();

    if (headingHoldState == HEADING_HOLD_UPDATE_HEADING) {
        updateHeadingHoldTarget(DECIDEGREES_TO_DEGREES(attitude.values.yaw));
    }

    for (int axis = 0; axis < 3; axis++) {
        // Step 1: Calculate gyro rates
        pidState[axis].gyroRate = gyro.gyroADCf[axis];

        // Step 2: Read target
        float rateTarget;

        if (axis == FD_YAW && headingHoldState == HEADING_HOLD_ENABLED) {
            rateTarget = pidHeadingHold();
        } else {
            rateTarget = pidRcCommandToRate(rcCommand[axis], currentControlRateProfile->stabilized.rates[axis]);
        }

        // Limit desired rate to something gyro can measure reliably
        pidState[axis].rateTarget = constrainf(rateTarget, -GYRO_SATURATION_LIMIT, +GYRO_SATURATION_LIMIT);
    }

    // Step 3: Run control for ANGLE_MODE, HORIZON_MODE, and HEADING_LOCK
    if (FLIGHT_MODE(ANGLE_MODE) || FLIGHT_MODE(HORIZON_MODE)) {
        const float horizonRateMagnitude = calcHorizonRateMagnitude();
        pidLevel(&pidState[FD_ROLL], FD_ROLL, horizonRateMagnitude);
        pidLevel(&pidState[FD_PITCH], FD_PITCH, horizonRateMagnitude);
        canUseFpvCameraMix = false;     // FPVANGLEMIX is incompatible with ANGLE/HORIZON
    }

    if (FLIGHT_MODE(TURN_ASSISTANT) || navigationRequiresTurnAssistance()) {
        pidTurnAssistant(pidState);
        canUseFpvCameraMix = false;     // FPVANGLEMIX is incompatible with TURN_ASSISTANT
    }

    if (canUseFpvCameraMix && IS_RC_MODE_ACTIVE(BOXFPVANGLEMIX) && currentControlRateProfile->misc.fpvCamAngleDegrees) {
        pidApplyFpvCameraAngleMix(pidState, currentControlRateProfile->misc.fpvCamAngleDegrees);
    }

    // Apply setpoint rate of change limits
    for (int axis = 0; axis < 3; axis++) {
        pidApplySetpointRateLimiting(&pidState[axis], axis);
    }

    // Step 4: Run gyro-driven control
    for (int axis = 0; axis < 3; axis++) {
        // Apply PID setpoint controller
        if (STATE(FIXED_WING)) {
            pidApplyFixedWingRateController(&pidState[axis], axis);
        }
        else {
            pidApplyMulticopterRateController(&pidState[axis], axis);
        }
    }
}<|MERGE_RESOLUTION|>--- conflicted
+++ resolved
@@ -219,10 +219,6 @@
 bool pidInitFilters(void)
 {
     const uint32_t refreshRate = getLooptime();
-<<<<<<< HEAD
-    notchFilterApplyFn = nullFilterApply;
-=======
->>>>>>> ede4a790
 
     if (refreshRate == 0) {
         return false;
