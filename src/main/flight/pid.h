/*
 * This file is part of Cleanflight.
 *
 * Cleanflight is free software: you can redistribute it and/or modify
 * it under the terms of the GNU General Public License as published by
 * the Free Software Foundation, either version 3 of the License, or
 * (at your option) any later version.
 *
 * Cleanflight is distributed in the hope that it will be useful,
 * but WITHOUT ANY WARRANTY; without even the implied warranty of
 * MERCHANTABILITY or FITNESS FOR A PARTICULAR PURPOSE.  See the
 * GNU General Public License for more details.
 *
 * You should have received a copy of the GNU General Public License
 * along with Cleanflight.  If not, see <http://www.gnu.org/licenses/>.
 */

#pragma once

#include "config/parameter_group.h"
#include "fc/runtime_config.h"

#define GYRO_SATURATION_LIMIT   1800        // 1800dps
#define PID_SUM_LIMIT_MIN       100
#define PID_SUM_LIMIT_MAX       1000
#define PID_SUM_LIMIT_DEFAULT   500
#define YAW_P_LIMIT_MIN 100                 // Maximum value for yaw P limiter
#define YAW_P_LIMIT_MAX 500                 // Maximum value for yaw P limiter
#define YAW_P_LIMIT_DEFAULT 300             // Default value for yaw P limiter

#define HEADING_HOLD_RATE_LIMIT_MIN 10
#define HEADING_HOLD_RATE_LIMIT_MAX 250
#define HEADING_HOLD_RATE_LIMIT_DEFAULT 90

#define FW_ITERM_THROW_LIMIT_DEFAULT 165
#define FW_ITERM_THROW_LIMIT_MIN 0
#define FW_ITERM_THROW_LIMIT_MAX 500

#define AXIS_ACCEL_MIN_LIMIT        50

#define HEADING_HOLD_ERROR_LPF_FREQ 2

/*
FP-PID has been rescaled to match LuxFloat (and MWRewrite) from Cleanflight 1.13
*/
#define FP_PID_RATE_FF_MULTIPLIER   31.0f
#define FP_PID_RATE_P_MULTIPLIER    31.0f
#define FP_PID_RATE_I_MULTIPLIER    4.0f
#define FP_PID_RATE_D_MULTIPLIER    1905.0f
#define FP_PID_LEVEL_P_MULTIPLIER   6.56f       // Level P gain units is [1/sec] and angle error is [deg] => [deg/s]
#define FP_PID_YAWHOLD_P_MULTIPLIER 80.0f

#define MC_ITERM_RELAX_SETPOINT_THRESHOLD 40.0f
#define MC_ITERM_RELAX_CUTOFF_DEFAULT 20

typedef enum {
    /* PID              MC      FW  */
    PID_ROLL,       //   +       +
    PID_PITCH,      //   +       +
    PID_YAW,        //   +       +
    PID_POS_Z,      //   +       +
    PID_POS_XY,     //   +       +
    PID_VEL_XY,     //   +       n/a
    PID_SURFACE,    //   n/a     n/a
    PID_LEVEL,      //   +       +
    PID_HEADING,    //   +       +
    PID_VEL_Z,      //   +       n/a
    PID_ITEM_COUNT
} pidIndex_e;

typedef struct pid8_s {
    uint8_t P;
    uint8_t I;
    uint8_t D;
    uint8_t FF;
} pid8_t;

typedef struct pidBank_s {
    pid8_t  pid[PID_ITEM_COUNT];
} pidBank_t;

typedef enum {
    ITERM_RELAX_OFF = 0,
    ITERM_RELAX_RP,
    ITERM_RELAX_RPY
} itermRelax_e;

typedef enum {
    ITERM_RELAX_GYRO = 0,
    ITERM_RELAX_SETPOINT
} itermRelaxType_e;

typedef struct pidProfile_s {
    pidBank_t bank_fw;
    pidBank_t bank_mc;

    uint16_t dterm_soft_notch_hz;           // Dterm Notch frequency
    uint16_t dterm_soft_notch_cutoff;       // Dterm Notch Cutoff frequency
    uint8_t dterm_lpf_hz;                   // (default 17Hz, Range 1-50Hz) Used for PT1 element in PID1, PID2 and PID5
    uint8_t use_dterm_fir_filter;           // Use classical INAV FIR differentiator. Very noise robust, can be quite slowish

    uint8_t yaw_pterm_lpf_hz;               // Used for filering Pterm noise on noisy frames
    uint8_t yaw_lpf_hz;
    uint16_t yaw_p_limit;

    uint8_t heading_hold_rate_limit;        // Maximum rotation rate HEADING_HOLD mode can feed to yaw rate PID controller

    uint8_t itermWindupPointPercent;        // Experimental ITerm windup threshold, percent of motor saturation

    uint32_t axisAccelerationLimitYaw;          // Max rate of change of yaw angular rate setpoint (deg/s^2 = dps/s)
    uint32_t axisAccelerationLimitRollPitch;    // Max rate of change of roll/pitch angular rate setpoint (deg/s^2 = dps/s)

    int16_t max_angle_inclination[ANGLE_INDEX_COUNT];       // Max possible inclination (roll and pitch axis separately

    float dterm_setpoint_weight;
    uint16_t pidSumLimit;

    // Airplane-specific parameters
    uint16_t    fixedWingItermThrowLimit;
    float       fixedWingReferenceAirspeed;     // Reference tuning airspeed for the airplane - the speed for which PID gains are tuned
    float       fixedWingCoordinatedYawGain;    // This is the gain of the yaw rate required to keep the yaw rate consistent with the turn rate for a coordinated turn.
    float       fixedWingItermLimitOnStickPosition;   //Do not allow Iterm to grow when stick position is above this point

    uint8_t     loiter_direction;               // Direction of loitering center point on right wing (clockwise - as before), or center point on left wing (counterclockwise)
    float       navVelXyDTermLpfHz;
<<<<<<< HEAD
=======

    uint8_t iterm_relax_type;               // Specifies type of relax algorithm
    uint8_t iterm_relax_cutoff;             // This cutoff frequency specifies a low pass filter which predicts average response of the quad to setpoint
    uint8_t iterm_relax;                    // Enable iterm suppression during stick input
>>>>>>> 0a27fc90
} pidProfile_t;

typedef struct pidAutotuneConfig_s {
    uint16_t    fw_overshoot_time;          // Time [ms] to detect sustained overshoot
    uint16_t    fw_undershoot_time;         // Time [ms] to detect sustained undershoot
    uint8_t     fw_max_rate_threshold;      // Threshold [%] of max rate to consider autotune detection
    uint8_t     fw_ff_to_p_gain;            // FF to P gain (strength relationship) [%]
    uint16_t    fw_ff_to_i_time_constant;   // FF to I time (defines time for I to reach the same level of response as FF) [ms]
} pidAutotuneConfig_t;

PG_DECLARE_PROFILE(pidProfile_t, pidProfile);
PG_DECLARE(pidAutotuneConfig_t, pidAutotuneConfig);

static inline const pidBank_t * pidBank(void) { return STATE(FIXED_WING) ? &pidProfile()->bank_fw : &pidProfile()->bank_mc; }
static inline pidBank_t * pidBankMutable(void) { return STATE(FIXED_WING) ? &pidProfileMutable()->bank_fw : &pidProfileMutable()->bank_mc; }

extern int16_t axisPID[];
extern int32_t axisPID_P[], axisPID_I[], axisPID_D[], axisPID_Setpoint[];

void pidInit(void);

#ifdef USE_DTERM_NOTCH
bool pidInitFilters(void);
#endif

void pidResetErrorAccumulators(void);
void pidResetTPAFilter(void);

struct controlRateConfig_s;
struct motorConfig_s;
struct rxConfig_s;

void schedulePidGainsUpdate(void);
void updatePIDCoefficients(void);
void pidController(void);

float pidRateToRcCommand(float rateDPS, uint8_t rate);
int16_t pidAngleToRcCommand(float angleDeciDegrees, int16_t maxInclination);

enum {
    HEADING_HOLD_DISABLED = 0,
    HEADING_HOLD_UPDATE_HEADING,
    HEADING_HOLD_ENABLED
};

void updateHeadingHoldTarget(int16_t heading);
void resetHeadingHoldTarget(int16_t heading);
int16_t getHeadingHoldTarget(void);

void autotuneUpdateState(void);
void autotuneFixedWingUpdate(const flight_dynamics_index_t axis, float desiredRateDps, float reachedRateDps, float pidOutput);<|MERGE_RESOLUTION|>--- conflicted
+++ resolved
@@ -123,13 +123,10 @@
 
     uint8_t     loiter_direction;               // Direction of loitering center point on right wing (clockwise - as before), or center point on left wing (counterclockwise)
     float       navVelXyDTermLpfHz;
-<<<<<<< HEAD
-=======
 
     uint8_t iterm_relax_type;               // Specifies type of relax algorithm
     uint8_t iterm_relax_cutoff;             // This cutoff frequency specifies a low pass filter which predicts average response of the quad to setpoint
     uint8_t iterm_relax;                    // Enable iterm suppression during stick input
->>>>>>> 0a27fc90
 } pidProfile_t;
 
 typedef struct pidAutotuneConfig_s {
