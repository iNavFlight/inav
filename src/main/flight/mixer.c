--- conflicted
+++ resolved
@@ -404,11 +404,7 @@
     }
 
     if (rxGetChannelValue(THROTTLE) < rxConfig()->mincheck) {
-<<<<<<< HEAD
-        if ((STATE(FIXED_WING) || !isAirmodeActive()) && (!(navigationIsFlyingAutonomousMode() && navConfig()->general.flags.auto_overrides_motor_stop)) && (!failsafeIsActive())) {
-=======
         if ((STATE(FIXED_WING) || !STATE(AIRMODE_ACTIVE)) && (!(navigationIsFlyingAutonomousMode() && navConfig()->general.flags.auto_overrides_motor_stop)) && (!failsafeIsActive())) {
->>>>>>> 0a27fc90
             return MOTOR_STOPPED_USER;
         }
     }
