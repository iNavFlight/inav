--- conflicted
+++ resolved
@@ -64,9 +64,6 @@
     float yaw;
 } motorMixer_t;
 
-<<<<<<< HEAD
-=======
-PG_DECLARE_ARRAY(motorMixer_t, MAX_SUPPORTED_MOTORS, primaryMotorMixer);
 
 typedef struct timerOverride_s {
     uint8_t outputMode;
@@ -74,17 +71,6 @@
 
 PG_DECLARE_ARRAY(timerOverride_t, HARDWARE_TIMER_DEFINITION_COUNT, timerOverrides);
 
-typedef struct mixerConfig_s {
-    int8_t motorDirectionInverted;
-    uint8_t platformType;
-    bool hasFlaps;
-    int16_t appliedMixerPreset;
-    uint8_t outputMode;
-} mixerConfig_t;
-
-PG_DECLARE(mixerConfig_t, mixerConfig);
-
->>>>>>> 3a2412e5
 typedef struct reversibleMotorsConfig_s {
     uint16_t deadband_low;                // min 3d value
     uint16_t deadband_high;               // max 3d value
