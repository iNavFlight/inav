--- conflicted
+++ resolved
@@ -60,13 +60,11 @@
 static uint8_t telemetryBuf[CRSF_FRAME_SIZE_MAX];
 static uint8_t telemetryBufLen = 0;
 
-<<<<<<< HEAD
 crsfLinkInfo_t crsf_link_info;
 uint16_t raw_lq;
-=======
+
 // The power levels represented by uplinkTXPower above in mW (250mW added to full TX in v4.00 firmware)
 const uint16_t crsfPowerStates[] = {0, 10, 25, 100, 500, 1000, 2000, 250};
->>>>>>> cada68e4
 
 /*
  * CRSF protocol
@@ -254,7 +252,6 @@
     return RX_FRAME_PENDING;
 }
 
-<<<<<<< HEAD
 
 void crsfUpdateLinkStats(void)
 {
@@ -265,7 +262,6 @@
     crsf_link_info.lq = linkStats->uplinkLQ;
     if (linkStats->rfMode == 2) {
         crsf_link_info.lq *= 3;
-=======
             // Inject link quality into channel 17.
             const crsfPayloadLinkStatistics_t* linkStats = (crsfPayloadLinkStatistics_t*)&crsfFrame.frame.payload;
             crsfChannelData[16] = scaleRange(constrain(linkStats->uplinkLQ, 0, 100), 0, 100, 191, 1791);    // will map to [1000;2000] range
@@ -281,7 +277,6 @@
             // This is not RC channels frame, update channel value but don't indicate frame completion
             return RX_FRAME_PENDING;
         }
->>>>>>> cada68e4
     }
 
     switch (linkStats->uplinkTXPower) {
